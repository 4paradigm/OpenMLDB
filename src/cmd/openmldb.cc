/*
 * Copyright 2021 4Paradigm
 *
 * Licensed under the Apache License, Version 2.0 (the "License");
 * you may not use this file except in compliance with the License.
 * You may obtain a copy of the License at
 *
 *   http://www.apache.org/licenses/LICENSE-2.0
 *
 * Unless required by applicable law or agreed to in writing, software
 * distributed under the License is distributed on an "AS IS" BASIS,
 * WITHOUT WARRANTIES OR CONDITIONS OF ANY KIND, either express or implied.
 * See the License for the specific language governing permissions and
 * limitations under the License.
 */

#include <fcntl.h>
#include <gflags/gflags.h>
#include <google/protobuf/io/zero_copy_stream_impl.h>
#include <google/protobuf/text_format.h>
#include <unistd.h>

#include <iostream>
#include <memory>
#include <random>

#include "base/file_util.h"
#include "base/glog_wrapper.h"
#include "base/hash.h"
#include "base/ip.h"
#include "base/kv_iterator.h"
#include "base/linenoise.h"
#include "base/server_name.h"
#include "base/strings.h"
#if defined(__linux__) || defined(__mac_tablet__)
#include "nameserver/name_server_impl.h"
#include "tablet/tablet_impl.h"
#endif
#include "apiserver/api_server_impl.h"
#include "boost/algorithm/string.hpp"
#include "boost/lexical_cast.hpp"
#include "brpc/server.h"
#include "client/ns_client.h"
#include "client/tablet_client.h"
#include "cmd/display.h"
#include "cmd/sdk_iterator.h"
#include "cmd/sql_cmd.h"
#include "codec/schema_codec.h"
#include "codec/sdk_codec.h"
#include "common/timer.h"
#include "common/tprinter.h"
#include "proto/name_server.pb.h"
#include "proto/tablet.pb.h"
#include "proto/type.pb.h"
#include "version.h"  // NOLINT

using Schema = ::google::protobuf::RepeatedPtrField<::openmldb::common::ColumnDesc>;
using TabletClient = openmldb::client::TabletClient;

DECLARE_string(endpoint);
DECLARE_string(nameserver);
DECLARE_int32(port);
DECLARE_string(zk_cluster);
DECLARE_string(zk_root_path);
DECLARE_string(zk_auth_schema);
DECLARE_string(zk_cert);
DECLARE_int32(thread_pool_size);
DECLARE_int32(put_concurrency_limit);
DECLARE_int32(get_concurrency_limit);
DECLARE_string(role);
DECLARE_string(cmd);
DECLARE_bool(interactive);

DECLARE_string(log_level);
DECLARE_uint32(latest_ttl_max);
DECLARE_uint32(absolute_ttl_max);
DECLARE_uint32(skiplist_max_height);
DECLARE_uint32(preview_limit_max_num);
DECLARE_uint32(preview_default_limit);
DECLARE_uint32(max_col_display_length);
DECLARE_bool(version);
DECLARE_bool(use_name);
DECLARE_string(data_dir);

const std::string OPENMLDB_VERSION = std::to_string(OPENMLDB_VERSION_MAJOR) + "." +  // NOLINT
                                     std::to_string(OPENMLDB_VERSION_MINOR) + "." +
                                     std::to_string(OPENMLDB_VERSION_BUG) + "-" + OPENMLDB_COMMIT_ID;

static std::map<std::string, std::string> real_ep_map;

void SetupLog() {
    // Config log for server
    if (FLAGS_log_level == "debug") {
        ::openmldb::base::SetLogLevel(DEBUG);
    } else {
        ::openmldb::base::SetLogLevel(INFO);
    }
    ::openmldb::base::SetupGlog();
}

void GetRealEndpoint(std::string* real_endpoint) {
    if (real_endpoint == nullptr) {
        return;
    }
    // TODO(hw): only endpoint
    if (FLAGS_endpoint.empty() && FLAGS_port > 0) {
        std::string ip;
        if (::openmldb::base::GetLocalIp(&ip)) {
            PDLOG(INFO, "local ip is: %s", ip.c_str());
        } else {
            PDLOG(WARNING, "fail to get local ip: %s", ip.c_str());
            exit(1);
        }
        std::ostringstream oss;
        oss << ip << ":" << std::to_string(FLAGS_port);
        *real_endpoint = oss.str();
        if (FLAGS_use_name) {
            std::string server_name;
            if (!::openmldb::base::GetNameFromTxt(FLAGS_data_dir, &server_name)) {
                PDLOG(WARNING, "GetNameFromTxt failed");
                exit(1);
            }
            FLAGS_endpoint = server_name;
        } else {
            FLAGS_endpoint = *real_endpoint;
        }
    }
}

#if defined(__linux__) || defined(__mac_tablet__)
void StartNameServer() {
    SetupLog();
    std::string real_endpoint;
    GetRealEndpoint(&real_endpoint);
    ::openmldb::nameserver::NameServerImpl* name_server = new ::openmldb::nameserver::NameServerImpl();
    if (!name_server->Init(real_endpoint)) {
        PDLOG(WARNING, "Fail to init");
        exit(1);
    }
    if (!name_server->RegisterName()) {
        PDLOG(WARNING, "Fail to register name");
        exit(1);
    }
    brpc::ServerOptions options;
    options.num_threads = FLAGS_thread_pool_size;
    brpc::Server server;
    if (server.AddService(name_server, brpc::SERVER_DOESNT_OWN_SERVICE) != 0) {
        PDLOG(WARNING, "Fail to add service");
        exit(1);
    }
    if (real_endpoint.empty()) {
        real_endpoint = FLAGS_endpoint;
    }
    if (server.Start(real_endpoint.c_str(), &options) != 0) {
        PDLOG(WARNING, "Fail to start server");
        exit(1);
    }
    PDLOG(INFO, "start nameserver on endpoint %s with version %s", real_endpoint.c_str(), OPENMLDB_VERSION.c_str());
    server.set_version(OPENMLDB_VERSION.c_str());
    server.RunUntilAskedToQuit();
}

int THPIsEnabled() {
#if defined(__linux__) || defined(__mac_tablet__)
    char buf[1024];
    FILE* fp = fopen("/sys/kernel/mm/transparent_hugepage/enabled", "r");
    if (!fp) {
        return 0;
    }
    if (fgets(buf, sizeof(buf), fp) == NULL) {
        fclose(fp);
        return 0;
    }
    fclose(fp);
    if (strstr(buf, "[never]") == NULL) {
        return 1;
    }
    fp = fopen("/sys/kernel/mm/transparent_hugepage/defrag", "r");
    if (!fp) return 0;
    if (fgets(buf, sizeof(buf), fp) == NULL) {
        fclose(fp);
        return 0;
    }
    fclose(fp);
    return (strstr(buf, "[never]") == NULL) ? 1 : 0;
#else
    return 0;
#endif
}

int SwapIsEnabled() {
#if defined(__linux__) || defined(__mac_tablet__)
    char buf[1024];
    FILE* fp = fopen("/proc/swaps", "r");
    if (!fp) {
        return 0;
    }
    if (fgets(buf, sizeof(buf), fp) == NULL) {
        fclose(fp);
        return 0;
    }
    // if the swap is disabled, there is only one line in /proc/swaps.
    // Filename     Type        Size    Used    Priority
    if (fgets(buf, sizeof(buf), fp) == NULL) {
        fclose(fp);
        return 0;
    }
    fclose(fp);
    return 1;
#else
    return 0;
#endif
}

void StartTablet() {
    if (THPIsEnabled()) {
        PDLOG(WARNING,
              "THP is enabled in your kernel. This will create latency and "
              "memory usage issues with OPENMLDB."
              "To fix this issue run the command 'echo never > "
              "/sys/kernel/mm/transparent_hugepage/enabled' and "
              "'echo never > /sys/kernel/mm/transparent_hugepage/defrag' as "
              "root");
    }
    if (SwapIsEnabled()) {
        PDLOG(WARNING,
              "Swap is enabled in your kernel. This will create latency and "
              "memory usage issues with OPENMLDB."
              "To fix this issue run the command 'swapoff -a' as root");
    }
    SetupLog();
    ::hybridse::vm::Engine::InitializeGlobalLLVM();
    std::string real_endpoint;
    GetRealEndpoint(&real_endpoint);
    ::openmldb::tablet::TabletImpl* tablet = new ::openmldb::tablet::TabletImpl();
    bool ok = tablet->Init(real_endpoint);
    if (!ok) {
        PDLOG(WARNING, "fail to init tablet");
        exit(1);
    }
    brpc::ServerOptions options;
    options.num_threads = FLAGS_thread_pool_size;
    brpc::Server server;
    if (server.AddService(tablet, brpc::SERVER_DOESNT_OWN_SERVICE) != 0) {
        PDLOG(WARNING, "Fail to add service");
        exit(1);
    }
    server.MaxConcurrencyOf(tablet, "Put") = FLAGS_put_concurrency_limit;
    server.MaxConcurrencyOf(tablet, "Get") = FLAGS_get_concurrency_limit;
    if (real_endpoint.empty()) {
        real_endpoint = FLAGS_endpoint;
    }
    if (server.Start(real_endpoint.c_str(), &options) != 0) {
        PDLOG(WARNING, "Fail to start server");
        exit(1);
    }
    PDLOG(INFO, "start tablet on endpoint %s with version %s", real_endpoint.c_str(), OPENMLDB_VERSION.c_str());
    if (!tablet->RegisterZK()) {
        PDLOG(WARNING, "Fail to register zk");
        exit(1);
    }
    server.set_version(OPENMLDB_VERSION.c_str());
    server.RunUntilAskedToQuit();
}
#endif

int PutData(uint32_t tid, const std::map<uint32_t, std::vector<std::pair<std::string, uint32_t>>>& dimensions,
            uint64_t ts, const std::string& value,
            const google::protobuf::RepeatedPtrField<::openmldb::nameserver::TablePartition>& table_partition) {
    std::map<std::string, std::shared_ptr<::openmldb::client::TabletClient>> clients;
    for (auto iter = dimensions.begin(); iter != dimensions.end(); iter++) {
        uint32_t pid = iter->first;
        std::string endpoint;
        for (const auto& cur_table_partition : table_partition) {
            if (cur_table_partition.pid() != pid) {
                continue;
            }
            for (int inner_idx = 0; inner_idx < cur_table_partition.partition_meta_size(); inner_idx++) {
                if (cur_table_partition.partition_meta(inner_idx).is_leader() &&
                    cur_table_partition.partition_meta(inner_idx).is_alive()) {
                    endpoint = cur_table_partition.partition_meta(inner_idx).endpoint();
                    break;
                }
            }
            break;
        }
        if (endpoint.empty()) {
            printf("put error. cannot find healthy endpoint. pid is %u\n", pid);
            return -1;
        }
        if (clients.find(endpoint) == clients.end()) {
            std::string real_endpoint;
            if (!real_ep_map.empty()) {
                auto rit = real_ep_map.find(endpoint);
                if (rit != real_ep_map.end()) {
                    real_endpoint = rit->second;
                }
            }
            clients.insert(
                std::make_pair(endpoint, std::make_shared<::openmldb::client::TabletClient>(endpoint, real_endpoint)));
            if (clients[endpoint]->Init() < 0) {
                printf("tablet client init failed, endpoint is %s\n", endpoint.c_str());
                return -1;
            }
        }

        if (!clients[endpoint]->Put(tid, pid, ts, value, iter->second)) {
            printf("put failed. tid %u pid %u endpoint %s ts %lu \n", tid, pid, endpoint.c_str(), ts);
            return -1;
        }
    }
    std::cout << "Put ok" << std::endl;
    return 0;
}

::openmldb::base::Status PutSchemaData(const ::openmldb::nameserver::TableInfo& table_info, uint64_t ts,
                                       const std::vector<std::string>& input_value) {
    std::string value;
    ::openmldb::codec::SDKCodec codec(table_info);
    std::map<uint32_t, ::openmldb::codec::Dimension> dimensions;
    const int part_size = table_info.table_partition_size();
    if (table_info.partition_key_size() > 0) {
        if (codec.EncodeDimension(input_value, 0, &dimensions) < 0) {
            return ::openmldb::base::Status(-1, "Encode dimension error");
        }
        std::string key;
        if (codec.CombinePartitionKey(input_value, &key) < 0) {
            return ::openmldb::base::Status(-1, "combine partition key error");
        }
        uint32_t pid = (uint32_t)(::openmldb::base::hash64(key) % part_size);
        if (pid != 0) {
            auto pair = dimensions.emplace(pid, ::openmldb::codec::Dimension());
            dimensions[0].swap(pair.first->second);
            dimensions.erase(0);
        }
    } else {
        if (codec.EncodeDimension(input_value, part_size, &dimensions) < 0) {
            return ::openmldb::base::Status(-1, "Encode dimension error");
        }
    }
    if (codec.EncodeRow(input_value, &value) < 0) {
        return ::openmldb::base::Status(-1, "Encode data error");
    }

    const int tid = table_info.tid();
    PutData(tid, dimensions, ts, value, table_info.table_partition());

    return ::openmldb::base::Status(0, "ok");
}

int SplitPidGroup(const std::string& pid_group, std::set<uint32_t>& pid_set) {  // NOLINT
    try {
        if (::openmldb::base::IsNumber(pid_group)) {
            pid_set.insert(boost::lexical_cast<uint32_t>(pid_group));
        } else if (pid_group.find('-') != std::string::npos) {
            std::vector<std::string> vec;
            boost::split(vec, pid_group, boost::is_any_of("-"));
            if (vec.size() != 2 || !::openmldb::base::IsNumber(vec[0]) || !::openmldb::base::IsNumber(vec[1])) {
                return -1;
            }
            uint32_t start_index = boost::lexical_cast<uint32_t>(vec[0]);
            uint32_t end_index = boost::lexical_cast<uint32_t>(vec[1]);
            while (start_index <= end_index) {
                pid_set.insert(start_index);
                start_index++;
            }
        } else if (pid_group.find(',') != std::string::npos) {
            std::vector<std::string> vec;
            boost::split(vec, pid_group, boost::is_any_of(","));
            for (const auto& pid_str : vec) {
                if (!::openmldb::base::IsNumber(pid_str)) {
                    return -1;
                }
                pid_set.insert(boost::lexical_cast<uint32_t>(pid_str));
            }
        } else {
            return -1;
        }
    } catch (const std::exception& e) {
        std::cout << "Invalid args. pid should be uint32_t" << std::endl;
        return -1;
    }
    return 0;
}

bool GetParameterMap(const std::string& first, const std::vector<std::string>& parts, const std::string& delimiter,
                     std::map<std::string, std::string>& parameter_map) {  // NOLINT
    std::vector<std::string> temp_vec;
    ::openmldb::base::SplitString(parts[1], delimiter, temp_vec);
    if (temp_vec.size() == 2 && temp_vec[0] == first && !temp_vec[1].empty()) {
        parameter_map.insert(std::make_pair(temp_vec[0], temp_vec[1]));
        for (uint32_t i = 2; i < parts.size(); i++) {
            ::openmldb::base::SplitString(parts[i], delimiter, temp_vec);
            if (temp_vec.size() < 2 || temp_vec[1].empty()) {
                return false;
            }
            parameter_map.insert(std::make_pair(temp_vec[0], temp_vec[1]));
        }
    }
    return true;
}

std::shared_ptr<::openmldb::client::TabletClient> GetTabletClient(const ::openmldb::nameserver::TableInfo& table_info,
                                                                  uint32_t pid,
                                                                  std::string& msg) {  // NOLINT
    std::string endpoint;
    for (int idx = 0; idx < table_info.table_partition_size(); idx++) {
        if (table_info.table_partition(idx).pid() != pid) {
            continue;
        }
        for (int inner_idx = 0; inner_idx < table_info.table_partition(idx).partition_meta_size(); inner_idx++) {
            if (table_info.table_partition(idx).partition_meta(inner_idx).is_leader() &&
                table_info.table_partition(idx).partition_meta(inner_idx).is_alive()) {
                endpoint = table_info.table_partition(idx).partition_meta(inner_idx).endpoint();
                break;
            }
        }
        break;
    }
    if (endpoint.empty()) {
        msg = "cannot find healthy endpoint. pid is " + std::to_string(pid);
        return std::shared_ptr<::openmldb::client::TabletClient>();
    }
    std::string real_endpoint;
    if (!real_ep_map.empty()) {
        auto rit = real_ep_map.find(endpoint);
        if (rit != real_ep_map.end()) {
            real_endpoint = rit->second;
        }
    }
    auto tablet_client = std::make_shared<::openmldb::client::TabletClient>(endpoint, real_endpoint);
    if (tablet_client->Init() < 0) {
        msg = "tablet client init failed, endpoint is " + endpoint;
        tablet_client.reset();
    }
    return tablet_client;
}

void HandleNSClientSetTTL(const std::vector<std::string>& parts, ::openmldb::client::NsClient* client) {
    if (parts.size() < 4) {
        std::cout << "bad setttl format, eg settl t1 absolute 10" << std::endl;
        return;
    }
    std::string index_name;
    try {
        std::string err;
        uint64_t abs_ttl = 0;
        uint64_t lat_ttl = 0;
        ::openmldb::type::TTLType type = ::openmldb::type::kLatestTime;
        if (parts[2] == "absolute") {
            type = ::openmldb::type::TTLType::kAbsoluteTime;
            abs_ttl = boost::lexical_cast<uint64_t>(parts[3]);
            if (parts.size() == 5) {
                index_name = parts[4];
            }
        } else if (parts[2] == "absandlat") {
            type = ::openmldb::type::TTLType::kAbsAndLat;
            abs_ttl = boost::lexical_cast<uint64_t>(parts[3]);
            lat_ttl = boost::lexical_cast<uint64_t>(parts[4]);
            if (parts.size() == 6) {
                index_name = parts[5];
            }
        } else if (parts[2] == "absorlat") {
            type = ::openmldb::type::TTLType::kAbsOrLat;
            abs_ttl = boost::lexical_cast<uint64_t>(parts[3]);
            lat_ttl = boost::lexical_cast<uint64_t>(parts[4]);
            if (parts.size() == 6) {
                index_name = parts[5];
            }
        } else {
            lat_ttl = boost::lexical_cast<uint64_t>(parts[3]);
            if (parts.size() == 5) {
                index_name = parts[4];
            }
        }
        bool ok = client->UpdateTTL(parts[1], type, abs_ttl, lat_ttl, index_name, err);
        if (ok) {
            std::cout << "Set ttl ok ! Note that, "
<<<<<<< HEAD
                "it will take effect after two garbage collection intervals (i.e. gc_interval)." << std::endl;
=======
                         "it will take effect after two garbage collection intervals (i.e. gc_interval)."
                      << std::endl;
>>>>>>> 72f752bd
        } else {
            std::cout << "Set ttl failed! " << err << std::endl;
        }
    } catch (std::exception const& e) {
        std::cout << "Invalid args ttl which should be uint64_t" << std::endl;
    }
}

void HandleNSClientCancelOP(const std::vector<std::string>& parts, ::openmldb::client::NsClient* client) {
    if (parts.size() < 2) {
        std::cout << "bad cancelop format, eg cancelop 1002" << std::endl;
        return;
    }
    try {
        if (boost::lexical_cast<int64_t>(parts[1]) <= 0) {
            std::cout << "Invalid args. op_id should be large than zero" << std::endl;
            return;
        }
        uint64_t op_id = boost::lexical_cast<uint64_t>(parts[1]);
        auto st = client->CancelOP(op_id);
        if (st.OK()) {
            std::cout << "Cancel op ok" << std::endl;
        } else {
            std::cout << "Cancel op failed, error msg: " << st.ToString() << std::endl;
        }
    } catch (std::exception const& e) {
        std::cout << "Invalid args. op_id should be uint64_t" << std::endl;
    }
}

void HandleNSShowTablet(const std::vector<std::string>& parts, ::openmldb::client::NsClient* client) {
    std::vector<std::string> row;
    row.push_back("endpoint");
    row.push_back("real_endpoint");
    row.push_back("state");
    row.push_back("age");
    ::baidu::common::TPrinter tp(row.size(), FLAGS_max_col_display_length);
    tp.AddRow(row);
    std::vector<::openmldb::client::TabletInfo> tablets;
    std::string msg;
    bool ok = client->ShowTablet(tablets, msg);
    if (!ok) {
        std::cout << "Fail to show tablets. error msg: " << msg << std::endl;
        return;
    }
    for (size_t i = 0; i < tablets.size(); i++) {
        std::vector<std::string> row;
        row.push_back(tablets[i].endpoint);
        row.push_back(tablets[i].real_endpoint);
        row.push_back(tablets[i].state);
        row.push_back(::openmldb::base::HumanReadableTime(tablets[i].age));
        tp.AddRow(row);
    }
    tp.Print(true);
}

void HandleNSShowSdkEndpoint(const std::vector<std::string>& parts, ::openmldb::client::NsClient* client) {
    std::vector<std::string> row;
    row.push_back("endpoint");
    row.push_back("sdk_endpoint");
    ::baidu::common::TPrinter tp(row.size(), FLAGS_max_col_display_length);
    tp.AddRow(row);
    std::vector<::openmldb::client::TabletInfo> tablets;
    std::string msg;
    bool ok = client->ShowSdkEndpoint(tablets, msg);
    if (!ok) {
        std::cout << "Fail to show sdkendpoint. error msg: " << msg << std::endl;
        return;
    }
    for (size_t i = 0; i < tablets.size(); i++) {
        std::vector<std::string> row;
        row.push_back(tablets[i].endpoint);
        row.push_back(tablets[i].real_endpoint);
        tp.AddRow(row);
    }
    tp.Print(true);
}

void HandleNSRemoveReplicaCluster(const std::vector<std::string>& parts, ::openmldb::client::NsClient* client) {
    if (parts.size() < 2) {
        std::cout << "Bad format. eg removerepcluster dc2" << std::endl;
        return;
    }

    if (FLAGS_interactive) {
        printf("Drop replica %s? yes/no\n", parts[1].c_str());
        std::string input;
        std::cin >> input;
        std::transform(input.begin(), input.end(), input.begin(), ::tolower);
        if (input != "yes") {
            printf("'drop %s' cmd is canceled!\n", parts[1].c_str());
            return;
        }
    }
    std::string msg;
    bool ret = client->RemoveReplicaCluster(parts[1], msg);
    if (!ret) {
        std::cout << "remove failed. error msg: " << msg << std::endl;
        return;
    }
    std::cout << "remove replica cluster ok" << std::endl;
}

void HandleNSSwitchMode(const std::vector<std::string>& parts, ::openmldb::client::NsClient* client) {
    if (parts.size() < 2) {
        std::cout << "Bad format" << std::endl;
        return;
    }
    if ((parts[1] == "normal") || (parts[1] == "leader")) {
    } else {
        std::cout << "invalid mode type" << std::endl;
        return;
    }
    std::string msg;
    bool ok = false;
    if (parts[1] == "normal") {
        ok = client->SwitchMode(::openmldb::nameserver::kNORMAL, msg);
    } else if (parts[1] == "leader") {
        ok = client->SwitchMode(::openmldb::nameserver::kLEADER, msg);
    }
    if (!ok) {
        std::cout << "Fail to swith mode. error msg: " << msg << std::endl;
        return;
    }
    std::cout << "switchmode ok" << std::endl;
}

void HandleNSShowNameServer(const std::vector<std::string>& parts, ::openmldb::client::NsClient* client,
                            std::shared_ptr<::openmldb::zk::ZkClient> zk_client) {
    if (FLAGS_zk_cluster.empty() || !zk_client) {
        std::cout << "Show nameserver failed. zk_cluster is empty" << std::endl;
        return;
    }
    std::string node_path = FLAGS_zk_root_path + "/leader";
    std::vector<std::string> children;
    if (!zk_client->GetChildren(node_path, children) || children.empty()) {
        std::cout << "get children failed" << std::endl;
        return;
    }
    std::vector<std::string> endpoint_vec;
    for (auto path : children) {
        std::string endpoint;
        std::string real_path = node_path + "/" + path;
        if (!zk_client->GetNodeValue(real_path, endpoint)) {
            std::cout << "get endpoint failed. path " << real_path << std::endl;
            return;
        }
        if (std::find(endpoint_vec.begin(), endpoint_vec.end(), endpoint) == endpoint_vec.end()) {
            endpoint_vec.push_back(endpoint);
        }
    }
    std::vector<std::string> row;
    row.push_back("endpoint");
    row.push_back("real_endpoint");
    row.push_back("role");
    ::baidu::common::TPrinter tp(row.size(), FLAGS_max_col_display_length);
    tp.AddRow(row);
    for (size_t i = 0; i < endpoint_vec.size(); i++) {
        std::vector<std::string> row;
        row.push_back(endpoint_vec[i]);
        std::string real_endpoint;
        if (!real_ep_map.empty()) {
            auto rit = real_ep_map.find(endpoint_vec[i]);
            if (rit != real_ep_map.end()) {
                real_endpoint = rit->second;
            }
        }
        if (real_endpoint.empty()) {
            row.push_back("-");
        } else {
            row.push_back(real_endpoint);
        }
        if (i == 0) {
            row.push_back("leader");
        } else {
            row.push_back("standby");
        }
        tp.AddRow(row);
    }
    tp.Print(true);
}

void HandleNSMakeSnapshot(const std::vector<std::string>& parts, ::openmldb::client::NsClient* client) {
    if (parts.size() < 3) {
        std::cout << "Bad format" << std::endl;
        return;
    }
    try {
        uint32_t pid = boost::lexical_cast<uint32_t>(parts[2]);
        std::string msg;
        bool ok = client->MakeSnapshot(parts[1], pid, 0, msg);
        if (!ok) {
            std::cout << "Fail to makesnapshot. error msg:" << msg << std::endl;
            return;
        }
        std::cout << "MakeSnapshot ok" << std::endl;
    } catch (std::exception const& e) {
        std::cout << "Invalid args. pid should be uint32_t" << std::endl;
    }
}

void HandleNSAddReplica(const std::vector<std::string>& parts, ::openmldb::client::NsClient* client) {
    if (parts.size() < 4) {
        std::cout << "Bad format" << std::endl;
        return;
    }
    std::set<uint32_t> pid_set;
    if (SplitPidGroup(parts[2], pid_set) < 0) {
        printf("pid group[%s] format error\n", parts[2].c_str());
        return;
    }
    if (pid_set.empty()) {
        std::cout << "has not valid pid" << std::endl;
        return;
    }

    auto st = client->AddReplica(parts[1], pid_set, parts[3]);
    if (!st.OK()) {
        std::cout << "Fail to addreplica. error msg:" << st.GetMsg() << std::endl;
        return;
    }
    std::cout << "AddReplica ok" << std::endl;
}

void HandleNSDelReplica(const std::vector<std::string>& parts, ::openmldb::client::NsClient* client) {
    if (parts.size() < 4) {
        std::cout << "Bad format" << std::endl;
        return;
    }
    std::set<uint32_t> pid_set;
    if (SplitPidGroup(parts[2], pid_set) < 0) {
        printf("pid group[%s] format error\n", parts[2].c_str());
        return;
    }
    if (pid_set.empty()) {
        std::cout << "has not valid pid" << std::endl;
        return;
    }
    auto st = client->DelReplica(parts[1], pid_set, parts[3]);
    if (!st.OK()) {
        std::cout << "Fail to delreplica. error msg:" << st.GetMsg() << std::endl;
        return;
    }
    std::cout << "DelReplica ok" << std::endl;
}

void HandleNSClientDropTable(const std::vector<std::string>& parts, ::openmldb::client::NsClient* client) {
    if (parts.size() < 2) {
        std::cout << "Bad format" << std::endl;
        return;
    }
    if (FLAGS_interactive) {
        printf("Drop table %s? yes/no\n", parts[1].c_str());
        std::string input;
        std::cin >> input;
        std::transform(input.begin(), input.end(), input.begin(), ::tolower);
        if (input != "yes") {
            printf("'drop %s' cmd is canceled!\n", parts[1].c_str());
            return;
        }
    }
    std::string msg;
    bool ret = client->DropTable(parts[1], msg);
    if (!ret) {
        std::cout << "failed to drop. error msg: " << msg << std::endl;
        return;
    }
    std::cout << "drop ok" << std::endl;
}

void HandleNSClientSyncTable(const std::vector<std::string>& parts, ::openmldb::client::NsClient* client) {
    if (parts.size() != 3 && parts.size() != 4) {
        std::cout << "Bad format for synctable! eg. synctable table_name "
                     "cluster_alias [pid]"
                  << std::endl;
        return;
    }
    uint32_t pid = UINT32_MAX;
    try {
        if (parts.size() == 4) {
            pid = boost::lexical_cast<uint32_t>(parts[3]);
        }
        std::string msg;
        bool ret = client->SyncTable(parts[1], parts[2], pid, msg);
        if (!ret) {
            std::cout << "failed to synctable. error msg: " << msg << std::endl;
            return;
        }
        std::cout << "synctable ok" << std::endl;
    } catch (std::exception const& e) {
        std::cout << "Invalid args. pid should be uint32_t" << std::endl;
    }
}

void HandleNSClientSetSdkEndpoint(const std::vector<std::string>& parts, ::openmldb::client::NsClient* client) {
    if (parts.size() != 3) {
        std::cout << "Bad format for setsdkendpoint!"
                     "eg. setsdkendpoint server_name sdkendpoint"
                  << std::endl;
        return;
    }
    std::string msg;
    bool ret = client->SetSdkEndpoint(parts[1], parts[2], &msg);
    if (!ret) {
        std::cout << "setsdkendpoint failed. error msg: " << msg << std::endl;
        return;
    }
    std::cout << "setsdkendpoint ok" << std::endl;
}

void HandleNSClientAddIndex(const std::vector<std::string>& parts, ::openmldb::client::NsClient* client) {
    if (parts.size() < 3) {
        std::cout << "Bad format for addindex! eg. addindex table_name "
                     "index_name [col_name] [ts_name]"
                  << std::endl;
        return;
    }
    ::openmldb::common::ColumnKey column_key;
    column_key.set_index_name(parts[2]);
    std::vector<openmldb::common::ColumnDesc> cols;
    if (parts.size() > 3) {
        std::vector<std::string> col_vec;
        ::openmldb::base::SplitString(parts[3], ",", col_vec);
        for (const auto& col_name : col_vec) {
            std::vector<std::string> type_pair;
            openmldb::base::SplitString(col_name, ":", type_pair);
            if (type_pair.size() > 1) {
                column_key.add_col_name(type_pair[0]);
                openmldb::common::ColumnDesc col_desc;
                col_desc.set_name(type_pair[0]);
                auto it = ::openmldb::codec::DATA_TYPE_MAP.find(type_pair[1]);
                if (it == ::openmldb::codec::DATA_TYPE_MAP.end()) {
                    std::cerr << col_name << " type " << type_pair[0] << " invalid\n";
                    return;
                }
                col_desc.set_data_type(it->second);
                cols.push_back(std::move(col_desc));
            } else {
                column_key.add_col_name(col_name);
            }
        }
    } else {
        column_key.add_col_name(parts[2]);
    }
    if (parts.size() > 4) {
        column_key.set_ts_name(parts[4]);
    }
    std::string msg;
    bool ret = false;
    if (cols.empty()) {
        ret = client->AddIndex(parts[1], column_key, nullptr, msg);
    } else {
        ret = client->AddIndex(parts[1], column_key, &cols, msg);
    }
    if (!ret) {
        std::cout << "failed to addindex. error msg: " << msg << std::endl;
        return;
    }
    std::cout << "addindex ok" << std::endl;
}

void HandleNSClientConfSet(const std::vector<std::string>& parts, ::openmldb::client::NsClient* client) {
    if (parts.size() < 3) {
        std::cout << "Bad format" << std::endl;
        return;
    }
    std::string msg;
    bool ret = client->ConfSet(parts[1], parts[2], msg);
    if (!ret) {
        printf("failed to set %s. error msg: %s\n", parts[1].c_str(), msg.c_str());
        return;
    }
    printf("set %s ok\n", parts[1].c_str());
}

void HandleNSClientConfGet(const std::vector<std::string>& parts, ::openmldb::client::NsClient* client) {
    if (parts.size() < 1) {
        std::cout << "Bad format" << std::endl;
        return;
    }
    std::string msg;
    std::map<std::string, std::string> conf_map;
    std::string key;
    if (parts.size() > 1) {
        key = parts[1];
    }
    bool ret = client->ConfGet(key, conf_map, msg);
    if (!ret) {
        printf("failed to set %s. error msg: %s\n", parts[1].c_str(), msg.c_str());
        return;
    }
    std::vector<std::string> row;
    row.push_back("key");
    row.push_back("value");
    ::baidu::common::TPrinter tp(row.size(), FLAGS_max_col_display_length);
    tp.AddRow(row);
    for (const auto& kv : conf_map) {
        row.clear();
        row.push_back(kv.first);
        row.push_back(kv.second);
        tp.AddRow(row);
    }
    tp.Print(true);
}

void HandleNSClientChangeLeader(const std::vector<std::string>& parts, ::openmldb::client::NsClient* client) {
    if (parts.size() < 3) {
        std::cout << "Bad format" << std::endl;
        return;
    }
    try {
        uint32_t pid = boost::lexical_cast<uint32_t>(parts[2]);
        std::string msg;
        std::string candidate_leader;
        if (parts.size() > 3) {
            candidate_leader = parts[3];
        }
        auto st = client->ChangeLeader(parts[1], pid, candidate_leader);
        if (!st.OK()) {
            std::cout << "failed to change leader. error msg: " << st.GetMsg() << std::endl;
            return;
        }
    } catch (const std::exception& e) {
        std::cout << "Invalid args. pid should be uint32_t" << std::endl;
        return;
    }
<<<<<<< HEAD
    std::cout << "change leader ok. "
        "If there are writing operations while changing a leader, it may cause data loss." << std::endl;
=======
    std::cout << "change leader ok. If there are writing operations while changing a leader, it may cause data loss."
              << std::endl;
>>>>>>> 72f752bd
}

void HandleNSClientOfflineEndpoint(const std::vector<std::string>& parts, ::openmldb::client::NsClient* client) {
    if (parts.size() < 2) {
        std::cout << "Bad format" << std::endl;
        return;
    }
    std::string msg;
    uint32_t concurrency = 0;
    if (parts.size() > 2) {
        try {
            if (boost::lexical_cast<int32_t>(parts[2]) <= 0) {
                std::cout << "Invalid args. concurrency should be greater than 0" << std::endl;
                return;
            }
            concurrency = boost::lexical_cast<uint32_t>(parts[2]);
        } catch (const std::exception& e) {
            std::cout << "Invalid args. concurrency should be uint32_t" << std::endl;
            return;
        }
    }
    bool ret = client->OfflineEndpoint(parts[1], concurrency, msg);
    if (!ret) {
        std::cout << "failed to offline endpoint. error msg: " << msg << std::endl;
        return;
    }
    std::cout << "offline endpoint ok" << std::endl;
}

void HandleNSClientMigrate(const std::vector<std::string>& parts, ::openmldb::client::NsClient* client) {
    if (parts.size() < 5) {
        std::cout << "Bad format. eg, migrate 127.0.0.1:9991 table1 1-10 "
                     "127.0.0.1:9992"
                  << std::endl;
        return;
    }
    if (parts[1] == parts[4]) {
        std::cout << "migrate error. src_endpoint is same as des_endpoint" << std::endl;
        return;
    }
    std::string msg;
    std::set<uint32_t> pid_set;
    if (SplitPidGroup(parts[3], pid_set) < 0) {
        printf("pid group[%s] format error\n", parts[3].c_str());
        return;
    }
    if (pid_set.empty()) {
        std::cout << "has not valid pid" << std::endl;
        return;
    }
    auto st = client->Migrate(parts[1], parts[2], pid_set, parts[4]);
    if (!st.OK()) {
        std::cout << "failed to migrate partition. error msg: " << st.GetMsg() << std::endl;
        return;
    }
    std::cout << "partition migrate ok" << std::endl;
}

void HandleNSClientRecoverEndpoint(const std::vector<std::string>& parts, ::openmldb::client::NsClient* client) {
    if (parts.size() < 2) {
        std::cout << "Bad format" << std::endl;
        return;
    }
    bool need_restore = false;
    if (parts.size() > 2) {
        std::string value = parts[2];
        std::transform(value.begin(), value.end(), value.begin(), ::tolower);
        if (value == "true") {
            need_restore = true;
        } else if (value == "false") {
            need_restore = false;
        } else {
            std::cout << "Invalid args. need_restore should be true or false" << std::endl;
            return;
        }
    }
    uint32_t concurrency = 0;
    if (parts.size() > 3) {
        try {
            if (boost::lexical_cast<int32_t>(parts[3]) <= 0) {
                std::cout << "Invalid args. concurrency should be greater than 0" << std::endl;
                return;
            }
            concurrency = boost::lexical_cast<uint32_t>(parts[3]);
        } catch (const std::exception& e) {
            std::cout << "Invalid args. concurrency should be uint32_t" << std::endl;
            return;
        }
    }
    std::string msg;
    bool ret = client->RecoverEndpoint(parts[1], need_restore, concurrency, msg);
    if (!ret) {
        std::cout << "failed to recover endpoint. error msg: " << msg << std::endl;
        return;
    }
    std::cout << "recover endpoint ok" << std::endl;
}

void HandleNSClientRecoverTable(const std::vector<std::string>& parts, ::openmldb::client::NsClient* client) {
    if (parts.size() < 4) {
        std::cout << "Bad format" << std::endl;
        return;
    }
    try {
        uint32_t pid = boost::lexical_cast<uint32_t>(parts[2]);
        auto st = client->RecoverTable(parts[1], pid, parts[3]);
        if (!st.OK()) {
            std::cout << "Fail to recover table. error msg:" << st.GetMsg() << std::endl;
            return;
        }
        std::cout << "recover table ok" << std::endl;
    } catch (std::exception const& e) {
        std::cout << "Invalid args. pid should be uint32_t" << std::endl;
    }
}

void HandleNSClientConnectZK(const std::vector<std::string> parts, ::openmldb::client::NsClient* client) {
    std::string msg;
    bool ok = client->ConnectZK(msg);
    if (ok) {
        std::cout << "connect zk ok" << std::endl;
    } else {
        std::cout << "Fail to connect zk" << std::endl;
    }
}

void HandleNSClientDisConnectZK(const std::vector<std::string> parts, ::openmldb::client::NsClient* client) {
    std::string msg;
    bool ok = client->DisConnectZK(msg);
    if (ok) {
        std::cout << "disconnect zk ok" << std::endl;
    } else {
        std::cout << "Fail to disconnect zk" << std::endl;
    }
}

void HandleNSClientShowTable(const std::vector<std::string>& parts, ::openmldb::client::NsClient* client) {
    std::string name;
    if (parts.size() >= 2) {
        name = parts[1];
    }
    std::vector<::openmldb::nameserver::TableInfo> tables;
    std::string msg;
    bool ret = client->ShowTable(name, tables, msg);
    if (!ret) {
        std::cout << "failed to showtable. error msg: " << msg << std::endl;
        return;
    }
    ::openmldb::cmd::PrintTableInfo(tables);
}

void HandleNSClientShowSchema(const std::vector<std::string>& parts, ::openmldb::client::NsClient* client) {
    if (parts.size() < 2) {
        std::cout << "showschema format error. eg: showschema tablename" << std::endl;
        return;
    }
    std::string name = parts[1];
    std::vector<::openmldb::nameserver::TableInfo> tables;
    std::string msg;
    bool ret = client->ShowTable(name, tables, msg);
    if (!ret) {
        std::cout << "failed to showschema. error msg: " << msg << std::endl;
        return;
    }
    if (tables.empty()) {
        printf("table %s does not exist\n", name.c_str());
        return;
    }

    ::openmldb::cmd::PrintSchema(tables[0].column_desc(), tables[0].added_column_desc(), std::cout);
    printf("\n#ColumnKey\n");
    ::openmldb::cmd::PrintColumnKey(tables[0].column_key(), std::cout);
}

void HandleNSDelete(const std::vector<std::string>& parts, ::openmldb::client::NsClient* client) {
    std::vector<std::string> vec;
    ::openmldb::base::SplitString(parts[1], "=", vec);
    if (vec.size() < 2 || vec.at(0) != "table_name") {
        if (parts.size() < 3) {
            std::cout << "delete format error. eg: delete table_name key | delete"
                         "table_name key idx_name"
                      << std::endl;
            return;
        }
        std::vector<::openmldb::nameserver::TableInfo> tables;
        std::string msg;
        bool ret = client->ShowTable(parts[1], tables, msg);
        if (!ret) {
            std::cout << "failed to get table info. error msg: " << msg << std::endl;
            return;
        }
        if (tables.empty()) {
            printf("delete failed! table %s does not exist\n", parts[1].c_str());
            return;
        }
        uint32_t tid = tables[0].tid();
        std::string key = parts[2];
        uint32_t pid = (uint32_t)(::openmldb::base::hash64(key) % tables[0].table_partition_size());
        std::shared_ptr<::openmldb::client::TabletClient> tablet_client = GetTabletClient(tables[0], pid, msg);
        if (!tablet_client) {
            std::cout << "failed to delete. error msg: " << msg << std::endl;
            return;
        }
        std::string idx_name;
        if (parts.size() > 3) {
            for (int idx = 0; idx < tables[0].column_key_size(); idx++) {
                if (tables[0].column_key(idx).index_name() == parts[3]) {
                    idx_name = parts[3];
                    break;
                }
            }
            if (idx_name.empty()) {
                printf("idx_name %s does not exist\n", parts[3].c_str());
                return;
            }
        }
        msg.clear();
        if (tables[0].partition_key_size() == 0) {
            if (tablet_client->Delete(tid, pid, key, idx_name, msg)) {
                std::cout << "delete ok" << std::endl;
            } else {
                std::cout << "delete failed. error msg: " << msg << std::endl;
            }
        } else {
            int failed_cnt = 0;
            for (uint32_t cur_pid = 0; cur_pid < (uint32_t)tables[0].table_partition_size(); cur_pid++) {
                tablet_client = GetTabletClient(tables[0], cur_pid, msg);
                if (!tablet_client) {
                    std::cout << "failed to delete. error msg: " << msg << std::endl;
                    return;
                }
                if (!tablet_client->Delete(tid, cur_pid, key, idx_name, msg)) {
                    failed_cnt++;
                }
            }
            if (failed_cnt == tables[0].table_partition_size()) {
                std::cout << "delete failed" << std::endl;
            } else {
                std::cout << "delete ok" << std::endl;
            }
        }
    }
}

bool GetColumnMap(const std::vector<std::string>& parts,
                  std::map<std::string, std::string>& condition_columns_map,  // NOLINT
                  std::map<std::string, std::string>& value_columns_map) {    // NOLINT
    std::string delimiter = "=";
    bool is_condition_columns_map = false;
    std::vector<std::string> temp_vec;
    for (uint32_t i = 2; i < parts.size(); i++) {
        if (parts[i] == "where") {
            is_condition_columns_map = true;
            continue;
        }
        ::openmldb::base::SplitString(parts[i], delimiter, temp_vec);
        if (temp_vec.size() < 2 || temp_vec[1].empty()) {
            return false;
        }
        if (is_condition_columns_map) {
            condition_columns_map.insert(std::make_pair(temp_vec[0], temp_vec[1]));
        } else {
            value_columns_map.insert(std::make_pair(temp_vec[0], temp_vec[1]));
        }
    }
    return true;
}

void HandleNsUseDb(const std::vector<std::string>& parts, ::openmldb::client::NsClient* client) {
    std::string msg;
    if (parts.size() == 1) {
        client->ClearDb();
        std::cout << "Use default database" << std::endl;
        return;
    }
    if (client->Use(parts[1], msg)) {
        std::cout << "Use database: " << parts[1] << std::endl;
    } else {
        std::cout << "Use database failed. error msg: " << msg << std::endl;
    }
}

void HandleNsCreateDb(const std::vector<std::string>& parts, ::openmldb::client::NsClient* client) {
    if (parts.size() < 2) {
        std::cout << "createdb format error. eg: createdb database_name" << std::endl;
        return;
    }
    std::string msg;
    if (client->CreateDatabase(parts[1], msg)) {
        std::cout << "Create database " << parts[1] << " ok" << std::endl;
    } else {
        std::cout << "Create database failed. error msg: " << msg << std::endl;
    }
}

void HandleNsDropDb(const std::vector<std::string>& parts, ::openmldb::client::NsClient* client) {
    if (parts.size() < 2) {
        std::cout << "dropdb format error. eg: dropdb database_name" << std::endl;
        return;
    }
    if (FLAGS_interactive) {
        printf("Dropdb will drop all tables in the database %s? yes/no\n", parts[1].c_str());
        std::string input;
        std::cin >> input;
        std::transform(input.begin(), input.end(), input.begin(), ::tolower);
        if (input != "yes") {
            printf("'dropdb %s' cmd is canceled!\n", parts[1].c_str());
            return;
        }
    }
    std::string msg;
    if (client->DropDatabase(parts[1], msg)) {
        std::cout << "Drop database " << parts[1] << " ok" << std::endl;
    } else {
        std::cout << "Drop database failed. error msg: " << msg << std::endl;
    }
}

bool ParseCondAndOp(const std::string& source, uint64_t& first_end,  // NOLINT
                    uint64_t& value_begin, int32_t& get_type) {      // NOLINT
    for (uint64_t i = 0; i < source.length(); i++) {
        switch (source[i]) {
            case '=':
                first_end = i;
                value_begin = i + 1;
                get_type = openmldb::api::kSubKeyEq;
                return true;
            case '<':
                first_end = i;
                if (source[i + 1] == '=') {
                    value_begin = i + 2;
                    get_type = openmldb::api::kSubKeyLe;
                } else {
                    value_begin = i + 1;
                    get_type = openmldb::api::kSubKeyLt;
                }
                return true;
            case '>':
                first_end = i;
                if (source[i + 1] == '=') {
                    value_begin = i + 2;
                    get_type = openmldb::api::kSubKeyGe;
                } else {
                    value_begin = i + 1;
                    get_type = openmldb::api::kSubKeyGt;
                }
                return true;
            default:
                continue;
        }
    }
    return false;
}

void HandleNSShowCatalogVersion(::openmldb::client::NsClient* client) {
    std::map<std::string, uint64_t> catalog_version;
    std::string error;
    client->ShowCatalogVersion(&catalog_version, &error);
    std::unique_ptr<baidu::common::TPrinter> tp(new baidu::common::TPrinter(3, FLAGS_max_col_display_length));
    std::vector<std::string> row;
    row.push_back("#");
    row.push_back("endpoint");
    row.push_back("version");
    tp->AddRow(row);
    row.clear();
    int row_num = 0;
    for (const auto& kv : catalog_version) {
        row_num++;
        row.push_back(std::to_string(row_num));
        row.push_back(kv.first);
        row.push_back(std::to_string(kv.second));
        tp->AddRow(row);
        row.clear();
    }
    tp->Print(true);
}

void HandleNSShowDB(::openmldb::client::NsClient* client) {
    std::vector<std::string> dbs;
    std::string error;
    client->ShowDatabase(&dbs, error);
    auto tp = new baidu::common::TPrinter(2, FLAGS_max_col_display_length);
    std::vector<std::string> row;
    row.push_back("#");
    row.push_back("name");
    tp->AddRow(row);
    row.clear();
    for (uint64_t i = 0; i < dbs.size(); i++) {
        row.push_back(std::to_string(i + 1));
        row.push_back(dbs[i]);
        tp->AddRow(row);
        row.clear();
    }
    tp->Print(true);
    delete tp;
}

void HandleNSGet(const std::vector<std::string>& parts, ::openmldb::client::NsClient* client) {
    if (parts.size() < 4) {
        std::cout << "get format error. eg: get table_name key ts | get "
                     "table_name key idx_name ts | get table_name=xxx key=xxx "
                     "index_name=xxx ts=xxx ts_name=xxx "
                  << std::endl;
        return;
    }
    std::map<std::string, std::string> parameter_map;
    if (!GetParameterMap("table_name", parts, "=", parameter_map)) {
        std::cout << "get format error. eg: get table_name=xxx key=xxx "
                     "index_name=xxx ts=xxx ts_name=xxx "
                  << std::endl;
        return;
    }
    bool is_pair_format = parameter_map.empty() ? false : true;
    std::string table_name;
    std::string key;
    std::string index_name;
    uint64_t timestamp = 0;
    auto iter = parameter_map.begin();
    try {
        if (is_pair_format) {
            iter = parameter_map.find("table_name");
            if (iter != parameter_map.end()) {
                table_name = iter->second;
            } else {
                std::cout << "get format error: table_name does not exist!" << std::endl;
                return;
            }
            iter = parameter_map.find("key");
            if (iter != parameter_map.end()) {
                key = iter->second;
            } else {
                std::cout << "get format error: key does not exist!" << std::endl;
                return;
            }
            iter = parameter_map.find("index_name");
            if (iter != parameter_map.end()) {
                index_name = iter->second;
            }
            iter = parameter_map.find("ts");
            if (iter != parameter_map.end()) {
                timestamp = boost::lexical_cast<uint64_t>(iter->second);
            } else {
                std::cout << "get format error: ts does not exist!" << std::endl;
                return;
            }
        } else {
            table_name = parts[1];
            key = parts[2];
            if (parts.size() == 5) {
                index_name = parts[3];
            }
            timestamp = boost::lexical_cast<uint64_t>(parts[parts.size() - 1]);
        }
    } catch (std::exception const& e) {
        printf("Invalid args. ts should be unsigned int\n");
        return;
    }
    std::vector<::openmldb::nameserver::TableInfo> tables;
    std::string msg;
    bool ret = client->ShowTable(table_name, tables, msg);
    if (!ret) {
        std::cout << "failed to get table info. error msg: " << msg << std::endl;
        return;
    }
    if (tables.empty()) {
        printf("get failed! table %s does not exist\n", parts[1].c_str());
        return;
    }
    uint32_t tid = tables[0].tid();
    uint32_t pid = (uint32_t)(::openmldb::base::hash64(key) % tables[0].table_partition_size());
    std::shared_ptr<TabletClient> tb_client = GetTabletClient(tables[0], pid, msg);
    if (!tb_client) {
        std::cout << "failed to get. error msg: " << msg << std::endl;
        return;
    }
    ::openmldb::codec::SDKCodec codec(tables[0]);
    bool no_schema = tables[0].column_desc_size() == 0 && tables[0].column_desc_size() == 0;
    if (no_schema) {
        std::string value;
        uint64_t ts = 0;
        try {
            std::string msg;
            bool ok = tb_client->Get(tid, pid, key, timestamp, value, ts, msg);
            if (ok) {
                std::cout << "value :" << value << std::endl;
            } else {
                std::cout << "Get failed. error msg: " << msg << std::endl;
            }
        } catch (std::exception const& e) {
            printf("Invalid args. ts should be unsigned int\n");
            return;
        }
    } else {
        std::vector<std::string> row = codec.GetColNames();
        row.insert(row.begin(), "ts");
        row.insert(row.begin(), "#");
        uint64_t max_size = row.size();
        ::baidu::common::TPrinter tp(row.size(), FLAGS_max_col_display_length);
        tp.AddRow(row);
        std::string value;
        uint64_t ts = 0;
        std::string msg;
        if (tables[0].partition_key_size() == 0) {
            if (!tb_client->Get(tid, pid, key, timestamp, index_name, value, ts, msg)) {
                std::cout << "Fail to get value! error msg: " << msg << std::endl;
                return;
            }
        } else {
            int failed_cnt = 0;
            for (uint32_t cur_pid = 0; cur_pid < static_cast<size_t>(tables[0].table_partition_size()); cur_pid++) {
                uint64_t cur_ts = 0;
                std::string cur_value;
                tb_client = GetTabletClient(tables[0], cur_pid, msg);
                if (!tb_client) {
                    std::cout << "failed to get. error msg: " << msg << std::endl;
                    return;
                }
                if (!tb_client->Get(tid, cur_pid, key, timestamp, index_name, cur_value, cur_ts, msg)) {
                    failed_cnt++;
                    continue;
                }
                if (cur_ts > ts) {
                    value.swap(cur_value);
                }
            }
            if (failed_cnt == tables[0].table_partition_size()) {
                std::cout << "Fail to get value! error msg: " << msg << std::endl;
                return;
            }
        }
        row.clear();
        codec.DecodeRow(value, &row);
        ::openmldb::cmd::TransferString(&row);
        row.insert(row.begin(), std::to_string(ts));
        row.insert(row.begin(), "1");
        uint64_t row_size = row.size();
        for (uint64_t i = 0; i < max_size - row_size; i++) {
            row.push_back("");
        }
        tp.AddRow(row);
        tp.Print(true);
    }
}

void HandleNSScan(const std::vector<std::string>& parts, ::openmldb::client::NsClient* client) {
    if (parts.size() < 5) {
        std::cout << "scan format error. eg: scan table_name pk start_time end_time "
                     "[limit] | scan table_name key key_name start_time end_time "
                     "[limit] | scan table_name=xxx key=xxx index_name=xxx st=xxx "
                     "et=xxx ts_name=xxx [limit=xxx] [atleast=xxx]"
                  << std::endl;
        return;
    }
    std::map<std::string, std::string> parameter_map;
    if (!GetParameterMap("table_name", parts, "=", parameter_map)) {
        std::cout << "scan table_name=xxx key=xxx index_name=xxx st=xxx et=xxx "
                     "ts_name=xxx [limit=xxx] [atleast=xxx]"
                  << std::endl;
        return;
    }
    bool is_pair_format = parameter_map.empty() ? false : true;
    std::string table_name;
    std::string key;
    std::string index_name;
    uint64_t st = 0;
    uint64_t et = 0;
    std::string ts_name;
    uint32_t limit = 0;
    auto iter = parameter_map.begin();
    try {
        if (is_pair_format) {
            iter = parameter_map.find("table_name");
            if (iter != parameter_map.end()) {
                table_name = iter->second;
            } else {
                std::cout << "scan format error: table_name does not exist!" << std::endl;
                return;
            }
            iter = parameter_map.find("key");
            if (iter != parameter_map.end()) {
                key = iter->second;
            } else {
                std::cout << "scan format error: key does not exist!" << std::endl;
                return;
            }
            iter = parameter_map.find("index_name");
            if (iter != parameter_map.end()) {
                index_name = iter->second;
            }
            iter = parameter_map.find("st");
            if (iter != parameter_map.end()) {
                st = boost::lexical_cast<uint64_t>(iter->second);
            } else {
                std::cout << "scan format error: st does not exist!" << std::endl;
                return;
            }
            iter = parameter_map.find("et");
            if (iter != parameter_map.end()) {
                et = boost::lexical_cast<uint64_t>(iter->second);
            } else {
                std::cout << "scan format error: et does not exist!" << std::endl;
                return;
            }
            iter = parameter_map.find("ts_name");
            if (iter != parameter_map.end()) {
                ts_name = iter->second;
            }
            iter = parameter_map.find("limit");
            if (iter != parameter_map.end()) {
                limit = boost::lexical_cast<uint32_t>(iter->second);
            }
        } else {
            table_name = parts[1];
            key = parts[2];
        }
    } catch (std::exception const& e) {
        printf(
            "Invalid args. st and et should be uint64_t, limit and atleast "
            "should be uint32_t\n");
        return;
    }

    std::vector<::openmldb::nameserver::TableInfo> tables;
    std::string msg;
    bool ret = client->ShowTable(table_name, tables, msg);
    if (!ret) {
        std::cout << "failed to get table info. error msg: " << msg << std::endl;
        return;
    }
    if (tables.empty()) {
        printf("scan failed! table %s does not exist\n", parts[1].c_str());
        return;
    }
    uint32_t tid = tables[0].tid();
    uint32_t pid = (uint32_t)(::openmldb::base::hash64(key) % tables[0].table_partition_size());
    std::shared_ptr<TabletClient> tb_client = GetTabletClient(tables[0], pid, msg);
    if (!tb_client) {
        std::cout << "failed to scan. error msg: " << msg << std::endl;
        return;
    }
    bool no_schema = tables[0].column_desc_size() == 0 && tables[0].column_desc_size() == 0;
    if (no_schema) {
        std::shared_ptr<::openmldb::base::KvIterator> it;
        if (is_pair_format) {
            it = tb_client->Scan(tid, pid, key, "", st, et, limit, msg);
        } else {
            try {
                st = boost::lexical_cast<uint64_t>(parts[3]);
                et = boost::lexical_cast<uint64_t>(parts[4]);
                if (parts.size() > 5) {
                    limit = boost::lexical_cast<uint32_t>(parts[5]);
                }
                it = tb_client->Scan(tid, pid, key, "", st, et, limit, msg);
            } catch (std::exception const& e) {
                std::cout << "Invalid args. st and et should be uint64_t, limit should"
                          << "be uint32_t" << std::endl;
                return;
            }
        }
        if (!it) {
            std::cout << "Fail to scan table. error msg: " << msg << std::endl;
            return;
        } else {
            std::vector<std::shared_ptr<::openmldb::base::KvIterator>> iter_vec;
            iter_vec.push_back(std::move(it));
            ::openmldb::cmd::SDKIterator sdk_it(iter_vec, limit);
            ::openmldb::cmd::ShowTableRows(key, &sdk_it);
        }
    } else {
        if (parts.size() < 6) {
            std::cout << "scan format error. eg: scan table_name key col_name "
                         "start_time end_time [limit]"
                      << std::endl;
            return;
        }
        if (!is_pair_format) {
            index_name = parts[3];
            try {
                st = boost::lexical_cast<uint64_t>(parts[4]);
                et = boost::lexical_cast<uint64_t>(parts[5]);
                if (parts.size() > 6) {
                    limit = boost::lexical_cast<uint32_t>(parts[6]);
                }
            } catch (std::exception const& e) {
                printf(
                    "Invalid args. st and et should be uint64_t, limit should "
                    "be uint32_t\n");
                return;
            }
        }
        std::vector<std::shared_ptr<::openmldb::base::KvIterator>> iter_vec;
        if (tables[0].partition_key_size() > 0) {
            for (uint32_t cur_pid = 0; cur_pid < (uint32_t)tables[0].table_partition_size(); cur_pid++) {
                tb_client = GetTabletClient(tables[0], cur_pid, msg);
                if (!tb_client) {
                    std::cout << "failed to scan. error msg: " << msg << std::endl;
                    return;
                }
                std::shared_ptr<::openmldb::base::KvIterator> it(
                    tb_client->Scan(tid, cur_pid, key, index_name, st, et, limit, msg));
                if (!it) {
                    std::cout << "Fail to scan table. error msg: " << msg << std::endl;
                    return;
                }
                iter_vec.push_back(std::move(it));
            }
        } else {
            std::shared_ptr<::openmldb::base::KvIterator> it(
                tb_client->Scan(tid, pid, key, index_name, st, et, limit, msg));
            if (!it) {
                std::cout << "Fail to scan table. error msg: " << msg << std::endl;
                return;
            }
            iter_vec.push_back(std::move(it));
        }
        ::openmldb::cmd::SDKIterator sdk_it(iter_vec, limit);
        ::openmldb::cmd::ShowTableRows(tables[0], &sdk_it);
    }
}

void HandleNSCount(const std::vector<std::string>& parts, ::openmldb::client::NsClient* client) {
    if (parts.size() < 3) {
        std::cout << "count format error | count table_name key [col_name] "
                     "[filter_expired_data] | count table_name=xxx key=xxx "
                     "index_name=xxx ts_name [filter_expired_data]"
                  << std::endl;
        return;
    }
    std::map<std::string, std::string> parameter_map;
    if (!GetParameterMap("table_name", parts, "=", parameter_map)) {
        std::cout << "count format erro! eg. count tid=xxx pid=xxx key=xxx "
                     "index_name=xxx ts=xxx ts_name=xxx [filter_expired_data]"
                  << std::endl;
        return;
    }
    bool is_pair_format = parameter_map.empty() ? false : true;
    std::string table_name;
    std::string key;
    std::string index_name;
    std::string ts_name;
    bool filter_expired_data = false;
    auto iter = parameter_map.begin();
    if (is_pair_format) {
        iter = parameter_map.find("table_name");
        if (iter != parameter_map.end()) {
            table_name = iter->second;
        } else {
            std::cout << "count format error: table_name does not exist!" << std::endl;
            return;
        }
        iter = parameter_map.find("key");
        if (iter != parameter_map.end()) {
            key = iter->second;
        } else {
            std::cout << "count format error: key does not exist!" << std::endl;
            return;
        }
        iter = parameter_map.find("index_name");
        if (iter != parameter_map.end()) {
            index_name = iter->second;
        }
        iter = parameter_map.find("ts_name");
        if (iter != parameter_map.end()) {
            ts_name = iter->second;
        }
        iter = parameter_map.find("filter_expired_data");
        if (iter != parameter_map.end()) {
            std::string temp_str = iter->second;
            if (temp_str == "true") {
                filter_expired_data = true;
            } else if (temp_str == "false") {
                filter_expired_data = false;
            } else {
                printf("filter_expired_data parameter should be true or false\n");
                return;
            }
        }
    } else {
        table_name = parts[1];
        key = parts[2];
        if (parts.size() == 4) {
            if (parts[3] == "true") {
                filter_expired_data = true;
            } else if (parts[3] == "false") {
                filter_expired_data = false;
            } else {
                index_name = parts[3];
            }
        } else if (parts.size() == 5) {
            index_name = parts[3];
            if (parts[4] == "true") {
                filter_expired_data = true;
            } else if (parts[4] == "false") {
                filter_expired_data = false;
            } else {
                printf("filter_expired_data parameter should be true or false\n");
                return;
            }
        } else if (parts.size() != 3) {
            std::cout << "count format error" << std::endl;
            return;
        }
    }
    std::vector<::openmldb::nameserver::TableInfo> tables;
    std::string msg;
    bool ret = client->ShowTable(table_name, tables, msg);
    if (!ret) {
        std::cout << "failed to get table info. error msg: " << msg << std::endl;
        return;
    }
    if (tables.empty()) {
        printf("get failed! table %s does not exist\n", parts[1].c_str());
        return;
    }
    uint32_t tid = tables[0].tid();
    uint32_t pid = (uint32_t)(::openmldb::base::hash64(key) % tables[0].table_partition_size());
    std::shared_ptr<::openmldb::client::TabletClient> tablet_client = GetTabletClient(tables[0], pid, msg);
    if (!tablet_client) {
        std::cout << "failed to count. cannot not found tablet client, pid is " << pid << std::endl;
        return;
    }
    uint64_t value = 0;
    if (tables[0].partition_key_size() == 0) {
        if (!tablet_client->Count(tid, pid, key, index_name, filter_expired_data, value, msg)) {
            std::cout << "Count failed. error msg: " << msg << std::endl;
            return;
        }
    } else {
        for (uint32_t cur_pid = 0; cur_pid < (uint32_t)tables[0].table_partition_size(); cur_pid++) {
            uint64_t cur_value = 0;
            tablet_client = GetTabletClient(tables[0], cur_pid, msg);
            if (!tablet_client) {
                std::cout << "failed to count. cannot not found tablet client, "
                             "pid is "
                          << cur_pid << std::endl;
                return;
            }
            if (!tablet_client->Count(tid, cur_pid, key, index_name, filter_expired_data, cur_value, msg)) {
                std::cout << "Count failed. error msg: " << msg << std::endl;
            }
            value += cur_value;
        }
    }
    std::cout << "count: " << value << std::endl;
}

void HandleNSPreview(const std::vector<std::string>& parts, ::openmldb::client::NsClient* client) {
    if (parts.size() < 2) {
        std::cout << "preview format error. eg: preview table_name [limit]" << std::endl;
        return;
    }
    uint32_t limit = FLAGS_preview_default_limit;
    if (parts.size() > 2) {
        try {
            int64_t tmp = boost::lexical_cast<int64_t>(parts[2]);
            if (tmp < 0) {
                printf("preview error. limit should be unsigned int\n");
                return;
            }
            limit = boost::lexical_cast<uint32_t>(parts[2]);
        } catch (std::exception const& e) {
            printf("preview error. limit should be unsigned int\n");
            return;
        }
        if (limit > FLAGS_preview_limit_max_num) {
            printf("preview error. limit is greater than the max num %u\n", FLAGS_preview_limit_max_num);
            return;
        } else if (limit == 0) {
            printf("preview error. limit must be greater than zero\n");
            return;
        }
    }
    std::vector<::openmldb::nameserver::TableInfo> tables;
    std::string msg;
    bool ret = client->ShowTable(parts[1], tables, msg);
    if (!ret) {
        std::cout << "failed to get table info. error msg: " << msg << std::endl;
        return;
    }
    if (tables.empty()) {
        printf("preview failed! table %s does not exist\n", parts[1].c_str());
        return;
    }
    uint32_t tid = tables[0].tid();
    ::openmldb::codec::SDKCodec codec(tables[0]);
    bool has_ts_col = codec.HasTSCol();
    bool no_schema = tables[0].column_desc_size() == 0 && tables[0].column_desc_size() == 0;
    std::vector<std::string> row;
    uint64_t max_size = 0;
    if (no_schema) {
        row.push_back("#");
        row.push_back("key");
        row.push_back("ts");
        row.push_back("data");
    } else {
        row = codec.GetColNames();
        if (!has_ts_col) {
            row.insert(row.begin(), "ts");
        }
        row.insert(row.begin(), "#");
        max_size = row.size();
    }
    ::baidu::common::TPrinter tp(row.size(), FLAGS_max_col_display_length);
    tp.AddRow(row);
    uint32_t index = 1;
    for (uint32_t pid = 0; pid < (uint32_t)tables[0].table_partition_size(); pid++) {
        if (limit == 0) {
            break;
        }
        std::shared_ptr<TabletClient> tb_client = GetTabletClient(tables[0], pid, msg);
        if (!tb_client) {
            std::cout << "failed to preview. error msg: " << msg << std::endl;
            return;
        }
        uint32_t count = 0;
        auto it = tb_client->Traverse(tid, pid, "", "", 0, limit, false, 0, count);
        if (!it) {
            std::cout << "Fail to preview table" << std::endl;
            return;
        }
        limit -= count;
        while (it->Valid()) {
            row.clear();
            row.push_back(std::to_string(index));

            if (no_schema) {
                row.push_back(it->GetPK());
                row.push_back(std::to_string(it->GetKey()));
                row.push_back(it->GetValue().ToString());
            } else {
                if (!has_ts_col) {
                    row.push_back(std::to_string(it->GetKey()));
                }
                std::string value(it->GetValue().data(), it->GetValue().size());
                codec.DecodeRow(value, &row);
                ::openmldb::cmd::TransferString(&row);
                uint64_t row_size = row.size();
                for (uint64_t i = 0; i < max_size - row_size; i++) {
                    row.push_back("");
                }
            }
            tp.AddRow(row);
            index++;
            it->Next();
        }
    }
    tp.Print(true);
}

void HandleNSAddTableField(const std::vector<std::string>& parts, ::openmldb::client::NsClient* client) {
    if (parts.size() != 4) {
        std::cout << "addtablefield format error. eg: addtablefield tablename "
                     "column_name column_type"
                  << std::endl;
        return;
    }
    auto iter = ::openmldb::codec::DATA_TYPE_MAP.find(parts[3]);
    if (iter == ::openmldb::codec::DATA_TYPE_MAP.end()) {
        printf("type %s is invalid\n", parts[3].c_str());
        return;
    }
    std::vector<::openmldb::nameserver::TableInfo> tables;
    std::string msg;
    bool ret = client->ShowTable(parts[1], tables, msg);
    if (!ret) {
        std::cout << "failed to get table info. error msg: " << msg << std::endl;
        return;
    }
    if (tables.empty()) {
        printf("add table field failed! table %s doesn`t exist\n", parts[1].c_str());
        return;
    }
    ::openmldb::common::ColumnDesc column_desc;
    column_desc.set_name(parts[2]);
    column_desc.set_data_type(iter->second);
    if (!client->AddTableField(parts[1], column_desc, msg)) {
        std::cout << "Fail to add table field. error msg: " << msg << std::endl;
        return;
    }
    std::cout << "add table field ok" << std::endl;
}

void HandleNSInfo(const std::vector<std::string>& parts, ::openmldb::client::NsClient* client) {
    if (parts.size() < 2) {
        std::cout << "info format error. eg: info tablename" << std::endl;
        return;
    }
    std::string name = parts[1];
    std::vector<::openmldb::nameserver::TableInfo> tables;
    std::string msg;
    bool ret = client->ShowTable(name, tables, msg);
    if (!ret) {
        std::cout << "failed to get table info. error msg: " << msg << std::endl;
        return;
    }
    ::openmldb::cmd::PrintTableInformation(tables);
}

void HandleNSAddReplicaCluster(const std::vector<std::string>& parts, ::openmldb::client::NsClient* client) {
    if (parts.size() < 4) {
        std::cout << "addrepcluster format error. eg: addrepcluster "
                     "zk_endpoints zk_path alias_name"
                  << std::endl;
        return;
    }
    std::string zk_endpoints, zk_path, alias, msg;
    zk_endpoints = parts[1];
    zk_path = parts[2];
    alias = parts[3];
    if (!client->AddReplicaCluster(zk_endpoints, zk_path, alias, msg)) {
        std::cout << "addrepcluster failed. error msg: " << msg << std::endl;
        return;
    }
    std::cout << "adrepcluster ok" << std::endl;
}

void HandleShowReplicaCluster(const std::vector<std::string>& parts, ::openmldb::client::NsClient* client) {
    std::vector<std::string> row = {"zk_endpoints", "zk_path", "alias", "state", "age"};
    ::baidu::common::TPrinter tp(row.size(), FLAGS_max_col_display_length);
    tp.AddRow(row);

    std::vector<::openmldb::nameserver::ClusterAddAge> cluster_info;
    std::string msg;
    bool ok = client->ShowReplicaCluster(cluster_info, msg);
    if (!ok) {
        std::cout << "Fail to show replica. error msg: " << msg << std::endl;
        return;
    }
    for (auto i : cluster_info) {
        std::vector<std::string> row;
        row.push_back(i.replica().zk_endpoints());
        row.push_back(i.replica().zk_path());
        row.push_back(i.replica().alias());
        row.push_back(i.state());
        row.push_back(::openmldb::base::HumanReadableTime(i.age()));
        tp.AddRow(row);
    }
    tp.Print(true);
}

bool HasTsCol(const google::protobuf::RepeatedPtrField<::openmldb::common::ColumnKey>& list) {
    if (list.empty()) {
        return false;
    }
    for (auto it = list.begin(); it != list.end(); it++) {
        if (!it->ts_name().empty()) {
            return true;
        }
    }
    return false;
}

void HandleNSPut(const std::vector<std::string>& parts, ::openmldb::client::NsClient* client) {
    if (parts.size() < 3) {
        std::cout << "put format error. eg: put table_name pk ts value | put table_name [ts] field1 field2 ...\n";
        return;
    }
    std::map<std::string, std::string> parameter_map;
    if (!GetParameterMap("table_name", parts, "=", parameter_map)) {
        std::cout << "put format error. eg: put table_name=xxx col1=xxx col2=xxx col3=xxx ...\n";
        return;
    }
    bool is_pair_format = parameter_map.empty() ? false : true;
    std::string table_name = "";
    if (is_pair_format) {
        auto iter = parameter_map.find("table_name");
        if (iter != parameter_map.end()) {
            table_name = iter->second;
        } else {
            std::cout << "get format error: table_name does not exist!\n";
            return;
        }
    } else {
        table_name = parts[1];
    }
    std::vector<::openmldb::nameserver::TableInfo> tables;
    std::string msg;
    bool ret = client->ShowTable(table_name, tables, msg);
    if (!ret) {
        std::cout << "failed to get table info. error msg: " << msg << std::endl;
        return;
    }
    if (tables.empty()) {
        std::cout << "put failed! table " << parts[1] << " does not exist\n";
        return;
    }
    uint64_t ts = 0;
    uint32_t start_index = 0;
    if (!HasTsCol(tables[0].column_key())) {
        try {
            ts = boost::lexical_cast<uint64_t>(parts[2]);
        } catch (std::exception const& e) {
            std::cout << "Invalid args. ts " << parts[2] << " should be unsigned int\n";
            return;
        }
        start_index = 3;
    } else {
        start_index = 2;
    }
    int base_size = tables[0].column_desc().size();
    int add_size = tables[0].added_column_desc().size();
    int in_size = parts.size();
    int modify_index = in_size - start_index - base_size;
    if (modify_index - add_size > 0 || modify_index < 0) {
        printf("put format error! input value does not match the schema\n");
        return;
    }
    std::vector<std::string> input_value(parts.begin() + start_index, parts.end());
    auto result = PutSchemaData(tables[0], ts, input_value);
    if (result.code < 0) {
        std::cout << result.msg << "\n";
    }
}

int CheckSchema(const ::openmldb::nameserver::TableInfo& table_info) {
    std::map<std::string, ::openmldb::type::DataType> name_map;
    for (int idx = 0; idx < table_info.column_desc_size(); idx++) {
        if (table_info.column_desc(idx).name() == "" ||
            name_map.find(table_info.column_desc(idx).name()) != name_map.end()) {
            printf("check column_desc name failed. name is %s\n", table_info.column_desc(idx).name().c_str());
            return -1;
        }
        name_map.insert(std::make_pair(table_info.column_desc(idx).name(), table_info.column_desc(idx).data_type()));
    }

    std::set<std::string> index_set;
    std::set<std::string> key_set;
    std::set<std::string> ts_col_set;
    for (int idx = 0; idx < table_info.column_key_size(); idx++) {
        if (!table_info.column_key(idx).has_index_name() || table_info.column_key(idx).index_name().size() == 0) {
            printf("not set index_name in column_key\n");
            return -1;
        }
        if (index_set.find(table_info.column_key(idx).index_name()) != index_set.end()) {
            printf("duplicate index_name %s\n", table_info.column_key(idx).index_name().c_str());
            return -1;
        }
        index_set.insert(table_info.column_key(idx).index_name());
        std::string cur_key;
        if (table_info.column_key(idx).col_name_size() > 0) {
            for (const auto& name : table_info.column_key(idx).col_name()) {
                auto iter = name_map.find(name);
                if (iter == name_map.end()) {
                    printf("column :%s is not member of columns\n", name.c_str());
                    return -1;
                }
                if (iter->second == ::openmldb::type::kFloat || iter->second == ::openmldb::type::kDouble) {
                    printf("float or double column can not be index\n");
                    return -1;
                }
                if (cur_key.empty()) {
                    cur_key = name;
                } else {
                    cur_key += "|" + name;
                }
            }
        } else {
            cur_key = table_info.column_key(idx).index_name();
        }
        if (key_set.find(cur_key) != key_set.end()) {
            printf("duplicate column_key\n");
            return -1;
        }
        key_set.insert(cur_key);
        if (!table_info.column_key(idx).ts_name().empty()) {
            const auto& ts_name = table_info.column_key(idx).ts_name();
            auto iter = name_map.find(ts_name);
            if (iter == name_map.end()) {
                printf("invalid ts_name %s\n", ts_name.c_str());
                return -1;
            }
            if (iter->second != ::openmldb::type::kBigInt && iter->second != ::openmldb::type::kTimestamp) {
                printf("invalid ts type ts_name %s\n", ts_name.c_str());
                return -1;
            }
        }
    }
    if (index_set.empty()) {
        std::cout << "no index" << std::endl;
        return -1;
    }
    return 0;
}

int GenTableInfo(const std::string& path,
                 ::openmldb::nameserver::TableInfo& table_info) {  // NOLINT
    int fd = open(path.c_str(), O_RDONLY);
    if (fd < 0) {
        std::cout << "can not open file " << path << std::endl;
        return -1;
    }
    google::protobuf::io::FileInputStream fileInput(fd);
    fileInput.SetCloseOnDelete(true);
    if (!google::protobuf::TextFormat::Parse(&fileInput, &table_info)) {
        std::cout << "table meta file format error" << std::endl;
        return -1;
    }

    if (table_info.has_key_entry_max_height()) {
        if (table_info.key_entry_max_height() > FLAGS_skiplist_max_height) {
            printf("Fail to create table. key_entry_max_height %u is greater than the max heght %u\n",
                   table_info.key_entry_max_height(), FLAGS_skiplist_max_height);
            return -1;
        }
        if (table_info.key_entry_max_height() == 0) {
            printf("Fail to create table. key_entry_max_height must be greater than 0\n");
            return -1;
        }
    }
    if (CheckSchema(table_info) < 0) {
        return -1;
    }
    return 0;
}

void HandleNSCreateTable(const std::vector<std::string>& parts, ::openmldb::client::NsClient* client) {
    ::openmldb::nameserver::TableInfo ns_table_info;
    if (parts.size() == 2) {
        if (GenTableInfo(parts[1], ns_table_info) < 0) {
            return;
        }
    } else if (parts.size() > 4) {
        ns_table_info.set_name(parts[1]);
        ::openmldb::common::TTLSt ttl_desc;
        try {
            std::vector<std::string> vec;
            ::openmldb::base::SplitString(parts[2], ":", vec);
            if (vec.size() == 2) {
                if ((vec[0] == "latest" || vec[0] == "kLatestTime")) {
                    ttl_desc.set_ttl_type(::openmldb::type::TTLType::kLatestTime);
                    ttl_desc.set_lat_ttl(boost::lexical_cast<uint64_t>(vec[vec.size() - 1]));
                    ttl_desc.set_abs_ttl(0);
                } else if ((vec[0] == "absolute" || vec[0] == "kAbsoluteTime")) {
                    ttl_desc.set_ttl_type(::openmldb::type::TTLType::kAbsoluteTime);
                    ttl_desc.set_lat_ttl(0);
                    ttl_desc.set_abs_ttl(boost::lexical_cast<uint64_t>(vec[vec.size() - 1]));
                } else {
                    std::cout << "invalid ttl type" << std::endl;
                    return;
                }
            } else if (vec.size() == 3) {
                if ((vec[0] == "absandlat" || vec[0] == "kAbsAndLat")) {
                    ttl_desc.set_ttl_type(::openmldb::type::TTLType::kAbsAndLat);
                    ttl_desc.set_abs_ttl(boost::lexical_cast<uint64_t>(vec[vec.size() - 2]));
                    ttl_desc.set_lat_ttl(boost::lexical_cast<uint64_t>(vec[vec.size() - 1]));
                } else if ((vec[0] == "absorlat" || vec[0] == "kAbsOrLat")) {
                    ttl_desc.set_ttl_type(::openmldb::type::TTLType::kAbsOrLat);
                    ttl_desc.set_abs_ttl(boost::lexical_cast<uint64_t>(vec[vec.size() - 2]));
                    ttl_desc.set_lat_ttl(boost::lexical_cast<uint64_t>(vec[vec.size() - 1]));
                } else {
                    std::cout << "invalid ttl type" << std::endl;
                    return;
                }
            } else {
                ttl_desc.set_ttl_type(::openmldb::type::TTLType::kAbsoluteTime);
                ttl_desc.set_lat_ttl(0);
                ttl_desc.set_abs_ttl(boost::lexical_cast<uint64_t>(vec[vec.size() - 1]));
            }
            uint32_t partition_num = boost::lexical_cast<uint32_t>(parts[3]);
            if (partition_num == 0) {
                std::cout << "partition_num should be large than zero" << std::endl;
                return;
            }
            ns_table_info.set_partition_num(partition_num);
            uint32_t replica_num = boost::lexical_cast<uint32_t>(parts[4]);
            if (replica_num == 0) {
                std::cout << "replica_num should be large than zero" << std::endl;
                return;
            }
            ns_table_info.set_replica_num(replica_num);
        } catch (std::exception const& e) {
            std::cout << "Invalid args. pid should be uint32_t" << std::endl;
            return;
        }
        std::set<std::string> name_set;
        for (uint32_t i = 5; i < parts.size(); i++) {
            std::vector<std::string> kv;
            ::openmldb::base::SplitString(parts[i], ":", kv);
            if (kv.size() < 2) {
                std::cout << "create failed! schema format is illegal" << std::endl;
                return;
            }
            if (name_set.find(kv[0]) != name_set.end()) {
                printf("Duplicated column %s\n", kv[0].c_str());
                return;
            }
            std::string cur_type = kv[1];
            std::transform(cur_type.begin(), cur_type.end(), cur_type.begin(), ::tolower);
            auto type_iter = ::openmldb::codec::DATA_TYPE_MAP.find(cur_type);
            if (type_iter == ::openmldb::codec::DATA_TYPE_MAP.end()) {
                printf("type %s is invalid\n", kv[1].c_str());
                return;
            }
            name_set.insert(kv[0]);
            ::openmldb::common::ColumnDesc* column_desc = ns_table_info.add_column_desc();
            column_desc->set_name(kv[0]);
            column_desc->set_data_type(type_iter->second);

            if (kv.size() > 2 && kv[2] == "index") {
                if ((cur_type == "float") || (cur_type == "double")) {
                    printf("float or double column can not be index\n");
                    return;
                }
                ::openmldb::common::ColumnKey* column_key = ns_table_info.add_column_key();
                column_key->set_index_name(kv[0]);
                column_key->add_col_name(kv[0]);
                ::openmldb::common::TTLSt* ttl = column_key->mutable_ttl();
                ttl->CopyFrom(ttl_desc);
            }
        }
        if (parts.size() > 5 && ns_table_info.column_key_size() == 0) {
            std::cout << "create failed! schema has no index" << std::endl;
            return;
        }
    } else {
        std::cout << "create format error! ex: create table_meta_file | create "
                     "name ttl partition_num replica_num [name:type:index ...]"
                  << std::endl;
        return;
    }
    ns_table_info.set_db(client->GetDb());
    std::string msg;
    if (!client->CreateTable(ns_table_info, false, msg)) {
        std::cout << "Fail to create table. error msg: " << msg << std::endl;
        return;
    }
    std::cout << "Create table ok" << std::endl;
}

void HandleNSClientHelp(const std::vector<std::string>& parts, ::openmldb::client::NsClient* client) {
    if (parts.size() == 1) {
        printf("addindex - add index to table \n");
        printf("addtablefield - add field to the schema table \n");
        printf("addreplica - add replica to leader\n");
        printf("cancelop - cancel the op\n");
        printf("create - create table\n");
        printf("confset - update conf\n");
        printf("confget - get conf\n");
        printf("count - count the num of data in specified key\n");
        printf(
            "changeleader - select leader again when the endpoint of leader "
            "offline\n");
        printf("delete - delete pk\n");
        printf("delreplica - delete replica from leader\n");
        printf("drop - drop table\n");
        printf("exit - exit client\n");
        printf("get - get only one record\n");
        printf("gettablepartition - get partition info\n");
        printf("help - get cmd info\n");
        printf("makesnapshot - make snapshot\n");
        printf("migrate - migrate partition form one endpoint to another\n");
        printf("man - get cmd info\n");
        printf(
            "offlineendpoint - select leader and delete replica when endpoint "
            "offline\n");
        printf("preview - preview data\n");
        printf("put -  insert data into table\n");
        printf("quit - exit client\n");
        printf("recovertable - recover only one table partition\n");
        printf("recoverendpoint - recover all tables in endpoint when online\n");
        printf("scan - get records for a period of time\n");
        printf("showtable - show table info\n");
        printf("showtablet - show tablet info\n");
        printf("showsdkendpoint - show sdkendpoint info\n");
        printf("showns - show nameserver info\n");
        printf("showdb - show all databases\n");
        printf("showschema - show schema info\n");
        printf("showopstatus - show op info\n");
        printf("settablepartition - update partition info\n");
        printf("setttl - set table ttl\n");
        printf("updatetablealive - update table alive status\n");
        printf("info - show information of the table\n");
        printf("addrepcluster - add remote replica cluster\n");
        printf("showrepcluster - show remote replica cluster\n");
        printf("removerepcluster - remove remote replica cluste \n");
        printf("switchmode - switch cluster mode\n");
        printf("synctable - synctable from leader cluster to replica cluster\n");
        printf("deleteindx - delete index of specified table\n");
        printf("setsdkendpoint - set sdkendpoint for external network sdk\n");
        printf("showcatalogversion - show catalog version\n");
    } else if (parts.size() == 2) {
        if (parts[1] == "create") {
            printf("desc: create table\n");
            printf("usage: create table_meta_file_path\n");
            printf(
                "usage: create table_name ttl partition_num replica_num "
                "[colum_name1:type:index colum_name2:type ...]\n");
            printf("ex: create ./table_meta.txt\n");
            printf("ex: create table1 144000 8 3\n");
            printf("ex: create table2 latest:10 8 3\n");
            printf(
                "ex: create table3 latest:10 8 3 card:string:index "
                "mcc:string:index value:float\n");
        } else if (parts[1] == "drop") {
            printf("desc: drop table\n");
            printf("usage: drop table_name\n");
            printf("ex: drop table1\n");
        } else if (parts[1] == "put") {
            printf("desc: insert data into table\n");
            printf("usage: put table_name pk ts value\n");
            printf("usage: put table_name ts key1 key2 ... value1 value2 ...\n");
            printf("ex: put table1 key1 1528872944000 value1\n");
            printf("ex: put table2 1528872944000 card0 mcc0 1.3\n");
        } else if (parts[1] == "scan") {
            printf("desc: get records for a period of time\n");
            printf("usage: scan table_name pk start_time end_time [limit]\n");
            printf(
                "usage: scan table_name key key_name start_time end_time "
                "[limit]\n");
            printf("ex: scan table1 key1 1528872944000 1528872930000\n");
            printf("ex: scan table1 key1 1528872944000 1528872930000 10\n");
            printf("ex: scan table1 key1 0 0 10\n");
            printf("ex: scan table2 card0 card 1528872944000 1528872930000\n");
            printf("ex: scan table2 card0 card 1528872944000 1528872930000 10\n");
            printf("ex: scan table2 card0 card  0 0 10\n");
        } else if (parts[1] == "get") {
            printf("desc: get only one record\n");
            printf("usage: get table_name key ts\n");
            printf("usage: get table_name key idx_name ts\n");
            printf("ex: get table1 key1 1528872944000\n");
            printf("ex: get table1 key1 0\n");
            printf("ex: get table2 card0 card 1528872944000\n");
            printf("ex: get table2 card0 card 0\n");
        } else if (parts[1] == "delete") {
            printf("desc: delete pk\n");
            printf("usage: delete table_name key idx_name\n");
            printf("ex: delete table1 key1\n");
            printf("ex: delete table2 card0 card\n");
        } else if (parts[1] == "count") {
            printf("desc: count the num of data in specified key\n");
            printf("usage: count table_name key [filter_expired_data]\n");
            printf("usage: count table_name key idx_name [filter_expired_data]\n");
            printf("ex: count table1 key1\n");
            printf("ex: count table1 key1 true\n");
            printf("ex: count table2 card0 card\n");
            printf("ex: count table2 card0 card true\n");
        } else if (parts[1] == "preview") {
            printf("desc: preview data in table\n");
            printf("usage: preview table_name [limit]\n");
            printf("ex: preview table1\n");
            printf("ex: preview table1 10\n");
        } else if (parts[1] == "showtable") {
            printf("desc: show table info\n");
            printf("usage: showtable [table_name]\n");
            printf("ex: showtable\n");
            printf("ex: showtable table1\n");
        } else if (parts[1] == "showtablet") {
            printf("desc: show tablet info\n");
            printf("usage: showtablet\n");
            printf("ex: showtablet\n");
        } else if (parts[1] == "showsdkendpoint") {
            printf("desc: show sdkendpoint info\n");
            printf("usage: showsdkendpoint\n");
            printf("ex: showsdkendpoint\n");
        } else if (parts[1] == "showns") {
            printf("desc: show nameserver info\n");
            printf("usage: showns\n");
            printf("ex: showns\n");
        } else if (parts[1] == "showschema") {
            printf("desc: show schema info\n");
            printf("usage: showschema table_name\n");
            printf("ex: showschema table1\n");
        } else if (parts[1] == "showopstatus") {
            printf("desc: show op info\n");
            printf("usage: showopstatus [table_name pid]\n");
            printf("ex: showopstatus\n");
            printf("ex: showopstatus table1\n");
            printf("ex: showopstatus table1 0\n");
        } else if (parts[1] == "makesnapshot") {
            printf("desc: make snapshot\n");
            printf("usage: makesnapshot name pid\n");
            printf("ex: makesnapshot table1 0\n");
        } else if (parts[1] == "addreplica") {
            printf("desc: add replica to leader\n");
            printf("usage: addreplica name pid_group endpoint\n");
            printf("ex: addreplica table1 0 172.27.128.31:9527\n");
            printf("ex: addreplica table1 0,3,5 172.27.128.31:9527\n");
            printf("ex: addreplica table1 1-5 172.27.128.31:9527\n");
        } else if (parts[1] == "delreplica") {
            printf("desc: delete replica from leader\n\n");
            printf("usage: delreplica name pid_group endpoint\n");
            printf("ex: delreplica table1 0 172.27.128.31:9527\n");
            printf("ex: delreplica table1 0,3,5 172.27.128.31:9527\n");
            printf("ex: delreplica table1 1-5 172.27.128.31:9527\n");
        } else if (parts[1] == "confset") {
            printf("desc: update conf\n");
            printf("usage: confset auto_failover true/false\n");
            printf("ex: confset auto_failover true\n");
        } else if (parts[1] == "confget") {
            printf("desc: get conf\n");
            printf("usage: confget\n");
            printf("usage: confget conf_name\n");
            printf("ex: confget\n");
            printf("ex: confget auto_failover\n");
        } else if (parts[1] == "changeleader") {
            printf(
                "desc: select leader again when the endpoint of leader "
                "offline\n");
            printf("usage: changeleader table_name pid [candidate_leader]\n");
            printf("ex: changeleader table1 0\n");
            printf("ex: changeleader table1 0 auto\n");
            printf("ex: changeleader table1 0 172.27.128.31:9527\n");
        } else if (parts[1] == "offlineendpoint") {
            printf(
                "desc: select leader and delete replica when endpoint "
                "offline\n");
            printf("usage: offlineendpoint endpoint [concurrency]\n");
            printf("ex: offlineendpoint 172.27.128.31:9527\n");
            printf("ex: offlineendpoint 172.27.128.31:9527 2\n");
        } else if (parts[1] == "recovertable") {
            printf("desc: recover only one table partition\n");
            printf("usage: recovertable table_name pid endpoint\n");
            printf("ex: recovertable table1 0 172.27.128.31:9527\n");
        } else if (parts[1] == "recoverendpoint") {
            printf("desc: recover all tables in endpoint when online\n");
            printf(
                "usage: recoverendpoint endpoint [need_restore] "
                "[concurrency]\n");
            printf("ex: recoverendpoint 172.27.128.31:9527\n");
            printf("ex: recoverendpoint 172.27.128.31:9527 false\n");
            printf("ex: recoverendpoint 172.27.128.31:9527 true 2\n");
        } else if (parts[1] == "migrate") {
            printf("desc: migrate partition form one endpoint to another\n");
            printf(
                "usage: migrate src_endpoint table_name pid_group "
                "des_endpoint\n");
            printf("ex: migrate 172.27.2.52:9991 table1 1 172.27.2.52:9992\n");
            printf("ex: migrate 172.27.2.52:9991 table1 1,3,5 172.27.2.52:9992\n");
            printf("ex: migrate 172.27.2.52:9991 table1 1-5 172.27.2.52:9992\n");
        } else if (parts[1] == "gettablepartition") {
            printf("desc: get partition info\n");
            printf("usage: gettablepartition table_name pid\n");
            printf("ex: gettablepartition table1 0\n");
        } else if (parts[1] == "settablepartition") {
            printf("desc: set partition info\n");
            printf("usage: settablepartition table_name partition_file_path\n");
            printf("ex: settablepartition table1 ./partition_file.txt\n");
        } else if (parts[1] == "showdb") {
            printf("desc: show all databases\n");
        } else if (parts[1] == "exit" || parts[1] == "quit") {
            printf("desc: exit client\n");
            printf("ex: quit\n");
            printf("ex: exit\n");
        } else if (parts[1] == "help" || parts[1] == "man") {
            printf("desc: get cmd info\n");
            printf("usage: help [cmd]\n");
            printf("usage: man [cmd]\n");
            printf("ex:help\n");
            printf("ex:help create\n");
            printf("ex:man\n");
            printf("ex:man create\n");
        } else if (parts[1] == "setttl") {
            printf("desc: set table ttl \n");
            printf("usage: setttl table_name ttl_type ttl [ts_name]\n");
            printf("ex: setttl t1 absolute 10\n");
            printf("ex: setttl t2 latest 5\n");
            printf("ex: setttl t3 latest 5 ts1\n");
        } else if (parts[1] == "cancelop") {
            printf("desc: cancel the op\n");
            printf("usage: cancelop op_id\n");
            printf("ex: cancelop 5\n");
        } else if (parts[1] == "updatetablealive") {
            printf("desc: update table alive status\n");
            printf("usage: updatetablealive table_name pid endppoint is_alive\n");
            printf("ex: updatetablealive t1 * 172.27.2.52:9991 no\n");
            printf("ex: updatetablealive t1 0 172.27.2.52:9991 no\n");
        } else if (parts[1] == "addtablefield") {
            printf("desc: add table field (max adding field count is 63)\n");
            printf("usage: addtablefield table_name col_name col_type\n");
            printf("ex: addtablefield test card string\n");
            printf("ex: addtablefield test money float\n");
        } else if (parts[1] == "info") {
            printf("desc: show information of the table\n");
            printf("usage: info table_name \n");
            printf("ex: info test\n");
        } else if (parts[1] == "addrepcluster") {
            printf("desc: add remote replica cluster\n");
            printf("usage: addrepcluster zk_endpoints zk_path cluster_alias\n");
            printf(
                "ex: addrepcluster 10.1.1.1:2181,10.1.1.2:2181 /openmldb_cluster "
                "prod_dc01\n");
        } else if (parts[1] == "showrepcluster") {
            printf("desc: show remote replica cluster\n");
            printf("usage: showrepcluster\n");
            printf("ex: showrepcluster\n");
        } else if (parts[1] == "removerepcluster") {
            printf("desc: remove remote replica cluster\n");
            printf("usage: removerepcluster cluster_alias\n");
            printf("ex: removerepcluster prod_dc01\n");
        } else if (parts[1] == "switchmode") {
            printf("desc: switch cluster mode\n");
            printf("usage: switchmode normal|leader\n");
            printf("ex: switchmode normal\n");
            printf("ex: switchmode leader\n");
        } else if (parts[1] == "synctable") {
            printf("desc: synctable from leader cluster to replica cluster\n");
            printf("usage: synctable table_name cluster_alias [pid]\n");
            printf("ex: synctable test bj\n");
            printf("ex: synctable test bj 0\n");
        } else if (parts[1] == "setsdkendpoint") {
            printf("desc: set sdkendpoint for external network sdk\n");
            printf("usage: setsdkendpoint server_name sdkendpoint\n");
            printf("eg: setsdkendpoint tb1 202.12.18.1:9527\n");
            printf("eg: setsdkendpoint tb1 null\n");
        } else if (parts[1] == "addindex") {
            printf("desc: add new index to table\n");
            printf("usage: addindex table_name index_name [col_name] [ts_name]\n");
            printf("ex: addindex test card\n");
            printf("ex: addindex test combine1 card,mcc\n");
            printf("ex: addindex test combine2 id,name ts1,ts2\n");
            printf("ex: addindex test combine3 id:string,name:int32 ts1,ts2\n");
        } else if (parts[1] == "deleteindex") {
            printf("desc: delete index of specified index\n");
            printf("usage: deleteindex table_name index_name");
            printf("usage: deleteindex test index0");
        } else if (parts[1] == "createdb") {
            printf("desc: create database\n");
            printf("usage: createdb database_name\n");
            printf("eg: createdb db1");
        } else if (parts[1] == "use") {
            printf("desc: use database\n");
            printf("usage: use database_name\n");
            printf("eg: use db1");
        } else if (parts[1] == "dropdb") {
            printf("desc: drop database\n");
            printf("usage: dropdb database_name\n");
            printf("eg: dropdb db1");
        } else {
            printf("unsupport cmd %s\n", parts[1].c_str());
        }
    } else {
        printf("help format error!\n");
        printf("usage: help [cmd]\n");
        printf("usage: man [cmd]\n");
        printf("ex: help\n");
        printf("ex: help create\n");
        printf("ex:man\n");
        printf("ex:man create\n");
    }
}

void HandleNSClientSetTablePartition(const std::vector<std::string>& parts, ::openmldb::client::NsClient* client) {
    if (parts.size() < 3) {
        std::cout << "Bad format" << std::endl;
        return;
    }
    std::string name = parts[1];
    int fd = open(parts[2].c_str(), O_RDONLY);
    if (fd < 0) {
        std::cout << "can not open file " << parts[2] << std::endl;
        return;
    }
    ::openmldb::nameserver::TablePartition table_partition;
    google::protobuf::io::FileInputStream fileInput(fd);
    fileInput.SetCloseOnDelete(true);
    if (!google::protobuf::TextFormat::Parse(&fileInput, &table_partition)) {
        std::cout << "table partition file format error" << std::endl;
        return;
    }
    std::set<std::string> leader_set;
    std::set<std::string> follower_set;
    for (int idx = 0; idx < table_partition.partition_meta_size(); idx++) {
        std::string endpoint = table_partition.partition_meta(idx).endpoint();
        if (table_partition.partition_meta(idx).is_leader()) {
            if (leader_set.find(endpoint) != leader_set.end()) {
                std::cout << "has same leader " << endpoint << std::endl;
                return;
            }
            leader_set.insert(endpoint);
        } else {
            if (follower_set.find(endpoint) != follower_set.end()) {
                std::cout << "has same follower" << endpoint << std::endl;
                return;
            }
            follower_set.insert(endpoint);
        }
    }
    if (leader_set.empty()) {
        std::cout << "has no leader" << std::endl;
        return;
    }

    std::string msg;
    if (!client->SetTablePartition(name, table_partition, msg)) {
        std::cout << "Fail to set table partition. error msg: " << msg << std::endl;
        return;
    }
    std::cout << "set table partition ok" << std::endl;
}

void HandleNSClientGetTablePartition(const std::vector<std::string>& parts, ::openmldb::client::NsClient* client) {
    if (parts.size() < 3) {
        std::cout << "Bad format" << std::endl;
        return;
    }
    std::string name = parts[1];
    uint32_t pid = 0;
    try {
        pid = boost::lexical_cast<uint32_t>(parts[2]);
    } catch (std::exception const& e) {
        std::cout << "Invalid args. pid should be uint32_t" << std::endl;
        return;
    }
    ::openmldb::nameserver::TablePartition table_partition;
    std::string msg;
    if (!client->GetTablePartition(name, pid, table_partition, msg)) {
        std::cout << "Fail to get table partition. error msg: " << msg << std::endl;
        return;
    }
    std::string value;
    google::protobuf::TextFormat::PrintToString(table_partition, &value);
    std::string file_name = name + "_" + parts[2] + ".txt";
    FILE* fd_write = fopen(file_name.c_str(), "w");
    if (fd_write == NULL) {
        PDLOG(WARNING, "fail to open file %s", file_name.c_str());
        std::cout << "fail to open file" << file_name << std::endl;
        return;
    }
    bool io_error = false;
    if (fputs(value.c_str(), fd_write) == EOF) {
        std::cout << "write error" << std::endl;
        io_error = true;
    }
    if (!io_error && ((fflush(fd_write) == EOF) || fsync(fileno(fd_write)) == -1)) {
        std::cout << "flush error" << std::endl;
        io_error = true;
    }
    fclose(fd_write);
    if (!io_error) {
        std::cout << "get table partition ok" << std::endl;
    }
}

void HandleNSClientUpdateTableAlive(const std::vector<std::string>& parts, ::openmldb::client::NsClient* client) {
    if (parts.size() < 5) {
        std::cout << "Bad format" << std::endl;
        return;
    }
    std::string name = parts[1];
    std::string endpoint = parts[3];
    bool is_alive = false;
    if (parts[4] == "yes") {
        is_alive = true;
    } else if (parts[4] == "no") {
        is_alive = false;
    } else {
        std::cout << "is_alive should be yes or no" << std::endl;
        return;
    }
    uint32_t pid = UINT32_MAX;
    if (parts[2] != "*") {
        try {
            int pid_tmp = boost::lexical_cast<int32_t>(parts[2]);
            if (pid_tmp < 0) {
                std::cout << "Invalid args. pid should be uint32_t" << std::endl;
                return;
            }
            pid = pid_tmp;
        } catch (std::exception const& e) {
            std::cout << "Invalid args. pid should be uint32_t" << std::endl;
            return;
        }
    }

    if (auto st = client->UpdateTableAliveStatus(endpoint, name, pid, is_alive); !st.OK()) {
        std::cout << "Fail to update table alive. error msg: " << st.GetMsg() << std::endl;
        return;
    }
    std::cout << "update ok" << std::endl;
}

void HandleNSShowOPStatus(const std::vector<std::string>& parts, ::openmldb::client::NsClient* client) {
    std::vector<std::string> row;
    row.push_back("op_id");
    row.push_back("op_type");
    row.push_back("name");
    row.push_back("pid");
    row.push_back("status");
    row.push_back("start_time");
    row.push_back("execute_time");
    row.push_back("end_time");
    row.push_back("cur_task");
    row.push_back("for_replica_cluster");
    ::baidu::common::TPrinter tp(row.size(), FLAGS_max_col_display_length);
    tp.AddRow(row);
    ::openmldb::nameserver::ShowOPStatusResponse response;
    std::string name;
    uint32_t pid = ::openmldb::client::INVALID_PID;
    if (parts.size() > 1) {
        name = parts[1];
    }
    if (parts.size() > 2) {
        try {
            pid = boost::lexical_cast<uint32_t>(parts[2]);
        } catch (std::exception const& e) {
            std::cout << "Invalid args pid should be uint32_t" << std::endl;
            return;
        }
    }
    auto status = client->ShowOPStatus(name, pid, &response);
    if (!status.OK()) {
        std::cout << "Fail to show tablets. error msg: " << status.GetMsg() << std::endl;
        return;
    }
    for (int idx = 0; idx < response.op_status_size(); idx++) {
        std::vector<std::string> row;
        row.push_back(std::to_string(response.op_status(idx).op_id()));
        row.push_back(response.op_status(idx).op_type());
        if (response.op_status(idx).has_name()) {
            row.push_back(response.op_status(idx).name());
        } else {
            row.push_back("-");
        }
        if (response.op_status(idx).has_pid() && (response.op_status(idx).pid() != ::openmldb::client::INVALID_PID)) {
            row.push_back(std::to_string(response.op_status(idx).pid()));
        } else {
            row.push_back("-");
        }
        row.push_back(response.op_status(idx).status());
        if (response.op_status(idx).start_time() > 0) {
            time_t rawtime = (time_t)response.op_status(idx).start_time();
            tm* timeinfo = localtime(&rawtime);  // NOLINT
            char buf[20];
            strftime(buf, 20, "%Y%m%d%H%M%S", timeinfo);
            row.push_back(buf);
            if (response.op_status(idx).end_time() != 0) {
                row.push_back(
                    std::to_string(response.op_status(idx).end_time() - response.op_status(idx).start_time()) + "s");
                rawtime = (time_t)response.op_status(idx).end_time();
                timeinfo = localtime(&rawtime);  // NOLINT
                buf[0] = '\0';
                strftime(buf, 20, "%Y%m%d%H%M%S", timeinfo);
                row.push_back(buf);
            } else {
                uint64_t cur_time = ::baidu::common::timer::now_time();
                row.push_back(std::to_string(cur_time - response.op_status(idx).start_time()) + "s");
                row.push_back("-");
            }
        } else {
            row.push_back("-");
            row.push_back("-");
            row.push_back("-");
        }
        row.push_back(response.op_status(idx).task_type());
        if (response.op_status(idx).for_replica_cluster() == 1) {
            row.push_back("yes");
        } else {
            row.push_back("no");
        }
        tp.AddRow(row);
    }
    tp.Print(true);
}

void HandleNSClientDeleteIndex(const std::vector<std::string>& parts, ::openmldb::client::NsClient* client) {
    ::openmldb::nameserver::GeneralResponse response;
    if (parts.size() != 3) {
        std::cout << "Bad format" << std::endl;
        std::cout << "usage: deleteindex table_name index_name" << std::endl;
        return;
    }
    std::string msg;
    if (!client->DeleteIndex(parts[1], parts[2], msg)) {
        std::cout << "Fail to delete index. error msg: " << msg << std::endl;
        return;
    }
    std::cout << "delete index ok" << std::endl;
}

void HandleClientDeleteIndex(const std::vector<std::string>& parts, ::openmldb::client::TabletClient* client) {
    ::openmldb::nameserver::GeneralResponse response;
    if (parts.size() < 4) {
        std::cout << "Bad format" << std::endl;
        std::cout << "usage: deleteindex tid pid index_name" << std::endl;
        return;
    }
    try {
        std::string msg;
        if (!client->DeleteIndex(boost::lexical_cast<uint32_t>(parts[1]), boost::lexical_cast<uint32_t>(parts[2]),
                                 parts[3], &msg)) {
            std::cout << "Fail to delete index. error msg: " << msg << std::endl;
            return;
        }
    } catch (std::exception const& e) {
        std::cout << "Invalid args tid and pid should be uint32_t" << std::endl;
    }
    std::cout << "delete index ok" << std::endl;
}

void HandleClientSetTTL(const std::vector<std::string>& parts, ::openmldb::client::TabletClient* client) {
    if (parts.size() < 5) {
        std::cout << "Bad setttl format, eg setttl tid pid type ttl [index_name]" << std::endl;
        return;
    }
    std::string index_name;
    try {
        uint64_t abs_ttl = 0;
        uint64_t lat_ttl = 0;
        ::openmldb::type::TTLType type = ::openmldb::type::kLatestTime;
        if (parts[3] == "absolute") {
            type = ::openmldb::type::TTLType::kAbsoluteTime;
            abs_ttl = boost::lexical_cast<uint64_t>(parts[4]);
            if (parts.size() == 6) {
                index_name = parts[5];
            } else if (parts.size() > 6) {
                std::cout << "Bad setttl format, eg setttl tid pid type ttl [index_name]" << std::endl;
                return;
            }
        } else if (parts[3] == "absandlat") {
            type = ::openmldb::type::TTLType::kAbsAndLat;
            abs_ttl = boost::lexical_cast<uint64_t>(parts[4]);
            lat_ttl = boost::lexical_cast<uint64_t>(parts[5]);
            if (parts.size() == 7) {
                index_name = parts[6];
            }
        } else if (parts[3] == "absorlat") {
            type = ::openmldb::type::TTLType::kAbsOrLat;
            abs_ttl = boost::lexical_cast<uint64_t>(parts[4]);
            lat_ttl = boost::lexical_cast<uint64_t>(parts[5]);
            if (parts.size() == 7) {
                index_name = parts[6];
            }
        } else if (parts[3] == "latest") {
            lat_ttl = boost::lexical_cast<uint64_t>(parts[4]);
            if (parts.size() == 6) {
                index_name = parts[5];
            } else if (parts.size() > 6) {
                std::cout << "Bad setttl format, eg setttl tid pid type ttl [index_name]" << std::endl;
                return;
            }
        }
        bool ok = client->UpdateTTL(boost::lexical_cast<uint32_t>(parts[1]), boost::lexical_cast<uint32_t>(parts[2]),
                                    type, abs_ttl, lat_ttl, index_name);
        if (ok) {
            std::cout << "Set ttl ok !" << std::endl;
        } else {
            std::cout << "Set ttl failed! " << std::endl;
        }
    } catch (std::exception const& e) {
        std::cout << "Invalid args tid and pid should be uint32_t" << std::endl;
    }
}

void HandleClientDropTable(const std::vector<std::string>& parts, ::openmldb::client::TabletClient* client) {
    if (parts.size() < 3) {
        std::cout << "Bad drop command, you should input like 'drop tid pid' " << std::endl;
        return;
    }
    try {
        bool ok = client->DropTable(boost::lexical_cast<uint32_t>(parts[1]), boost::lexical_cast<uint32_t>(parts[2]));
        if (ok) {
            std::cout << "Drop table ok" << std::endl;
        } else {
            std::cout << "Fail to drop table" << std::endl;
        }
    } catch (boost::bad_lexical_cast& e) {
        std::cout << "Bad drop format" << std::endl;
    }
}

void HandleClientAddReplica(const std::vector<std::string> parts, ::openmldb::client::TabletClient* client) {
    if (parts.size() < 4) {
        std::cout << "Bad addreplica format" << std::endl;
        return;
    }
    try {
        bool ok = client->AddReplica(boost::lexical_cast<uint32_t>(parts[1]), boost::lexical_cast<uint32_t>(parts[2]),
                                     parts[3]);
        if (ok) {
            std::cout << "AddReplica ok" << std::endl;
        } else {
            std::cout << "Fail to Add Replica" << std::endl;
        }
    } catch (boost::bad_lexical_cast& e) {
        std::cout << "Bad addreplica format" << std::endl;
    }
}

void HandleClientDelReplica(const std::vector<std::string> parts, ::openmldb::client::TabletClient* client) {
    if (parts.size() < 4) {
        std::cout << "Bad delreplica format" << std::endl;
        return;
    }
    try {
        bool ok = client->DelReplica(boost::lexical_cast<uint32_t>(parts[1]), boost::lexical_cast<uint32_t>(parts[2]),
                                     parts[3]);
        if (ok) {
            std::cout << "DelReplica ok" << std::endl;
        } else {
            std::cout << "Fail to Del Replica" << std::endl;
        }
    } catch (boost::bad_lexical_cast& e) {
        std::cout << "Bad delreplica format" << std::endl;
    }
}

void HandleClientSetExpire(const std::vector<std::string> parts, ::openmldb::client::TabletClient* client) {
    if (parts.size() < 3) {
        std::cout << "Bad format" << std::endl;
        return;
    }
    try {
        bool ok = client->SetExpire(boost::lexical_cast<uint32_t>(parts[1]), boost::lexical_cast<uint32_t>(parts[2]),
                                    parts[3] == "true" ? true : false);
        if (ok) {
            std::cout << "setexpire ok" << std::endl;
        } else {
            std::cout << "Fail to setexpire" << std::endl;
        }
    } catch (boost::bad_lexical_cast& e) {
        std::cout << "Bad format" << std::endl;
    }
}

void HandleClientConnectZK(const std::vector<std::string> parts, ::openmldb::client::TabletClient* client) {
    bool ok = client->ConnectZK();
    if (ok) {
        std::cout << "connect zk ok" << std::endl;
    } else {
        std::cout << "Fail to connect zk" << std::endl;
    }
}

void HandleClientDisConnectZK(const std::vector<std::string> parts, ::openmldb::client::TabletClient* client) {
    bool ok = client->DisConnectZK();
    if (ok) {
        std::cout << "disconnect zk ok" << std::endl;
    } else {
        std::cout << "Fail to disconnect zk" << std::endl;
    }
}

void HandleClientHelp(const std::vector<std::string> parts, ::openmldb::client::TabletClient* client) {
    if (parts.size() < 2) {
        printf("addreplica - add replica to leader\n");
        printf("changerole - change role\n");
        printf("count - count the num of data in specified key\n");
        printf("delreplica - delete replica from leader\n");
        printf("delete - delete pk\n");
        printf("deleteindex - delete index\n");
        printf("drop - drop table\n");
        printf("exit - exit client\n");
        printf("gettablestatus - get table status\n");
        printf("getfollower - get follower\n");
        printf("help - get cmd info\n");
        printf("loadtable - create table and load data\n");
        printf("man - get cmd info\n");
        printf("makesnapshot - make snapshot\n");
        printf("pausesnapshot - pause snapshot\n");
        printf("preview - preview data\n");
        printf("quit - exit client\n");
        printf("recoversnapshot - recover snapshot\n");
        printf("screate - create multi dimension table\n");
        printf("sendsnapshot - send snapshot to another endpoint\n");
        printf("setexpire - enable or disable ttl\n");
        printf("showschema - show schema\n");
        printf("setttl - set ttl for partition\n");
    } else if (parts.size() == 2) {
        if (parts[1] == "screate") {
            printf("desc: create multi dimension table\n");
            printf(
                "usage: screate table_name tid pid ttl segment_cnt is_leader "
                "schema\n");
            printf(
                "ex: screate table1 1 0 144000 8 true card:string:index "
                "merchant:string:index amt:double\n");
        } else if (parts[1] == "drop") {
            printf("desc: drop table\n");
            printf("usage: drop tid pid\n");
            printf("ex: drop 1 0\n");
        } else if (parts[1] == "delete") {
            printf("desc: delete pk\n");
            printf("usage: delete tid pid key [key_name]\n");
            printf("ex: delete 1 0 key1\n");
            printf("ex: delete 1 0 card0 card\n");
        } else if (parts[1] == "deleteindex") {
            printf("desc: delete index\n");
            printf("usage: deleteindex tid pid index_name\n");
            printf("ex: deleteindex 1 0 card\n");
        } else if (parts[1] == "count") {
            printf("desc: count the num of data in specified key\n");
            printf("usage: count tid pid key [filter_expired_data]\n");
            printf("usage: count tid pid key key_name [filter_expired_data]\n");
            printf("ex: count 1 0 key1\n");
            printf("ex: count 1 0 key1 true\n");
            printf("ex: count 2 0 card0 card\n");
            printf("ex: count 2 0 card0 card true\n");
        } else if (parts[1] == "preview") {
            printf("desc: preview data in table\n");
            printf("usage: preview tid pid [limit]\n");
            printf("ex: preview 1 0\n");
            printf("ex: preview 1 0 10\n");
        } else if (parts[1] == "addreplica") {
            printf("desc: add replica to leader\n");
            printf("usage: addreplica tid pid endpoint\n");
            printf("ex: addreplica 1 0 172.27.2.52:9992\n");
        } else if (parts[1] == "delreplica") {
            printf("desc: delete replica from leader\n");
            printf("usage: delreplica tid pid endpoint\n");
            printf("ex: delreplica 1 0 172.27.2.52:9992\n");
        } else if (parts[1] == "makesnapshot") {
            printf("desc: make snapshot\n");
            printf("usage: makesnapshot tid pid\n");
            printf("ex: makesnapshot 1 0\n");
        } else if (parts[1] == "pausesnapshot") {
            printf("desc: pause snapshot\n");
            printf("usage: pausesnapshot tid pid\n");
            printf("ex: pausesnapshot 1 0\n");
        } else if (parts[1] == "recoversnapshot") {
            printf("desc: recover snapshot\n");
            printf("usage: recoversnapshot tid pid\n");
            printf("ex: recoversnapshot 1 0\n");
        } else if (parts[1] == "sendsnapshot") {
            printf("desc: send snapshot\n");
            printf("usage: sendsnapshot tid pid endpoint\n");
            printf("ex: sendsnapshot 1 0 172.27.128.32:8541\n");
        } else if (parts[1] == "loadtable") {
            printf("desc: create table and load data\n");
            printf("usage: loadtable table_name tid pid ttl segment_cnt is_leader");
            printf("ex: loadtable table1 1 0 144000 8 true memory\n");
        } else if (parts[1] == "changerole") {
            printf("desc: change role\n");
            printf("usage: changerole tid pid role\n");
            printf("ex: changerole 1 0 leader\n");
            printf("ex: changerole 1 0 follower\n");
        } else if (parts[1] == "setexpire") {
            printf("desc: enable or disable ttl\n");
            printf("usage: setexpire tid pid is_expire\n");
            printf("ex: setexpire 1 0 true\n");
            printf("ex: setexpire 1 0 false\n");
        } else if (parts[1] == "showschema") {
            printf("desc: show schema\n");
            printf("usage: showschema tid pid\n");
            printf("ex: showschema 1 0\n");
        } else if (parts[1] == "gettablestatus") {
            printf("desc: get table status\n");
            printf("usage: gettablestatus [tid pid]\n");
            printf("ex: gettablestatus\n");
            printf("ex: gettablestatus 1 0\n");
        } else if (parts[1] == "getfollower") {
            printf("desc: get table follower\n");
            printf("usage: getfollower tid pid\n");
            printf("ex: getfollower 1 0\n");
        } else if (parts[1] == "exit" || parts[1] == "quit") {
            printf("desc: exit client\n");
            printf("ex: quit\n");
            printf("ex: exit\n");
        } else if (parts[1] == "help" || parts[1] == "man") {
            printf("desc: get cmd info\n");
            printf("usage: help [cmd]\n");
            printf("usage: man [cmd]\n");
            printf("ex:help\n");
            printf("ex:help create\n");
            printf("ex:man\n");
            printf("ex:man create\n");
        } else if (parts[1] == "setttl") {
            printf("desc: set table ttl \n");
            printf("usage: setttl tid pid ttl_type ttl [ts_name]\n");
            printf("ex: setttl 1 0 absolute 10\n");
            printf("ex: setttl 2 0 latest 10\n");
            printf("ex: setttl 3 0 latest 10 ts1\n");
        } else {
            printf("unsupport cmd %s\n", parts[1].c_str());
        }
    } else {
        printf("help format error!\n");
        printf("usage: help [cmd]\n");
        printf("ex: help\n");
        printf("ex: help create\n");
    }
}

void HandleClientGetTableStatus(const std::vector<std::string> parts, ::openmldb::client::TabletClient* client) {
    std::vector<::openmldb::api::TableStatus> status_vec;
    if (parts.size() == 3) {
        ::openmldb::api::TableStatus table_status;
        try {
            if (auto st = client->GetTableStatus(boost::lexical_cast<uint32_t>(parts[1]),
                                                 boost::lexical_cast<uint32_t>(parts[2]), table_status);
                st.OK()) {
                status_vec.push_back(table_status);
            } else {
                std::cout << "gettablestatus failed, error msg: " << st.GetMsg() << std::endl;
            }
        } catch (boost::bad_lexical_cast& e) {
            std::cout << "Bad gettablestatus format" << std::endl;
        }
    } else if (parts.size() == 1) {
        ::openmldb::api::GetTableStatusResponse response;
        if (auto st = client->GetTableStatus(response); !st.OK()) {
            std::cout << "gettablestatus failed, error msg: " << st.GetMsg() << std::endl;
            return;
        }
        for (int idx = 0; idx < response.all_table_status_size(); idx++) {
            status_vec.push_back(response.all_table_status(idx));
        }
    } else {
        std::cout << "Bad gettablestatus format" << std::endl;
        return;
    }
    ::openmldb::cmd::PrintTableStatus(status_vec);
}

void HandleClientMakeSnapshot(const std::vector<std::string> parts, ::openmldb::client::TabletClient* client) {
    if (parts.size() < 3) {
        std::cout << "Bad MakeSnapshot format" << std::endl;
        return;
    }
    bool ok = client->MakeSnapshot(boost::lexical_cast<uint32_t>(parts[1]), boost::lexical_cast<uint32_t>(parts[2]), 0);
    if (ok) {
        std::cout << "MakeSnapshot ok" << std::endl;
    } else {
        std::cout << "Fail to MakeSnapshot" << std::endl;
    }
}

void HandleClientPauseSnapshot(const std::vector<std::string> parts, ::openmldb::client::TabletClient* client) {
    if (parts.size() < 3) {
        std::cout << "Bad PauseSnapshot format" << std::endl;
        return;
    }
    try {
        bool ok =
            client->PauseSnapshot(boost::lexical_cast<uint32_t>(parts[1]), boost::lexical_cast<uint32_t>(parts[2]));
        if (ok) {
            std::cout << "PauseSnapshot ok" << std::endl;
        } else {
            std::cout << "Fail to PauseSnapshot" << std::endl;
        }
    } catch (boost::bad_lexical_cast& e) {
        std::cout << "Bad PauseSnapshot format" << std::endl;
    }
}

void HandleClientRecoverSnapshot(const std::vector<std::string> parts, ::openmldb::client::TabletClient* client) {
    if (parts.size() < 3) {
        std::cout << "Bad RecoverSnapshot format" << std::endl;
        return;
    }
    try {
        bool ok =
            client->RecoverSnapshot(boost::lexical_cast<uint32_t>(parts[1]), boost::lexical_cast<uint32_t>(parts[2]));
        if (ok) {
            std::cout << "RecoverSnapshot ok" << std::endl;
        } else {
            std::cout << "Fail to RecoverSnapshot" << std::endl;
        }
    } catch (boost::bad_lexical_cast& e) {
        std::cout << "Bad RecoverSnapshot format" << std::endl;
    }
}

void HandleClientSendSnapshot(const std::vector<std::string> parts, ::openmldb::client::TabletClient* client) {
    if (parts.size() < 4) {
        std::cout << "Bad SendSnapshot format" << std::endl;
        return;
    }
    try {
        bool ok = client->SendSnapshot(boost::lexical_cast<uint32_t>(parts[1]), boost::lexical_cast<uint32_t>(parts[1]),
                                       boost::lexical_cast<uint32_t>(parts[2]), parts[3]);
        if (ok) {
            std::cout << "SendSnapshot ok" << std::endl;
        } else {
            std::cout << "Fail to SendSnapshot" << std::endl;
        }
    } catch (boost::bad_lexical_cast& e) {
        std::cout << "Bad SendSnapshot format" << std::endl;
    }
}

void HandleClientLoadTable(const std::vector<std::string> parts, ::openmldb::client::TabletClient* client) {
    if (parts.size() < 6) {
        std::cout << "Bad LoadTable format eg loadtable <name> <tid> <pid> "
                     "<ttl> <seg_cnt> [<is_leader>]"
                  << std::endl;
        return;
    }
    try {
        uint64_t ttl = 0;
        ttl = boost::lexical_cast<uint64_t>(parts[4]);
        uint32_t seg_cnt = 16;
        seg_cnt = boost::lexical_cast<uint32_t>(parts[5]);
        bool is_leader = true;
        if (parts.size() > 6) {
            if (parts[6] == "false") {
                is_leader = false;
            } else if (parts[6] == "true") {
                is_leader = true;
            } else {
                std::cout << "Bad LoadTable format eg loadtable <name> <tid> <pid> "
                             "<ttl> <seg_cnt> [<is_leader>]"
                          << std::endl;
                return;
            }
        }
        // TODO(): get status msg
        auto st = client->LoadTable(parts[1], boost::lexical_cast<uint32_t>(parts[2]),
                                    boost::lexical_cast<uint32_t>(parts[3]), ttl, is_leader, seg_cnt);
        if (st.OK()) {
            std::cout << "LoadTable ok" << std::endl;
        } else {
            std::cout << "Fail to LoadTable: " << st.ToString() << std::endl;
        }
    } catch (boost::bad_lexical_cast& e) {
        std::cout << "Bad LoadTable format" << std::endl;
    }
}

void HandleClientChangeRole(const std::vector<std::string> parts, ::openmldb::client::TabletClient* client) {
    if (parts.size() < 4) {
        std::cout << "Bad changerole format" << std::endl;
        return;
    }
    try {
        uint64_t termid = 0;
        if (parts.size() > 4) {
            termid = boost::lexical_cast<uint64_t>(parts[4]);
        }
        if (parts[3].compare("leader") == 0) {
            bool ok = client->ChangeRole(boost::lexical_cast<uint32_t>(parts[1]),
                                         boost::lexical_cast<uint32_t>(parts[2]), true, termid);
            if (ok) {
                std::cout << "ChangeRole ok" << std::endl;
            } else {
                std::cout << "Fail to change leader" << std::endl;
            }
        } else if (parts[3].compare("follower") == 0) {
            bool ok = client->ChangeRole(boost::lexical_cast<uint32_t>(parts[1]),
                                         boost::lexical_cast<uint32_t>(parts[2]), false, termid);
            if (ok) {
                std::cout << "ChangeRole ok" << std::endl;
            } else {
                std::cout << "Fail to change follower" << std::endl;
            }
        } else {
            std::cout << "role must be leader or follower" << std::endl;
        }
    } catch (boost::bad_lexical_cast& e) {
        std::cout << "Bad changerole format" << std::endl;
    }
}

void HandleClientPreview(const std::vector<std::string>& parts, ::openmldb::client::TabletClient* client) {
    if (parts.size() < 3) {
        std::cout << "preview format error. eg: preview tid pid [limit]" << std::endl;
        return;
    }
    uint32_t limit = FLAGS_preview_default_limit;
    uint32_t tid, pid;
    try {
        tid = boost::lexical_cast<uint32_t>(parts[1]);
        pid = boost::lexical_cast<uint32_t>(parts[2]);
        if (parts.size() > 3) {
            int64_t tmp = boost::lexical_cast<int64_t>(parts[3]);
            if (tmp < 0) {
                printf("preview error. limit should be unsigned int\n");
                return;
            }
            limit = boost::lexical_cast<uint32_t>(parts[3]);
            if (limit > FLAGS_preview_limit_max_num) {
                printf("preview error. limit is greater than the max num %u\n", FLAGS_preview_limit_max_num);
                return;
            } else if (limit == 0) {
                printf("preview error. limit must be greater than zero\n");
                return;
            }
        }
    } catch (std::exception const& e) {
        printf("Invalid args. tid, pid and limit should be unsigned int\n");
        return;
    }
    ::openmldb::api::TableStatus table_status;
    if (auto st = client->GetTableStatus(tid, pid, true, table_status); !st.OK()) {
        std::cout << "Fail to get table status, error msg: " << st.GetMsg() << std::endl;
        return;
    }
    /*std::string schema = table_status.schema();
    std::vector<::openmldb::codec::ColumnDesc> columns;
    if (!schema.empty()) {
        ::openmldb::codec::SchemaCodec codec;
        codec.Decode(schema, columns);
    }
    uint32_t column_num = columns.empty() ? 4 : columns.size() + 2;
    ::baidu::common::TPrinter tp(column_num, FLAGS_max_col_display_length);
    std::vector<std::string> row;
    if (schema.empty()) {
        row.push_back("#");
        row.push_back("key");
        row.push_back("ts");
        row.push_back("data");
    } else {
        row.push_back("#");
        row.push_back("ts");
        for (uint32_t i = 0; i < columns.size(); i++) {
            row.push_back(columns[i].name);
        }
    }
    tp.AddRow(row);
    uint32_t index = 1;
    uint32_t count = 0;
    ::openmldb::base::KvIterator* it =
        client->Traverse(tid, pid, "", "", 0, limit, count);
    if (it == NULL) {
        std::cout << "Fail to preview table" << std::endl;
        return;
    }
    while (it->Valid()) {
        row.clear();
        row.push_back(std::to_string(index));
        if (schema.empty()) {
            std::string value = it->GetValue().ToString();
            if (table_status.compress_type() ==
                ::openmldb::type::CompressType::kSnappy) {
                std::string uncompressed;
                ::snappy::Uncompress(value.c_str(), value.length(),
                                     &uncompressed);
                value = uncompressed;
            }
            row.push_back(it->GetPK());
            row.push_back(std::to_string(it->GetKey()));
            row.push_back(value);
        } else {
            row.push_back(std::to_string(it->GetKey()));
            ::openmldb::api::TableMeta table_meta;
            bool ok = client->GetTableSchema(tid, pid, table_meta);
            if (!ok) {
                std::cout << "No schema for table, please use command scan"
                          << std::endl;
                delete it;
                return;
            }
            std::string value;
            if (table_meta.compress_type() == ::openmldb::type::CompressType::kSnappy) {
                ::snappy::Uncompress(it->GetValue().data(),
                                     it->GetValue().size(), &value);
            } else {
                value.assign(it->GetValue().data(), it->GetValue().size());
            }
        }
        tp.AddRow(row);
        index++;
        it->Next();
    }
    delete it;
    tp.Print(true);*/
}

void HandleClientGetFollower(const std::vector<std::string>& parts, ::openmldb::client::TabletClient* client) {
    if (parts.size() < 3) {
        std::cout << "Bad get follower format" << std::endl;
        return;
    }
    uint32_t tid = 0;
    uint32_t pid = 0;
    try {
        tid = boost::lexical_cast<uint32_t>(parts[1]);
        pid = boost::lexical_cast<uint32_t>(parts[2]);
    } catch (std::exception const& e) {
        std::cout << "Invalid args" << std::endl;
        return;
    }
    std::map<std::string, uint64_t> info_map;
    uint64_t offset = 0;
    if (auto st = client->GetTableFollower(tid, pid, offset, info_map); !st.OK()) {
        std::cout << "get failed, error msg: " << st.GetMsg() << std::endl;
        return;
    }
    std::vector<std::string> header;
    header.push_back("#");
    header.push_back("tid");
    header.push_back("pid");
    header.push_back("leader_offset");
    header.push_back("follower");
    header.push_back("offset");
    ::baidu::common::TPrinter tp(header.size(), FLAGS_max_col_display_length);

    tp.AddRow(header);
    int idx = 0;
    for (const auto& kv : info_map) {
        std::vector<std::string> row;
        row.push_back(std::to_string(idx));
        idx++;
        row.push_back(std::to_string(tid));
        row.push_back(std::to_string(pid));
        row.push_back(std::to_string(offset));
        row.push_back(kv.first);
        row.push_back(std::to_string(kv.second));
        tp.AddRow(row);
    }
    tp.Print(true);
}

void HandleClientCount(const std::vector<std::string>& parts, ::openmldb::client::TabletClient* client) {
    if (parts.size() < 4) {
        std::cout << "count format error! eg. count tid pid key [col_name] "
                     "[filter_expired_data] | count tid=xxx pid=xxx key=xxx "
                     "index_name=xxx ts=xxx ts_name=xxx [filter_expired_data]"
                  << std::endl;
        return;
    }
    std::map<std::string, std::string> parameter_map;
    if (!GetParameterMap("tid", parts, "=", parameter_map)) {
        std::cout << "count format erro! eg. count tid=xxx pid=xxx key=xxx "
                     "index_name=xxx ts=xxx ts_name=xxx [filter_expired_data]"
                  << std::endl;
        return;
    }
    bool is_pair_format = parameter_map.empty() ? false : true;
    uint32_t tid = 0;
    uint32_t pid = 0;
    bool filter_expired_data = false;
    std::string key;
    std::string index_name;
    std::string ts_name;
    uint64_t value = 0;
    auto iter = parameter_map.begin();
    try {
        if (is_pair_format) {
            iter = parameter_map.find("tid");
            if (iter != parameter_map.end()) {
                tid = boost::lexical_cast<uint32_t>(iter->second);
            } else {
                std::cout << "count format error: tid does not exist!" << std::endl;
                return;
            }
            iter = parameter_map.find("pid");
            if (iter != parameter_map.end()) {
                pid = boost::lexical_cast<uint32_t>(iter->second);
            } else {
                std::cout << "count format error: pid does not exist!" << std::endl;
                return;
            }
            iter = parameter_map.find("key");
            if (iter != parameter_map.end()) {
                key = iter->second;
            } else {
                std::cout << "count format error: key does not exist!" << std::endl;
                return;
            }
            iter = parameter_map.find("index_name");
            if (iter != parameter_map.end()) {
                index_name = iter->second;
            }
            iter = parameter_map.find("ts_name");
            if (iter != parameter_map.end()) {
                ts_name = iter->second;
            }
            iter = parameter_map.find("filter_expired_data");
            if (iter != parameter_map.end()) {
                std::string temp_str = iter->second;
                if (temp_str == "true") {
                    filter_expired_data = true;
                } else if (temp_str == "false") {
                    filter_expired_data = false;
                } else {
                    printf(
                        "filter_expired_data parameter should be true or "
                        "false\n");
                    return;
                }
            }
        } else {
            tid = boost::lexical_cast<uint32_t>(parts[1]);
            pid = boost::lexical_cast<uint32_t>(parts[2]);
            key = parts[3];
            if (parts.size() == 5) {
                if (parts[4] == "true") {
                    filter_expired_data = true;
                } else if (parts[4] == "false") {
                    filter_expired_data = false;
                } else {
                    index_name = parts[4];
                }
            } else if (parts.size() > 5) {
                index_name = parts[4];
                if (parts[5] == "true") {
                    filter_expired_data = true;
                } else if (parts[5] == "false") {
                    filter_expired_data = false;
                } else {
                    printf(
                        "filter_expired_data parameter should be true or "
                        "false\n");
                    return;
                }
            }
        }
    } catch (std::exception const& e) {
        std::cout << "Invalid args. tid and pid should be uint32" << std::endl;
        return;
    }
    std::string msg;
    bool ok = client->Count(tid, pid, key, index_name, filter_expired_data, value, msg);
    if (ok) {
        std::cout << "count: " << value << std::endl;
    } else {
        std::cout << "Count failed. error msg: " << msg << std::endl;
    }
}

void HandleClientShowSchema(const std::vector<std::string>& parts, ::openmldb::client::TabletClient* client) {
    if (parts.size() < 3) {
        std::cout << "Bad show schema format" << std::endl;
        return;
    }
    ::openmldb::api::TableMeta table_meta;
    try {
        bool ok = client->GetTableSchema(boost::lexical_cast<uint32_t>(parts[1]),
                                         boost::lexical_cast<uint32_t>(parts[2]), table_meta);
        if (!ok) {
            std::cout << "ShowSchema failed" << std::endl;
            return;
        }
    } catch (std::exception const& e) {
        std::cout << "Invalid args" << std::endl;
        return;
    }
    if (table_meta.column_desc_size() > 0) {
        ::openmldb::cmd::PrintSchema(table_meta.column_desc(), table_meta.added_column_desc(), std::cout);
        printf("\n#ColumnKey\n");
        ::openmldb::cmd::PrintColumnKey(table_meta.column_key(), std::cout);
    } else {
        std::cout << "No schema for table" << std::endl;
    }
}

void HandleClientDelete(const std::vector<std::string>& parts, ::openmldb::client::TabletClient* client) {
    if (parts.size() < 4) {
        std::cout << "Bad delete format" << std::endl;
        return;
    }
    try {
        uint32_t tid = boost::lexical_cast<uint32_t>(parts[1]);
        uint32_t pid = boost::lexical_cast<uint32_t>(parts[2]);
        std::string msg;
        std::string idx_name;
        if (parts.size() > 4) {
            idx_name = parts[4];
        }
        if (client->Delete(tid, pid, parts[3], idx_name, msg)) {
            std::cout << "Delete ok" << std::endl;
        } else {
            std::cout << "Delete failed" << std::endl;
        }
    } catch (std::exception const& e) {
        std::cout << "Invalid args, tid pid should be uint32_t" << std::endl;
    }
}

void StartClient() {
    if (FLAGS_endpoint.empty()) {
        std::cout << "Start failed! not set endpoint" << std::endl;
        return;
    }
    if (FLAGS_interactive) {
        std::cout << "Welcome to openmldb with version " << OPENMLDB_VERSION << std::endl;
    }
    ::openmldb::client::TabletClient client(FLAGS_endpoint, "");
    client.Init();
    std::string display_prefix = FLAGS_endpoint + "> ";
    while (true) {
        std::string buffer;
        if (!FLAGS_interactive) {
            buffer = FLAGS_cmd;
        } else {
            char* line = ::openmldb::base::linenoise(display_prefix.c_str());
            if (line == NULL) {
                return;
            }
            if (line[0] != '\0' && line[0] != '/') {
                buffer.assign(line);
                boost::trim(buffer);
                if (!buffer.empty()) {
                    ::openmldb::base::linenoiseHistoryAdd(line);
                }
            }
            ::openmldb::base::linenoiseFree(line);
            if (buffer.empty()) {
                continue;
            }
        }
        std::vector<std::string> parts;
        ::openmldb::base::SplitString(buffer, " ", parts);
        if (parts.empty()) {
            continue;
        } else if (parts[0] == "delete") {
            HandleClientDelete(parts, &client);
        } else if (parts[0] == "count") {
            HandleClientCount(parts, &client);
        } else if (parts[0] == "preview") {
            HandleClientPreview(parts, &client);
        } else if (parts[0] == "showschema") {
            HandleClientShowSchema(parts, &client);
        } else if (parts[0] == "getfollower") {
            HandleClientGetFollower(parts, &client);
        } else if (parts[0] == "drop") {
            HandleClientDropTable(parts, &client);
        } else if (parts[0] == "addreplica") {
            HandleClientAddReplica(parts, &client);
        } else if (parts[0] == "delreplica") {
            HandleClientDelReplica(parts, &client);
        } else if (parts[0] == "makesnapshot") {
            HandleClientMakeSnapshot(parts, &client);
        } else if (parts[0] == "pausesnapshot") {
            HandleClientPauseSnapshot(parts, &client);
        } else if (parts[0] == "recoversnapshot") {
            HandleClientRecoverSnapshot(parts, &client);
        } else if (parts[0] == "sendsnapshot") {
            HandleClientSendSnapshot(parts, &client);
        } else if (parts[0] == "loadtable") {
            HandleClientLoadTable(parts, &client);
        } else if (parts[0] == "changerole") {
            HandleClientChangeRole(parts, &client);
        } else if (parts[0] == "gettablestatus") {
            HandleClientGetTableStatus(parts, &client);
        } else if (parts[0] == "setexpire") {
            HandleClientSetExpire(parts, &client);
        } else if (parts[0] == "connectzk") {
            HandleClientConnectZK(parts, &client);
        } else if (parts[0] == "disconnectzk") {
            HandleClientDisConnectZK(parts, &client);
        } else if (parts[0] == "deleteindex") {
            HandleClientDeleteIndex(parts, &client);
        } else if (parts[0] == "setttl") {
            HandleClientSetTTL(parts, &client);
        } else if (parts[0] == "exit" || parts[0] == "quit") {
            std::cout << "bye" << std::endl;
            return;
        } else if (parts[0] == "help" || parts[0] == "man") {
            HandleClientHelp(parts, &client);
        } else {
            std::cout << "unsupported cmd" << std::endl;
        }
        if (!FLAGS_interactive) {
            return;
        }
    }
}

void StartNsClient() {
    std::string endpoint;
    std::string real_endpoint;
    if (FLAGS_cmd.empty()) {
        std::cout << "Welcome to openmldb with version " << OPENMLDB_VERSION << std::endl;
    }
    std::shared_ptr<::openmldb::zk::ZkClient> zk_client;
    if (!FLAGS_zk_cluster.empty()) {
        zk_client = std::make_shared<::openmldb::zk::ZkClient>(FLAGS_zk_cluster, "",
                FLAGS_zk_session_timeout, "", FLAGS_zk_root_path, FLAGS_zk_auth_schema, FLAGS_zk_cert);
        if (!zk_client->Init()) {
            std::cout << "zk client init failed" << std::endl;
            return;
        }
        std::string node_path = FLAGS_zk_root_path + "/leader";
        std::vector<std::string> children;
        if (!zk_client->GetChildren(node_path, children) || children.empty()) {
            std::cout << "get children failed" << std::endl;
            return;
        }
        std::string leader_path = node_path + "/" + children[0];
        if (!zk_client->GetNodeValue(leader_path, endpoint)) {
            std::cout << "get leader failed" << std::endl;
            return;
        }
        std::cout << "ns leader: " << endpoint << std::endl;
        // real endpoint part
        std::string path = FLAGS_zk_root_path + "/map/names/" + endpoint;
        if (zk_client->IsExistNode(path) == 0) {
            if (!zk_client->GetNodeValue(path, real_endpoint)) {
                std::cout << "get real_endpoint failed" << std::endl;
                return;
            }
            std::string name_root_path = FLAGS_zk_root_path + "/map/names";
            std::vector<std::string> nodes;
            if (!zk_client->GetChildren(name_root_path, nodes) || nodes.empty()) {
                std::cout << "get server name nodes failed" << std::endl;
                return;
            }
            for (const auto& node : nodes) {
                std::string real_ep;
                std::string real_path = name_root_path + "/" + node;
                if (!zk_client->GetNodeValue(real_path, real_ep)) {
                    std::cout << "get zk server name failed" << std::endl;
                    return;
                }
                real_ep_map.insert(std::make_pair(node, real_ep));
            }
        }
    } else if (!FLAGS_endpoint.empty()) {
        endpoint = FLAGS_endpoint;
    } else {
        std::cout << "Start failed! not set endpoint or zk_cluster" << std::endl;
        return;
    }
    ::openmldb::client::NsClient client(endpoint, real_endpoint);
    if (client.Init() < 0) {
        std::cout << "client init failed" << std::endl;
        return;
    }
    std::string display_prefix = endpoint + " " + client.GetDb() + "> ";
    std::string multi_line_perfix = std::string(display_prefix.length() - 3, ' ') + "-> ";
    std::string sql;
    bool multi_line = false;
    while (true) {
        std::string buffer;
        display_prefix = endpoint + " " + client.GetDb() + "> ";
        multi_line_perfix = std::string(display_prefix.length() - 3, ' ') + "-> ";
        if (!FLAGS_cmd.empty()) {
            buffer = FLAGS_cmd;
            if (!FLAGS_database.empty()) {
                std::string error;
                client.Use(FLAGS_database, error);
            }
        } else {
            char* line = ::openmldb::base::linenoise(multi_line ? multi_line_perfix.c_str() : display_prefix.c_str());
            if (line == NULL) {
                return;
            }

            if (line[0] != '\0' && line[0] != '/') {
                buffer.assign(line);
                boost::trim(buffer);
                if (!buffer.empty()) {
                    ::openmldb::base::linenoiseHistoryAdd(line);
                }
            }
            ::openmldb::base::linenoiseFree(line);
            if (buffer.empty()) {
                continue;
            }
        }
        std::vector<std::string> parts;
        ::openmldb::base::SplitString(buffer, " ", parts);
        if (parts.empty()) {
            continue;
        } else if (parts[0] == "showtablet") {
            HandleNSShowTablet(parts, &client);
        } else if (parts[0] == "showsdkendpoint") {
            HandleNSShowSdkEndpoint(parts, &client);
        } else if (parts[0] == "showns") {
            HandleNSShowNameServer(parts, &client, zk_client);
        } else if (parts[0] == "showopstatus") {
            HandleNSShowOPStatus(parts, &client);
        } else if (parts[0] == "create") {
            HandleNSCreateTable(parts, &client);
        } else if (parts[0] == "put") {
            HandleNSPut(parts, &client);
        } else if (parts[0] == "scan") {
            HandleNSScan(parts, &client);
        } else if (parts[0] == "get") {
            HandleNSGet(parts, &client);
        } else if (parts[0] == "delete") {
            HandleNSDelete(parts, &client);
        } else if (parts[0] == "count") {
            HandleNSCount(parts, &client);
        } else if (parts[0] == "preview") {
            HandleNSPreview(parts, &client);
        } else if (parts[0] == "makesnapshot") {
            HandleNSMakeSnapshot(parts, &client);
        } else if (parts[0] == "addreplica") {
            HandleNSAddReplica(parts, &client);
        } else if (parts[0] == "delreplica") {
            HandleNSDelReplica(parts, &client);
        } else if (parts[0] == "drop") {
            HandleNSClientDropTable(parts, &client);
        } else if (parts[0] == "showtable") {
            HandleNSClientShowTable(parts, &client);
        } else if (parts[0] == "showschema") {
            HandleNSClientShowSchema(parts, &client);
        } else if (parts[0] == "confset") {
            HandleNSClientConfSet(parts, &client);
        } else if (parts[0] == "confget") {
            HandleNSClientConfGet(parts, &client);
        } else if (parts[0] == "changeleader") {
            HandleNSClientChangeLeader(parts, &client);
        } else if (parts[0] == "offlineendpoint") {
            HandleNSClientOfflineEndpoint(parts, &client);
        } else if (parts[0] == "migrate") {
            HandleNSClientMigrate(parts, &client);
        } else if (parts[0] == "recoverendpoint") {
            HandleNSClientRecoverEndpoint(parts, &client);
        } else if (parts[0] == "recovertable") {
            HandleNSClientRecoverTable(parts, &client);
        } else if (parts[0] == "connectzk") {
            HandleNSClientConnectZK(parts, &client);
        } else if (parts[0] == "disconnectzk") {
            HandleNSClientDisConnectZK(parts, &client);
        } else if (parts[0] == "gettablepartition") {
            HandleNSClientGetTablePartition(parts, &client);
        } else if (parts[0] == "settablepartition") {
            HandleNSClientSetTablePartition(parts, &client);
        } else if (parts[0] == "updatetablealive") {
            HandleNSClientUpdateTableAlive(parts, &client);
        } else if (parts[0] == "setttl") {
            HandleNSClientSetTTL(parts, &client);
        } else if (parts[0] == "cancelop") {
            HandleNSClientCancelOP(parts, &client);
        } else if (parts[0] == "addtablefield") {
            HandleNSAddTableField(parts, &client);
        } else if (parts[0] == "info") {
            HandleNSInfo(parts, &client);
        } else if (parts[0] == "addrepcluster") {
            HandleNSAddReplicaCluster(parts, &client);
        } else if (parts[0] == "showrepcluster") {
            HandleShowReplicaCluster(parts, &client);
        } else if (parts[0] == "removerepcluster") {
            HandleNSRemoveReplicaCluster(parts, &client);
        } else if (parts[0] == "switchmode") {
            HandleNSSwitchMode(parts, &client);
        } else if (parts[0] == "synctable") {
            HandleNSClientSyncTable(parts, &client);
        } else if (parts[0] == "setsdkendpoint") {
            HandleNSClientSetSdkEndpoint(parts, &client);
        } else if (parts[0] == "addindex") {
            HandleNSClientAddIndex(parts, &client);
        } else if (parts[0] == "deleteindex") {
            HandleNSClientDeleteIndex(parts, &client);
        } else if (parts[0] == "showdb") {
            HandleNSShowDB(&client);
        } else if (parts[0] == "showcatalogversion") {
            HandleNSShowCatalogVersion(&client);
        } else if (parts[0] == "use") {
            HandleNsUseDb(parts, &client);
        } else if (parts[0] == "dropdb") {
            HandleNsDropDb(parts, &client);
        } else if (parts[0] == "exit" || parts[0] == "quit") {
            std::cout << "bye" << std::endl;
            return;
        } else if (parts[0] == "help" || parts[0] == "man") {
            HandleNSClientHelp(parts, &client);
        } else {
            std::cout << "unsupported cmd" << std::endl;
        }
        if (!FLAGS_interactive) {
            return;
        }
    }
}

void StartAPIServer() {
    SetupLog();
    std::string real_endpoint = FLAGS_endpoint;
    if (real_endpoint.empty()) {
        GetRealEndpoint(&real_endpoint);
    }

    auto api_service = std::make_unique<::openmldb::apiserver::APIServerImpl>(real_endpoint);
    if (!FLAGS_nameserver.empty()) {
        std::vector<std::string> vec;
        boost::split(vec, FLAGS_nameserver, boost::is_any_of(":"));
        if (vec.size() != 2) {
            PDLOG(WARNING, "Invalid nameserver format");
            exit(1);
        }
        int32_t port = 0;
        try {
            port = boost::lexical_cast<uint32_t>(vec[1]);
        } catch (std::exception const& e) {
            PDLOG(WARNING, "Invalid nameserver format");
            exit(1);
        }
        auto sdk = new ::openmldb::sdk::StandAloneSDK(vec[0], port);
        if (!sdk->Init() || !api_service->Init(sdk)) {
            PDLOG(WARNING, "Fail to init");
            exit(1);
        }
    } else {
        ::openmldb::sdk::ClusterOptions cluster_options;
        cluster_options.zk_cluster = FLAGS_zk_cluster;
        cluster_options.zk_path = FLAGS_zk_root_path;
        cluster_options.zk_session_timeout = FLAGS_zk_session_timeout;
        cluster_options.zk_auth_schema = FLAGS_zk_auth_schema;
        cluster_options.zk_cert = FLAGS_zk_cert;
        if (!api_service->Init(cluster_options)) {
            PDLOG(WARNING, "Fail to init");
            exit(1);
        }
    }
    brpc::ServerOptions options;
    options.num_threads = FLAGS_thread_pool_size;
    brpc::Server server;
    if (server.AddService(api_service.get(), brpc::SERVER_DOESNT_OWN_SERVICE, "/* => Process") != 0) {
        PDLOG(WARNING, "Fail to add service");
        exit(1);
    }

    if (server.Start(real_endpoint.c_str(), &options) != 0) {
        PDLOG(WARNING, "Fail to start server");
        exit(1);
    }
    PDLOG(INFO, "start apiserver on endpoint %s with version %s", real_endpoint.c_str(), OPENMLDB_VERSION.c_str());
    server.set_version(OPENMLDB_VERSION);
    server.RunUntilAskedToQuit();
}

int main(int argc, char* argv[]) {
    ::google::SetVersionString(OPENMLDB_VERSION);
    ::google::ParseCommandLineFlags(&argc, &argv, true);
    if (FLAGS_role.empty()) {
        std::cout << "client start in stand-alone mode" << std::endl;
        // TODO(hw): standalonesdk refresh every 2s, too many logs in Debug mode
        ::openmldb::cmd::StandAloneSQLClient();
    } else if (FLAGS_role == "ns_client") {
        StartNsClient();
    } else if (FLAGS_role == "sql_client") {
        ::openmldb::cmd::ClusterSQLClient();
#if defined(__linux__) || defined(__mac_tablet__)
    } else if (FLAGS_role == "tablet") {
        StartTablet();
    } else if (FLAGS_role == "client") {
        StartClient();
    } else if (FLAGS_role == "nameserver") {
        StartNameServer();
    } else if (FLAGS_role == "apiserver") {
        StartAPIServer();
#endif
    } else {
        std::cout << "Invalid role: " << FLAGS_role << std::endl;
    }
    return 0;
}<|MERGE_RESOLUTION|>--- conflicted
+++ resolved
@@ -476,12 +476,8 @@
         bool ok = client->UpdateTTL(parts[1], type, abs_ttl, lat_ttl, index_name, err);
         if (ok) {
             std::cout << "Set ttl ok ! Note that, "
-<<<<<<< HEAD
-                "it will take effect after two garbage collection intervals (i.e. gc_interval)." << std::endl;
-=======
                          "it will take effect after two garbage collection intervals (i.e. gc_interval)."
                       << std::endl;
->>>>>>> 72f752bd
         } else {
             std::cout << "Set ttl failed! " << err << std::endl;
         }
@@ -908,13 +904,8 @@
         std::cout << "Invalid args. pid should be uint32_t" << std::endl;
         return;
     }
-<<<<<<< HEAD
-    std::cout << "change leader ok. "
-        "If there are writing operations while changing a leader, it may cause data loss." << std::endl;
-=======
     std::cout << "change leader ok. If there are writing operations while changing a leader, it may cause data loss."
               << std::endl;
->>>>>>> 72f752bd
 }
 
 void HandleNSClientOfflineEndpoint(const std::vector<std::string>& parts, ::openmldb::client::NsClient* client) {
