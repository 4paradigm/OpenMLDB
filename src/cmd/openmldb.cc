--- conflicted
+++ resolved
@@ -2492,17 +2492,10 @@
             printf("example:man create\n");
         } else if (parts[1] == "setttl") {
             printf("desc: set table ttl \n");
-<<<<<<< HEAD
-            printf("usage: setttl table_name ttl_type ttl [ts_name]\n");
+            printf("usage: setttl table_name ttl_type ttl [ts_name], abs ttl unit is minute\n");
             printf("example: setttl t1 absolute 10\n");
             printf("example: setttl t2 latest 5\n");
             printf("example: setttl t3 latest 5 ts1\n");
-=======
-            printf("usage: setttl table_name ttl_type ttl [index_name], abs ttl unit is minute\n");
-            printf("ex: setttl t1 absolute 10\n");
-            printf("ex: setttl t2 latest 5\n");
-            printf("ex: setttl t3 latest 5 ts1\n");
->>>>>>> 7b8a04a8
         } else if (parts[1] == "cancelop") {
             printf("desc: cancel the op\n");
             printf("usage: cancelop op_id\n");
