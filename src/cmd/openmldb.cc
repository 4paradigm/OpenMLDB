/*
 * Copyright 2021 4Paradigm
 *
 * Licensed under the Apache License, Version 2.0 (the "License");
 * you may not use this file except in compliance with the License.
 * You may obtain a copy of the License at
 *
 *   http://www.apache.org/licenses/LICENSE-2.0
 *
 * Unless required by applicable law or agreed to in writing, software
 * distributed under the License is distributed on an "AS IS" BASIS,
 * WITHOUT WARRANTIES OR CONDITIONS OF ANY KIND, either express or implied.
 * See the License for the specific language governing permissions and
 * limitations under the License.
 */

#include <fcntl.h>
#include <gflags/gflags.h>
#include <google/protobuf/io/zero_copy_stream_impl.h>
#include <google/protobuf/text_format.h>
#include <unistd.h>

#include <iostream>
#include <memory>
#include <random>

#include "base/file_util.h"
#include "base/glog_wrapper.h"
#include "base/hash.h"
#include "base/ip.h"
#include "base/kv_iterator.h"
#include "base/linenoise.h"
#include "base/server_name.h"
#include "base/strings.h"
#if defined(__linux__) || defined(__mac_tablet__)
#include "nameserver/name_server_impl.h"
#include "tablet/tablet_impl.h"
#endif
#include "apiserver/api_server_impl.h"
#include "boost/algorithm/string.hpp"
#include "boost/lexical_cast.hpp"
#include "brpc/server.h"
#include "client/ns_client.h"
#include "client/tablet_client.h"
#include "cmd/display.h"
#include "cmd/sdk_iterator.h"
#include "cmd/sql_cmd.h"
#include "codec/schema_codec.h"
#include "codec/sdk_codec.h"
#include "common/timer.h"
#include "common/tprinter.h"
#include "proto/name_server.pb.h"
#include "proto/tablet.pb.h"
#include "proto/type.pb.h"
#include "version.h"  // NOLINT

using Schema = ::google::protobuf::RepeatedPtrField<::openmldb::common::ColumnDesc>;
using TabletClient = openmldb::client::TabletClient;

DECLARE_string(endpoint);
DECLARE_string(nameserver);
DECLARE_int32(port);
DECLARE_string(zk_cluster);
DECLARE_string(zk_root_path);
DECLARE_string(zk_auth_schema);
DECLARE_string(zk_cert);
DECLARE_int32(thread_pool_size);
DECLARE_int32(put_concurrency_limit);
DECLARE_int32(get_concurrency_limit);
DECLARE_string(role);
DECLARE_string(cmd);
DECLARE_bool(interactive);

DECLARE_string(log_level);
DECLARE_uint32(latest_ttl_max);
DECLARE_uint32(absolute_ttl_max);
DECLARE_uint32(skiplist_max_height);
DECLARE_uint32(preview_limit_max_num);
DECLARE_uint32(preview_default_limit);
DECLARE_uint32(max_col_display_length);
DECLARE_bool(version);
DECLARE_bool(use_name);
DECLARE_string(data_dir);

const std::string OPENMLDB_VERSION = std::to_string(OPENMLDB_VERSION_MAJOR) + "." +  // NOLINT
                                     std::to_string(OPENMLDB_VERSION_MINOR) + "." +
                                     std::to_string(OPENMLDB_VERSION_BUG) + "-" + OPENMLDB_COMMIT_ID;

static std::map<std::string, std::string> real_ep_map;

void SetupLog() {
    // Config log for server
    if (FLAGS_log_level == "debug") {
        ::openmldb::base::SetLogLevel(DEBUG);
    } else {
        ::openmldb::base::SetLogLevel(INFO);
    }
    ::openmldb::base::SetupGlog();
}

void GetRealEndpoint(std::string* real_endpoint) {
    if (real_endpoint == nullptr) {
        return;
    }
    // TODO(hw): only endpoint
    if (FLAGS_endpoint.empty() && FLAGS_port > 0) {
        std::string ip;
        if (::openmldb::base::GetLocalIp(&ip)) {
            PDLOG(INFO, "local ip is: %s", ip.c_str());
        } else {
            PDLOG(WARNING, "fail to get local ip: %s", ip.c_str());
            exit(1);
        }
        std::ostringstream oss;
        oss << ip << ":" << std::to_string(FLAGS_port);
        *real_endpoint = oss.str();
        if (FLAGS_use_name) {
            std::string server_name;
            if (!::openmldb::base::GetNameFromTxt(FLAGS_data_dir, &server_name)) {
                PDLOG(WARNING, "GetNameFromTxt failed");
                exit(1);
            }
            FLAGS_endpoint = server_name;
        } else {
            FLAGS_endpoint = *real_endpoint;
        }
    }
}

#if defined(__linux__) || defined(__mac_tablet__)
void StartNameServer() {
    SetupLog();
    std::string real_endpoint;
    GetRealEndpoint(&real_endpoint);
    ::openmldb::nameserver::NameServerImpl* name_server = new ::openmldb::nameserver::NameServerImpl();
    if (!name_server->Init(real_endpoint)) {
        PDLOG(WARNING, "Fail to init");
        exit(1);
    }
    if (!name_server->RegisterName()) {
        PDLOG(WARNING, "Fail to register name");
        exit(1);
    }
    brpc::ServerOptions options;
    options.num_threads = FLAGS_thread_pool_size;
    brpc::Server server;
    if (server.AddService(name_server, brpc::SERVER_DOESNT_OWN_SERVICE) != 0) {
        PDLOG(WARNING, "Fail to add service");
        exit(1);
    }
    if (real_endpoint.empty()) {
        real_endpoint = FLAGS_endpoint;
    }
    if (server.Start(real_endpoint.c_str(), &options) != 0) {
        PDLOG(WARNING, "Fail to start server");
        exit(1);
    }
    PDLOG(INFO, "start nameserver on endpoint %s with version %s", real_endpoint.c_str(), OPENMLDB_VERSION.c_str());
    server.set_version(OPENMLDB_VERSION.c_str());
    server.RunUntilAskedToQuit();
}

int THPIsEnabled() {
#if defined(__linux__) || defined(__mac_tablet__)
    char buf[1024];
    FILE* fp = fopen("/sys/kernel/mm/transparent_hugepage/enabled", "r");
    if (!fp) {
        return 0;
    }
    if (fgets(buf, sizeof(buf), fp) == NULL) {
        fclose(fp);
        return 0;
    }
    fclose(fp);
    if (strstr(buf, "[never]") == NULL) {
        return 1;
    }
    fp = fopen("/sys/kernel/mm/transparent_hugepage/defrag", "r");
    if (!fp) return 0;
    if (fgets(buf, sizeof(buf), fp) == NULL) {
        fclose(fp);
        return 0;
    }
    fclose(fp);
    return (strstr(buf, "[never]") == NULL) ? 1 : 0;
#else
    return 0;
#endif
}

int SwapIsEnabled() {
#if defined(__linux__) || defined(__mac_tablet__)
    char buf[1024];
    FILE* fp = fopen("/proc/swaps", "r");
    if (!fp) {
        return 0;
    }
    if (fgets(buf, sizeof(buf), fp) == NULL) {
        fclose(fp);
        return 0;
    }
    // if the swap is disabled, there is only one line in /proc/swaps.
    // Filename     Type        Size    Used    Priority
    if (fgets(buf, sizeof(buf), fp) == NULL) {
        fclose(fp);
        return 0;
    }
    fclose(fp);
    return 1;
#else
    return 0;
#endif
}

void StartTablet() {
    if (THPIsEnabled()) {
        PDLOG(WARNING,
              "THP is enabled in your kernel. This will create latency and "
              "memory usage issues with OPENMLDB."
              "To fix this issue run the command 'echo never > "
              "/sys/kernel/mm/transparent_hugepage/enabled' and "
              "'echo never > /sys/kernel/mm/transparent_hugepage/defrag' as "
              "root");
    }
    if (SwapIsEnabled()) {
        PDLOG(WARNING,
              "Swap is enabled in your kernel. This will create latency and "
              "memory usage issues with OPENMLDB."
              "To fix this issue run the command 'swapoff -a' as root");
    }
    SetupLog();
    ::hybridse::vm::Engine::InitializeGlobalLLVM();
    std::string real_endpoint;
    GetRealEndpoint(&real_endpoint);
    ::openmldb::tablet::TabletImpl* tablet = new ::openmldb::tablet::TabletImpl();
    bool ok = tablet->Init(real_endpoint);
    if (!ok) {
        PDLOG(WARNING, "fail to init tablet");
        exit(1);
    }
    brpc::ServerOptions options;
    options.num_threads = FLAGS_thread_pool_size;
    brpc::Server server;
    if (server.AddService(tablet, brpc::SERVER_DOESNT_OWN_SERVICE) != 0) {
        PDLOG(WARNING, "Fail to add service");
        exit(1);
    }
    server.MaxConcurrencyOf(tablet, "Put") = FLAGS_put_concurrency_limit;
    server.MaxConcurrencyOf(tablet, "Get") = FLAGS_get_concurrency_limit;
    if (real_endpoint.empty()) {
        real_endpoint = FLAGS_endpoint;
    }
    if (server.Start(real_endpoint.c_str(), &options) != 0) {
        PDLOG(WARNING, "Fail to start server");
        exit(1);
    }
    PDLOG(INFO, "start tablet on endpoint %s with version %s", real_endpoint.c_str(), OPENMLDB_VERSION.c_str());
    if (!tablet->RegisterZK()) {
        PDLOG(WARNING, "Fail to register zk");
        exit(1);
    }
    server.set_version(OPENMLDB_VERSION.c_str());
    server.RunUntilAskedToQuit();
}
#endif

int PutData(uint32_t tid, const std::map<uint32_t, std::vector<std::pair<std::string, uint32_t>>>& dimensions,
            uint64_t ts, const std::string& value,
            const google::protobuf::RepeatedPtrField<::openmldb::nameserver::TablePartition>& table_partition) {
    std::map<std::string, std::shared_ptr<::openmldb::client::TabletClient>> clients;
    for (auto iter = dimensions.begin(); iter != dimensions.end(); iter++) {
        uint32_t pid = iter->first;
        std::string endpoint;
        for (const auto& cur_table_partition : table_partition) {
            if (cur_table_partition.pid() != pid) {
                continue;
            }
            for (int inner_idx = 0; inner_idx < cur_table_partition.partition_meta_size(); inner_idx++) {
                if (cur_table_partition.partition_meta(inner_idx).is_leader() &&
                    cur_table_partition.partition_meta(inner_idx).is_alive()) {
                    endpoint = cur_table_partition.partition_meta(inner_idx).endpoint();
                    break;
                }
            }
            break;
        }
        if (endpoint.empty()) {
            printf("put error. cannot find healthy endpoint. pid is %u\n", pid);
            return -1;
        }
        if (clients.find(endpoint) == clients.end()) {
            std::string real_endpoint;
            if (!real_ep_map.empty()) {
                auto rit = real_ep_map.find(endpoint);
                if (rit != real_ep_map.end()) {
                    real_endpoint = rit->second;
                }
            }
            clients.insert(
                std::make_pair(endpoint, std::make_shared<::openmldb::client::TabletClient>(endpoint, real_endpoint)));
            if (clients[endpoint]->Init() < 0) {
                printf("tablet client init failed, endpoint is %s\n", endpoint.c_str());
                return -1;
            }
        }

        if (!clients[endpoint]->Put(tid, pid, ts, value, iter->second)) {
            printf("put failed. tid %u pid %u endpoint %s ts %lu \n", tid, pid, endpoint.c_str(), ts);
            return -1;
        }
    }
    std::cout << "Put ok" << std::endl;
    return 0;
}

::openmldb::base::Status PutSchemaData(const ::openmldb::nameserver::TableInfo& table_info, uint64_t ts,
                                       const std::vector<std::string>& input_value) {
    std::string value;
    ::openmldb::codec::SDKCodec codec(table_info);
    std::map<uint32_t, ::openmldb::codec::Dimension> dimensions;
    const int part_size = table_info.table_partition_size();
    if (table_info.partition_key_size() > 0) {
        if (codec.EncodeDimension(input_value, 0, &dimensions) < 0) {
            return ::openmldb::base::Status(-1, "Encode dimension error");
        }
        std::string key;
        if (codec.CombinePartitionKey(input_value, &key) < 0) {
            return ::openmldb::base::Status(-1, "combine partition key error");
        }
        uint32_t pid = (uint32_t)(::openmldb::base::hash64(key) % part_size);
        if (pid != 0) {
            auto pair = dimensions.emplace(pid, ::openmldb::codec::Dimension());
            dimensions[0].swap(pair.first->second);
            dimensions.erase(0);
        }
    } else {
        if (codec.EncodeDimension(input_value, part_size, &dimensions) < 0) {
            return ::openmldb::base::Status(-1, "Encode dimension error");
        }
    }
    if (codec.EncodeRow(input_value, &value) < 0) {
        return ::openmldb::base::Status(-1, "Encode data error");
    }

    const int tid = table_info.tid();
    PutData(tid, dimensions, ts, value, table_info.table_partition());

    return ::openmldb::base::Status(0, "ok");
}

int SplitPidGroup(const std::string& pid_group, std::set<uint32_t>& pid_set) {  // NOLINT
    try {
        if (::openmldb::base::IsNumber(pid_group)) {
            pid_set.insert(boost::lexical_cast<uint32_t>(pid_group));
        } else if (pid_group.find('-') != std::string::npos) {
            std::vector<std::string> vec;
            boost::split(vec, pid_group, boost::is_any_of("-"));
            if (vec.size() != 2 || !::openmldb::base::IsNumber(vec[0]) || !::openmldb::base::IsNumber(vec[1])) {
                return -1;
            }
            uint32_t start_index = boost::lexical_cast<uint32_t>(vec[0]);
            uint32_t end_index = boost::lexical_cast<uint32_t>(vec[1]);
            while (start_index <= end_index) {
                pid_set.insert(start_index);
                start_index++;
            }
        } else if (pid_group.find(',') != std::string::npos) {
            std::vector<std::string> vec;
            boost::split(vec, pid_group, boost::is_any_of(","));
            for (const auto& pid_str : vec) {
                if (!::openmldb::base::IsNumber(pid_str)) {
                    return -1;
                }
                pid_set.insert(boost::lexical_cast<uint32_t>(pid_str));
            }
        } else {
            return -1;
        }
    } catch (const std::exception& e) {
        std::cout << "Invalid args. pid should be uint32_t" << std::endl;
        return -1;
    }
    return 0;
}

bool GetParameterMap(const std::string& first, const std::vector<std::string>& parts, const std::string& delimiter,
                     std::map<std::string, std::string>& parameter_map) {  // NOLINT
    std::vector<std::string> temp_vec;
    ::openmldb::base::SplitString(parts[1], delimiter, temp_vec);
    if (temp_vec.size() == 2 && temp_vec[0] == first && !temp_vec[1].empty()) {
        parameter_map.insert(std::make_pair(temp_vec[0], temp_vec[1]));
        for (uint32_t i = 2; i < parts.size(); i++) {
            ::openmldb::base::SplitString(parts[i], delimiter, temp_vec);
            if (temp_vec.size() < 2 || temp_vec[1].empty()) {
                return false;
            }
            parameter_map.insert(std::make_pair(temp_vec[0], temp_vec[1]));
        }
    }
    return true;
}

std::shared_ptr<::openmldb::client::TabletClient> GetTabletClient(const ::openmldb::nameserver::TableInfo& table_info,
                                                                  uint32_t pid,
                                                                  std::string& msg) {  // NOLINT
    std::string endpoint;
    for (int idx = 0; idx < table_info.table_partition_size(); idx++) {
        if (table_info.table_partition(idx).pid() != pid) {
            continue;
        }
        for (int inner_idx = 0; inner_idx < table_info.table_partition(idx).partition_meta_size(); inner_idx++) {
            if (table_info.table_partition(idx).partition_meta(inner_idx).is_leader() &&
                table_info.table_partition(idx).partition_meta(inner_idx).is_alive()) {
                endpoint = table_info.table_partition(idx).partition_meta(inner_idx).endpoint();
                break;
            }
        }
        break;
    }
    if (endpoint.empty()) {
        msg = "cannot find healthy endpoint. pid is " + std::to_string(pid);
        return std::shared_ptr<::openmldb::client::TabletClient>();
    }
    std::string real_endpoint;
    if (!real_ep_map.empty()) {
        auto rit = real_ep_map.find(endpoint);
        if (rit != real_ep_map.end()) {
            real_endpoint = rit->second;
        }
    }
    auto tablet_client = std::make_shared<::openmldb::client::TabletClient>(endpoint, real_endpoint);
    if (tablet_client->Init() < 0) {
        msg = "tablet client init failed, endpoint is " + endpoint;
        tablet_client.reset();
    }
    return tablet_client;
}

void HandleNSClientSetTTL(const std::vector<std::string>& parts, ::openmldb::client::NsClient* client) {
    if (parts.size() < 4) {
        std::cout << "bad setttl format, eg settl t1 absolute 10" << std::endl;
        return;
    }
    std::string index_name;
    try {
        std::string err;
        uint64_t abs_ttl = 0;
        uint64_t lat_ttl = 0;
        ::openmldb::type::TTLType type = ::openmldb::type::kLatestTime;
        if (parts[2] == "absolute") {
            type = ::openmldb::type::TTLType::kAbsoluteTime;
            abs_ttl = boost::lexical_cast<uint64_t>(parts[3]);
            if (parts.size() == 5) {
                index_name = parts[4];
            }
        } else if (parts[2] == "absandlat") {
            type = ::openmldb::type::TTLType::kAbsAndLat;
            abs_ttl = boost::lexical_cast<uint64_t>(parts[3]);
            lat_ttl = boost::lexical_cast<uint64_t>(parts[4]);
            if (parts.size() == 6) {
                index_name = parts[5];
            }
        } else if (parts[2] == "absorlat") {
            type = ::openmldb::type::TTLType::kAbsOrLat;
            abs_ttl = boost::lexical_cast<uint64_t>(parts[3]);
            lat_ttl = boost::lexical_cast<uint64_t>(parts[4]);
            if (parts.size() == 6) {
                index_name = parts[5];
            }
        } else {
            lat_ttl = boost::lexical_cast<uint64_t>(parts[3]);
            if (parts.size() == 5) {
                index_name = parts[4];
            }
        }
        bool ok = client->UpdateTTL(parts[1], type, abs_ttl, lat_ttl, index_name, err);
        if (ok) {
            std::cout << "Set ttl ok ! Note that, "
                         "it will take effect after two garbage collection intervals (i.e. gc_interval)."
                      << std::endl;
        } else {
            std::cout << "Set ttl failed! " << err << std::endl;
        }
    } catch (std::exception const& e) {
        std::cout << "Invalid args ttl which should be uint64_t" << std::endl;
    }
}

void HandleNSClientCancelOP(const std::vector<std::string>& parts, ::openmldb::client::NsClient* client) {
    if (parts.size() < 2) {
        std::cout << "bad cancelop format, eg cancelop 1002" << std::endl;
        return;
    }
    try {
        if (boost::lexical_cast<int64_t>(parts[1]) <= 0) {
            std::cout << "Invalid args. op_id should be large than zero" << std::endl;
            return;
        }
        uint64_t op_id = boost::lexical_cast<uint64_t>(parts[1]);
        auto st = client->CancelOP(op_id);
        if (st.OK()) {
            std::cout << "Cancel op ok" << std::endl;
        } else {
            std::cout << "Cancel op failed, error msg: " << st.ToString() << std::endl;
        }
    } catch (std::exception const& e) {
        std::cout << "Invalid args. op_id should be uint64_t" << std::endl;
    }
}

void HandleNSShowTablet(const std::vector<std::string>& parts, ::openmldb::client::NsClient* client) {
    std::vector<std::string> row;
    row.push_back("endpoint");
    row.push_back("real_endpoint");
    row.push_back("state");
    row.push_back("age");
    ::baidu::common::TPrinter tp(row.size(), FLAGS_max_col_display_length);
    tp.AddRow(row);
    std::vector<::openmldb::client::TabletInfo> tablets;
    std::string msg;
    bool ok = client->ShowTablet(tablets, msg);
    if (!ok) {
        std::cout << "Fail to show tablets. error msg: " << msg << std::endl;
        return;
    }
    for (size_t i = 0; i < tablets.size(); i++) {
        std::vector<std::string> row;
        row.push_back(tablets[i].endpoint);
        row.push_back(tablets[i].real_endpoint);
        row.push_back(tablets[i].state);
        row.push_back(::openmldb::base::HumanReadableTime(tablets[i].age));
        tp.AddRow(row);
    }
    tp.Print(true);
}

void HandleNSShowSdkEndpoint(const std::vector<std::string>& parts, ::openmldb::client::NsClient* client) {
    std::vector<std::string> row;
    row.push_back("endpoint");
    row.push_back("sdk_endpoint");
    ::baidu::common::TPrinter tp(row.size(), FLAGS_max_col_display_length);
    tp.AddRow(row);
    std::vector<::openmldb::client::TabletInfo> tablets;
    std::string msg;
    bool ok = client->ShowSdkEndpoint(tablets, msg);
    if (!ok) {
        std::cout << "Fail to show sdkendpoint. error msg: " << msg << std::endl;
        return;
    }
    for (size_t i = 0; i < tablets.size(); i++) {
        std::vector<std::string> row;
        row.push_back(tablets[i].endpoint);
        row.push_back(tablets[i].real_endpoint);
        tp.AddRow(row);
    }
    tp.Print(true);
}

void HandleNSRemoveReplicaCluster(const std::vector<std::string>& parts, ::openmldb::client::NsClient* client) {
    if (parts.size() < 2) {
        std::cout << "Bad format. eg removerepcluster dc2" << std::endl;
        return;
    }

    if (FLAGS_interactive) {
        printf("Drop replica %s? yes/no\n", parts[1].c_str());
        std::string input;
        std::cin >> input;
        std::transform(input.begin(), input.end(), input.begin(), ::tolower);
        if (input != "yes") {
            printf("'drop %s' cmd is canceled!\n", parts[1].c_str());
            return;
        }
    }
    std::string msg;
    bool ret = client->RemoveReplicaCluster(parts[1], msg);
    if (!ret) {
        std::cout << "remove failed. error msg: " << msg << std::endl;
        return;
    }
    std::cout << "remove replica cluster ok" << std::endl;
}

void HandleNSSwitchMode(const std::vector<std::string>& parts, ::openmldb::client::NsClient* client) {
    if (parts.size() < 2) {
        std::cout << "Bad format" << std::endl;
        return;
    }
    if ((parts[1] == "normal") || (parts[1] == "leader")) {
    } else {
        std::cout << "invalid mode type" << std::endl;
        return;
    }
    std::string msg;
    bool ok = false;
    if (parts[1] == "normal") {
        ok = client->SwitchMode(::openmldb::nameserver::kNORMAL, msg);
    } else if (parts[1] == "leader") {
        ok = client->SwitchMode(::openmldb::nameserver::kLEADER, msg);
    }
    if (!ok) {
        std::cout << "Fail to swith mode. error msg: " << msg << std::endl;
        return;
    }
    std::cout << "switchmode ok" << std::endl;
}

void HandleNSShowNameServer(const std::vector<std::string>& parts, ::openmldb::client::NsClient* client,
                            std::shared_ptr<::openmldb::zk::ZkClient> zk_client) {
    if (FLAGS_zk_cluster.empty() || !zk_client) {
        std::cout << "Show nameserver failed. zk_cluster is empty" << std::endl;
        return;
    }
    std::string node_path = FLAGS_zk_root_path + "/leader";
    std::vector<std::string> children;
    if (!zk_client->GetChildren(node_path, children) || children.empty()) {
        std::cout << "get children failed" << std::endl;
        return;
    }
    std::vector<std::string> endpoint_vec;
    for (auto path : children) {
        std::string endpoint;
        std::string real_path = node_path + "/" + path;
        if (!zk_client->GetNodeValue(real_path, endpoint)) {
            std::cout << "get endpoint failed. path " << real_path << std::endl;
            return;
        }
        if (std::find(endpoint_vec.begin(), endpoint_vec.end(), endpoint) == endpoint_vec.end()) {
            endpoint_vec.push_back(endpoint);
        }
    }
    std::vector<std::string> row;
    row.push_back("endpoint");
    row.push_back("real_endpoint");
    row.push_back("role");
    ::baidu::common::TPrinter tp(row.size(), FLAGS_max_col_display_length);
    tp.AddRow(row);
    for (size_t i = 0; i < endpoint_vec.size(); i++) {
        std::vector<std::string> row;
        row.push_back(endpoint_vec[i]);
        std::string real_endpoint;
        if (!real_ep_map.empty()) {
            auto rit = real_ep_map.find(endpoint_vec[i]);
            if (rit != real_ep_map.end()) {
                real_endpoint = rit->second;
            }
        }
        if (real_endpoint.empty()) {
            row.push_back("-");
        } else {
            row.push_back(real_endpoint);
        }
        if (i == 0) {
            row.push_back("leader");
        } else {
            row.push_back("standby");
        }
        tp.AddRow(row);
    }
    tp.Print(true);
}

void HandleNSMakeSnapshot(const std::vector<std::string>& parts, ::openmldb::client::NsClient* client) {
    if (parts.size() < 3) {
        std::cout << "Bad format" << std::endl;
        return;
    }
    try {
        uint32_t pid = boost::lexical_cast<uint32_t>(parts[2]);
        std::string msg;
        bool ok = client->MakeSnapshot(parts[1], pid, 0, msg);
        if (!ok) {
            std::cout << "Fail to makesnapshot. error msg:" << msg << std::endl;
            return;
        }
        std::cout << "MakeSnapshot ok" << std::endl;
    } catch (std::exception const& e) {
        std::cout << "Invalid args. pid should be uint32_t" << std::endl;
    }
}

void HandleNSAddReplica(const std::vector<std::string>& parts, ::openmldb::client::NsClient* client) {
    if (parts.size() < 4) {
        std::cout << "Bad format" << std::endl;
        return;
    }
    std::set<uint32_t> pid_set;
    if (SplitPidGroup(parts[2], pid_set) < 0) {
        printf("pid group[%s] format error\n", parts[2].c_str());
        return;
    }
    if (pid_set.empty()) {
        std::cout << "has not valid pid" << std::endl;
        return;
    }

    auto st = client->AddReplica(parts[1], pid_set, parts[3]);
    if (!st.OK()) {
        std::cout << "Fail to addreplica. error msg:" << st.GetMsg() << std::endl;
        return;
    }
    std::cout << "AddReplica ok" << std::endl;
}

void HandleNSDelReplica(const std::vector<std::string>& parts, ::openmldb::client::NsClient* client) {
    if (parts.size() < 4) {
        std::cout << "Bad format" << std::endl;
        return;
    }
    std::set<uint32_t> pid_set;
    if (SplitPidGroup(parts[2], pid_set) < 0) {
        printf("pid group[%s] format error\n", parts[2].c_str());
        return;
    }
    if (pid_set.empty()) {
        std::cout << "has not valid pid" << std::endl;
        return;
    }
    auto st = client->DelReplica(parts[1], pid_set, parts[3]);
    if (!st.OK()) {
        std::cout << "Fail to delreplica. error msg:" << st.GetMsg() << std::endl;
        return;
    }
    std::cout << "DelReplica ok" << std::endl;
}

void HandleNSClientDropTable(const std::vector<std::string>& parts, ::openmldb::client::NsClient* client) {
    if (parts.size() < 2) {
        std::cout << "Bad format" << std::endl;
        return;
    }
    if (FLAGS_interactive) {
        printf("Drop table %s? yes/no\n", parts[1].c_str());
        std::string input;
        std::cin >> input;
        std::transform(input.begin(), input.end(), input.begin(), ::tolower);
        if (input != "yes") {
            printf("'drop %s' cmd is canceled!\n", parts[1].c_str());
            return;
        }
    }
    std::string msg;
    bool ret = client->DropTable(parts[1], msg);
    if (!ret) {
        std::cout << "failed to drop. error msg: " << msg << std::endl;
        return;
    }
    std::cout << "drop ok" << std::endl;
}

void HandleNSClientSyncTable(const std::vector<std::string>& parts, ::openmldb::client::NsClient* client) {
    if (parts.size() != 3 && parts.size() != 4) {
        std::cout << "Bad format for synctable! eg. synctable table_name "
                     "cluster_alias [pid]"
                  << std::endl;
        return;
    }
    uint32_t pid = UINT32_MAX;
    try {
        if (parts.size() == 4) {
            pid = boost::lexical_cast<uint32_t>(parts[3]);
        }
        std::string msg;
        bool ret = client->SyncTable(parts[1], parts[2], pid, msg);
        if (!ret) {
            std::cout << "failed to synctable. error msg: " << msg << std::endl;
            return;
        }
        std::cout << "synctable ok" << std::endl;
    } catch (std::exception const& e) {
        std::cout << "Invalid args. pid should be uint32_t" << std::endl;
    }
}

void HandleNSClientSetSdkEndpoint(const std::vector<std::string>& parts, ::openmldb::client::NsClient* client) {
    if (parts.size() != 3) {
        std::cout << "Bad format for setsdkendpoint!"
                     "eg. setsdkendpoint server_name sdkendpoint"
                  << std::endl;
        return;
    }
    std::string msg;
    bool ret = client->SetSdkEndpoint(parts[1], parts[2], &msg);
    if (!ret) {
        std::cout << "setsdkendpoint failed. error msg: " << msg << std::endl;
        return;
    }
    std::cout << "setsdkendpoint ok" << std::endl;
}

void HandleNSClientAddIndex(const std::vector<std::string>& parts, ::openmldb::client::NsClient* client) {
    if (parts.size() < 3) {
        std::cout << "Bad format for addindex! eg. addindex table_name "
                     "index_name [col_name] [ts_name]"
                  << std::endl;
        return;
    }
    ::openmldb::common::ColumnKey column_key;
    column_key.set_index_name(parts[2]);
    std::vector<openmldb::common::ColumnDesc> cols;
    if (parts.size() > 3) {
        std::vector<std::string> col_vec;
        ::openmldb::base::SplitString(parts[3], ",", col_vec);
        for (const auto& col_name : col_vec) {
            std::vector<std::string> type_pair;
            openmldb::base::SplitString(col_name, ":", type_pair);
            if (type_pair.size() > 1) {
                column_key.add_col_name(type_pair[0]);
                openmldb::common::ColumnDesc col_desc;
                col_desc.set_name(type_pair[0]);
                auto it = ::openmldb::codec::DATA_TYPE_MAP.find(type_pair[1]);
                if (it == ::openmldb::codec::DATA_TYPE_MAP.end()) {
                    std::cerr << col_name << " type " << type_pair[0] << " invalid\n";
                    return;
                }
                col_desc.set_data_type(it->second);
                cols.push_back(std::move(col_desc));
            } else {
                column_key.add_col_name(col_name);
            }
        }
    } else {
        column_key.add_col_name(parts[2]);
    }
    if (parts.size() > 4) {
        column_key.set_ts_name(parts[4]);
    }
    std::string msg;
    bool ret = false;
    if (cols.empty()) {
        ret = client->AddIndex(parts[1], column_key, nullptr, msg);
    } else {
        ret = client->AddIndex(parts[1], column_key, &cols, msg);
    }
    if (!ret) {
        std::cout << "failed to addindex. error msg: " << msg << std::endl;
        return;
    }
    std::cout << "addindex ok" << std::endl;
}

void HandleNSClientConfSet(const std::vector<std::string>& parts, ::openmldb::client::NsClient* client) {
    if (parts.size() < 3) {
        std::cout << "Bad format" << std::endl;
        return;
    }
    std::string msg;
    bool ret = client->ConfSet(parts[1], parts[2], msg);
    if (!ret) {
        printf("failed to set %s. error msg: %s\n", parts[1].c_str(), msg.c_str());
        return;
    }
    printf("set %s ok\n", parts[1].c_str());
}

void HandleNSClientConfGet(const std::vector<std::string>& parts, ::openmldb::client::NsClient* client) {
    if (parts.size() < 1) {
        std::cout << "Bad format" << std::endl;
        return;
    }
    std::string msg;
    std::map<std::string, std::string> conf_map;
    std::string key;
    if (parts.size() > 1) {
        key = parts[1];
    }
    bool ret = client->ConfGet(key, conf_map, msg);
    if (!ret) {
        printf("failed to set %s. error msg: %s\n", parts[1].c_str(), msg.c_str());
        return;
    }
    std::vector<std::string> row;
    row.push_back("key");
    row.push_back("value");
    ::baidu::common::TPrinter tp(row.size(), FLAGS_max_col_display_length);
    tp.AddRow(row);
    for (const auto& kv : conf_map) {
        row.clear();
        row.push_back(kv.first);
        row.push_back(kv.second);
        tp.AddRow(row);
    }
    tp.Print(true);
}

void HandleNSClientChangeLeader(const std::vector<std::string>& parts, ::openmldb::client::NsClient* client) {
    if (parts.size() < 3) {
        std::cout << "Bad format" << std::endl;
        return;
    }
    try {
        uint32_t pid = boost::lexical_cast<uint32_t>(parts[2]);
        std::string msg;
        std::string candidate_leader;
        if (parts.size() > 3) {
            candidate_leader = parts[3];
        }
        auto st = client->ChangeLeader(parts[1], pid, candidate_leader);
        if (!st.OK()) {
            std::cout << "failed to change leader. error msg: " << st.GetMsg() << std::endl;
            return;
        }
    } catch (const std::exception& e) {
        std::cout << "Invalid args. pid should be uint32_t" << std::endl;
        return;
    }
    std::cout << "change leader ok. If there are writing operations while changing a leader, it may cause data loss."
              << std::endl;
}

void HandleNSClientOfflineEndpoint(const std::vector<std::string>& parts, ::openmldb::client::NsClient* client) {
    if (parts.size() < 2) {
        std::cout << "Bad format" << std::endl;
        return;
    }
    std::string msg;
    uint32_t concurrency = 0;
    if (parts.size() > 2) {
        try {
            if (boost::lexical_cast<int32_t>(parts[2]) <= 0) {
                std::cout << "Invalid args. concurrency should be greater than 0" << std::endl;
                return;
            }
            concurrency = boost::lexical_cast<uint32_t>(parts[2]);
        } catch (const std::exception& e) {
            std::cout << "Invalid args. concurrency should be uint32_t" << std::endl;
            return;
        }
    }
    bool ret = client->OfflineEndpoint(parts[1], concurrency, msg);
    if (!ret) {
        std::cout << "failed to offline endpoint. error msg: " << msg << std::endl;
        return;
    }
    std::cout << "offline endpoint ok" << std::endl;
}

void HandleNSClientMigrate(const std::vector<std::string>& parts, ::openmldb::client::NsClient* client) {
    if (parts.size() < 5) {
        std::cout << "Bad format. eg, migrate 127.0.0.1:9991 table1 1-10 "
                     "127.0.0.1:9992"
                  << std::endl;
        return;
    }
    if (parts[1] == parts[4]) {
        std::cout << "migrate error. src_endpoint is same as des_endpoint" << std::endl;
        return;
    }
    std::string msg;
    std::set<uint32_t> pid_set;
    if (SplitPidGroup(parts[3], pid_set) < 0) {
        printf("pid group[%s] format error\n", parts[3].c_str());
        return;
    }
    if (pid_set.empty()) {
        std::cout << "has not valid pid" << std::endl;
        return;
    }
    auto st = client->Migrate(parts[1], parts[2], pid_set, parts[4]);
    if (!st.OK()) {
        std::cout << "failed to migrate partition. error msg: " << st.GetMsg() << std::endl;
        return;
    }
    std::cout << "partition migrate ok" << std::endl;
}

void HandleNSClientRecoverEndpoint(const std::vector<std::string>& parts, ::openmldb::client::NsClient* client) {
    if (parts.size() < 2) {
        std::cout << "Bad format" << std::endl;
        return;
    }
    bool need_restore = false;
    if (parts.size() > 2) {
        std::string value = parts[2];
        std::transform(value.begin(), value.end(), value.begin(), ::tolower);
        if (value == "true") {
            need_restore = true;
        } else if (value == "false") {
            need_restore = false;
        } else {
            std::cout << "Invalid args. need_restore should be true or false" << std::endl;
            return;
        }
    }
    uint32_t concurrency = 0;
    if (parts.size() > 3) {
        try {
            if (boost::lexical_cast<int32_t>(parts[3]) <= 0) {
                std::cout << "Invalid args. concurrency should be greater than 0" << std::endl;
                return;
            }
            concurrency = boost::lexical_cast<uint32_t>(parts[3]);
        } catch (const std::exception& e) {
            std::cout << "Invalid args. concurrency should be uint32_t" << std::endl;
            return;
        }
    }
    std::string msg;
    bool ret = client->RecoverEndpoint(parts[1], need_restore, concurrency, msg);
    if (!ret) {
        std::cout << "failed to recover endpoint. error msg: " << msg << std::endl;
        return;
    }
    std::cout << "recover endpoint ok" << std::endl;
}

void HandleNSClientRecoverTable(const std::vector<std::string>& parts, ::openmldb::client::NsClient* client) {
    if (parts.size() < 4) {
        std::cout << "Bad format" << std::endl;
        return;
    }
    try {
        uint32_t pid = boost::lexical_cast<uint32_t>(parts[2]);
        auto st = client->RecoverTable(parts[1], pid, parts[3]);
        if (!st.OK()) {
            std::cout << "Fail to recover table. error msg:" << st.GetMsg() << std::endl;
            return;
        }
        std::cout << "recover table ok" << std::endl;
    } catch (std::exception const& e) {
        std::cout << "Invalid args. pid should be uint32_t" << std::endl;
    }
}

void HandleNSClientConnectZK(const std::vector<std::string> parts, ::openmldb::client::NsClient* client) {
    std::string msg;
    bool ok = client->ConnectZK(msg);
    if (ok) {
        std::cout << "connect zk ok" << std::endl;
    } else {
        std::cout << "Fail to connect zk" << std::endl;
    }
}

void HandleNSClientDisConnectZK(const std::vector<std::string> parts, ::openmldb::client::NsClient* client) {
    std::string msg;
    bool ok = client->DisConnectZK(msg);
    if (ok) {
        std::cout << "disconnect zk ok" << std::endl;
    } else {
        std::cout << "Fail to disconnect zk" << std::endl;
    }
}

void HandleNSClientShowTable(const std::vector<std::string>& parts, ::openmldb::client::NsClient* client) {
    std::string name;
    if (parts.size() >= 2) {
        name = parts[1];
    }
    std::vector<::openmldb::nameserver::TableInfo> tables;
    std::string msg;
    bool ret = client->ShowTable(name, tables, msg);
    if (!ret) {
        std::cout << "failed to showtable. error msg: " << msg << std::endl;
        return;
    }
    ::openmldb::cmd::PrintTableInfo(tables);
}

void HandleNSClientShowSchema(const std::vector<std::string>& parts, ::openmldb::client::NsClient* client) {
    if (parts.size() < 2) {
        std::cout << "showschema format error. eg: showschema tablename" << std::endl;
        return;
    }
    std::string name = parts[1];
    std::vector<::openmldb::nameserver::TableInfo> tables;
    std::string msg;
    bool ret = client->ShowTable(name, tables, msg);
    if (!ret) {
        std::cout << "failed to showschema. error msg: " << msg << std::endl;
        return;
    }
    if (tables.empty()) {
        printf("table %s does not exist\n", name.c_str());
        return;
    }

    ::openmldb::cmd::PrintSchema(tables[0].column_desc(), tables[0].added_column_desc(), std::cout);
    printf("\n#ColumnKey\n");
    ::openmldb::cmd::PrintColumnKey(tables[0].column_key(), std::cout);
}

void HandleNSDelete(const std::vector<std::string>& parts, ::openmldb::client::NsClient* client) {
    std::vector<std::string> vec;
    ::openmldb::base::SplitString(parts[1], "=", vec);
    if (vec.size() < 2 || vec.at(0) != "table_name") {
        if (parts.size() < 3) {
            std::cout << "delete format error. eg: delete table_name key | delete"
                         "table_name key idx_name"
                      << std::endl;
            return;
        }
        std::vector<::openmldb::nameserver::TableInfo> tables;
        std::string msg;
        bool ret = client->ShowTable(parts[1], tables, msg);
        if (!ret) {
            std::cout << "failed to get table info. error msg: " << msg << std::endl;
            return;
        }
        if (tables.empty()) {
            printf("delete failed! table %s does not exist\n", parts[1].c_str());
            return;
        }
        uint32_t tid = tables[0].tid();
        std::string key = parts[2];
        uint32_t pid = (uint32_t)(::openmldb::base::hash64(key) % tables[0].table_partition_size());
        std::shared_ptr<::openmldb::client::TabletClient> tablet_client = GetTabletClient(tables[0], pid, msg);
        if (!tablet_client) {
            std::cout << "failed to delete. error msg: " << msg << std::endl;
            return;
        }
        std::string idx_name;
        if (parts.size() > 3) {
            for (int idx = 0; idx < tables[0].column_key_size(); idx++) {
                if (tables[0].column_key(idx).index_name() == parts[3]) {
                    idx_name = parts[3];
                    break;
                }
            }
            if (idx_name.empty()) {
                printf("idx_name %s does not exist\n", parts[3].c_str());
                return;
            }
        }
        msg.clear();
        if (tables[0].partition_key_size() == 0) {
            if (tablet_client->Delete(tid, pid, key, idx_name, msg)) {
                std::cout << "delete ok" << std::endl;
            } else {
                std::cout << "delete failed. error msg: " << msg << std::endl;
            }
        } else {
            int failed_cnt = 0;
            for (uint32_t cur_pid = 0; cur_pid < (uint32_t)tables[0].table_partition_size(); cur_pid++) {
                tablet_client = GetTabletClient(tables[0], cur_pid, msg);
                if (!tablet_client) {
                    std::cout << "failed to delete. error msg: " << msg << std::endl;
                    return;
                }
                if (!tablet_client->Delete(tid, cur_pid, key, idx_name, msg)) {
                    failed_cnt++;
                }
            }
            if (failed_cnt == tables[0].table_partition_size()) {
                std::cout << "delete failed" << std::endl;
            } else {
                std::cout << "delete ok" << std::endl;
            }
        }
    }
}

bool GetColumnMap(const std::vector<std::string>& parts,
                  std::map<std::string, std::string>& condition_columns_map,  // NOLINT
                  std::map<std::string, std::string>& value_columns_map) {    // NOLINT
    std::string delimiter = "=";
    bool is_condition_columns_map = false;
    std::vector<std::string> temp_vec;
    for (uint32_t i = 2; i < parts.size(); i++) {
        if (parts[i] == "where") {
            is_condition_columns_map = true;
            continue;
        }
        ::openmldb::base::SplitString(parts[i], delimiter, temp_vec);
        if (temp_vec.size() < 2 || temp_vec[1].empty()) {
            return false;
        }
        if (is_condition_columns_map) {
            condition_columns_map.insert(std::make_pair(temp_vec[0], temp_vec[1]));
        } else {
            value_columns_map.insert(std::make_pair(temp_vec[0], temp_vec[1]));
        }
    }
    return true;
}

void HandleNsUseDb(const std::vector<std::string>& parts, ::openmldb::client::NsClient* client) {
    std::string msg;
    if (parts.size() == 1) {
        client->ClearDb();
        std::cout << "Use default database" << std::endl;
        return;
    }
    if (client->Use(parts[1], msg)) {
        std::cout << "Use database: " << parts[1] << std::endl;
    } else {
        std::cout << "Use database failed. error msg: " << msg << std::endl;
    }
}

void HandleNsCreateDb(const std::vector<std::string>& parts, ::openmldb::client::NsClient* client) {
    if (parts.size() < 2) {
        std::cout << "createdb format error. eg: createdb database_name" << std::endl;
        return;
    }
    std::string msg;
    if (client->CreateDatabase(parts[1], msg)) {
        std::cout << "Create database " << parts[1] << " ok" << std::endl;
    } else {
        std::cout << "Create database failed. error msg: " << msg << std::endl;
    }
}

void HandleNsDropDb(const std::vector<std::string>& parts, ::openmldb::client::NsClient* client) {
    if (parts.size() < 2) {
        std::cout << "dropdb format error. eg: dropdb database_name" << std::endl;
        return;
    }
    if (FLAGS_interactive) {
        printf("Dropdb will drop all tables in the database %s? yes/no\n", parts[1].c_str());
        std::string input;
        std::cin >> input;
        std::transform(input.begin(), input.end(), input.begin(), ::tolower);
        if (input != "yes") {
            printf("'dropdb %s' cmd is canceled!\n", parts[1].c_str());
            return;
        }
    }
    std::string msg;
    if (client->DropDatabase(parts[1], msg)) {
        std::cout << "Drop database " << parts[1] << " ok" << std::endl;
    } else {
        std::cout << "Drop database failed. error msg: " << msg << std::endl;
    }
}

bool ParseCondAndOp(const std::string& source, uint64_t& first_end,  // NOLINT
                    uint64_t& value_begin, int32_t& get_type) {      // NOLINT
    for (uint64_t i = 0; i < source.length(); i++) {
        switch (source[i]) {
            case '=':
                first_end = i;
                value_begin = i + 1;
                get_type = openmldb::api::kSubKeyEq;
                return true;
            case '<':
                first_end = i;
                if (source[i + 1] == '=') {
                    value_begin = i + 2;
                    get_type = openmldb::api::kSubKeyLe;
                } else {
                    value_begin = i + 1;
                    get_type = openmldb::api::kSubKeyLt;
                }
                return true;
            case '>':
                first_end = i;
                if (source[i + 1] == '=') {
                    value_begin = i + 2;
                    get_type = openmldb::api::kSubKeyGe;
                } else {
                    value_begin = i + 1;
                    get_type = openmldb::api::kSubKeyGt;
                }
                return true;
            default:
                continue;
        }
    }
    return false;
}

void HandleNSShowCatalogVersion(::openmldb::client::NsClient* client) {
    std::map<std::string, uint64_t> catalog_version;
    std::string error;
    client->ShowCatalogVersion(&catalog_version, &error);
    std::unique_ptr<baidu::common::TPrinter> tp(new baidu::common::TPrinter(3, FLAGS_max_col_display_length));
    std::vector<std::string> row;
    row.push_back("#");
    row.push_back("endpoint");
    row.push_back("version");
    tp->AddRow(row);
    row.clear();
    int row_num = 0;
    for (const auto& kv : catalog_version) {
        row_num++;
        row.push_back(std::to_string(row_num));
        row.push_back(kv.first);
        row.push_back(std::to_string(kv.second));
        tp->AddRow(row);
        row.clear();
    }
    tp->Print(true);
}

void HandleNSShowDB(::openmldb::client::NsClient* client) {
    std::vector<std::string> dbs;
    std::string error;
    client->ShowDatabase(&dbs, error);
    auto tp = new baidu::common::TPrinter(2, FLAGS_max_col_display_length);
    std::vector<std::string> row;
    row.push_back("#");
    row.push_back("name");
    tp->AddRow(row);
    row.clear();
    for (uint64_t i = 0; i < dbs.size(); i++) {
        row.push_back(std::to_string(i + 1));
        row.push_back(dbs[i]);
        tp->AddRow(row);
        row.clear();
    }
    tp->Print(true);
    delete tp;
}

void HandleNSGet(const std::vector<std::string>& parts, ::openmldb::client::NsClient* client) {
    if (parts.size() < 4) {
        std::cout << "get format error. eg: get table_name key ts | get "
                     "table_name key idx_name ts | get table_name=xxx key=xxx "
                     "index_name=xxx ts=xxx ts_name=xxx "
                  << std::endl;
        return;
    }
    std::map<std::string, std::string> parameter_map;
    if (!GetParameterMap("table_name", parts, "=", parameter_map)) {
        std::cout << "get format error. eg: get table_name=xxx key=xxx "
                     "index_name=xxx ts=xxx ts_name=xxx "
                  << std::endl;
        return;
    }
    bool is_pair_format = parameter_map.empty() ? false : true;
    std::string table_name;
    std::string key;
    std::string index_name;
    uint64_t timestamp = 0;
    auto iter = parameter_map.begin();
    try {
        if (is_pair_format) {
            iter = parameter_map.find("table_name");
            if (iter != parameter_map.end()) {
                table_name = iter->second;
            } else {
                std::cout << "get format error: table_name does not exist!" << std::endl;
                return;
            }
            iter = parameter_map.find("key");
            if (iter != parameter_map.end()) {
                key = iter->second;
            } else {
                std::cout << "get format error: key does not exist!" << std::endl;
                return;
            }
            iter = parameter_map.find("index_name");
            if (iter != parameter_map.end()) {
                index_name = iter->second;
            }
            iter = parameter_map.find("ts");
            if (iter != parameter_map.end()) {
                timestamp = boost::lexical_cast<uint64_t>(iter->second);
            } else {
                std::cout << "get format error: ts does not exist!" << std::endl;
                return;
            }
        } else {
            table_name = parts[1];
            key = parts[2];
            if (parts.size() == 5) {
                index_name = parts[3];
            }
            timestamp = boost::lexical_cast<uint64_t>(parts[parts.size() - 1]);
        }
    } catch (std::exception const& e) {
        printf("Invalid args. ts should be unsigned int\n");
        return;
    }
    std::vector<::openmldb::nameserver::TableInfo> tables;
    std::string msg;
    bool ret = client->ShowTable(table_name, tables, msg);
    if (!ret) {
        std::cout << "failed to get table info. error msg: " << msg << std::endl;
        return;
    }
    if (tables.empty()) {
        printf("get failed! table %s does not exist\n", parts[1].c_str());
        return;
    }
    uint32_t tid = tables[0].tid();
    uint32_t pid = (uint32_t)(::openmldb::base::hash64(key) % tables[0].table_partition_size());
    std::shared_ptr<TabletClient> tb_client = GetTabletClient(tables[0], pid, msg);
    if (!tb_client) {
        std::cout << "failed to get. error msg: " << msg << std::endl;
        return;
    }
    ::openmldb::codec::SDKCodec codec(tables[0]);
    bool no_schema = tables[0].column_desc_size() == 0 && tables[0].column_desc_size() == 0;
    if (no_schema) {
        std::string value;
        uint64_t ts = 0;
        try {
            std::string msg;
            bool ok = tb_client->Get(tid, pid, key, timestamp, value, ts, msg);
            if (ok) {
                std::cout << "value :" << value << std::endl;
            } else {
                std::cout << "Get failed. error msg: " << msg << std::endl;
            }
        } catch (std::exception const& e) {
            printf("Invalid args. ts should be unsigned int\n");
            return;
        }
    } else {
        std::vector<std::string> row = codec.GetColNames();
        row.insert(row.begin(), "ts");
        row.insert(row.begin(), "#");
        uint64_t max_size = row.size();
        ::baidu::common::TPrinter tp(row.size(), FLAGS_max_col_display_length);
        tp.AddRow(row);
        std::string value;
        uint64_t ts = 0;
        std::string msg;
        if (tables[0].partition_key_size() == 0) {
            if (!tb_client->Get(tid, pid, key, timestamp, index_name, value, ts, msg)) {
                std::cout << "Fail to get value! error msg: " << msg << std::endl;
                return;
            }
        } else {
            int failed_cnt = 0;
            for (uint32_t cur_pid = 0; cur_pid < static_cast<size_t>(tables[0].table_partition_size()); cur_pid++) {
                uint64_t cur_ts = 0;
                std::string cur_value;
                tb_client = GetTabletClient(tables[0], cur_pid, msg);
                if (!tb_client) {
                    std::cout << "failed to get. error msg: " << msg << std::endl;
                    return;
                }
                if (!tb_client->Get(tid, cur_pid, key, timestamp, index_name, cur_value, cur_ts, msg)) {
                    failed_cnt++;
                    continue;
                }
                if (cur_ts > ts) {
                    value.swap(cur_value);
                }
            }
            if (failed_cnt == tables[0].table_partition_size()) {
                std::cout << "Fail to get value! error msg: " << msg << std::endl;
                return;
            }
        }
        row.clear();
        codec.DecodeRow(value, &row);
        ::openmldb::cmd::TransferString(&row);
        row.insert(row.begin(), std::to_string(ts));
        row.insert(row.begin(), "1");
        uint64_t row_size = row.size();
        for (uint64_t i = 0; i < max_size - row_size; i++) {
            row.push_back("");
        }
        tp.AddRow(row);
        tp.Print(true);
    }
}

void HandleNSScan(const std::vector<std::string>& parts, ::openmldb::client::NsClient* client) {
    if (parts.size() < 5) {
        std::cout << "scan format error. eg: scan table_name pk start_time end_time "
                     "[limit] | scan table_name key key_name start_time end_time "
                     "[limit] | scan table_name=xxx key=xxx index_name=xxx st=xxx "
                     "et=xxx ts_name=xxx [limit=xxx] [atleast=xxx]"
                  << std::endl;
        return;
    }
    std::map<std::string, std::string> parameter_map;
    if (!GetParameterMap("table_name", parts, "=", parameter_map)) {
        std::cout << "scan table_name=xxx key=xxx index_name=xxx st=xxx et=xxx "
                     "ts_name=xxx [limit=xxx] [atleast=xxx]"
                  << std::endl;
        return;
    }
    bool is_pair_format = parameter_map.empty() ? false : true;
    std::string table_name;
    std::string key;
    std::string index_name;
    uint64_t st = 0;
    uint64_t et = 0;
    std::string ts_name;
    uint32_t limit = 0;
    auto iter = parameter_map.begin();
    try {
        if (is_pair_format) {
            iter = parameter_map.find("table_name");
            if (iter != parameter_map.end()) {
                table_name = iter->second;
            } else {
                std::cout << "scan format error: table_name does not exist!" << std::endl;
                return;
            }
            iter = parameter_map.find("key");
            if (iter != parameter_map.end()) {
                key = iter->second;
            } else {
                std::cout << "scan format error: key does not exist!" << std::endl;
                return;
            }
            iter = parameter_map.find("index_name");
            if (iter != parameter_map.end()) {
                index_name = iter->second;
            }
            iter = parameter_map.find("st");
            if (iter != parameter_map.end()) {
                st = boost::lexical_cast<uint64_t>(iter->second);
            } else {
                std::cout << "scan format error: st does not exist!" << std::endl;
                return;
            }
            iter = parameter_map.find("et");
            if (iter != parameter_map.end()) {
                et = boost::lexical_cast<uint64_t>(iter->second);
            } else {
                std::cout << "scan format error: et does not exist!" << std::endl;
                return;
            }
            iter = parameter_map.find("ts_name");
            if (iter != parameter_map.end()) {
                ts_name = iter->second;
            }
            iter = parameter_map.find("limit");
            if (iter != parameter_map.end()) {
                limit = boost::lexical_cast<uint32_t>(iter->second);
            }
        } else {
            table_name = parts[1];
            key = parts[2];
        }
    } catch (std::exception const& e) {
        printf(
            "Invalid args. st and et should be uint64_t, limit and atleast "
            "should be uint32_t\n");
        return;
    }

    std::vector<::openmldb::nameserver::TableInfo> tables;
    std::string msg;
    bool ret = client->ShowTable(table_name, tables, msg);
    if (!ret) {
        std::cout << "failed to get table info. error msg: " << msg << std::endl;
        return;
    }
    if (tables.empty()) {
        printf("scan failed! table %s does not exist\n", parts[1].c_str());
        return;
    }
    uint32_t tid = tables[0].tid();
    uint32_t pid = (uint32_t)(::openmldb::base::hash64(key) % tables[0].table_partition_size());
    std::shared_ptr<TabletClient> tb_client = GetTabletClient(tables[0], pid, msg);
    if (!tb_client) {
        std::cout << "failed to scan. error msg: " << msg << std::endl;
        return;
    }
    bool no_schema = tables[0].column_desc_size() == 0 && tables[0].column_desc_size() == 0;
    if (no_schema) {
        std::shared_ptr<::openmldb::base::KvIterator> it;
        if (is_pair_format) {
            it = tb_client->Scan(tid, pid, key, "", st, et, limit, msg);
        } else {
            try {
                st = boost::lexical_cast<uint64_t>(parts[3]);
                et = boost::lexical_cast<uint64_t>(parts[4]);
                if (parts.size() > 5) {
                    limit = boost::lexical_cast<uint32_t>(parts[5]);
                }
                it = tb_client->Scan(tid, pid, key, "", st, et, limit, msg);
            } catch (std::exception const& e) {
                std::cout << "Invalid args. st and et should be uint64_t, limit should"
                          << "be uint32_t" << std::endl;
                return;
            }
        }
        if (!it) {
            std::cout << "Fail to scan table. error msg: " << msg << std::endl;
            return;
        } else {
            std::vector<std::shared_ptr<::openmldb::base::KvIterator>> iter_vec;
            iter_vec.push_back(std::move(it));
            ::openmldb::cmd::SDKIterator sdk_it(iter_vec, limit);
            ::openmldb::cmd::ShowTableRows(key, &sdk_it);
        }
    } else {
        if (parts.size() < 6) {
            std::cout << "scan format error. eg: scan table_name key col_name "
                         "start_time end_time [limit]"
                      << std::endl;
            return;
        }
        if (!is_pair_format) {
            index_name = parts[3];
            try {
                st = boost::lexical_cast<uint64_t>(parts[4]);
                et = boost::lexical_cast<uint64_t>(parts[5]);
                if (parts.size() > 6) {
                    limit = boost::lexical_cast<uint32_t>(parts[6]);
                }
            } catch (std::exception const& e) {
                printf(
                    "Invalid args. st and et should be uint64_t, limit should "
                    "be uint32_t\n");
                return;
            }
        }
        std::vector<std::shared_ptr<::openmldb::base::KvIterator>> iter_vec;
        if (tables[0].partition_key_size() > 0) {
            for (uint32_t cur_pid = 0; cur_pid < (uint32_t)tables[0].table_partition_size(); cur_pid++) {
                tb_client = GetTabletClient(tables[0], cur_pid, msg);
                if (!tb_client) {
                    std::cout << "failed to scan. error msg: " << msg << std::endl;
                    return;
                }
                std::shared_ptr<::openmldb::base::KvIterator> it(
                    tb_client->Scan(tid, cur_pid, key, index_name, st, et, limit, msg));
                if (!it) {
                    std::cout << "Fail to scan table. error msg: " << msg << std::endl;
                    return;
                }
                iter_vec.push_back(std::move(it));
            }
        } else {
            std::shared_ptr<::openmldb::base::KvIterator> it(
                tb_client->Scan(tid, pid, key, index_name, st, et, limit, msg));
            if (!it) {
                std::cout << "Fail to scan table. error msg: " << msg << std::endl;
                return;
            }
            iter_vec.push_back(std::move(it));
        }
        ::openmldb::cmd::SDKIterator sdk_it(iter_vec, limit);
        ::openmldb::cmd::ShowTableRows(tables[0], &sdk_it);
    }
}

void HandleNSCount(const std::vector<std::string>& parts, ::openmldb::client::NsClient* client) {
    if (parts.size() < 3) {
        std::cout << "count format error | count table_name key [col_name] "
                     "[filter_expired_data] | count table_name=xxx key=xxx "
                     "index_name=xxx ts_name [filter_expired_data]"
                  << std::endl;
        return;
    }
    std::map<std::string, std::string> parameter_map;
    if (!GetParameterMap("table_name", parts, "=", parameter_map)) {
        std::cout << "count format erro! eg. count tid=xxx pid=xxx key=xxx "
                     "index_name=xxx ts=xxx ts_name=xxx [filter_expired_data]"
                  << std::endl;
        return;
    }
    bool is_pair_format = parameter_map.empty() ? false : true;
    std::string table_name;
    std::string key;
    std::string index_name;
    std::string ts_name;
    bool filter_expired_data = false;
    auto iter = parameter_map.begin();
    if (is_pair_format) {
        iter = parameter_map.find("table_name");
        if (iter != parameter_map.end()) {
            table_name = iter->second;
        } else {
            std::cout << "count format error: table_name does not exist!" << std::endl;
            return;
        }
        iter = parameter_map.find("key");
        if (iter != parameter_map.end()) {
            key = iter->second;
        } else {
            std::cout << "count format error: key does not exist!" << std::endl;
            return;
        }
        iter = parameter_map.find("index_name");
        if (iter != parameter_map.end()) {
            index_name = iter->second;
        }
        iter = parameter_map.find("ts_name");
        if (iter != parameter_map.end()) {
            ts_name = iter->second;
        }
        iter = parameter_map.find("filter_expired_data");
        if (iter != parameter_map.end()) {
            std::string temp_str = iter->second;
            if (temp_str == "true") {
                filter_expired_data = true;
            } else if (temp_str == "false") {
                filter_expired_data = false;
            } else {
                printf("filter_expired_data parameter should be true or false\n");
                return;
            }
        }
    } else {
        table_name = parts[1];
        key = parts[2];
        if (parts.size() == 4) {
            if (parts[3] == "true") {
                filter_expired_data = true;
            } else if (parts[3] == "false") {
                filter_expired_data = false;
            } else {
                index_name = parts[3];
            }
        } else if (parts.size() == 5) {
            index_name = parts[3];
            if (parts[4] == "true") {
                filter_expired_data = true;
            } else if (parts[4] == "false") {
                filter_expired_data = false;
            } else {
                printf("filter_expired_data parameter should be true or false\n");
                return;
            }
        } else if (parts.size() != 3) {
            std::cout << "count format error" << std::endl;
            return;
        }
    }
    std::vector<::openmldb::nameserver::TableInfo> tables;
    std::string msg;
    bool ret = client->ShowTable(table_name, tables, msg);
    if (!ret) {
        std::cout << "failed to get table info. error msg: " << msg << std::endl;
        return;
    }
    if (tables.empty()) {
        printf("get failed! table %s does not exist\n", parts[1].c_str());
        return;
    }
    uint32_t tid = tables[0].tid();
    uint32_t pid = (uint32_t)(::openmldb::base::hash64(key) % tables[0].table_partition_size());
    std::shared_ptr<::openmldb::client::TabletClient> tablet_client = GetTabletClient(tables[0], pid, msg);
    if (!tablet_client) {
        std::cout << "failed to count. cannot not found tablet client, pid is " << pid << std::endl;
        return;
    }
    uint64_t value = 0;
    if (tables[0].partition_key_size() == 0) {
        if (!tablet_client->Count(tid, pid, key, index_name, filter_expired_data, value, msg)) {
            std::cout << "Count failed. error msg: " << msg << std::endl;
            return;
        }
    } else {
        for (uint32_t cur_pid = 0; cur_pid < (uint32_t)tables[0].table_partition_size(); cur_pid++) {
            uint64_t cur_value = 0;
            tablet_client = GetTabletClient(tables[0], cur_pid, msg);
            if (!tablet_client) {
                std::cout << "failed to count. cannot not found tablet client, "
                             "pid is "
                          << cur_pid << std::endl;
                return;
            }
            if (!tablet_client->Count(tid, cur_pid, key, index_name, filter_expired_data, cur_value, msg)) {
                std::cout << "Count failed. error msg: " << msg << std::endl;
            }
            value += cur_value;
        }
    }
    std::cout << "count: " << value << std::endl;
}

void HandleNSPreview(const std::vector<std::string>& parts, ::openmldb::client::NsClient* client) {
    if (parts.size() < 2) {
        std::cout << "preview format error. eg: preview table_name [limit]" << std::endl;
        return;
    }
    uint32_t limit = FLAGS_preview_default_limit;
    if (parts.size() > 2) {
        try {
            int64_t tmp = boost::lexical_cast<int64_t>(parts[2]);
            if (tmp < 0) {
                printf("preview error. limit should be unsigned int\n");
                return;
            }
            limit = boost::lexical_cast<uint32_t>(parts[2]);
        } catch (std::exception const& e) {
            printf("preview error. limit should be unsigned int\n");
            return;
        }
        if (limit > FLAGS_preview_limit_max_num) {
            printf("preview error. limit is greater than the max num %u\n", FLAGS_preview_limit_max_num);
            return;
        } else if (limit == 0) {
            printf("preview error. limit must be greater than zero\n");
            return;
        }
    }
    std::vector<::openmldb::nameserver::TableInfo> tables;
    std::string msg;
    bool ret = client->ShowTable(parts[1], tables, msg);
    if (!ret) {
        std::cout << "failed to get table info. error msg: " << msg << std::endl;
        return;
    }
    if (tables.empty()) {
        printf("preview failed! table %s does not exist\n", parts[1].c_str());
        return;
    }
    uint32_t tid = tables[0].tid();
    ::openmldb::codec::SDKCodec codec(tables[0]);
    bool has_ts_col = codec.HasTSCol();
    bool no_schema = tables[0].column_desc_size() == 0 && tables[0].column_desc_size() == 0;
    std::vector<std::string> row;
    uint64_t max_size = 0;
    if (no_schema) {
        row.push_back("#");
        row.push_back("key");
        row.push_back("ts");
        row.push_back("data");
    } else {
        row = codec.GetColNames();
        if (!has_ts_col) {
            row.insert(row.begin(), "ts");
        }
        row.insert(row.begin(), "#");
        max_size = row.size();
    }
    ::baidu::common::TPrinter tp(row.size(), FLAGS_max_col_display_length);
    tp.AddRow(row);
    uint32_t index = 1;
    for (uint32_t pid = 0; pid < (uint32_t)tables[0].table_partition_size(); pid++) {
        if (limit == 0) {
            break;
        }
        std::shared_ptr<TabletClient> tb_client = GetTabletClient(tables[0], pid, msg);
        if (!tb_client) {
            std::cout << "failed to preview. error msg: " << msg << std::endl;
            return;
        }
        uint32_t count = 0;
        auto it = tb_client->Traverse(tid, pid, "", "", 0, limit, false, 0, count);
        if (!it) {
            std::cout << "Fail to preview table" << std::endl;
            return;
        }
        limit -= count;
        while (it->Valid()) {
            row.clear();
            row.push_back(std::to_string(index));

            if (no_schema) {
                row.push_back(it->GetPK());
                row.push_back(std::to_string(it->GetKey()));
                row.push_back(it->GetValue().ToString());
            } else {
                if (!has_ts_col) {
                    row.push_back(std::to_string(it->GetKey()));
                }
                std::string value(it->GetValue().data(), it->GetValue().size());
                codec.DecodeRow(value, &row);
                ::openmldb::cmd::TransferString(&row);
                uint64_t row_size = row.size();
                for (uint64_t i = 0; i < max_size - row_size; i++) {
                    row.push_back("");
                }
            }
            tp.AddRow(row);
            index++;
            it->Next();
        }
    }
    tp.Print(true);
}

void HandleNSAddTableField(const std::vector<std::string>& parts, ::openmldb::client::NsClient* client) {
    if (parts.size() != 4) {
        std::cout << "addtablefield format error. eg: addtablefield tablename "
                     "column_name column_type"
                  << std::endl;
        return;
    }
    auto iter = ::openmldb::codec::DATA_TYPE_MAP.find(parts[3]);
    if (iter == ::openmldb::codec::DATA_TYPE_MAP.end()) {
        printf("type %s is invalid\n", parts[3].c_str());
        return;
    }
    std::vector<::openmldb::nameserver::TableInfo> tables;
    std::string msg;
    bool ret = client->ShowTable(parts[1], tables, msg);
    if (!ret) {
        std::cout << "failed to get table info. error msg: " << msg << std::endl;
        return;
    }
    if (tables.empty()) {
        printf("add table field failed! table %s doesn`t exist\n", parts[1].c_str());
        return;
    }
    ::openmldb::common::ColumnDesc column_desc;
    column_desc.set_name(parts[2]);
    column_desc.set_data_type(iter->second);
    if (!client->AddTableField(parts[1], column_desc, msg)) {
        std::cout << "Fail to add table field. error msg: " << msg << std::endl;
        return;
    }
    std::cout << "add table field ok" << std::endl;
}

void HandleNSInfo(const std::vector<std::string>& parts, ::openmldb::client::NsClient* client) {
    if (parts.size() < 2) {
        std::cout << "info format error. eg: info tablename" << std::endl;
        return;
    }
    std::string name = parts[1];
    std::vector<::openmldb::nameserver::TableInfo> tables;
    std::string msg;
    bool ret = client->ShowTable(name, tables, msg);
    if (!ret) {
        std::cout << "failed to get table info. error msg: " << msg << std::endl;
        return;
    }
    ::openmldb::cmd::PrintTableInformation(tables);
}

void HandleNSAddReplicaCluster(const std::vector<std::string>& parts, ::openmldb::client::NsClient* client) {
    if (parts.size() < 4) {
        std::cout << "addrepcluster format error. eg: addrepcluster "
                     "zk_endpoints zk_path alias_name"
                  << std::endl;
        return;
    }
    std::string zk_endpoints, zk_path, alias, msg;
    zk_endpoints = parts[1];
    zk_path = parts[2];
    alias = parts[3];
    if (!client->AddReplicaCluster(zk_endpoints, zk_path, alias, msg)) {
        std::cout << "addrepcluster failed. error msg: " << msg << std::endl;
        return;
    }
    std::cout << "adrepcluster ok" << std::endl;
}

void HandleShowReplicaCluster(const std::vector<std::string>& parts, ::openmldb::client::NsClient* client) {
    std::vector<std::string> row = {"zk_endpoints", "zk_path", "alias", "state", "age"};
    ::baidu::common::TPrinter tp(row.size(), FLAGS_max_col_display_length);
    tp.AddRow(row);

    std::vector<::openmldb::nameserver::ClusterAddAge> cluster_info;
    std::string msg;
    bool ok = client->ShowReplicaCluster(cluster_info, msg);
    if (!ok) {
        std::cout << "Fail to show replica. error msg: " << msg << std::endl;
        return;
    }
    for (auto i : cluster_info) {
        std::vector<std::string> row;
        row.push_back(i.replica().zk_endpoints());
        row.push_back(i.replica().zk_path());
        row.push_back(i.replica().alias());
        row.push_back(i.state());
        row.push_back(::openmldb::base::HumanReadableTime(i.age()));
        tp.AddRow(row);
    }
    tp.Print(true);
}

bool HasTsCol(const google::protobuf::RepeatedPtrField<::openmldb::common::ColumnKey>& list) {
    if (list.empty()) {
        return false;
    }
    for (auto it = list.begin(); it != list.end(); it++) {
        if (!it->ts_name().empty()) {
            return true;
        }
    }
    return false;
}

void HandleNSPut(const std::vector<std::string>& parts, ::openmldb::client::NsClient* client) {
    if (parts.size() < 3) {
        std::cout << "put format error. eg: put table_name pk ts value | put table_name [ts] field1 field2 ...\n";
        return;
    }
    std::map<std::string, std::string> parameter_map;
    if (!GetParameterMap("table_name", parts, "=", parameter_map)) {
        std::cout << "put format error. eg: put table_name=xxx col1=xxx col2=xxx col3=xxx ...\n";
        return;
    }
    bool is_pair_format = parameter_map.empty() ? false : true;
    std::string table_name = "";
    if (is_pair_format) {
        auto iter = parameter_map.find("table_name");
        if (iter != parameter_map.end()) {
            table_name = iter->second;
        } else {
            std::cout << "get format error: table_name does not exist!\n";
            return;
        }
    } else {
        table_name = parts[1];
    }
    std::vector<::openmldb::nameserver::TableInfo> tables;
    std::string msg;
    bool ret = client->ShowTable(table_name, tables, msg);
    if (!ret) {
        std::cout << "failed to get table info. error msg: " << msg << std::endl;
        return;
    }
    if (tables.empty()) {
        std::cout << "put failed! table " << parts[1] << " does not exist\n";
        return;
    }
    uint64_t ts = 0;
    uint32_t start_index = 0;
    if (!HasTsCol(tables[0].column_key())) {
        try {
            ts = boost::lexical_cast<uint64_t>(parts[2]);
        } catch (std::exception const& e) {
            std::cout << "Invalid args. ts " << parts[2] << " should be unsigned int\n";
            return;
        }
        start_index = 3;
    } else {
        start_index = 2;
    }
    int base_size = tables[0].column_desc().size();
    int add_size = tables[0].added_column_desc().size();
    int in_size = parts.size();
    int modify_index = in_size - start_index - base_size;
    if (modify_index - add_size > 0 || modify_index < 0) {
        printf("put format error! input value does not match the schema\n");
        return;
    }
    std::vector<std::string> input_value(parts.begin() + start_index, parts.end());
    auto result = PutSchemaData(tables[0], ts, input_value);
    if (result.code < 0) {
        std::cout << result.msg << "\n";
    }
}

int CheckSchema(const ::openmldb::nameserver::TableInfo& table_info) {
    std::map<std::string, ::openmldb::type::DataType> name_map;
    for (int idx = 0; idx < table_info.column_desc_size(); idx++) {
        if (table_info.column_desc(idx).name() == "" ||
            name_map.find(table_info.column_desc(idx).name()) != name_map.end()) {
            printf("check column_desc name failed. name is %s\n", table_info.column_desc(idx).name().c_str());
            return -1;
        }
        name_map.insert(std::make_pair(table_info.column_desc(idx).name(), table_info.column_desc(idx).data_type()));
    }

    std::set<std::string> index_set;
    std::set<std::string> key_set;
    std::set<std::string> ts_col_set;
    for (int idx = 0; idx < table_info.column_key_size(); idx++) {
        if (!table_info.column_key(idx).has_index_name() || table_info.column_key(idx).index_name().size() == 0) {
            printf("not set index_name in column_key\n");
            return -1;
        }
        if (index_set.find(table_info.column_key(idx).index_name()) != index_set.end()) {
            printf("duplicate index_name %s\n", table_info.column_key(idx).index_name().c_str());
            return -1;
        }
        index_set.insert(table_info.column_key(idx).index_name());
        std::string cur_key;
        if (table_info.column_key(idx).col_name_size() > 0) {
            for (const auto& name : table_info.column_key(idx).col_name()) {
                auto iter = name_map.find(name);
                if (iter == name_map.end()) {
                    printf("column :%s is not member of columns\n", name.c_str());
                    return -1;
                }
                if (iter->second == ::openmldb::type::kFloat || iter->second == ::openmldb::type::kDouble) {
                    printf("float or double column can not be index\n");
                    return -1;
                }
                if (cur_key.empty()) {
                    cur_key = name;
                } else {
                    cur_key += "|" + name;
                }
            }
        } else {
            cur_key = table_info.column_key(idx).index_name();
        }
        if (key_set.find(cur_key) != key_set.end()) {
            printf("duplicate column_key\n");
            return -1;
        }
        key_set.insert(cur_key);
        if (!table_info.column_key(idx).ts_name().empty()) {
            const auto& ts_name = table_info.column_key(idx).ts_name();
            auto iter = name_map.find(ts_name);
            if (iter == name_map.end()) {
                printf("invalid ts_name %s\n", ts_name.c_str());
                return -1;
            }
            if (iter->second != ::openmldb::type::kBigInt && iter->second != ::openmldb::type::kTimestamp) {
                printf("invalid ts type ts_name %s\n", ts_name.c_str());
                return -1;
            }
        }
    }
    if (index_set.empty()) {
        std::cout << "no index" << std::endl;
        return -1;
    }
    return 0;
}

int GenTableInfo(const std::string& path,
                 ::openmldb::nameserver::TableInfo& table_info) {  // NOLINT
    int fd = open(path.c_str(), O_RDONLY);
    if (fd < 0) {
        std::cout << "can not open file " << path << std::endl;
        return -1;
    }
    google::protobuf::io::FileInputStream fileInput(fd);
    fileInput.SetCloseOnDelete(true);
    if (!google::protobuf::TextFormat::Parse(&fileInput, &table_info)) {
        std::cout << "table meta file format error" << std::endl;
        return -1;
    }

    if (table_info.has_key_entry_max_height()) {
        if (table_info.key_entry_max_height() > FLAGS_skiplist_max_height) {
            printf("Fail to create table. key_entry_max_height %u is greater than the max heght %u\n",
                   table_info.key_entry_max_height(), FLAGS_skiplist_max_height);
            return -1;
        }
        if (table_info.key_entry_max_height() == 0) {
            printf("Fail to create table. key_entry_max_height must be greater than 0\n");
            return -1;
        }
    }
    if (CheckSchema(table_info) < 0) {
        return -1;
    }
    return 0;
}

void HandleNSCreateTable(const std::vector<std::string>& parts, ::openmldb::client::NsClient* client) {
    ::openmldb::nameserver::TableInfo ns_table_info;
    if (parts.size() == 2) {
        if (GenTableInfo(parts[1], ns_table_info) < 0) {
            return;
        }
    } else if (parts.size() > 4) {
        ns_table_info.set_name(parts[1]);
        ::openmldb::common::TTLSt ttl_desc;
        try {
            std::vector<std::string> vec;
            ::openmldb::base::SplitString(parts[2], ":", vec);
            if (vec.size() == 2) {
                if ((vec[0] == "latest" || vec[0] == "kLatestTime")) {
                    ttl_desc.set_ttl_type(::openmldb::type::TTLType::kLatestTime);
                    ttl_desc.set_lat_ttl(boost::lexical_cast<uint64_t>(vec[vec.size() - 1]));
                    ttl_desc.set_abs_ttl(0);
                } else if ((vec[0] == "absolute" || vec[0] == "kAbsoluteTime")) {
                    ttl_desc.set_ttl_type(::openmldb::type::TTLType::kAbsoluteTime);
                    ttl_desc.set_lat_ttl(0);
                    ttl_desc.set_abs_ttl(boost::lexical_cast<uint64_t>(vec[vec.size() - 1]));
                } else {
                    std::cout << "invalid ttl type" << std::endl;
                    return;
                }
            } else if (vec.size() == 3) {
                if ((vec[0] == "absandlat" || vec[0] == "kAbsAndLat")) {
                    ttl_desc.set_ttl_type(::openmldb::type::TTLType::kAbsAndLat);
                    ttl_desc.set_abs_ttl(boost::lexical_cast<uint64_t>(vec[vec.size() - 2]));
                    ttl_desc.set_lat_ttl(boost::lexical_cast<uint64_t>(vec[vec.size() - 1]));
                } else if ((vec[0] == "absorlat" || vec[0] == "kAbsOrLat")) {
                    ttl_desc.set_ttl_type(::openmldb::type::TTLType::kAbsOrLat);
                    ttl_desc.set_abs_ttl(boost::lexical_cast<uint64_t>(vec[vec.size() - 2]));
                    ttl_desc.set_lat_ttl(boost::lexical_cast<uint64_t>(vec[vec.size() - 1]));
                } else {
                    std::cout << "invalid ttl type" << std::endl;
                    return;
                }
            } else {
                ttl_desc.set_ttl_type(::openmldb::type::TTLType::kAbsoluteTime);
                ttl_desc.set_lat_ttl(0);
                ttl_desc.set_abs_ttl(boost::lexical_cast<uint64_t>(vec[vec.size() - 1]));
            }
            uint32_t partition_num = boost::lexical_cast<uint32_t>(parts[3]);
            if (partition_num == 0) {
                std::cout << "partition_num should be large than zero" << std::endl;
                return;
            }
            ns_table_info.set_partition_num(partition_num);
            uint32_t replica_num = boost::lexical_cast<uint32_t>(parts[4]);
            if (replica_num == 0) {
                std::cout << "replica_num should be large than zero" << std::endl;
                return;
            }
            ns_table_info.set_replica_num(replica_num);
        } catch (std::exception const& e) {
            std::cout << "Invalid args. pid should be uint32_t" << std::endl;
            return;
        }
        std::set<std::string> name_set;
        for (uint32_t i = 5; i < parts.size(); i++) {
            std::vector<std::string> kv;
            ::openmldb::base::SplitString(parts[i], ":", kv);
            if (kv.size() < 2) {
                std::cout << "create failed! schema format is illegal" << std::endl;
                return;
            }
            if (name_set.find(kv[0]) != name_set.end()) {
                printf("Duplicated column %s\n", kv[0].c_str());
                return;
            }
            std::string cur_type = kv[1];
            std::transform(cur_type.begin(), cur_type.end(), cur_type.begin(), ::tolower);
            auto type_iter = ::openmldb::codec::DATA_TYPE_MAP.find(cur_type);
            if (type_iter == ::openmldb::codec::DATA_TYPE_MAP.end()) {
                printf("type %s is invalid\n", kv[1].c_str());
                return;
            }
            name_set.insert(kv[0]);
            ::openmldb::common::ColumnDesc* column_desc = ns_table_info.add_column_desc();
            column_desc->set_name(kv[0]);
            column_desc->set_data_type(type_iter->second);

            if (kv.size() > 2 && kv[2] == "index") {
                if ((cur_type == "float") || (cur_type == "double")) {
                    printf("float or double column can not be index\n");
                    return;
                }
                ::openmldb::common::ColumnKey* column_key = ns_table_info.add_column_key();
                column_key->set_index_name(kv[0]);
                column_key->add_col_name(kv[0]);
                ::openmldb::common::TTLSt* ttl = column_key->mutable_ttl();
                ttl->CopyFrom(ttl_desc);
            }
        }
        if (parts.size() > 5 && ns_table_info.column_key_size() == 0) {
            std::cout << "create failed! schema has no index" << std::endl;
            return;
        }
    } else {
        std::cout << "create format error! ex: create table_meta_file | create "
                     "name ttl partition_num replica_num [name:type:index ...]"
                  << std::endl;
        return;
    }
    ns_table_info.set_db(client->GetDb());
    std::string msg;
    if (!client->CreateTable(ns_table_info, false, msg)) {
        std::cout << "Fail to create table. error msg: " << msg << std::endl;
        return;
    }
    std::cout << "Create table ok" << std::endl;
}

void HandleNSClientHelp(const std::vector<std::string>& parts, ::openmldb::client::NsClient* client) {
    if (parts.size() == 1) {
        printf("addindex - add index to table \n");
        printf("addtablefield - add field to the schema table \n");
        printf("addreplica - add replica to leader\n");
        printf("cancelop - cancel the op\n");
        printf("create - create table\n");
        printf("confset - update conf\n");
        printf("confget - get conf\n");
        printf("count - count the num of data in specified key\n");
        printf(
            "changeleader - select leader again when the endpoint of leader "
            "offline\n");
        printf("delete - delete pk\n");
        printf("delreplica - delete replica from leader\n");
        printf("drop - drop table\n");
        printf("exit - exit client\n");
        printf("get - get only one record\n");
        printf("gettablepartition - get partition info\n");
        printf("help - get cmd info\n");
        printf("makesnapshot - make snapshot\n");
        printf("migrate - migrate partition form one endpoint to another\n");
        printf("man - get cmd info\n");
        printf(
            "offlineendpoint - select leader and delete replica when endpoint "
            "offline\n");
        printf("preview - preview data\n");
        printf("put -  insert data into table\n");
        printf("quit - exit client\n");
        printf("recovertable - recover only one table partition\n");
        printf("recoverendpoint - recover all tables in endpoint when online\n");
        printf("scan - get records for a period of time\n");
        printf("showtable - show table info\n");
        printf("showtablet - show tablet info\n");
        printf("showsdkendpoint - show sdkendpoint info\n");
        printf("showns - show nameserver info\n");
        printf("showdb - show all databases\n");
        printf("showschema - show schema info\n");
        printf("showopstatus - show op info\n");
        printf("settablepartition - update partition info\n");
        printf("setttl - set table ttl\n");
        printf("updatetablealive - update table alive status\n");
        printf("info - show information of the table\n");
        printf("addrepcluster - add remote replica cluster\n");
        printf("showrepcluster - show remote replica cluster\n");
        printf("removerepcluster - remove remote replica cluste \n");
        printf("switchmode - switch cluster mode\n");
        printf("synctable - synctable from leader cluster to replica cluster\n");
        printf("deleteindx - delete index of specified table\n");
        printf("setsdkendpoint - set sdkendpoint for external network sdk\n");
        printf("showcatalogversion - show catalog version\n");
    } else if (parts.size() == 2) {
        if (parts[1] == "create") {
            printf("desc: create table\n");
            printf("usage: create table_meta_file_path\n");
            printf(
                "usage: create table_name ttl partition_num replica_num "
                "[colum_name1:type:index colum_name2:type ...]\n");
            printf("ex: create ./table_meta.txt\n");
            printf("ex: create table1 144000 8 3\n");
            printf("ex: create table2 latest:10 8 3\n");
            printf(
                "ex: create table3 latest:10 8 3 card:string:index "
                "mcc:string:index value:float\n");
        } else if (parts[1] == "drop") {
            printf("desc: drop table\n");
            printf("usage: drop table_name\n");
            printf("ex: drop table1\n");
        } else if (parts[1] == "put") {
            printf("desc: insert data into table\n");
            printf("usage: put table_name pk ts value\n");
            printf("usage: put table_name ts key1 key2 ... value1 value2 ...\n");
            printf("ex: put table1 key1 1528872944000 value1\n");
            printf("ex: put table2 1528872944000 card0 mcc0 1.3\n");
        } else if (parts[1] == "scan") {
            printf("desc: get records for a period of time\n");
            printf("usage: scan table_name pk start_time end_time [limit]\n");
            printf(
                "usage: scan table_name key key_name start_time end_time "
                "[limit]\n");
            printf("ex: scan table1 key1 1528872944000 1528872930000\n");
            printf("ex: scan table1 key1 1528872944000 1528872930000 10\n");
            printf("ex: scan table1 key1 0 0 10\n");
            printf("ex: scan table2 card0 card 1528872944000 1528872930000\n");
            printf("ex: scan table2 card0 card 1528872944000 1528872930000 10\n");
            printf("ex: scan table2 card0 card  0 0 10\n");
        } else if (parts[1] == "get") {
            printf("desc: get only one record\n");
            printf("usage: get table_name key ts\n");
            printf("usage: get table_name key idx_name ts\n");
            printf("ex: get table1 key1 1528872944000\n");
            printf("ex: get table1 key1 0\n");
            printf("ex: get table2 card0 card 1528872944000\n");
            printf("ex: get table2 card0 card 0\n");
        } else if (parts[1] == "delete") {
            printf("desc: delete pk\n");
            printf("usage: delete table_name key idx_name\n");
            printf("ex: delete table1 key1\n");
            printf("ex: delete table2 card0 card\n");
        } else if (parts[1] == "count") {
            printf("desc: count the num of data in specified key\n");
            printf("usage: count table_name key [filter_expired_data]\n");
            printf("usage: count table_name key idx_name [filter_expired_data]\n");
            printf("ex: count table1 key1\n");
            printf("ex: count table1 key1 true\n");
            printf("ex: count table2 card0 card\n");
            printf("ex: count table2 card0 card true\n");
        } else if (parts[1] == "preview") {
            printf("desc: preview data in table\n");
            printf("usage: preview table_name [limit]\n");
            printf("ex: preview table1\n");
            printf("ex: preview table1 10\n");
        } else if (parts[1] == "showtable") {
            printf("desc: show table info\n");
            printf("usage: showtable [table_name]\n");
            printf("ex: showtable\n");
            printf("ex: showtable table1\n");
        } else if (parts[1] == "showtablet") {
            printf("desc: show tablet info\n");
            printf("usage: showtablet\n");
            printf("ex: showtablet\n");
        } else if (parts[1] == "showsdkendpoint") {
            printf("desc: show sdkendpoint info\n");
            printf("usage: showsdkendpoint\n");
            printf("ex: showsdkendpoint\n");
        } else if (parts[1] == "showns") {
            printf("desc: show nameserver info\n");
            printf("usage: showns\n");
            printf("ex: showns\n");
        } else if (parts[1] == "showschema") {
            printf("desc: show schema info\n");
            printf("usage: showschema table_name\n");
            printf("ex: showschema table1\n");
        } else if (parts[1] == "showopstatus") {
            printf("desc: show op info\n");
            printf("usage: showopstatus [table_name pid]\n");
            printf("ex: showopstatus\n");
            printf("ex: showopstatus table1\n");
            printf("ex: showopstatus table1 0\n");
        } else if (parts[1] == "makesnapshot") {
            printf("desc: make snapshot\n");
            printf("usage: makesnapshot name pid\n");
            printf("ex: makesnapshot table1 0\n");
        } else if (parts[1] == "addreplica") {
            printf("desc: add replica to leader\n");
            printf("usage: addreplica name pid_group endpoint\n");
            printf("ex: addreplica table1 0 172.27.128.31:9527\n");
            printf("ex: addreplica table1 0,3,5 172.27.128.31:9527\n");
            printf("ex: addreplica table1 1-5 172.27.128.31:9527\n");
        } else if (parts[1] == "delreplica") {
            printf("desc: delete replica from leader\n\n");
            printf("usage: delreplica name pid_group endpoint\n");
            printf("ex: delreplica table1 0 172.27.128.31:9527\n");
            printf("ex: delreplica table1 0,3,5 172.27.128.31:9527\n");
            printf("ex: delreplica table1 1-5 172.27.128.31:9527\n");
        } else if (parts[1] == "confset") {
            printf("desc: update conf\n");
            printf("usage: confset auto_failover true/false\n");
            printf("ex: confset auto_failover true\n");
        } else if (parts[1] == "confget") {
            printf("desc: get conf\n");
            printf("usage: confget\n");
            printf("usage: confget conf_name\n");
            printf("ex: confget\n");
            printf("ex: confget auto_failover\n");
        } else if (parts[1] == "changeleader") {
            printf(
                "desc: select leader again when the endpoint of leader "
                "offline\n");
            printf("usage: changeleader table_name pid [candidate_leader]\n");
            printf("ex: changeleader table1 0\n");
            printf("ex: changeleader table1 0 auto\n");
            printf("ex: changeleader table1 0 172.27.128.31:9527\n");
        } else if (parts[1] == "offlineendpoint") {
            printf(
                "desc: select leader and delete replica when endpoint "
                "offline\n");
            printf("usage: offlineendpoint endpoint [concurrency]\n");
            printf("ex: offlineendpoint 172.27.128.31:9527\n");
            printf("ex: offlineendpoint 172.27.128.31:9527 2\n");
        } else if (parts[1] == "recovertable") {
            printf("desc: recover only one table partition\n");
            printf("usage: recovertable table_name pid endpoint\n");
            printf("ex: recovertable table1 0 172.27.128.31:9527\n");
        } else if (parts[1] == "recoverendpoint") {
            printf("desc: recover all tables in endpoint when online\n");
            printf(
                "usage: recoverendpoint endpoint [need_restore] "
                "[concurrency]\n");
            printf("ex: recoverendpoint 172.27.128.31:9527\n");
            printf("ex: recoverendpoint 172.27.128.31:9527 false\n");
            printf("ex: recoverendpoint 172.27.128.31:9527 true 2\n");
        } else if (parts[1] == "migrate") {
            printf("desc: migrate partition form one endpoint to another\n");
            printf(
                "usage: migrate src_endpoint table_name pid_group "
                "des_endpoint\n");
            printf("ex: migrate 172.27.2.52:9991 table1 1 172.27.2.52:9992\n");
            printf("ex: migrate 172.27.2.52:9991 table1 1,3,5 172.27.2.52:9992\n");
            printf("ex: migrate 172.27.2.52:9991 table1 1-5 172.27.2.52:9992\n");
        } else if (parts[1] == "gettablepartition") {
            printf("desc: get partition info\n");
            printf("usage: gettablepartition table_name pid\n");
            printf("ex: gettablepartition table1 0\n");
        } else if (parts[1] == "settablepartition") {
            printf("desc: set partition info\n");
            printf("usage: settablepartition table_name partition_file_path\n");
            printf("ex: settablepartition table1 ./partition_file.txt\n");
        } else if (parts[1] == "showdb") {
            printf("desc: show all databases\n");
        } else if (parts[1] == "exit" || parts[1] == "quit") {
            printf("desc: exit client\n");
            printf("ex: quit\n");
            printf("ex: exit\n");
        } else if (parts[1] == "help" || parts[1] == "man") {
            printf("desc: get cmd info\n");
            printf("usage: help [cmd]\n");
            printf("usage: man [cmd]\n");
            printf("ex:help\n");
            printf("ex:help create\n");
            printf("ex:man\n");
            printf("ex:man create\n");
        } else if (parts[1] == "setttl") {
            printf("desc: set table ttl \n");
            printf("usage: setttl table_name ttl_type ttl [ts_name]\n");
            printf("ex: setttl t1 absolute 10\n");
            printf("ex: setttl t2 latest 5\n");
            printf("ex: setttl t3 latest 5 ts1\n");
        } else if (parts[1] == "cancelop") {
            printf("desc: cancel the op\n");
            printf("usage: cancelop op_id\n");
            printf("ex: cancelop 5\n");
        } else if (parts[1] == "updatetablealive") {
            printf("desc: update table alive status\n");
            printf("usage: updatetablealive table_name pid endppoint is_alive\n");
            printf("ex: updatetablealive t1 * 172.27.2.52:9991 no\n");
            printf("ex: updatetablealive t1 0 172.27.2.52:9991 no\n");
        } else if (parts[1] == "addtablefield") {
            printf("desc: add table field (max adding field count is 63)\n");
            printf("usage: addtablefield table_name col_name col_type\n");
            printf("ex: addtablefield test card string\n");
            printf("ex: addtablefield test money float\n");
        } else if (parts[1] == "info") {
            printf("desc: show information of the table\n");
            printf("usage: info table_name \n");
            printf("ex: info test\n");
        } else if (parts[1] == "addrepcluster") {
            printf("desc: add remote replica cluster\n");
            printf("usage: addrepcluster zk_endpoints zk_path cluster_alias\n");
            printf(
                "ex: addrepcluster 10.1.1.1:2181,10.1.1.2:2181 /openmldb_cluster "
                "prod_dc01\n");
        } else if (parts[1] == "showrepcluster") {
            printf("desc: show remote replica cluster\n");
            printf("usage: showrepcluster\n");
            printf("ex: showrepcluster\n");
        } else if (parts[1] == "removerepcluster") {
            printf("desc: remove remote replica cluster\n");
            printf("usage: removerepcluster cluster_alias\n");
            printf("ex: removerepcluster prod_dc01\n");
        } else if (parts[1] == "switchmode") {
            printf("desc: switch cluster mode\n");
            printf("usage: switchmode normal|leader\n");
            printf("ex: switchmode normal\n");
            printf("ex: switchmode leader\n");
        } else if (parts[1] == "synctable") {
            printf("desc: synctable from leader cluster to replica cluster\n");
            printf("usage: synctable table_name cluster_alias [pid]\n");
            printf("ex: synctable test bj\n");
            printf("ex: synctable test bj 0\n");
        } else if (parts[1] == "setsdkendpoint") {
            printf("desc: set sdkendpoint for external network sdk\n");
            printf("usage: setsdkendpoint server_name sdkendpoint\n");
            printf("eg: setsdkendpoint tb1 202.12.18.1:9527\n");
            printf("eg: setsdkendpoint tb1 null\n");
        } else if (parts[1] == "addindex") {
            printf("desc: add new index to table\n");
            printf("usage: addindex table_name index_name [col_name] [ts_name]\n");
            printf("ex: addindex test card\n");
            printf("ex: addindex test combine1 card,mcc\n");
            printf("ex: addindex test combine2 id,name ts1,ts2\n");
            printf("ex: addindex test combine3 id:string,name:int32 ts1,ts2\n");
        } else if (parts[1] == "deleteindex") {
            printf("desc: delete index of specified index\n");
            printf("usage: deleteindex table_name index_name");
            printf("usage: deleteindex test index0");
        } else if (parts[1] == "createdb") {
            printf("desc: create database\n");
            printf("usage: createdb database_name\n");
            printf("eg: createdb db1");
        } else if (parts[1] == "use") {
            printf("desc: use database\n");
            printf("usage: use database_name\n");
            printf("eg: use db1");
        } else if (parts[1] == "dropdb") {
            printf("desc: drop database\n");
            printf("usage: dropdb database_name\n");
            printf("eg: dropdb db1");
        } else {
            printf("unsupport cmd %s\n", parts[1].c_str());
        }
    } else {
        printf("help format error!\n");
        printf("usage: help [cmd]\n");
        printf("usage: man [cmd]\n");
        printf("ex: help\n");
        printf("ex: help create\n");
        printf("ex:man\n");
        printf("ex:man create\n");
    }
}

void HandleNSClientSetTablePartition(const std::vector<std::string>& parts, ::openmldb::client::NsClient* client) {
    if (parts.size() < 3) {
        std::cout << "Bad format" << std::endl;
        return;
    }
    std::string name = parts[1];
    int fd = open(parts[2].c_str(), O_RDONLY);
    if (fd < 0) {
        std::cout << "can not open file " << parts[2] << std::endl;
        return;
    }
    ::openmldb::nameserver::TablePartition table_partition;
    google::protobuf::io::FileInputStream fileInput(fd);
    fileInput.SetCloseOnDelete(true);
    if (!google::protobuf::TextFormat::Parse(&fileInput, &table_partition)) {
        std::cout << "table partition file format error" << std::endl;
        return;
    }
    std::set<std::string> leader_set;
    std::set<std::string> follower_set;
    for (int idx = 0; idx < table_partition.partition_meta_size(); idx++) {
        std::string endpoint = table_partition.partition_meta(idx).endpoint();
        if (table_partition.partition_meta(idx).is_leader()) {
            if (leader_set.find(endpoint) != leader_set.end()) {
                std::cout << "has same leader " << endpoint << std::endl;
                return;
            }
            leader_set.insert(endpoint);
        } else {
            if (follower_set.find(endpoint) != follower_set.end()) {
                std::cout << "has same follower" << endpoint << std::endl;
                return;
            }
            follower_set.insert(endpoint);
        }
    }
    if (leader_set.empty()) {
        std::cout << "has no leader" << std::endl;
        return;
    }

    std::string msg;
    if (!client->SetTablePartition(name, table_partition, msg)) {
        std::cout << "Fail to set table partition. error msg: " << msg << std::endl;
        return;
    }
    std::cout << "set table partition ok" << std::endl;
}

void HandleNSClientGetTablePartition(const std::vector<std::string>& parts, ::openmldb::client::NsClient* client) {
    if (parts.size() < 3) {
        std::cout << "Bad format" << std::endl;
        return;
    }
    std::string name = parts[1];
    uint32_t pid = 0;
    try {
        pid = boost::lexical_cast<uint32_t>(parts[2]);
    } catch (std::exception const& e) {
        std::cout << "Invalid args. pid should be uint32_t" << std::endl;
        return;
    }
    ::openmldb::nameserver::TablePartition table_partition;
    std::string msg;
    if (!client->GetTablePartition(name, pid, table_partition, msg)) {
        std::cout << "Fail to get table partition. error msg: " << msg << std::endl;
        return;
    }
    std::string value;
    google::protobuf::TextFormat::PrintToString(table_partition, &value);
    std::string file_name = name + "_" + parts[2] + ".txt";
    FILE* fd_write = fopen(file_name.c_str(), "w");
    if (fd_write == NULL) {
        PDLOG(WARNING, "fail to open file %s", file_name.c_str());
        std::cout << "fail to open file" << file_name << std::endl;
        return;
    }
    bool io_error = false;
    if (fputs(value.c_str(), fd_write) == EOF) {
        std::cout << "write error" << std::endl;
        io_error = true;
    }
    if (!io_error && ((fflush(fd_write) == EOF) || fsync(fileno(fd_write)) == -1)) {
        std::cout << "flush error" << std::endl;
        io_error = true;
    }
    fclose(fd_write);
    if (!io_error) {
        std::cout << "get table partition ok" << std::endl;
    }
}

void HandleNSClientUpdateTableAlive(const std::vector<std::string>& parts, ::openmldb::client::NsClient* client) {
    if (parts.size() < 5) {
        std::cout << "Bad format" << std::endl;
        return;
    }
    std::string name = parts[1];
    std::string endpoint = parts[3];
    bool is_alive = false;
    if (parts[4] == "yes") {
        is_alive = true;
    } else if (parts[4] == "no") {
        is_alive = false;
    } else {
        std::cout << "is_alive should be yes or no" << std::endl;
        return;
    }
    uint32_t pid = UINT32_MAX;
    if (parts[2] != "*") {
        try {
            int pid_tmp = boost::lexical_cast<int32_t>(parts[2]);
            if (pid_tmp < 0) {
                std::cout << "Invalid args. pid should be uint32_t" << std::endl;
                return;
            }
            pid = pid_tmp;
        } catch (std::exception const& e) {
            std::cout << "Invalid args. pid should be uint32_t" << std::endl;
            return;
        }
    }

    if (auto st = client->UpdateTableAliveStatus(endpoint, name, pid, is_alive); !st.OK()) {
        std::cout << "Fail to update table alive. error msg: " << st.GetMsg() << std::endl;
        return;
    }
    std::cout << "update ok" << std::endl;
}

void HandleNSShowOPStatus(const std::vector<std::string>& parts, ::openmldb::client::NsClient* client) {
    std::vector<std::string> row;
    row.push_back("op_id");
    row.push_back("op_type");
    row.push_back("name");
    row.push_back("pid");
    row.push_back("status");
    row.push_back("start_time");
    row.push_back("execute_time");
    row.push_back("end_time");
    row.push_back("cur_task");
    row.push_back("for_replica_cluster");
    ::baidu::common::TPrinter tp(row.size(), FLAGS_max_col_display_length);
    tp.AddRow(row);
    ::openmldb::nameserver::ShowOPStatusResponse response;
    std::string name;
    uint32_t pid = ::openmldb::client::INVALID_PID;
    if (parts.size() > 1) {
        name = parts[1];
    }
    if (parts.size() > 2) {
        try {
            pid = boost::lexical_cast<uint32_t>(parts[2]);
        } catch (std::exception const& e) {
            std::cout << "Invalid args pid should be uint32_t" << std::endl;
            return;
        }
    }
    auto status = client->ShowOPStatus(name, pid, &response);
    if (!status.OK()) {
        std::cout << "Fail to show tablets. error msg: " << status.GetMsg() << std::endl;
        return;
    }
    for (int idx = 0; idx < response.op_status_size(); idx++) {
        std::vector<std::string> row;
        row.push_back(std::to_string(response.op_status(idx).op_id()));
        row.push_back(response.op_status(idx).op_type());
        if (response.op_status(idx).has_name()) {
            row.push_back(response.op_status(idx).name());
        } else {
            row.push_back("-");
        }
        if (response.op_status(idx).has_pid() && (response.op_status(idx).pid() != ::openmldb::client::INVALID_PID)) {
            row.push_back(std::to_string(response.op_status(idx).pid()));
        } else {
            row.push_back("-");
        }
        row.push_back(response.op_status(idx).status());
        if (response.op_status(idx).start_time() > 0) {
            time_t rawtime = (time_t)response.op_status(idx).start_time();
            tm* timeinfo = localtime(&rawtime);  // NOLINT
            char buf[20];
            strftime(buf, 20, "%Y%m%d%H%M%S", timeinfo);
            row.push_back(buf);
            if (response.op_status(idx).end_time() != 0) {
                row.push_back(
                    std::to_string(response.op_status(idx).end_time() - response.op_status(idx).start_time()) + "s");
                rawtime = (time_t)response.op_status(idx).end_time();
                timeinfo = localtime(&rawtime);  // NOLINT
                buf[0] = '\0';
                strftime(buf, 20, "%Y%m%d%H%M%S", timeinfo);
                row.push_back(buf);
            } else {
                uint64_t cur_time = ::baidu::common::timer::now_time();
                row.push_back(std::to_string(cur_time - response.op_status(idx).start_time()) + "s");
                row.push_back("-");
            }
        } else {
            row.push_back("-");
            row.push_back("-");
            row.push_back("-");
        }
        row.push_back(response.op_status(idx).task_type());
        if (response.op_status(idx).for_replica_cluster() == 1) {
            row.push_back("yes");
        } else {
            row.push_back("no");
        }
        tp.AddRow(row);
    }
    tp.Print(true);
}

void HandleNSClientDeleteIndex(const std::vector<std::string>& parts, ::openmldb::client::NsClient* client) {
    ::openmldb::nameserver::GeneralResponse response;
    if (parts.size() != 3) {
        std::cout << "Bad format" << std::endl;
        std::cout << "usage: deleteindex table_name index_name" << std::endl;
        return;
    }
    std::string msg;
    if (!client->DeleteIndex(parts[1], parts[2], msg)) {
        std::cout << "Fail to delete index. error msg: " << msg << std::endl;
        return;
    }
    std::cout << "delete index ok" << std::endl;
}

void HandleClientDeleteIndex(const std::vector<std::string>& parts, ::openmldb::client::TabletClient* client) {
    ::openmldb::nameserver::GeneralResponse response;
    if (parts.size() < 4) {
        std::cout << "Bad format" << std::endl;
        std::cout << "usage: deleteindex tid pid index_name" << std::endl;
        return;
    }
    try {
        std::string msg;
        if (!client->DeleteIndex(boost::lexical_cast<uint32_t>(parts[1]), boost::lexical_cast<uint32_t>(parts[2]),
                                 parts[3], &msg)) {
            std::cout << "Fail to delete index. error msg: " << msg << std::endl;
            return;
        }
    } catch (std::exception const& e) {
        std::cout << "Invalid args tid and pid should be uint32_t" << std::endl;
    }
    std::cout << "delete index ok" << std::endl;
}

void HandleClientSetTTL(const std::vector<std::string>& parts, ::openmldb::client::TabletClient* client) {
    if (parts.size() < 5) {
        std::cout << "Bad setttl format, eg setttl tid pid type ttl [index_name]" << std::endl;
        return;
    }
    std::string index_name;
    try {
        uint64_t abs_ttl = 0;
        uint64_t lat_ttl = 0;
        ::openmldb::type::TTLType type = ::openmldb::type::kLatestTime;
        if (parts[3] == "absolute") {
            type = ::openmldb::type::TTLType::kAbsoluteTime;
            abs_ttl = boost::lexical_cast<uint64_t>(parts[4]);
            if (parts.size() == 6) {
                index_name = parts[5];
            } else if (parts.size() > 6) {
                std::cout << "Bad setttl format, eg setttl tid pid type ttl [index_name]" << std::endl;
                return;
            }
        } else if (parts[3] == "absandlat") {
            type = ::openmldb::type::TTLType::kAbsAndLat;
            abs_ttl = boost::lexical_cast<uint64_t>(parts[4]);
            lat_ttl = boost::lexical_cast<uint64_t>(parts[5]);
            if (parts.size() == 7) {
                index_name = parts[6];
            }
        } else if (parts[3] == "absorlat") {
            type = ::openmldb::type::TTLType::kAbsOrLat;
            abs_ttl = boost::lexical_cast<uint64_t>(parts[4]);
            lat_ttl = boost::lexical_cast<uint64_t>(parts[5]);
            if (parts.size() == 7) {
                index_name = parts[6];
            }
        } else if (parts[3] == "latest") {
            lat_ttl = boost::lexical_cast<uint64_t>(parts[4]);
            if (parts.size() == 6) {
                index_name = parts[5];
            } else if (parts.size() > 6) {
                std::cout << "Bad setttl format, eg setttl tid pid type ttl [index_name]" << std::endl;
                return;
            }
        }
        bool ok = client->UpdateTTL(boost::lexical_cast<uint32_t>(parts[1]), boost::lexical_cast<uint32_t>(parts[2]),
                                    type, abs_ttl, lat_ttl, index_name);
        if (ok) {
            std::cout << "Set ttl ok !" << std::endl;
        } else {
            std::cout << "Set ttl failed! " << std::endl;
        }
    } catch (std::exception const& e) {
        std::cout << "Invalid args tid and pid should be uint32_t" << std::endl;
    }
}

void HandleClientDropTable(const std::vector<std::string>& parts, ::openmldb::client::TabletClient* client) {
    if (parts.size() < 3) {
        std::cout << "Bad drop command, you should input like 'drop tid pid' " << std::endl;
        return;
    }
    try {
        bool ok = client->DropTable(boost::lexical_cast<uint32_t>(parts[1]), boost::lexical_cast<uint32_t>(parts[2]));
        if (ok) {
            std::cout << "Drop table ok" << std::endl;
        } else {
            std::cout << "Fail to drop table" << std::endl;
        }
    } catch (boost::bad_lexical_cast& e) {
        std::cout << "Bad drop format" << std::endl;
    }
}

void HandleClientAddReplica(const std::vector<std::string> parts, ::openmldb::client::TabletClient* client) {
    if (parts.size() < 4) {
        std::cout << "Bad addreplica format" << std::endl;
        return;
    }
    try {
        bool ok = client->AddReplica(boost::lexical_cast<uint32_t>(parts[1]), boost::lexical_cast<uint32_t>(parts[2]),
                                     parts[3]);
        if (ok) {
            std::cout << "AddReplica ok" << std::endl;
        } else {
            std::cout << "Fail to Add Replica" << std::endl;
        }
    } catch (boost::bad_lexical_cast& e) {
        std::cout << "Bad addreplica format" << std::endl;
    }
}

void HandleClientDelReplica(const std::vector<std::string> parts, ::openmldb::client::TabletClient* client) {
    if (parts.size() < 4) {
        std::cout << "Bad delreplica format" << std::endl;
        return;
    }
    try {
        bool ok = client->DelReplica(boost::lexical_cast<uint32_t>(parts[1]), boost::lexical_cast<uint32_t>(parts[2]),
                                     parts[3]);
        if (ok) {
            std::cout << "DelReplica ok" << std::endl;
        } else {
            std::cout << "Fail to Del Replica" << std::endl;
        }
    } catch (boost::bad_lexical_cast& e) {
        std::cout << "Bad delreplica format" << std::endl;
    }
}

void HandleClientSetExpire(const std::vector<std::string> parts, ::openmldb::client::TabletClient* client) {
    if (parts.size() < 3) {
        std::cout << "Bad format" << std::endl;
        return;
    }
    try {
        bool ok = client->SetExpire(boost::lexical_cast<uint32_t>(parts[1]), boost::lexical_cast<uint32_t>(parts[2]),
                                    parts[3] == "true" ? true : false);
        if (ok) {
            std::cout << "setexpire ok" << std::endl;
        } else {
            std::cout << "Fail to setexpire" << std::endl;
        }
    } catch (boost::bad_lexical_cast& e) {
        std::cout << "Bad format" << std::endl;
    }
}

void HandleClientConnectZK(const std::vector<std::string> parts, ::openmldb::client::TabletClient* client) {
    bool ok = client->ConnectZK();
    if (ok) {
        std::cout << "connect zk ok" << std::endl;
    } else {
        std::cout << "Fail to connect zk" << std::endl;
    }
}

void HandleClientDisConnectZK(const std::vector<std::string> parts, ::openmldb::client::TabletClient* client) {
    bool ok = client->DisConnectZK();
    if (ok) {
        std::cout << "disconnect zk ok" << std::endl;
    } else {
        std::cout << "Fail to disconnect zk" << std::endl;
    }
}

void HandleClientHelp(const std::vector<std::string> parts, ::openmldb::client::TabletClient* client) {
    if (parts.size() < 2) {
        printf("addreplica - add replica to leader\n");
        printf("changerole - change role\n");
        printf("count - count the num of data in specified key\n");
        printf("delreplica - delete replica from leader\n");
        printf("delete - delete pk\n");
        printf("deleteindex - delete index\n");
        printf("drop - drop table\n");
        printf("exit - exit client\n");
        printf("gettablestatus - get table status\n");
        printf("getfollower - get follower\n");
        printf("help - get cmd info\n");
        printf("loadtable - create table and load data\n");
        printf("man - get cmd info\n");
        printf("makesnapshot - make snapshot\n");
        printf("pausesnapshot - pause snapshot\n");
        printf("preview - preview data\n");
        printf("quit - exit client\n");
        printf("recoversnapshot - recover snapshot\n");
        printf("screate - create multi dimension table\n");
        printf("sendsnapshot - send snapshot to another endpoint\n");
        printf("setexpire - enable or disable ttl\n");
        printf("showschema - show schema\n");
        printf("setttl - set ttl for partition\n");
    } else if (parts.size() == 2) {
        if (parts[1] == "screate") {
            printf("desc: create multi dimension table\n");
            printf(
                "usage: screate table_name tid pid ttl segment_cnt is_leader "
                "schema\n");
            printf(
                "ex: screate table1 1 0 144000 8 true card:string:index "
                "merchant:string:index amt:double\n");
        } else if (parts[1] == "drop") {
            printf("desc: drop table\n");
            printf("usage: drop tid pid\n");
            printf("ex: drop 1 0\n");
        } else if (parts[1] == "delete") {
            printf("desc: delete pk\n");
            printf("usage: delete tid pid key [key_name]\n");
            printf("ex: delete 1 0 key1\n");
            printf("ex: delete 1 0 card0 card\n");
        } else if (parts[1] == "deleteindex") {
            printf("desc: delete index\n");
            printf("usage: deleteindex tid pid index_name\n");
            printf("ex: deleteindex 1 0 card\n");
        } else if (parts[1] == "count") {
            printf("desc: count the num of data in specified key\n");
            printf("usage: count tid pid key [filter_expired_data]\n");
            printf("usage: count tid pid key key_name [filter_expired_data]\n");
            printf("ex: count 1 0 key1\n");
            printf("ex: count 1 0 key1 true\n");
            printf("ex: count 2 0 card0 card\n");
            printf("ex: count 2 0 card0 card true\n");
        } else if (parts[1] == "preview") {
            printf("desc: preview data in table\n");
            printf("usage: preview tid pid [limit]\n");
            printf("ex: preview 1 0\n");
            printf("ex: preview 1 0 10\n");
        } else if (parts[1] == "addreplica") {
            printf("desc: add replica to leader\n");
            printf("usage: addreplica tid pid endpoint\n");
            printf("ex: addreplica 1 0 172.27.2.52:9992\n");
        } else if (parts[1] == "delreplica") {
            printf("desc: delete replica from leader\n");
            printf("usage: delreplica tid pid endpoint\n");
            printf("ex: delreplica 1 0 172.27.2.52:9992\n");
        } else if (parts[1] == "makesnapshot") {
            printf("desc: make snapshot\n");
            printf("usage: makesnapshot tid pid\n");
            printf("ex: makesnapshot 1 0\n");
        } else if (parts[1] == "pausesnapshot") {
            printf("desc: pause snapshot\n");
            printf("usage: pausesnapshot tid pid\n");
            printf("ex: pausesnapshot 1 0\n");
        } else if (parts[1] == "recoversnapshot") {
            printf("desc: recover snapshot\n");
            printf("usage: recoversnapshot tid pid\n");
            printf("ex: recoversnapshot 1 0\n");
        } else if (parts[1] == "sendsnapshot") {
            printf("desc: send snapshot\n");
            printf("usage: sendsnapshot tid pid endpoint\n");
            printf("ex: sendsnapshot 1 0 172.27.128.32:8541\n");
        } else if (parts[1] == "loadtable") {
            printf("desc: create table and load data\n");
            printf("usage: loadtable table_name tid pid ttl segment_cnt is_leader");
            printf("ex: loadtable table1 1 0 144000 8 true memory\n");
        } else if (parts[1] == "changerole") {
            printf("desc: change role\n");
            printf("usage: changerole tid pid role\n");
            printf("ex: changerole 1 0 leader\n");
            printf("ex: changerole 1 0 follower\n");
        } else if (parts[1] == "setexpire") {
            printf("desc: enable or disable ttl\n");
            printf("usage: setexpire tid pid is_expire\n");
            printf("ex: setexpire 1 0 true\n");
            printf("ex: setexpire 1 0 false\n");
        } else if (parts[1] == "showschema") {
            printf("desc: show schema\n");
            printf("usage: showschema tid pid\n");
            printf("ex: showschema 1 0\n");
        } else if (parts[1] == "gettablestatus") {
            printf("desc: get table status\n");
            printf("usage: gettablestatus [tid pid]\n");
            printf("ex: gettablestatus\n");
            printf("ex: gettablestatus 1 0\n");
        } else if (parts[1] == "getfollower") {
            printf("desc: get table follower\n");
            printf("usage: getfollower tid pid\n");
            printf("ex: getfollower 1 0\n");
        } else if (parts[1] == "exit" || parts[1] == "quit") {
            printf("desc: exit client\n");
            printf("ex: quit\n");
            printf("ex: exit\n");
        } else if (parts[1] == "help" || parts[1] == "man") {
            printf("desc: get cmd info\n");
            printf("usage: help [cmd]\n");
            printf("usage: man [cmd]\n");
            printf("ex:help\n");
            printf("ex:help create\n");
            printf("ex:man\n");
            printf("ex:man create\n");
        } else if (parts[1] == "setttl") {
            printf("desc: set table ttl \n");
            printf("usage: setttl tid pid ttl_type ttl [ts_name]\n");
            printf("ex: setttl 1 0 absolute 10\n");
            printf("ex: setttl 2 0 latest 10\n");
            printf("ex: setttl 3 0 latest 10 ts1\n");
        } else {
            printf("unsupport cmd %s\n", parts[1].c_str());
        }
    } else {
        printf("help format error!\n");
        printf("usage: help [cmd]\n");
        printf("ex: help\n");
        printf("ex: help create\n");
    }
}

void HandleClientGetTableStatus(const std::vector<std::string> parts, ::openmldb::client::TabletClient* client) {
    std::vector<::openmldb::api::TableStatus> status_vec;
    if (parts.size() == 3) {
        ::openmldb::api::TableStatus table_status;
        try {
            if (auto st = client->GetTableStatus(boost::lexical_cast<uint32_t>(parts[1]),
                                                 boost::lexical_cast<uint32_t>(parts[2]), table_status);
                st.OK()) {
                status_vec.push_back(table_status);
            } else {
                std::cout << "gettablestatus failed, error msg: " << st.GetMsg() << std::endl;
            }
        } catch (boost::bad_lexical_cast& e) {
            std::cout << "Bad gettablestatus format" << std::endl;
        }
    } else if (parts.size() == 1) {
        ::openmldb::api::GetTableStatusResponse response;
        if (auto st = client->GetTableStatus(response); !st.OK()) {
            std::cout << "gettablestatus failed, error msg: " << st.GetMsg() << std::endl;
            return;
        }
        for (int idx = 0; idx < response.all_table_status_size(); idx++) {
            status_vec.push_back(response.all_table_status(idx));
        }
    } else {
        std::cout << "Bad gettablestatus format" << std::endl;
        return;
    }
    ::openmldb::cmd::PrintTableStatus(status_vec);
}

void HandleClientMakeSnapshot(const std::vector<std::string> parts, ::openmldb::client::TabletClient* client) {
    if (parts.size() < 3) {
        std::cout << "Bad MakeSnapshot format" << std::endl;
        return;
    }
    bool ok = client->MakeSnapshot(boost::lexical_cast<uint32_t>(parts[1]), boost::lexical_cast<uint32_t>(parts[2]), 0);
    if (ok) {
        std::cout << "MakeSnapshot ok" << std::endl;
    } else {
        std::cout << "Fail to MakeSnapshot" << std::endl;
    }
}

void HandleClientPauseSnapshot(const std::vector<std::string> parts, ::openmldb::client::TabletClient* client) {
    if (parts.size() < 3) {
        std::cout << "Bad PauseSnapshot format" << std::endl;
        return;
    }
    try {
        bool ok =
            client->PauseSnapshot(boost::lexical_cast<uint32_t>(parts[1]), boost::lexical_cast<uint32_t>(parts[2]));
        if (ok) {
            std::cout << "PauseSnapshot ok" << std::endl;
        } else {
            std::cout << "Fail to PauseSnapshot" << std::endl;
        }
    } catch (boost::bad_lexical_cast& e) {
        std::cout << "Bad PauseSnapshot format" << std::endl;
    }
}

void HandleClientRecoverSnapshot(const std::vector<std::string> parts, ::openmldb::client::TabletClient* client) {
    if (parts.size() < 3) {
        std::cout << "Bad RecoverSnapshot format" << std::endl;
        return;
    }
    try {
        bool ok =
            client->RecoverSnapshot(boost::lexical_cast<uint32_t>(parts[1]), boost::lexical_cast<uint32_t>(parts[2]));
        if (ok) {
            std::cout << "RecoverSnapshot ok" << std::endl;
        } else {
            std::cout << "Fail to RecoverSnapshot" << std::endl;
        }
    } catch (boost::bad_lexical_cast& e) {
        std::cout << "Bad RecoverSnapshot format" << std::endl;
    }
}

void HandleClientSendSnapshot(const std::vector<std::string> parts, ::openmldb::client::TabletClient* client) {
    if (parts.size() < 4) {
        std::cout << "Bad SendSnapshot format" << std::endl;
        return;
    }
    try {
        bool ok = client->SendSnapshot(boost::lexical_cast<uint32_t>(parts[1]), boost::lexical_cast<uint32_t>(parts[1]),
                                       boost::lexical_cast<uint32_t>(parts[2]), parts[3]);
        if (ok) {
            std::cout << "SendSnapshot ok" << std::endl;
        } else {
            std::cout << "Fail to SendSnapshot" << std::endl;
        }
    } catch (boost::bad_lexical_cast& e) {
        std::cout << "Bad SendSnapshot format" << std::endl;
    }
}

void HandleClientLoadTable(const std::vector<std::string> parts, ::openmldb::client::TabletClient* client) {
    if (parts.size() < 6) {
        std::cout << "Bad LoadTable format eg loadtable <name> <tid> <pid> "
                     "<ttl> <seg_cnt> [<is_leader>]"
                  << std::endl;
        return;
    }
    try {
        uint64_t ttl = 0;
        ttl = boost::lexical_cast<uint64_t>(parts[4]);
        uint32_t seg_cnt = 16;
        seg_cnt = boost::lexical_cast<uint32_t>(parts[5]);
        bool is_leader = true;
        if (parts.size() > 6) {
            if (parts[6] == "false") {
                is_leader = false;
            } else if (parts[6] == "true") {
                is_leader = true;
            } else {
                std::cout << "Bad LoadTable format eg loadtable <name> <tid> <pid> "
                             "<ttl> <seg_cnt> [<is_leader>]"
                          << std::endl;
                return;
            }
        }
        // TODO(): get status msg
        auto st = client->LoadTable(parts[1], boost::lexical_cast<uint32_t>(parts[2]),
                                    boost::lexical_cast<uint32_t>(parts[3]), ttl, is_leader, seg_cnt);
        if (st.OK()) {
            std::cout << "LoadTable ok" << std::endl;
        } else {
            std::cout << "Fail to LoadTable: " << st.ToString() << std::endl;
        }
    } catch (boost::bad_lexical_cast& e) {
        std::cout << "Bad LoadTable format" << std::endl;
    }
}

void HandleClientChangeRole(const std::vector<std::string> parts, ::openmldb::client::TabletClient* client) {
    if (parts.size() < 4) {
        std::cout << "Bad changerole format" << std::endl;
        return;
    }
    try {
        uint64_t termid = 0;
        if (parts.size() > 4) {
            termid = boost::lexical_cast<uint64_t>(parts[4]);
        }
        if (parts[3].compare("leader") == 0) {
            bool ok = client->ChangeRole(boost::lexical_cast<uint32_t>(parts[1]),
                                         boost::lexical_cast<uint32_t>(parts[2]), true, termid);
            if (ok) {
                std::cout << "ChangeRole ok" << std::endl;
            } else {
                std::cout << "Fail to change leader" << std::endl;
            }
        } else if (parts[3].compare("follower") == 0) {
            bool ok = client->ChangeRole(boost::lexical_cast<uint32_t>(parts[1]),
                                         boost::lexical_cast<uint32_t>(parts[2]), false, termid);
            if (ok) {
                std::cout << "ChangeRole ok" << std::endl;
            } else {
                std::cout << "Fail to change follower" << std::endl;
            }
        } else {
            std::cout << "role must be leader or follower" << std::endl;
        }
    } catch (boost::bad_lexical_cast& e) {
        std::cout << "Bad changerole format" << std::endl;
    }
}

void HandleClientPreview(const std::vector<std::string>& parts, ::openmldb::client::TabletClient* client) {
    if (parts.size() < 3) {
        std::cout << "preview format error. eg: preview tid pid [limit]" << std::endl;
        return;
    }
    uint32_t limit = FLAGS_preview_default_limit;
    uint32_t tid, pid;
    try {
        tid = boost::lexical_cast<uint32_t>(parts[1]);
        pid = boost::lexical_cast<uint32_t>(parts[2]);
        if (parts.size() > 3) {
            int64_t tmp = boost::lexical_cast<int64_t>(parts[3]);
            if (tmp < 0) {
                printf("preview error. limit should be unsigned int\n");
                return;
            }
            limit = boost::lexical_cast<uint32_t>(parts[3]);
            if (limit > FLAGS_preview_limit_max_num) {
                printf("preview error. limit is greater than the max num %u\n", FLAGS_preview_limit_max_num);
                return;
            } else if (limit == 0) {
                printf("preview error. limit must be greater than zero\n");
                return;
            }
        }
    } catch (std::exception const& e) {
        printf("Invalid args. tid, pid and limit should be unsigned int\n");
        return;
    }
    ::openmldb::api::TableStatus table_status;
    if (auto st = client->GetTableStatus(tid, pid, true, table_status); !st.OK()) {
        std::cout << "Fail to get table status, error msg: " << st.GetMsg() << std::endl;
        return;
    }
    /*std::string schema = table_status.schema();
    std::vector<::openmldb::codec::ColumnDesc> columns;
    if (!schema.empty()) {
        ::openmldb::codec::SchemaCodec codec;
        codec.Decode(schema, columns);
    }
    uint32_t column_num = columns.empty() ? 4 : columns.size() + 2;
    ::baidu::common::TPrinter tp(column_num, FLAGS_max_col_display_length);
    std::vector<std::string> row;
    if (schema.empty()) {
        row.push_back("#");
        row.push_back("key");
        row.push_back("ts");
        row.push_back("data");
    } else {
        row.push_back("#");
        row.push_back("ts");
        for (uint32_t i = 0; i < columns.size(); i++) {
            row.push_back(columns[i].name);
        }
    }
    tp.AddRow(row);
    uint32_t index = 1;
    uint32_t count = 0;
    ::openmldb::base::KvIterator* it =
        client->Traverse(tid, pid, "", "", 0, limit, count);
    if (it == NULL) {
        std::cout << "Fail to preview table" << std::endl;
        return;
    }
    while (it->Valid()) {
        row.clear();
        row.push_back(std::to_string(index));
        if (schema.empty()) {
            std::string value = it->GetValue().ToString();
            if (table_status.compress_type() ==
                ::openmldb::type::CompressType::kSnappy) {
                std::string uncompressed;
                ::snappy::Uncompress(value.c_str(), value.length(),
                                     &uncompressed);
                value = uncompressed;
            }
            row.push_back(it->GetPK());
            row.push_back(std::to_string(it->GetKey()));
            row.push_back(value);
        } else {
            row.push_back(std::to_string(it->GetKey()));
            ::openmldb::api::TableMeta table_meta;
            bool ok = client->GetTableSchema(tid, pid, table_meta);
            if (!ok) {
                std::cout << "No schema for table, please use command scan"
                          << std::endl;
                delete it;
                return;
            }
            std::string value;
            if (table_meta.compress_type() == ::openmldb::type::CompressType::kSnappy) {
                ::snappy::Uncompress(it->GetValue().data(),
                                     it->GetValue().size(), &value);
            } else {
                value.assign(it->GetValue().data(), it->GetValue().size());
            }
        }
        tp.AddRow(row);
        index++;
        it->Next();
    }
    delete it;
    tp.Print(true);*/
}

void HandleClientGetFollower(const std::vector<std::string>& parts, ::openmldb::client::TabletClient* client) {
    if (parts.size() < 3) {
        std::cout << "Bad get follower format" << std::endl;
        return;
    }
    uint32_t tid = 0;
    uint32_t pid = 0;
    try {
        tid = boost::lexical_cast<uint32_t>(parts[1]);
        pid = boost::lexical_cast<uint32_t>(parts[2]);
    } catch (std::exception const& e) {
        std::cout << "Invalid args" << std::endl;
        return;
    }
    std::map<std::string, uint64_t> info_map;
    uint64_t offset = 0;
    if (auto st = client->GetTableFollower(tid, pid, offset, info_map); !st.OK()) {
        std::cout << "get failed, error msg: " << st.GetMsg() << std::endl;
        return;
    }
    std::vector<std::string> header;
    header.push_back("#");
    header.push_back("tid");
    header.push_back("pid");
    header.push_back("leader_offset");
    header.push_back("follower");
    header.push_back("offset");
    ::baidu::common::TPrinter tp(header.size(), FLAGS_max_col_display_length);

    tp.AddRow(header);
    int idx = 0;
    for (const auto& kv : info_map) {
        std::vector<std::string> row;
        row.push_back(std::to_string(idx));
        idx++;
        row.push_back(std::to_string(tid));
        row.push_back(std::to_string(pid));
        row.push_back(std::to_string(offset));
        row.push_back(kv.first);
        row.push_back(std::to_string(kv.second));
        tp.AddRow(row);
    }
    tp.Print(true);
}

void HandleClientCount(const std::vector<std::string>& parts, ::openmldb::client::TabletClient* client) {
    if (parts.size() < 4) {
        std::cout << "count format error! eg. count tid pid key [col_name] "
                     "[filter_expired_data] | count tid=xxx pid=xxx key=xxx "
                     "index_name=xxx ts=xxx ts_name=xxx [filter_expired_data]"
                  << std::endl;
        return;
    }
    std::map<std::string, std::string> parameter_map;
    if (!GetParameterMap("tid", parts, "=", parameter_map)) {
        std::cout << "count format erro! eg. count tid=xxx pid=xxx key=xxx "
                     "index_name=xxx ts=xxx ts_name=xxx [filter_expired_data]"
                  << std::endl;
        return;
    }
    bool is_pair_format = parameter_map.empty() ? false : true;
    uint32_t tid = 0;
    uint32_t pid = 0;
    bool filter_expired_data = false;
    std::string key;
    std::string index_name;
    std::string ts_name;
    uint64_t value = 0;
    auto iter = parameter_map.begin();
    try {
        if (is_pair_format) {
            iter = parameter_map.find("tid");
            if (iter != parameter_map.end()) {
                tid = boost::lexical_cast<uint32_t>(iter->second);
            } else {
                std::cout << "count format error: tid does not exist!" << std::endl;
                return;
            }
            iter = parameter_map.find("pid");
            if (iter != parameter_map.end()) {
                pid = boost::lexical_cast<uint32_t>(iter->second);
            } else {
                std::cout << "count format error: pid does not exist!" << std::endl;
                return;
            }
            iter = parameter_map.find("key");
            if (iter != parameter_map.end()) {
                key = iter->second;
            } else {
                std::cout << "count format error: key does not exist!" << std::endl;
                return;
            }
            iter = parameter_map.find("index_name");
            if (iter != parameter_map.end()) {
                index_name = iter->second;
            }
            iter = parameter_map.find("ts_name");
            if (iter != parameter_map.end()) {
                ts_name = iter->second;
            }
            iter = parameter_map.find("filter_expired_data");
            if (iter != parameter_map.end()) {
                std::string temp_str = iter->second;
                if (temp_str == "true") {
                    filter_expired_data = true;
                } else if (temp_str == "false") {
                    filter_expired_data = false;
                } else {
                    printf(
                        "filter_expired_data parameter should be true or "
                        "false\n");
                    return;
                }
            }
        } else {
            tid = boost::lexical_cast<uint32_t>(parts[1]);
            pid = boost::lexical_cast<uint32_t>(parts[2]);
            key = parts[3];
            if (parts.size() == 5) {
                if (parts[4] == "true") {
                    filter_expired_data = true;
                } else if (parts[4] == "false") {
                    filter_expired_data = false;
                } else {
                    index_name = parts[4];
                }
            } else if (parts.size() > 5) {
                index_name = parts[4];
                if (parts[5] == "true") {
                    filter_expired_data = true;
                } else if (parts[5] == "false") {
                    filter_expired_data = false;
                } else {
                    printf(
                        "filter_expired_data parameter should be true or "
                        "false\n");
                    return;
                }
            }
        }
    } catch (std::exception const& e) {
        std::cout << "Invalid args. tid and pid should be uint32" << std::endl;
        return;
    }
    std::string msg;
    bool ok = client->Count(tid, pid, key, index_name, filter_expired_data, value, msg);
    if (ok) {
        std::cout << "count: " << value << std::endl;
    } else {
        std::cout << "Count failed. error msg: " << msg << std::endl;
    }
}

void HandleClientShowSchema(const std::vector<std::string>& parts, ::openmldb::client::TabletClient* client) {
    if (parts.size() < 3) {
        std::cout << "Bad show schema format" << std::endl;
        return;
    }
    ::openmldb::api::TableMeta table_meta;
    try {
        bool ok = client->GetTableSchema(boost::lexical_cast<uint32_t>(parts[1]),
                                         boost::lexical_cast<uint32_t>(parts[2]), table_meta);
        if (!ok) {
            std::cout << "ShowSchema failed" << std::endl;
            return;
        }
    } catch (std::exception const& e) {
        std::cout << "Invalid args" << std::endl;
        return;
    }
    if (table_meta.column_desc_size() > 0) {
        ::openmldb::cmd::PrintSchema(table_meta.column_desc(), table_meta.added_column_desc(), std::cout);
        printf("\n#ColumnKey\n");
        ::openmldb::cmd::PrintColumnKey(table_meta.column_key(), std::cout);
    } else {
        std::cout << "No schema for table" << std::endl;
    }
}

void HandleClientDelete(const std::vector<std::string>& parts, ::openmldb::client::TabletClient* client) {
    if (parts.size() < 4) {
        std::cout << "Bad delete format" << std::endl;
        return;
    }
    try {
        uint32_t tid = boost::lexical_cast<uint32_t>(parts[1]);
        uint32_t pid = boost::lexical_cast<uint32_t>(parts[2]);
        std::string msg;
        std::string idx_name;
        if (parts.size() > 4) {
            idx_name = parts[4];
        }
        if (client->Delete(tid, pid, parts[3], idx_name, msg)) {
            std::cout << "Delete ok" << std::endl;
        } else {
            std::cout << "Delete failed" << std::endl;
        }
    } catch (std::exception const& e) {
        std::cout << "Invalid args, tid pid should be uint32_t" << std::endl;
    }
}

void StartClient() {
    if (FLAGS_endpoint.empty()) {
        std::cout << "Start failed! not set endpoint" << std::endl;
        return;
    }
    if (FLAGS_interactive) {
        std::cout << "Welcome to openmldb with version " << OPENMLDB_VERSION << std::endl;
    }
    ::openmldb::client::TabletClient client(FLAGS_endpoint, "");
    client.Init();
    std::string display_prefix = FLAGS_endpoint + "> ";
    while (true) {
        std::string buffer;
        if (!FLAGS_interactive) {
            buffer = FLAGS_cmd;
        } else {
            char* line = ::openmldb::base::linenoise(display_prefix.c_str());
            if (line == NULL) {
                return;
            }
            if (line[0] != '\0' && line[0] != '/') {
                buffer.assign(line);
                boost::trim(buffer);
                if (!buffer.empty()) {
                    ::openmldb::base::linenoiseHistoryAdd(line);
                }
            }
            ::openmldb::base::linenoiseFree(line);
            if (buffer.empty()) {
                continue;
            }
        }
        std::vector<std::string> parts;
        ::openmldb::base::SplitString(buffer, " ", parts);
        if (parts.empty()) {
            continue;
        } else if (parts[0] == "delete") {
            HandleClientDelete(parts, &client);
        } else if (parts[0] == "count") {
            HandleClientCount(parts, &client);
        } else if (parts[0] == "preview") {
            HandleClientPreview(parts, &client);
        } else if (parts[0] == "showschema") {
            HandleClientShowSchema(parts, &client);
        } else if (parts[0] == "getfollower") {
            HandleClientGetFollower(parts, &client);
        } else if (parts[0] == "drop") {
            HandleClientDropTable(parts, &client);
        } else if (parts[0] == "addreplica") {
            HandleClientAddReplica(parts, &client);
        } else if (parts[0] == "delreplica") {
            HandleClientDelReplica(parts, &client);
        } else if (parts[0] == "makesnapshot") {
            HandleClientMakeSnapshot(parts, &client);
        } else if (parts[0] == "pausesnapshot") {
            HandleClientPauseSnapshot(parts, &client);
        } else if (parts[0] == "recoversnapshot") {
            HandleClientRecoverSnapshot(parts, &client);
        } else if (parts[0] == "sendsnapshot") {
            HandleClientSendSnapshot(parts, &client);
        } else if (parts[0] == "loadtable") {
            HandleClientLoadTable(parts, &client);
        } else if (parts[0] == "changerole") {
            HandleClientChangeRole(parts, &client);
        } else if (parts[0] == "gettablestatus") {
            HandleClientGetTableStatus(parts, &client);
        } else if (parts[0] == "setexpire") {
            HandleClientSetExpire(parts, &client);
        } else if (parts[0] == "connectzk") {
            HandleClientConnectZK(parts, &client);
        } else if (parts[0] == "disconnectzk") {
            HandleClientDisConnectZK(parts, &client);
        } else if (parts[0] == "deleteindex") {
            HandleClientDeleteIndex(parts, &client);
        } else if (parts[0] == "setttl") {
            HandleClientSetTTL(parts, &client);
        } else if (parts[0] == "exit" || parts[0] == "quit") {
            std::cout << "bye" << std::endl;
            return;
        } else if (parts[0] == "help" || parts[0] == "man") {
            HandleClientHelp(parts, &client);
        } else {
            std::cout << "unsupported cmd" << std::endl;
        }
        if (!FLAGS_interactive) {
            return;
        }
    }
}

void StartNsClient() {
    std::string endpoint;
    std::string real_endpoint;
    if (FLAGS_cmd.empty()) {
        std::cout << "Welcome to openmldb with version " << OPENMLDB_VERSION << std::endl;
    }
    std::shared_ptr<::openmldb::zk::ZkClient> zk_client;
    if (!FLAGS_zk_cluster.empty()) {
<<<<<<< HEAD
        zk_client = std::make_shared<::openmldb::zk::ZkClient>(FLAGS_zk_cluster, "", FLAGS_zk_session_timeout, "",
                                                               FLAGS_zk_root_path);
=======
        zk_client = std::make_shared<::openmldb::zk::ZkClient>(FLAGS_zk_cluster, "",
                FLAGS_zk_session_timeout, "", FLAGS_zk_root_path, FLAGS_zk_auth_schema, FLAGS_zk_cert);
>>>>>>> 825d155f
        if (!zk_client->Init()) {
            std::cout << "zk client init failed" << std::endl;
            return;
        }
        std::string node_path = FLAGS_zk_root_path + "/leader";
        std::vector<std::string> children;
        if (!zk_client->GetChildren(node_path, children) || children.empty()) {
            std::cout << "get children failed" << std::endl;
            return;
        }
        std::string leader_path = node_path + "/" + children[0];
        if (!zk_client->GetNodeValue(leader_path, endpoint)) {
            std::cout << "get leader failed" << std::endl;
            return;
        }
        std::cout << "ns leader: " << endpoint << std::endl;
        // real endpoint part
        std::string path = FLAGS_zk_root_path + "/map/names/" + endpoint;
        if (zk_client->IsExistNode(path) == 0) {
            if (!zk_client->GetNodeValue(path, real_endpoint)) {
                std::cout << "get real_endpoint failed" << std::endl;
                return;
            }
            std::string name_root_path = FLAGS_zk_root_path + "/map/names";
            std::vector<std::string> nodes;
            if (!zk_client->GetChildren(name_root_path, nodes) || nodes.empty()) {
                std::cout << "get server name nodes failed" << std::endl;
                return;
            }
            for (const auto& node : nodes) {
                std::string real_ep;
                std::string real_path = name_root_path + "/" + node;
                if (!zk_client->GetNodeValue(real_path, real_ep)) {
                    std::cout << "get zk server name failed" << std::endl;
                    return;
                }
                real_ep_map.insert(std::make_pair(node, real_ep));
            }
        }
    } else if (!FLAGS_endpoint.empty()) {
        endpoint = FLAGS_endpoint;
    } else {
        std::cout << "Start failed! not set endpoint or zk_cluster" << std::endl;
        return;
    }
    ::openmldb::client::NsClient client(endpoint, real_endpoint);
    if (client.Init() < 0) {
        std::cout << "client init failed" << std::endl;
        return;
    }
    std::string display_prefix = endpoint + " " + client.GetDb() + "> ";
    std::string multi_line_perfix = std::string(display_prefix.length() - 3, ' ') + "-> ";
    std::string sql;
    bool multi_line = false;
    while (true) {
        std::string buffer;
        display_prefix = endpoint + " " + client.GetDb() + "> ";
        multi_line_perfix = std::string(display_prefix.length() - 3, ' ') + "-> ";
        if (!FLAGS_cmd.empty()) {
            buffer = FLAGS_cmd;
            if (!FLAGS_database.empty()) {
                std::string error;
                client.Use(FLAGS_database, error);
            }
        } else {
            char* line = ::openmldb::base::linenoise(multi_line ? multi_line_perfix.c_str() : display_prefix.c_str());
            if (line == NULL) {
                return;
            }

            if (line[0] != '\0' && line[0] != '/') {
                buffer.assign(line);
                boost::trim(buffer);
                if (!buffer.empty()) {
                    ::openmldb::base::linenoiseHistoryAdd(line);
                }
            }
            ::openmldb::base::linenoiseFree(line);
            if (buffer.empty()) {
                continue;
            }
        }
        std::vector<std::string> parts;
        ::openmldb::base::SplitString(buffer, " ", parts);
        if (parts.empty()) {
            continue;
        } else if (parts[0] == "showtablet") {
            HandleNSShowTablet(parts, &client);
        } else if (parts[0] == "showsdkendpoint") {
            HandleNSShowSdkEndpoint(parts, &client);
        } else if (parts[0] == "showns") {
            HandleNSShowNameServer(parts, &client, zk_client);
        } else if (parts[0] == "showopstatus") {
            HandleNSShowOPStatus(parts, &client);
        } else if (parts[0] == "create") {
            HandleNSCreateTable(parts, &client);
        } else if (parts[0] == "put") {
            HandleNSPut(parts, &client);
        } else if (parts[0] == "scan") {
            HandleNSScan(parts, &client);
        } else if (parts[0] == "get") {
            HandleNSGet(parts, &client);
        } else if (parts[0] == "delete") {
            HandleNSDelete(parts, &client);
        } else if (parts[0] == "count") {
            HandleNSCount(parts, &client);
        } else if (parts[0] == "preview") {
            HandleNSPreview(parts, &client);
        } else if (parts[0] == "makesnapshot") {
            HandleNSMakeSnapshot(parts, &client);
        } else if (parts[0] == "addreplica") {
            HandleNSAddReplica(parts, &client);
        } else if (parts[0] == "delreplica") {
            HandleNSDelReplica(parts, &client);
        } else if (parts[0] == "drop") {
            HandleNSClientDropTable(parts, &client);
        } else if (parts[0] == "showtable") {
            HandleNSClientShowTable(parts, &client);
        } else if (parts[0] == "showschema") {
            HandleNSClientShowSchema(parts, &client);
        } else if (parts[0] == "confset") {
            HandleNSClientConfSet(parts, &client);
        } else if (parts[0] == "confget") {
            HandleNSClientConfGet(parts, &client);
        } else if (parts[0] == "changeleader") {
            HandleNSClientChangeLeader(parts, &client);
        } else if (parts[0] == "offlineendpoint") {
            HandleNSClientOfflineEndpoint(parts, &client);
        } else if (parts[0] == "migrate") {
            HandleNSClientMigrate(parts, &client);
        } else if (parts[0] == "recoverendpoint") {
            HandleNSClientRecoverEndpoint(parts, &client);
        } else if (parts[0] == "recovertable") {
            HandleNSClientRecoverTable(parts, &client);
        } else if (parts[0] == "connectzk") {
            HandleNSClientConnectZK(parts, &client);
        } else if (parts[0] == "disconnectzk") {
            HandleNSClientDisConnectZK(parts, &client);
        } else if (parts[0] == "gettablepartition") {
            HandleNSClientGetTablePartition(parts, &client);
        } else if (parts[0] == "settablepartition") {
            HandleNSClientSetTablePartition(parts, &client);
        } else if (parts[0] == "updatetablealive") {
            HandleNSClientUpdateTableAlive(parts, &client);
        } else if (parts[0] == "setttl") {
            HandleNSClientSetTTL(parts, &client);
        } else if (parts[0] == "cancelop") {
            HandleNSClientCancelOP(parts, &client);
        } else if (parts[0] == "addtablefield") {
            HandleNSAddTableField(parts, &client);
        } else if (parts[0] == "info") {
            HandleNSInfo(parts, &client);
        } else if (parts[0] == "addrepcluster") {
            HandleNSAddReplicaCluster(parts, &client);
        } else if (parts[0] == "showrepcluster") {
            HandleShowReplicaCluster(parts, &client);
        } else if (parts[0] == "removerepcluster") {
            HandleNSRemoveReplicaCluster(parts, &client);
        } else if (parts[0] == "switchmode") {
            HandleNSSwitchMode(parts, &client);
        } else if (parts[0] == "synctable") {
            HandleNSClientSyncTable(parts, &client);
        } else if (parts[0] == "setsdkendpoint") {
            HandleNSClientSetSdkEndpoint(parts, &client);
        } else if (parts[0] == "addindex") {
            HandleNSClientAddIndex(parts, &client);
        } else if (parts[0] == "deleteindex") {
            HandleNSClientDeleteIndex(parts, &client);
        } else if (parts[0] == "showdb") {
            HandleNSShowDB(&client);
        } else if (parts[0] == "showcatalogversion") {
            HandleNSShowCatalogVersion(&client);
        } else if (parts[0] == "use") {
            HandleNsUseDb(parts, &client);
        } else if (parts[0] == "dropdb") {
            HandleNsDropDb(parts, &client);
        } else if (parts[0] == "exit" || parts[0] == "quit") {
            std::cout << "bye" << std::endl;
            return;
        } else if (parts[0] == "help" || parts[0] == "man") {
            HandleNSClientHelp(parts, &client);
        } else {
            std::cout << "unsupported cmd" << std::endl;
        }
        if (!FLAGS_interactive) {
            return;
        }
    }
}

void StartAPIServer() {
    SetupLog();
    std::string real_endpoint = FLAGS_endpoint;
    if (real_endpoint.empty()) {
        GetRealEndpoint(&real_endpoint);
    }

    auto api_service = std::make_unique<::openmldb::apiserver::APIServerImpl>();
    if (!FLAGS_nameserver.empty()) {
        std::vector<std::string> vec;
        boost::split(vec, FLAGS_nameserver, boost::is_any_of(":"));
        if (vec.size() != 2) {
            PDLOG(WARNING, "Invalid nameserver format");
            exit(1);
        }
        int32_t port = 0;
        try {
            port = boost::lexical_cast<uint32_t>(vec[1]);
        } catch (std::exception const& e) {
            PDLOG(WARNING, "Invalid nameserver format");
            exit(1);
        }
        auto sdk = new ::openmldb::sdk::StandAloneSDK(vec[0], port);
        if (!sdk->Init() || !api_service->Init(sdk)) {
            PDLOG(WARNING, "Fail to init");
            exit(1);
        }
    } else {
        ::openmldb::sdk::ClusterOptions cluster_options;
        cluster_options.zk_cluster = FLAGS_zk_cluster;
        cluster_options.zk_path = FLAGS_zk_root_path;
        cluster_options.zk_session_timeout = FLAGS_zk_session_timeout;
        cluster_options.zk_auth_schema = FLAGS_zk_auth_schema;
        cluster_options.zk_cert = FLAGS_zk_cert;
        if (!api_service->Init(cluster_options)) {
            PDLOG(WARNING, "Fail to init");
            exit(1);
        }
    }
    brpc::ServerOptions options;
    options.num_threads = FLAGS_thread_pool_size;
    brpc::Server server;
    if (server.AddService(api_service.get(), brpc::SERVER_DOESNT_OWN_SERVICE, "/* => Process") != 0) {
        PDLOG(WARNING, "Fail to add service");
        exit(1);
    }

    if (server.Start(real_endpoint.c_str(), &options) != 0) {
        PDLOG(WARNING, "Fail to start server");
        exit(1);
    }
    PDLOG(INFO, "start apiserver on endpoint %s with version %s", real_endpoint.c_str(), OPENMLDB_VERSION.c_str());
    server.set_version(OPENMLDB_VERSION);
    server.RunUntilAskedToQuit();
}

int main(int argc, char* argv[]) {
    ::google::SetVersionString(OPENMLDB_VERSION);
    ::google::ParseCommandLineFlags(&argc, &argv, true);
    if (FLAGS_role.empty()) {
        std::cout << "client start in stand-alone mode" << std::endl;
        // TODO(hw): standalonesdk refresh every 2s, too many logs in Debug mode
        ::openmldb::cmd::StandAloneSQLClient();
    } else if (FLAGS_role == "ns_client") {
        StartNsClient();
    } else if (FLAGS_role == "sql_client") {
        ::openmldb::cmd::ClusterSQLClient();
#if defined(__linux__) || defined(__mac_tablet__)
    } else if (FLAGS_role == "tablet") {
        StartTablet();
    } else if (FLAGS_role == "client") {
        StartClient();
    } else if (FLAGS_role == "nameserver") {
        StartNameServer();
    } else if (FLAGS_role == "apiserver") {
        StartAPIServer();
#endif
    } else {
        std::cout << "Invalid role: " << FLAGS_role << std::endl;
    }
    return 0;
}<|MERGE_RESOLUTION|>--- conflicted
+++ resolved
@@ -3653,13 +3653,8 @@
     }
     std::shared_ptr<::openmldb::zk::ZkClient> zk_client;
     if (!FLAGS_zk_cluster.empty()) {
-<<<<<<< HEAD
-        zk_client = std::make_shared<::openmldb::zk::ZkClient>(FLAGS_zk_cluster, "", FLAGS_zk_session_timeout, "",
-                                                               FLAGS_zk_root_path);
-=======
         zk_client = std::make_shared<::openmldb::zk::ZkClient>(FLAGS_zk_cluster, "",
                 FLAGS_zk_session_timeout, "", FLAGS_zk_root_path, FLAGS_zk_auth_schema, FLAGS_zk_cert);
->>>>>>> 825d155f
         if (!zk_client->Init()) {
             std::cout << "zk client init failed" << std::endl;
             return;
