/*
 * Copyright 2021 4Paradigm
 *
 * Licensed under the Apache License, Version 2.0 (the "License");
 * you may not use this file except in compliance with the License.
 * You may obtain a copy of the License at
 *
 *   http://www.apache.org/licenses/LICENSE-2.0
 *
 * Unless required by applicable law or agreed to in writing, software
 * distributed under the License is distributed on an "AS IS" BASIS,
 * WITHOUT WARRANTIES OR CONDITIONS OF ANY KIND, either express or implied.
 * See the License for the specific language governing permissions and
 * limitations under the License.
 */

#ifndef SRC_CMD_SQL_CMD_H_
#define SRC_CMD_SQL_CMD_H_
#include <algorithm>
#include <fstream>
#include <iostream>
#include <map>
#include <memory>
#include <set>
#include <string>
#include <utility>
#include <vector>

#include "base/ddl_parser.h"
#include "base/file_util.h"
#include "base/linenoise.h"
#include "base/texttable.h"
#include "catalog/schema_adapter.h"
#include "cmd/display.h"
#include "cmd/split.h"
#include "codec/schema_codec.h"
#include "gflags/gflags.h"
#include "node/node_manager.h"
#include "plan/plan_api.h"
#include "proto/fe_type.pb.h"
#include "sdk/db_sdk.h"
#include "sdk/node_adapter.h"
#include "sdk/sql_cluster_router.h"
#include "version.h"  // NOLINT

DEFINE_string(database, "", "Set database");
DECLARE_string(zk_cluster);
DECLARE_string(zk_root_path);
DECLARE_bool(interactive);
DECLARE_string(cmd);
// stand-alone mode
DECLARE_string(host);
DECLARE_int32(port);
DECLARE_int32(request_timeout_ms);

// TODO(zekai): add sql_cmd.cc
namespace openmldb::cmd {
using hybridse::plan::PlanAPI;
using ::openmldb::catalog::TTL_TYPE_MAP;
const std::string LOGO =  // NOLINT

    "  _____                    ______  _       _____   ______   \n"
    " / ___ \\                  |  ___ \\| |     (____ \\ (____  \\  \n"
    "| |   | |____   ____ ____ | | _ | | |      _   \\ \\ ____)  ) \n"
    "| |   | |  _ \\ / _  )  _ \\| || || | |     | |   | |  __  (  \n"
    "| |___| | | | ( (/ /| | | | || || | |_____| |__/ /| |__)  ) \n"
    " \\_____/| ||_/ \\____)_| |_|_||_||_|_______)_____/ |______/  \n"
    "        |_|                                                 \n";

const std::string VERSION = std::to_string(OPENMLDB_VERSION_MAJOR) + "." +  // NOLINT
                            std::to_string(OPENMLDB_VERSION_MINOR) + "." + std::to_string(OPENMLDB_VERSION_BUG) + "." +
                            OPENMLDB_COMMIT_ID;

std::string db = "";  // NOLINT
::openmldb::sdk::DBSDK* cs = nullptr;
::openmldb::sdk::SQLClusterRouter* sr = nullptr;
bool performance_sensitive = true;

// TODO(zekai): refactor status and error code
class FileOptionsParser {
 public:
    FileOptionsParser() {
        check_map_.insert(std::make_pair("format", std::make_pair(CheckFormat(), hybridse::node::kVarchar)));
        check_map_.insert(std::make_pair("delimiter", std::make_pair(CheckDelimiter(), hybridse::node::kVarchar)));
        check_map_.insert(std::make_pair("null_value", std::make_pair(CheckNullValue(), hybridse::node::kVarchar)));
        check_map_.insert(std::make_pair("header", std::make_pair(CheckHeader(), hybridse::node::kBool)));
    }
    ::openmldb::base::Status Parse(const std::shared_ptr<hybridse::node::OptionsMap>& options_map) {
        for (const auto& item : *options_map) {
            std::string key = item.first;
            boost::to_lower(key);
            auto pair = check_map_.find(key);
            if (pair == check_map_.end()) {
                status_.msg = "ERROR: This option " + key + " is not currently supported";
                status_.code = openmldb::base::kSQLCmdRunError;
                return status_;
            }
            if (!GetOption(item.second, key, pair->second.first, pair->second.second)) {
                return status_;
            }
        }
        return status_;
    }
    std::string GetFormat() const { return format_; }
    std::string GetNullValue() const { return null_value_; }
    char GetDelimiter() const { return delimiter_; }
    bool GetHeader() const { return header_; }

 protected:
    std::map<std::string,
             std::pair<std::function<bool(const hybridse::node::ConstNode* node)>, hybridse::node::DataType>>
        check_map_;

 private:
    ::openmldb::base::Status status_;
    // Default options
    std::string format_ = "csv";
    std::string null_value_ = "null";
    char delimiter_ = ',';
    bool header_ = true;

    bool GetOption(const hybridse::node::ConstNode* node, const std::string& option_name,
                   std::function<bool(const hybridse::node::ConstNode* node)> const& f,
                   hybridse::node::DataType option_type) {
        if (node->GetDataType() != option_type) {
            status_.msg = "ERROR: Wrong type " + hybridse::node::DataTypeName(node->GetDataType()) + " for option " +
                          option_name + ", it should be " + hybridse::node::DataTypeName(option_type);
            status_.code = openmldb::base::kSQLCmdRunError;
            return false;
        }
        if (!f(node)) {
            status_.msg = "ERROR: Parse option " + option_name + " failed";
            status_.code = openmldb::base::kSQLCmdRunError;
            return false;
        }
        return true;
    }
    std::function<bool(const hybridse::node::ConstNode* node)> CheckFormat() {
        return [this](const hybridse::node::ConstNode* node) {
            format_ = node->GetAsString();
            if (format_ != "csv") {
                return false;
            }
            return true;
        };
    }
    std::function<bool(const hybridse::node::ConstNode* node)> CheckDelimiter() {
        return [this](const hybridse::node::ConstNode* node) {
            auto str = node->GetAsString();
            if (str.size() != 1) {
                return false;
            } else {
                delimiter_ = str[0];
                return true;
            }
        };
    }
    std::function<bool(const hybridse::node::ConstNode* node)> CheckNullValue() {
        return [this](const hybridse::node::ConstNode* node) {
            null_value_ = node->GetAsString();
            return true;
        };
    }
    std::function<bool(const hybridse::node::ConstNode* node)> CheckHeader() {
        return [this](const hybridse::node::ConstNode* node) {
            header_ = node->GetBool();
            return true;
        };
    }
};

class ReadFileOptionsParser : public FileOptionsParser {
 public:
    ReadFileOptionsParser() = default;
};

class WriteFileOptionsParser : public FileOptionsParser {
 public:
    WriteFileOptionsParser() {
        check_map_.insert(std::make_pair("mode", std::make_pair(CheckMode(), hybridse::node::kVarchar)));
    }
    std::string GetMode() const { return mode_; }

 private:
    std::string mode_ = "error_if_exists";
    std::function<bool(const hybridse::node::ConstNode* node)> CheckMode() {
        return [this](const hybridse::node::ConstNode* node) {
            mode_ = node->GetAsString();
            if (mode_ != "error_if_exists" && mode_ != "overwrite" && mode_ != "append") {
                return false;
            }
            return true;
        };
    }
};

void SaveResultSet(::hybridse::sdk::ResultSet* result_set, const std::string& file_path,
                   const std::shared_ptr<hybridse::node::OptionsMap>& options_map, ::openmldb::base::Status* status) {
    if (!result_set) {
        return;
    }
    openmldb::cmd::WriteFileOptionsParser options_parse;
    auto st = options_parse.Parse(options_map);
    if (!st.OK()) {
        status->msg = st.msg;
        status->code = st.code;
        return;
    }
    std::ofstream fstream;
    if (options_parse.GetMode() == "error_if_exists") {
        if (access(file_path.c_str(), 0) == 0) {
            status->msg = "ERROR: File already exists";
            status->code = openmldb::base::kSQLCmdRunError;
            return;
        } else {
            fstream.open(file_path);
        }
    } else if (options_parse.GetMode() == "overwrite") {
        fstream.open(file_path, std::ios::out);
    } else if (options_parse.GetMode() == "append") {
        fstream.open(file_path, std::ios::app);
        fstream << std::endl;
        if (options_parse.GetHeader()) {
            std::cout << "WARNING: In the middle of output file will have header" << std::endl;
        }
    }
    if (!fstream.is_open()) {
        status->msg = "ERROR: Fail to open file, please check file path";
        status->code = openmldb::base::kSQLCmdRunError;
        return;
    }
    if (options_parse.GetFormat() == "csv") {
        auto* schema = result_set->GetSchema();
        // Add Header
        if (options_parse.GetHeader()) {
            std::string schemaString;
            for (int32_t i = 0; i < schema->GetColumnCnt(); i++) {
                schemaString.append(schema->GetColumnName(i));
                if (i != schema->GetColumnCnt() - 1) {
                    schemaString = schemaString + options_parse.GetDelimiter();
                }
            }
            fstream << schemaString << std::endl;
        }
        if (result_set->Size() != 0) {
            bool first = true;
            while (result_set->Next()) {
                std::string rowString;
                for (int32_t i = 0; i < schema->GetColumnCnt(); i++) {
                    if (result_set->IsNULL(i)) {
                        rowString.append(options_parse.GetNullValue());
                    } else {
                        auto data_type = schema->GetColumnType(i);
                        switch (data_type) {
                            case hybridse::sdk::kTypeInt16: {
                                int16_t value = 0;
                                result_set->GetInt16(i, &value);
                                rowString.append(std::to_string(value));
                                break;
                            }
                            case hybridse::sdk::kTypeInt32: {
                                int32_t value = 0;
                                result_set->GetInt32(i, &value);
                                rowString.append(std::to_string(value));
                                break;
                            }
                            case hybridse::sdk::kTypeInt64: {
                                int64_t value = 0;
                                result_set->GetInt64(i, &value);
                                rowString.append(std::to_string(value));
                                break;
                            }
                            case hybridse::sdk::kTypeFloat: {
                                float value = 0;
                                result_set->GetFloat(i, &value);
                                rowString.append(std::to_string(value));
                                break;
                            }
                            case hybridse::sdk::kTypeDouble: {
                                double value = 0;
                                result_set->GetDouble(i, &value);
                                rowString.append(std::to_string(value));
                                break;
                            }
                            case hybridse::sdk::kTypeString: {
                                std::string val;
                                result_set->GetString(i, &val);
                                rowString.append(val);
                                break;
                            }
                            case hybridse::sdk::kTypeTimestamp: {
                                int64_t ts = 0;
                                result_set->GetTime(i, &ts);
                                rowString.append(std::to_string(ts));
                                break;
                            }
                            case hybridse::sdk::kTypeDate: {
                                int32_t year = 0;
                                int32_t month = 0;
                                int32_t day = 0;
                                std::stringstream ss;
                                result_set->GetDate(i, &year, &month, &day);
                                ss << year << "-" << month << "-" << day;
                                rowString.append(ss.str());
                                break;
                            }
                            case hybridse::sdk::kTypeBool: {
                                bool value = false;
                                result_set->GetBool(i, &value);
                                rowString.append(value ? "true" : "false");
                                break;
                            }
                            default: {
                                status->msg = "ERROR: In table, some types are not currently supported";
                                status->code = openmldb::base::kSQLCmdRunError;
                                return;
                            }
                        }
                    }
                    if (i != schema->GetColumnCnt() - 1) {
                        rowString = rowString + options_parse.GetDelimiter();
                    } else {
                        if (!first) {
                            fstream << std::endl;
                        } else {
                            first = false;
                        }
                        fstream << rowString;
                    }
                }
            }
        }
        status->msg = "SUCCEED: Save successfully";
    }
}

void PrintResultSet(std::ostream& stream, ::hybridse::sdk::ResultSet* result_set) {
    if (!result_set || result_set->Size() == 0) {
        stream << "Empty set" << std::endl;
        return;
    }
    ::hybridse::base::TextTable t('-', ' ', ' ');
    auto* schema = result_set->GetSchema();
    // Add Header
    for (int32_t i = 0; i < schema->GetColumnCnt(); i++) {
        t.add(schema->GetColumnName(i));
    }
    t.end_of_row();
    while (result_set->Next()) {
        for (int32_t i = 0; i < schema->GetColumnCnt(); i++) {
            if (result_set->IsNULL(i)) {
                t.add("NULL");
                continue;
            }
            auto data_type = schema->GetColumnType(i);
            switch (data_type) {
                case hybridse::sdk::kTypeInt16: {
                    int16_t value = 0;
                    result_set->GetInt16(i, &value);
                    t.add(std::to_string(value));
                    break;
                }
                case hybridse::sdk::kTypeInt32: {
                    int32_t value = 0;
                    result_set->GetInt32(i, &value);
                    t.add(std::to_string(value));
                    break;
                }
                case hybridse::sdk::kTypeInt64: {
                    int64_t value = 0;
                    result_set->GetInt64(i, &value);
                    t.add(std::to_string(value));
                    break;
                }
                case hybridse::sdk::kTypeFloat: {
                    float value = 0;
                    result_set->GetFloat(i, &value);
                    t.add(std::to_string(value));
                    break;
                }
                case hybridse::sdk::kTypeDouble: {
                    double value = 0;
                    result_set->GetDouble(i, &value);
                    t.add(std::to_string(value));
                    break;
                }
                case hybridse::sdk::kTypeString: {
                    std::string val;
                    result_set->GetString(i, &val);
                    t.add(val);
                    break;
                }
                case hybridse::sdk::kTypeTimestamp: {
                    int64_t ts = 0;
                    result_set->GetTime(i, &ts);
                    t.add(std::to_string(ts));
                    break;
                }
                case hybridse::sdk::kTypeDate: {
                    int32_t year = 0;
                    int32_t month = 0;
                    int32_t day = 0;
                    std::stringstream ss;
                    result_set->GetDate(i, &year, &month, &day);
                    ss << year << "-" << month << "-" << day;
                    t.add(ss.str());
                    break;
                }
                case hybridse::sdk::kTypeBool: {
                    bool value = false;
                    result_set->GetBool(i, &value);
                    t.add(value ? "true" : "false");
                    break;
                }
                default: {
                    t.add("NA");
                }
            }
        }
        t.end_of_row();
    }
    stream << t << std::endl;
    stream << result_set->Size() << " rows in set" << std::endl;
}

void PrintTableIndex(std::ostream& stream, const ::hybridse::vm::IndexList& index_list) {
    ::hybridse::base::TextTable t('-', ' ', ' ');
    t.add("#");
    t.add("name");
    t.add("keys");
    t.add("ts");
    t.add("ttl");
    t.add("ttl_type");
    t.end_of_row();
    for (int i = 0; i < index_list.size(); i++) {
        const ::hybridse::type::IndexDef& index = index_list.Get(i);
        t.add(std::to_string(i + 1));
        t.add(index.name());
        t.add(index.first_keys(0));
        const std::string& ts_name = index.second_key();
        if (ts_name.empty()) {
            t.add("-");
        } else {
            t.add(index.second_key());
        }
        std::ostringstream oss;
        for (int ttl_idx = 0; ttl_idx < index.ttl_size(); ttl_idx++) {
            oss << index.ttl(ttl_idx);
            if (ttl_idx != index.ttl_size() - 1) {
                oss << "m,";
            }
        }
        t.add(oss.str());
        if (index.ttl_type() == ::hybridse::type::kTTLTimeLive) {
            t.add("kAbsolute");
        } else if (index.ttl_type() == ::hybridse::type::kTTLCountLive) {
            t.add("kLatest");
        } else if (index.ttl_type() == ::hybridse::type::kTTLTimeLiveAndCountLive) {
            t.add("kAbsAndLat");
        } else {
            t.add("kAbsOrLat");
        }
        t.end_of_row();
    }
    stream << t;
}

void PrintTableSchema(std::ostream& stream, const ::hybridse::vm::Schema& schema) {
    if (schema.empty()) {
        stream << "Empty set" << std::endl;
        return;
    }

    ::hybridse::base::TextTable t('-', ' ', ' ');
    t.add("#");
    t.add("Field");
    t.add("Type");
    t.add("Null");
    t.end_of_row();

    for (auto i = 0; i < schema.size(); i++) {
        const auto& column = schema.Get(i);
        t.add(std::to_string(i + 1));
        t.add(column.name());
        t.add(::hybridse::type::Type_Name(column.type()));
        t.add(column.is_not_null() ? "NO" : "YES");
        t.end_of_row();
    }
    stream << t;
}

void PrintItemTable(std::ostream& stream, const std::vector<std::string>& head,
                    const std::vector<std::vector<std::string>>& items, bool transpose) {
    if (items.empty()) {
        stream << "Empty set" << std::endl;
        return;
    }
    DLOG(INFO) << "table size " << items.size() << "-" << items[0].size();
    DCHECK(head.size() == items[0].size());
    ::hybridse::base::TextTable t('-', ' ', ' ');
    std::for_each(head.begin(), head.end(), [&t](auto& item) { t.add(item); });
    t.end_of_row();
    if (transpose) {
        // flip along the major diagonal (top left to bottom right)
        for (size_t i = 0; i < items[0].size(); ++i) {
            // print the i column
            std::for_each(items.begin(), items.end(), [&t, &i](auto& row) { t.add(row[i]); });
            t.end_of_row();
        }
    } else {
        for (const auto& line : items) {
            std::for_each(line.begin(), line.end(), [&t](auto& item) { t.add(item); });
            t.end_of_row();
        }
    }

    stream << t;
    auto items_size = transpose ? items[0].size() : items.size();
    if (items_size > 1) {
        stream << items_size << " rows in set" << std::endl;
    } else {
        stream << items_size << " row in set" << std::endl;
    }
}

void PrintItemTable(std::ostream& stream, const std::vector<std::string>& head,
                    const std::vector<std::vector<std::string>>& items) {
    PrintItemTable(stream, head, items, false);
}

void PrintProcedureSchema(const std::string& head, const ::hybridse::sdk::Schema& sdk_schema, std::ostream& stream) {
    try {
        const auto& schema_impl = dynamic_cast<const ::hybridse::sdk::SchemaImpl&>(sdk_schema);
        auto& schema = schema_impl.GetSchema();
        if (schema.empty()) {
            stream << "Empty set" << std::endl;
            return;
        }

        ::hybridse::base::TextTable t('-', ' ', ' ');

        t.add("#");
        t.add("Field");
        t.add("Type");
        t.add("IsConstant");
        t.end_of_row();

        for (auto i = 0; i < schema.size(); i++) {
            const auto& column = schema.Get(i);
            t.add(std::to_string(i + 1));
            t.add(column.name());
            t.add(::hybridse::type::Type_Name(column.type()));
            t.add(column.is_constant() ? "YES" : "NO");
            t.end_of_row();
        }
        stream << t << std::endl;
    } catch (std::bad_cast&) {
        return;
    }
}

void PrintProcedureInfo(const hybridse::sdk::ProcedureInfo& sp_info) {
    std::vector<std::vector<std::string>> vec;
    vec.push_back({sp_info.GetDbName(), sp_info.GetSpName()});
    PrintItemTable(std::cout, {"DB", "SP"}, vec);
    std::vector<std::string> items{sp_info.GetSql()};
    PrintItemTable(std::cout, {"SQL"}, {items}, true);
    PrintProcedureSchema("Input Schema", sp_info.GetInputSchema(), std::cout);
    PrintProcedureSchema("Output Schema", sp_info.GetOutputSchema(), std::cout);
}

std::shared_ptr<client::NsClient> GetAndCheckNSClient(std::string* error) {
    DCHECK(error);
    auto ns_client = cs->GetNsClient();
    if (!ns_client) {
        *error = "ERROR: Failed to connect nameserver";
    }
    return ns_client;
}

bool ParseNamesFromArgs(const std::vector<std::string>& args, std::string* db_name, std::string* sp_name,
                        std::string* error) {
    if (args.size() == 1) {
        // only sp name, no db_name
        if (db.empty()) {
            *error = "ERROR: Please enter database first";
            return false;
        }
        *db_name = db;
        *sp_name = args[0];
    } else if (args.size() == 2) {
        *db_name = args[0];
        *sp_name = args[1];
    } else {
        *error = "ERROR: Invalid args";
        return false;
    }
    return true;
}

bool CheckAnswerIfInteractive(std::string drop_type, std::string name) {
    if (FLAGS_interactive) {
        printf("Drop %s %s? yes/no\n", drop_type.c_str(), name.c_str());
        std::string input;
        std::cin >> input;
        std::transform(input.begin(), input.end(), input.begin(), ::tolower);
        if (input != "yes") {
            printf("'Drop %s' cmd is canceled!\n", name.c_str());
            return false;
        }
    }
    return true;
}

// TODO(zekai): use status instead of cout
void HandleCmd(const hybridse::node::CmdPlanNode* cmd_node) {
    std::shared_ptr<client::NsClient> ns;
    switch (cmd_node->GetCmdType()) {
        case hybridse::node::kCmdShowDatabases: {
            std::string error;
            std::vector<std::string> dbs;
            auto ok = (ns = GetAndCheckNSClient(&error)) && (ns->ShowDatabase(&dbs, error));
            if (ok) {
                PrintItemTable(std::cout, {"Databases"}, {dbs}, true);
            } else {
                std::cout << error << std::endl;
            }
            return;
        }

        case hybridse::node::kCmdShowTables: {
            if (db.empty()) {
                std::cout << "ERROR: please enter database first" << std::endl;
                return;
            }
            auto tables = cs->GetTables(db);
            std::vector<std::string> table_names;
            auto it = tables.begin();
            for (; it != tables.end(); ++it) {
                table_names.push_back((*it)->name());
            }
            PrintItemTable(std::cout, {"Tables"}, {table_names}, true);
            return;
        }

        case hybridse::node::kCmdDescTable: {
            if (db.empty()) {
                std::cout << "ERROR: Please enter database first" << std::endl;
                return;
            }
            // TODO(denglong): Should support table name with database name
            auto table = cs->GetTableInfo(db, cmd_node->GetArgs()[0]);
            if (table == nullptr) {
                std::cerr << "table " << cmd_node->GetArgs()[0] << " does not exist" << std::endl;
                return;
            }

            PrintSchema(table->column_desc());
            PrintColumnKey(table->column_key());
            break;
        }

        case hybridse::node::kCmdCreateDatabase: {
            std::string name = cmd_node->GetArgs()[0];
            std::string error;
            bool ok = (ns = GetAndCheckNSClient(&error)) && (ns->CreateDatabase(name, error));
            if (ok) {
                std::cout << "SUCCEED: Create database successfully" << std::endl;
            } else {
                std::cout << "ERROR: Create database failed for " << error << std::endl;
            }
            break;
        }
        case hybridse::node::kCmdUseDatabase: {
            std::string name = cmd_node->GetArgs()[0];
            std::string error;
            bool ok = (ns = GetAndCheckNSClient(&error)) && (ns->Use(name, error));
            if (!ok) {
                std::cout << error << std::endl;
            } else {
                db = name;
                std::cout << "SUCCEED: Database changed" << std::endl;
            }
            break;
        }
        case hybridse::node::kCmdDropDatabase: {
            std::string name = cmd_node->GetArgs()[0];
            std::string error;
            if ((ns = GetAndCheckNSClient(&error)) && (ns->DropDatabase(name, error))) {
                std::cout << "SUCCEED: Drop successfully" << std::endl;
            } else {
                std::cout << error << std::endl;
            }
            break;
        }
        case hybridse::node::kCmdDropTable: {
            if (db.empty()) {
                std::cout << "ERROR: Please enter database first" << std::endl;
                return;
            }
            std::string name = cmd_node->GetArgs()[0];
            if (!CheckAnswerIfInteractive("table", name)) {
                return;
            }
            std::string error;
            bool ok = (ns = GetAndCheckNSClient(&error)) && (ns->DropTable(name, error));
            if (ok) {
                std::cout << "SUCCEED: Drop successfully" << std::endl;
                sr->RefreshCatalog();
            } else {
                std::cout << "ERROR: Failed to drop. error msg: " << error << std::endl;
            }
            break;
        }
        case hybridse::node::kCmdDropIndex: {
            std::string index_name = cmd_node->GetArgs()[0];
            std::string table_name = cmd_node->GetArgs()[1];
            if (!CheckAnswerIfInteractive("index", index_name + " on " + table_name)) {
                return;
            }
            std::string error;
            bool ok = (ns = GetAndCheckNSClient(&error)) && (ns->DeleteIndex(table_name, index_name, error));
            if (ok) {
                std::cout << "SUCCEED: Drop index successfully" << std::endl;
            } else {
                std::cout << "ERROR: Fail to drop index. error msg: " << error << std::endl;
            }
            break;
        }
        case hybridse::node::kCmdShowCreateSp: {
            std::string error;

            auto& args = cmd_node->GetArgs();
            std::string db_name, sp_name;
            if (!ParseNamesFromArgs(args, &db_name, &sp_name, &error)) {
                std::cout << error << std::endl;
                return;
            }

            std::shared_ptr<hybridse::sdk::ProcedureInfo> sp_info = cs->GetProcedureInfo(db_name, sp_name, &error);
            if (!sp_info) {
                std::cout << "ERROR: Fail to show procedure. error msg: " << error << std::endl;
                return;
            }
            PrintProcedureInfo(*sp_info);
            break;
        }
        case hybridse::node::kCmdShowProcedures: {
            std::string error;
            std::vector<std::shared_ptr<hybridse::sdk::ProcedureInfo>> sp_infos = cs->GetProcedureInfo(&error);
            std::vector<std::vector<std::string>> lines;
            lines.reserve(sp_infos.size());
            for (auto& sp_info : sp_infos) {
                lines.push_back({sp_info->GetDbName(), sp_info->GetSpName()});
            }
            PrintItemTable(std::cout, {"DB", "SP"}, lines);
            break;
        }
        case hybridse::node::kCmdDropSp: {
            if (db.empty()) {
                std::cout << "ERROR: Please enter database first" << std::endl;
                return;
            }
            std::string sp_name = cmd_node->GetArgs()[0];
            if (!CheckAnswerIfInteractive("procedure", sp_name)) {
                return;
            }
            std::string error;
            bool ok = (ns = GetAndCheckNSClient(&error)) && (ns->DropProcedure(db, sp_name, error));
            if (ok) {
                std::cout << "SUCCEED: Drop successfully" << std::endl;
            } else {
                std::cout << "ERROR: Failed to drop. error msg: " << error << std::endl;
            }
            break;
        }
        case hybridse::node::kCmdShowDeployment: {
            std::string error;
            std::string db_name, deploy_name;
            auto& args = cmd_node->GetArgs();
            if (!ParseNamesFromArgs(args, &db_name, &deploy_name, &error)) {
                std::cout << error << std::endl;
                return;
            }
            std::vector<api::ProcedureInfo> sps;
            auto sp = cs->GetProcedureInfo(db_name, deploy_name, &error);
            // check if deployment
            if (!sp || sp->GetType() != hybridse::sdk::kReqDeployment) {
                std::cout << (sp ? "not a deployment" : "not found") << std::endl;
                return;
            }
            PrintProcedureInfo(*sp);
            break;
        }
        case hybridse::node::kCmdShowDeployments: {
            std::string error;
            if (db.empty()) {
                std::cout << "please enter database first" << std::endl;
                return;
            }
            // ns client get all procedures of one db
            std::vector<api::ProcedureInfo> sps;
            auto ok = (ns = GetAndCheckNSClient(&error)) && (ns->ShowProcedure(db, "", &sps, &error));
            if (!ok) {
                std::cout << error << std::endl;
                return;
            }
            std::vector<std::vector<std::string>> lines;
            for (auto& sp_info : sps) {
                if (sp_info.type() == type::kReqDeployment) {
                    lines.push_back({sp_info.db_name(), sp_info.sp_name()});
                }
            }
            PrintItemTable(std::cout, {"DB", "SP"}, lines);
            break;
        }
        case hybridse::node::kCmdDropDeployment: {
            if (db.empty()) {
                std::cout << "ERROR: Please enter database first" << std::endl;
                return;
            }
            std::string deploy_name = cmd_node->GetArgs()[0];
            std::string error;
            // check if deployment, avoid deleting the normal procedure
            auto sp = cs->GetProcedureInfo(db, deploy_name, &error);
            if (!sp || sp->GetType() != hybridse::sdk::kReqDeployment) {
                std::cout << (sp ? "not a deployment" : "not found") << std::endl;
                return;
            }
            if (!CheckAnswerIfInteractive("deployment", deploy_name)) {
                return;
            }
            bool ok = (ns = GetAndCheckNSClient(&error)) && (ns->DropProcedure(db, deploy_name, error));
            if (ok) {
                std::cout << "SUCCEED: Drop successfully" << std::endl;
            } else {
                std::cout << "ERROR: Failed to drop. error: " << error << std::endl;
            }
            break;
        }
        case hybridse::node::kCmdExit: {
            exit(0);
        }
        default: {
            return;
        }
    }
}

void HandleCreateIndex(const hybridse::node::CreateIndexNode* create_index_node) {
    ::openmldb::common::ColumnKey column_key;
    hybridse::base::Status status;
    if (!::openmldb::sdk::NodeAdapter::TransformToColumnKey(create_index_node->index_, {}, &column_key, &status)) {
        std::cout << "ERROR: Failed to create index. error msg: " << status.msg << std::endl;
        return;
    }
    // `create index` must set the index name.
    column_key.set_index_name(create_index_node->index_name_);
    DLOG(INFO) << column_key.DebugString();

    std::string error;
    auto ns = GetAndCheckNSClient(&error);
    if (!ns) {
        std::cout << error << std::endl;
        return;
    }
    bool ok = ns->AddIndex(create_index_node->table_name_, column_key, nullptr, error);
    if (ok) {
        std::cout << "SUCCEED: Create index successfully" << std::endl;
    } else {
        std::cout << "ERROR: Failed to create index. error msg: " << error << std::endl;
        return;
    }
}

base::Status HandleDeploy(const hybridse::node::DeployPlanNode* deploy_node) {
    if (db.empty()) {
        return {base::ReturnCode::kError, "please use database first"};
    }
    if (deploy_node == nullptr) {
        return {base::ReturnCode::kError, "illegal deploy statement"};
    }
    std::string select_sql = deploy_node->StmtStr() + ";";
    hybridse::vm::ExplainOutput explain_output;
    hybridse::base::Status sql_status;
    if (!cs->GetEngine()->Explain(select_sql, db, hybridse::vm::kRequestMode, &explain_output, &sql_status, false)) {
        return {base::ReturnCode::kError, sql_status.msg};
    }
    // pack ProcedureInfo
    ::openmldb::api::ProcedureInfo sp_info;
    sp_info.set_db_name(db);
    sp_info.set_sp_name(deploy_node->Name());
    if (!explain_output.request_db_name.empty()) {
        sp_info.set_main_db(explain_output.request_db_name);
    } else {
        sp_info.set_main_db(db);
    }
    sp_info.set_main_table(explain_output.request_name);
    auto input_schema = sp_info.mutable_input_schema();
    auto output_schema = sp_info.mutable_output_schema();
    if (!openmldb::catalog::SchemaAdapter::ConvertSchema(explain_output.input_schema, input_schema) ||
        !openmldb::catalog::SchemaAdapter::ConvertSchema(explain_output.output_schema, output_schema)) {
        return {base::ReturnCode::kError, "convert schema failed"};
    }

    std::set<std::pair<std::string, std::string>> table_pair;
    ::hybridse::base::Status status;
    if (!cs->GetEngine()->GetDependentTables(select_sql, db, ::hybridse::vm::kBatchMode, &table_pair, status)) {
        return {base::ReturnCode::kError, "get dependent table failed"};
    }
    for (auto& table : table_pair) {
        auto db_table = sp_info.add_tables();
        db_table->set_db_name(table.first);
        db_table->set_table_name(table.second);
    }
    std::stringstream str_stream;
    str_stream << "CREATE PROCEDURE " << deploy_node->Name() << " (";
    for (int idx = 0; idx < input_schema->size(); idx++) {
        const auto& col = input_schema->Get(idx);
        auto it = codec::DATA_TYPE_STR_MAP.find(col.data_type());
        if (it == codec::DATA_TYPE_STR_MAP.end()) {
            return {base::ReturnCode::kError, "illegal data type"};
        }
        str_stream << col.name() << " " << it->second;
        if (idx != input_schema->size() - 1) {
            str_stream << ", ";
        }
    }
    str_stream << ") BEGIN " << select_sql << " END;";

    sp_info.set_sql(str_stream.str());
    sp_info.set_type(::openmldb::type::ProcedureType::kReqDeployment);

    // extract index from sql
    std::vector<::openmldb::nameserver::TableInfo> tables;
    auto ns = cs->GetNsClient();
    // TODO(denglong): support multi db
    auto ret = ns->ShowDBTable(db, &tables);
    if (!ret.OK()) {
        return {base::ReturnCode::kError, "get table failed " + ret.msg};
    }
    auto tablet_accessor = cs->GetTablet();
    if (!tablet_accessor) {
        return {base::ReturnCode::kError, "cannot connect tablet"};
    }
    auto tablet_client = tablet_accessor->GetClient();
    if (!tablet_client) {
        return {base::ReturnCode::kError, "tablet client is null"};
    }
    std::map<std::string, ::google::protobuf::RepeatedPtrField<::openmldb::common::ColumnDesc>> table_schema_map;
    std::map<std::string, ::openmldb::nameserver::TableInfo> table_map;
    for (const auto& table : tables) {
        for (const auto& pair : table_pair) {
            if (table.name() == pair.second) {
                table_schema_map.emplace(table.name(), table.column_desc());
                table_map.emplace(table.name(), table);
                break;
            }
        }
    }
    auto index_map = base::DDLParser::ExtractIndexes(select_sql, table_schema_map);
    std::map<std::string, std::vector<::openmldb::common::ColumnKey>> new_index_map;
    // add index
    for (auto& kv : index_map) {
        auto it = table_map.find(kv.first);
        if (it == table_map.end()) {
            return {base::ReturnCode::kError, "table " + kv.first + "is not exist"};
        }
        std::vector<std::set<std::string>> index_cols_set;
        for (const auto& column_key : it->second.column_key()) {
            std::set<std::string> col_set;
            for (const auto& col_name : column_key.col_name()) {
                col_set.insert(col_name);
            }
            index_cols_set.emplace_back(std::move(col_set));
        }
        int cur_index_num = it->second.column_key_size();
        int add_index_num = 0;
        std::vector<::openmldb::common::ColumnKey> new_indexs;
        for (auto& column_key : kv.second) {
            int same_cnt = 0;
            for (const auto& col_set : index_cols_set) {
                if (column_key.col_name_size() == static_cast<int>(col_set.size())) {
                    same_cnt = 0;
                    for (const auto& col_name : column_key.col_name()) {
                        if (col_set.find(col_name) != col_set.end()) {
                            same_cnt++;
                        }
                    }
                    if (same_cnt == column_key.col_name_size()) {
                        break;
                    }
                }
            }
            if (same_cnt == column_key.col_name_size()) {
                // skip exist index
                continue;
            }
            std::vector<openmldb::common::ColumnDesc> cols;
            for (const auto& col_name : column_key.col_name()) {
                for (const auto& col : it->second.column_desc()) {
                    if (col.name() == col_name) {
                        cols.push_back(col);
                        break;
                    }
                }
            }
            if (cols.empty()) {
                return {base::ReturnCode::kError, "table " + kv.first + " index col is not exist"};
            }
            column_key.set_index_name("INDEX_" + std::to_string(cur_index_num + add_index_num) + "_" +
                                      std::to_string(::baidu::common::timer::now_time()));
            if (!column_key.has_ttl()) {
                return {base::ReturnCode::kError, "table " + kv.first + " has not ttl"};
            }
            add_index_num++;
            std::string msg;
            if (!ns->AddIndex(kv.first, column_key, &cols, msg)) {
                return {base::ReturnCode::kError, "table " + kv.first + " add index failed"};
            }
            new_indexs.push_back(column_key);
        }
        new_index_map.emplace(kv.first, std::move(new_indexs));
    }
    // load new index data to table
    for (auto& kv : new_index_map) {
        auto it = table_map.find(kv.first);
        if (it == table_map.end()) {
            continue;
        }
        uint32_t tid = it->second.tid();
        uint32_t pid = 0;
        if (!tablet_client->ExtractMultiIndexData(tid, pid, it->second.table_partition_size(), kv.second)) {
            return {base::ReturnCode::kError, "table " + kv.first + " load data failed"};
        }
    }
<<<<<<< HEAD
    return ns->CreateProcedure(sp_info, FLAGS_request_timeout_ms);
=======
    std::string msg;
    if (!ns->CreateProcedure(sp_info, FLAGS_request_timeout_ms, &msg)) {
        return {base::ReturnCode::kError, msg};
    }
    return {};
>>>>>>> 8f674505
}

void SetVariable(const std::string& key, const hybridse::node::ConstNode* value) {
    if (key == "performance_sensitive") {
        if (value->GetDataType() == hybridse::node::kBool) {
            performance_sensitive = value->GetBool();
            printf("Success to set %s as %s\n", key.c_str(), performance_sensitive ? "true" : "false");
        } else {
            printf("The type of %s should be bool\n", key.c_str());
        }
    } else {
        printf("The variable key %s is not supported\n", key.c_str());
    }
}

template <typename T>
bool AppendColumnValue(const std::string& v, hybridse::sdk::DataType type, bool is_not_null,
                       const std::string& null_value, T row) {
    // check if null
    if (v == null_value) {
        if (is_not_null) {
            return false;
        }
        return row->AppendNULL();
    }
    try {
        switch (type) {
            case hybridse::sdk::kTypeBool: {
                bool ok = false;
                std::string b_val = v;
                std::transform(b_val.begin(), b_val.end(), b_val.begin(), ::tolower);
                if (b_val == "true") {
                    ok = row->AppendBool(true);
                } else if (b_val == "false") {
                    ok = row->AppendBool(false);
                }
                return ok;
            }
            case hybridse::sdk::kTypeInt16: {
                return row->AppendInt16(boost::lexical_cast<int16_t>(v));
            }
            case hybridse::sdk::kTypeInt32: {
                return row->AppendInt32(boost::lexical_cast<int32_t>(v));
            }
            case hybridse::sdk::kTypeInt64: {
                return row->AppendInt64(boost::lexical_cast<int64_t>(v));
            }
            case hybridse::sdk::kTypeFloat: {
                return row->AppendFloat(boost::lexical_cast<float>(v));
            }
            case hybridse::sdk::kTypeDouble: {
                return row->AppendDouble(boost::lexical_cast<double>(v));
            }
            case hybridse::sdk::kTypeString: {
                return row->AppendString(v);
            }
            case hybridse::sdk::kTypeDate: {
                std::vector<std::string> parts;
                ::openmldb::base::SplitString(v, "-", parts);
                if (parts.size() != 3) {
                    return false;
                }
                auto year = boost::lexical_cast<int32_t>(parts[0]);
                auto mon = boost::lexical_cast<int32_t>(parts[1]);
                auto day = boost::lexical_cast<int32_t>(parts[2]);
                return row->AppendDate(year, mon, day);
            }
            case hybridse::sdk::kTypeTimestamp: {
                return row->AppendTimestamp(boost::lexical_cast<int64_t>(v));
            }
            default:
                return false;
        }
    } catch (std::exception const& e) {
        return false;
    }
}

bool InsertOneRow(const std::string& insert_placeholder, const std::vector<int>& str_col_idx,
                  const std::string& null_value, const std::vector<std::string>& cols, std::string* error) {
    if (cols.empty()) {
        return false;
    }

    hybridse::sdk::Status status;
    auto row = sr->GetInsertRow(db, insert_placeholder, &status);
    if (!row) {
        *error = status.msg;
        return false;
    }
    // build row from cols
    auto& schema = row->GetSchema();
    auto cnt = schema->GetColumnCnt();
    if (cnt != static_cast<int>(cols.size())) {
        *error = "col size mismatch";
        return false;
    }
    // scan all strings , calc the sum, to init SQLInsertRow's string length
    std::string::size_type str_len_sum = 0;
    for (auto idx : str_col_idx) {
        if (cols[idx] != null_value) {
            str_len_sum += cols[idx].length();
        }
    }
    row->Init(static_cast<int>(str_len_sum));

    for (int i = 0; i < cnt; ++i) {
        if (!AppendColumnValue(cols[i], schema->GetColumnType(i), schema->IsColumnNotNull(i), null_value, row)) {
            *error = "translate to insert row failed";
            return false;
        }
    }

    bool ok = sr->ExecuteInsert(db, insert_placeholder, row, &status);
    if (!ok) {
        *error = "insert row failed";
        return false;
    }
    return true;
}

// Only csv format
bool HandleLoadDataInfile(const std::string& database, const std::string& table, const std::string& file_path,
                          const std::shared_ptr<hybridse::node::OptionsMap>& options, std::string* error) {
    DCHECK(error);

    // options, value is ConstNode
    openmldb::cmd::ReadFileOptionsParser options_parse;
    auto st = options_parse.Parse(options);
    if (!st.OK()) {
        std::cout << st.msg << std::endl;
        return false;
    }
    std::cout << "options: delimiter [" << options_parse.GetDelimiter() << "], has header["
              << (options_parse.GetHeader() ? "true" : "false") << "], null_value[" << options_parse.GetNullValue()
              << "], format[" << options_parse.GetFormat() << "]" << std::endl;
    // read csv
    if (!base::IsExists(file_path)) {
        *error = "file not exist";
        return false;
    }
    std::ifstream file(file_path);
    if (!file.is_open()) {
        *error = "open failed";
        return false;
    }

    std::string line;
    if (!std::getline(file, line)) {
        *error = "read from file failed";
        return false;
    }
    std::vector<std::string> cols;
    SplitCSVLineWithDelimiterForStrings(line, options_parse.GetDelimiter(), &cols);
    auto schema = sr->GetTableSchema(database, table);
    if (static_cast<int>(cols.size()) != schema->GetColumnCnt()) {
        *error = "mismatch column size";
        return false;
    }

    if (options_parse.GetHeader()) {
        // the first line is the column names, check if equal with table schema
        for (int i = 0; i < schema->GetColumnCnt(); ++i) {
            if (cols[i] != schema->GetColumnName(i)) {
                *error = "mismatch column name";
                return false;
            }
        }

        // then read the first row of data
        std::getline(file, line);
    }

    // build placeholder
    std::string holders;
    for (auto i = 0; i < schema->GetColumnCnt(); ++i) {
        holders += ((i == 0) ? "?" : ",?");
    }
    hybridse::sdk::Status status;
    std::string insert_placeholder = "insert into " + table + " values(" + holders + ");";
    std::vector<int> strColIdx;
    for (int i = 0; i < schema->GetColumnCnt(); ++i) {
        if (schema->GetColumnType(i) == hybridse::sdk::kTypeString) {
            strColIdx.emplace_back(i);
        }
    }

    do {
        cols.clear();
        SplitCSVLineWithDelimiterForStrings(line, options_parse.GetDelimiter(), &cols);
        if (!InsertOneRow(insert_placeholder, strColIdx, options_parse.GetNullValue(), cols, error)) {
            *error = "line [" + line + "] insert failed, " + *error;
            return false;
        }
    } while (std::getline(file, line));
    return true;
}

void HandleSQL(const std::string& sql) {
    hybridse::node::NodeManager node_manager;
    hybridse::base::Status sql_status;
    hybridse::node::PlanNodeList plan_trees;
    hybridse::plan::PlanAPI::CreatePlanTreeFromScript(sql, plan_trees, &node_manager, sql_status);

    if (0 != sql_status.code) {
        std::cout << sql_status.msg << std::endl;
        return;
    }
    hybridse::node::PlanNode* node = plan_trees[0];
    switch (node->GetType()) {
        case hybridse::node::kPlanTypeCmd: {
            auto* cmd = dynamic_cast<hybridse::node::CmdPlanNode*>(node);
            HandleCmd(cmd);
            return;
        }
        case hybridse::node::kPlanTypeExplain: {
            std::string empty;
            std::string mu_script = sql;
            mu_script.replace(0u, 7u, empty);
            ::hybridse::sdk::Status status;
            auto info = sr->Explain(db, mu_script, &status, performance_sensitive);
            if (!info) {
                std::cout << "ERROR: Fail to get explain info" << std::endl;
                return;
            }
            std::cout << info->GetPhysicalPlan() << std::endl;
            return;
        }
        case hybridse::node::kPlanTypeCreate: {
            if (db.empty()) {
                std::cout << "ERROR: Please use database first" << std::endl;
                return;
            }
            auto create_node = dynamic_cast<hybridse::node::CreatePlanNode*>(node);
            auto status = sr->HandleSQLCreateTable(create_node, db, cs->GetNsClient());
            if (status.OK()) {
                sr->RefreshCatalog();
                std::cout << "SUCCEED: Create successfully" << std::endl;
            }  else {
                std::cout << "ERROR: " << status.msg << std::endl;
            }
            return;
        }
        case hybridse::node::kPlanTypeCreateSp: {
            if (db.empty()) {
                std::cout << "ERROR: Please use database first" << std::endl;
                return;
            }
            auto create_node = dynamic_cast<hybridse::node::CreateProcedurePlanNode*>(node);
            auto status = sr->HandleSQLCreateProcedure(create_node, db, sql, cs->GetNsClient());
            if (status.OK()) {
                sr->RefreshCatalog();
                std::cout << "SUCCEED: Create successfully" << std::endl;
            } else {
                std::cout << "ERROR: " << status.msg << std::endl;
            }
            return;
        }
        case hybridse::node::kPlanTypeCreateIndex: {
            if (db.empty()) {
                std::cout << "ERROR: Please use database first" << std::endl;
                return;
            }
            auto* create_index_node = dynamic_cast<hybridse::node::CreateIndexPlanNode*>(node);
            HandleCreateIndex(create_index_node->create_index_node_);
            return;
        }
        case hybridse::node::kPlanTypeInsert: {
            // TODO(denglong): Should support table name with database name
            if (db.empty()) {
                std::cout << "ERROR: Please use database first" << std::endl;
                return;
            }
            ::hybridse::sdk::Status status;
            bool ok = sr->ExecuteInsert(db, sql, &status);
            if (!ok) {
                std::cout << "ERROR: Fail to execute insert" << std::endl;
            } else {
                std::cout << "SUCCEED: Insert successfully" << std::endl;
            }
            return;
        }
        case hybridse::node::kPlanTypeDeploy: {
            auto status = HandleDeploy(dynamic_cast<hybridse::node::DeployPlanNode*>(node));
            if (!status.OK()) {
                std::cout << status.msg << std::endl;
            } else {
                std::cout << "SUCCEED: deploy successfully" << std::endl;
            }
            return;
        }
        case hybridse::node::kPlanTypeFuncDef:
        case hybridse::node::kPlanTypeQuery: {
            ::hybridse::sdk::Status status;
            auto rs = sr->ExecuteSQL(db, sql, &status, performance_sensitive);
            if (!rs) {
                std::cout << "ERROR: " << status.msg << std::endl;
            } else {
                PrintResultSet(std::cout, rs.get());
            }
            return;
        }
        case hybridse::node::kPlanTypeSelectInto: {
            auto* select_into_plan_node = dynamic_cast<hybridse::node::SelectIntoPlanNode*>(node);
            const std::string& query_sql = select_into_plan_node->QueryStr();
            const std::string& file_path = select_into_plan_node->OutFile();
            const std::shared_ptr<hybridse::node::OptionsMap> options_map = select_into_plan_node->Options();
            ::hybridse::sdk::Status status;
            auto rs = sr->ExecuteSQL(db, query_sql, &status, performance_sensitive);
            if (!rs) {
                std::cout << "ERROR: Fail to execute query" << std::endl;
            } else {
                ::openmldb::base::Status openmldb_base_status;
                SaveResultSet(rs.get(), file_path, options_map, &openmldb_base_status);
                std::cout << openmldb_base_status.GetMsg() << std::endl;
            }
            return;
        }
        case hybridse::node::kPlanTypeSet: {
            auto* set_node = dynamic_cast<hybridse::node::SetPlanNode*>(node);
            SetVariable(set_node->Key(), set_node->Value());
            return;
        }
        case hybridse::node::kPlanTypeLoadData: {
            auto plan = dynamic_cast<hybridse::node::LoadDataPlanNode*>(node);
            std::string error;
            if (!HandleLoadDataInfile(plan->Db(), plan->Table(), plan->File(), plan->Options(), &error)) {
                std::cout << "load data failed, err: " << error << std::endl;
                return;
            }
            std::cout << "load data succeed" << std::endl;
            return;
        }
        default: {
        }
    }
}

// cluster mode: if zk_cluster is not empty,
// standalone mode:
void Shell() {
    DCHECK(cs);
    DCHECK(sr);
    if (FLAGS_interactive) {
        std::cout << LOGO << std::endl;
        std::cout << "v" << VERSION << std::endl;
    }

    std::string ns_endpoint = cs->GetNsClient()->GetEndpoint();
    std::string display_prefix = ns_endpoint + "/" + db + "> ";
    std::string multi_line_perfix = std::string(display_prefix.length() - 3, ' ') + "-> ";
    std::string sql;
    bool multi_line = false;
    while (true) {
        std::string buffer;
        if (!FLAGS_interactive) {
            buffer = FLAGS_cmd;
            db = FLAGS_database;
            auto ns = cs->GetNsClient();
            std::string error;
            ns->Use(db, error);
        } else {
            char* line = ::openmldb::base::linenoise(multi_line ? multi_line_perfix.c_str() : display_prefix.c_str());
            if (line == nullptr) {
                return;
            }
            if (line[0] != '\0' && line[0] != '/') {
                buffer.assign(line);
                if (!buffer.empty()) {
                    ::openmldb::base::linenoiseHistoryAdd(line);
                }
            }
            ::openmldb::base::linenoiseFree(line);
            if (buffer.empty()) {
                continue;
            }
        }
        sql.append(buffer);
        if (sql == "quit;" || sql == "exit;" || sql == "quit" || sql == "exit") {
            std::cout << "Bye" << std::endl;
            sql.clear();
            return;
        }
        if (sql.back() == ';') {
            HandleSQL(sql);
            multi_line = false;
            display_prefix = ns_endpoint + "/" + db + "> ";
            multi_line_perfix = std::string(display_prefix.length() - 3, ' ') + "-> ";
            sql.clear();
        } else {
            sql.append("\n");
            multi_line = true;
        }
        if (!FLAGS_interactive) {
            return;
        }
    }
}

void ClusterSQLClient() {
    ::openmldb::sdk::ClusterOptions copt;
    copt.zk_cluster = FLAGS_zk_cluster;
    copt.zk_path = FLAGS_zk_root_path;
    cs = new ::openmldb::sdk::ClusterSDK(copt);
    bool ok = cs->Init();
    if (!ok) {
        std::cout << "Fail to connect to db" << std::endl;
        return;
    }
    sr = new ::openmldb::sdk::SQLClusterRouter(cs);
    if (!sr->Init()) {
        std::cout << "Fail to connect to db" << std::endl;
        return;
    }
    Shell();
}

bool StandAloneInit() {
    // connect to nameserver
    if (FLAGS_host.empty() || FLAGS_port == 0) {
        std::cout << "host or port is missing" << std::endl;
        return false;
    }
    cs = new ::openmldb::sdk::StandAloneSDK(FLAGS_host, FLAGS_port);
    bool ok = cs->Init();
    if (!ok) {
        std::cout << "Fail to connect to db" << std::endl;
        return false;
    }
    sr = new ::openmldb::sdk::SQLClusterRouter(cs);
    if (!sr->Init()) {
        std::cout << "Fail to connect to db" << std::endl;
        return false;
    }
    return true;
}

void StandAloneSQLClient() {
    if (!StandAloneInit()) {
        return;
    }
    Shell();
}

}  // namespace openmldb::cmd

#endif  // SRC_CMD_SQL_CMD_H_<|MERGE_RESOLUTION|>--- conflicted
+++ resolved
@@ -1034,15 +1034,7 @@
             return {base::ReturnCode::kError, "table " + kv.first + " load data failed"};
         }
     }
-<<<<<<< HEAD
     return ns->CreateProcedure(sp_info, FLAGS_request_timeout_ms);
-=======
-    std::string msg;
-    if (!ns->CreateProcedure(sp_info, FLAGS_request_timeout_ms, &msg)) {
-        return {base::ReturnCode::kError, msg};
-    }
-    return {};
->>>>>>> 8f674505
 }
 
 void SetVariable(const std::string& key, const hybridse::node::ConstNode* value) {
