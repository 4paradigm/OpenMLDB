--- conflicted
+++ resolved
@@ -534,7 +534,19 @@
     }
 }
 
-<<<<<<< HEAD
+void SetVariable(const std::string key, const hybridse::node::ConstNode* value) {
+    if (key == "performance_sensitive") {
+        if (value->GetDataType() == hybridse::node::kBool) {
+            performance_sensitive = value->GetBool();
+            printf("Success to set %s as %s\n", key.c_str(), performance_sensitive ? "true": "false");
+        } else {
+            printf("The type of %s should be bool\n", key.c_str());
+        }
+    } else {
+        printf("The variable key %s is not supported\n", key.c_str());
+    }
+}
+
 bool GetOption(const std::shared_ptr<hybridse::node::OptionsMap> &options, const std::string &option_name,
                hybridse::node::DataType option_type,
                std::function<bool(const hybridse::node::ConstNode *node)> const &f) {
@@ -764,19 +776,6 @@
         }
     } while (std::getline(file, line));
     return true;
-=======
-void SetVariable(const std::string key, const hybridse::node::ConstNode* value) {
-    if (key == "performance_sensitive") {
-        if (value->GetDataType() == hybridse::node::kBool) {
-            performance_sensitive = value->GetBool();
-            printf("Success to set %s as %s\n", key.c_str(), performance_sensitive ? "true": "false");
-        } else {
-            printf("The type of %s should be bool\n", key.c_str());
-        }
-    } else {
-        printf("The variable key %s is not supported\n", key.c_str());
-    }
->>>>>>> 9086b82e
 }
 
 void HandleSQL(const std::string &sql) {
@@ -860,20 +859,19 @@
             }
             return;
         }
-<<<<<<< HEAD
-        case hybridse::node::kPlanTypeLoadData: {
-            auto plan = dynamic_cast<hybridse::node::LoadDataPlanNode *>(node);
-            std::string error;
-            if (!HandleLoadDataInfile(plan->Db(), plan->Table(), plan->File(), plan->Options(), &error)) {
-                std::cout << "load data failed, err: " << error << std::endl;
-                return;
-            }
-            std::cout << "load data succeed" << std::endl;
-=======
         case hybridse::node::kPlanTypeSet: {
             auto *set_node = dynamic_cast<hybridse::node::SetPlanNode *>(node);
             SetVariable(set_node->Key(), set_node->Value());
->>>>>>> 9086b82e
+            return;
+        }
+        case hybridse::node::kPlanTypeLoadData: {
+            auto plan = dynamic_cast<hybridse::node::LoadDataPlanNode *>(node);
+            std::string error;
+            if (!HandleLoadDataInfile(plan->Db(), plan->Table(), plan->File(), plan->Options(), &error)) {
+                std::cout << "load data failed, err: " << error << std::endl;
+                return;
+            }
+            std::cout << "load data succeed" << std::endl;
             return;
         }
         default: {
