/*
 * sql_cmd.h
 * Copyright (C) 4paradigm.com 2020 wangtaize <wangtaize@4paradigm.com>
 *
 * Licensed under the Apache License, Version 2.0 (the "License");
 * you may not use this file except in compliance with the License.
 * You may obtain a copy of the License at
 *
 *    http://www.apache.org/licenses/LICENSE-2.0
 *
 * Unless required by applicable law or agreed to in writing, software
 * distributed under the License is distributed on an "AS IS" BASIS,
 * WITHOUT WARRANTIES OR CONDITIONS OF ANY KIND, either express or implied.
 * See the License for the specific language governing permissions and
 * limitations under the License.
 */

#ifndef SRC_CMD_SQL_CMD_H_
#define SRC_CMD_SQL_CMD_H_
#include <string>
#include <vector>
#include "base/linenoise.h"
#include "base/texttable.h"
#include "catalog/schema_adapter.h"
#include "gflags/gflags.h"
#include "node/node_manager.h"
#include "parser/parser.h"
#include "proto/fe_type.pb.h"
#include "sdk/cluster_sdk.h"
#include "sdk/sql_cluster_router.h"
#include "version.h"  // NOLINT

DECLARE_string(zk_cluster);
DECLARE_string(zk_root_path);
DECLARE_bool(interactive);

namespace rtidb {
namespace cmd {

<<<<<<< HEAD
const std::string LOGO="" 
"  ______   _____  ___\n" 
" |  ____|  |  __ \\|  _ \\\n" 
" | |__ ___ | |  | | |_) |\n" 
" |  __/ _  \\ |  | |  _ <\n" 
" | | |  __ / |__| | |_) |\n" 
" |_|  \\___||_____/|____/\n";
const std::string VERSION = std::to_string(RTIDB_VERSION_MAJOR) + "." + 
std::to_string(RTIDB_VERSION_MEDIUM) + "." +
std::to_string(RTIDB_VERSION_MINOR) +"." +
std::to_string(RTIDB_VERSION_BUG);
=======
const std::string LOGO = // NOLINT
    ""
    "  ______   _____  ___\n"
    " |  ____|  |  __ \\|  _ \\\n"
    " | |__ ___ | |  | | |_) |\n"
    " |  __/ _  \\ |  | |  _ <\n"
    " | | |  __ / |__| | |_) |\n"
    " |_|  \\___||_____/|____/\n";

const std::string VERSION = std::to_string(RTIDB_VERSION_MAJOR) + "." + // NOLINT
                            std::to_string(RTIDB_VERSION_MEDIUM) + "." +
                            std::to_string(RTIDB_VERSION_MINOR) + "." +
                            std::to_string(RTIDB_VERSION_BUG);
>>>>>>> df3977e7

std::string db = "";  // NOLINT
::rtidb::sdk::ClusterSDK *cs = NULL;
::rtidb::sdk::SQLClusterRouter *sr = NULL;

void PrintResultSet(std::ostream &stream, ::fesql::sdk::ResultSet *result_set) {
    if (!result_set || result_set->Size() == 0) {
        stream << "Empty set" << std::endl;
        return;
    }
    ::fesql::base::TextTable t('-', '|', '+');
    auto *schema = result_set->GetSchema();
    // Add Header
    for (int32_t i = 0; i < schema->GetColumnCnt(); i++) {
        t.add(schema->GetColumnName(i));
    }
    t.endOfRow();
    while (result_set->Next()) {
        for (int32_t i = 0; i < schema->GetColumnCnt(); i++) {
            auto data_type = schema->GetColumnType(i);
            switch (data_type) {
                case fesql::sdk::kTypeInt16: {
                    int16_t value = 0;
                    result_set->GetInt16(i, &value);
                    t.add(std::to_string(value));
                    break;
                }
                case fesql::sdk::kTypeInt32: {
                    int32_t value = 0;
                    result_set->GetInt32(i, &value);
                    t.add(std::to_string(value));
                    break;
                }
                case fesql::sdk::kTypeInt64: {
                    int64_t value = 0;
                    result_set->GetInt64(i, &value);
                    t.add(std::to_string(value));
                    break;
                }
                case fesql::sdk::kTypeFloat: {
                    float value = 0;
                    result_set->GetFloat(i, &value);
                    t.add(std::to_string(value));
                    break;
                }
                case fesql::sdk::kTypeDouble: {
                    double value = 0;
                    result_set->GetDouble(i, &value);
                    t.add(std::to_string(value));
                    break;
                }
                case fesql::sdk::kTypeString: {
                    std::string val;
                    result_set->GetString(i, &val);
                    t.add(val);
                    break;
                }
                default: {
                    t.add("NA");
                }
            }
        }
        t.endOfRow();
    }
    stream << t << std::endl;
    stream << result_set->Size() << " rows in set" << std::endl;
}
<<<<<<< HEAD

void PrintTableSchema(std::ostream &stream,
                      const ::fesql::vm::Schema &schema) {
=======
void PrintTableSchema(std::ostream &stream, const ::fesql::vm::Schema &schema) {
>>>>>>> df3977e7
    if (schema.size() == 0) {
        stream << "Empty set" << std::endl;
        return;
    }
    uint32_t items_size = schema.size();
    ::fesql::base::TextTable t('-', '|', '+');
    t.add("Field");
    t.add("Type");
    t.add("Null");
    t.endOfRow();

    for (uint32_t i = 0; i < items_size; i++) {
        auto column = schema.Get(i);
        t.add(column.name());
        t.add(::fesql::type::Type_Name(column.type()));
        t.add(column.is_not_null() ? "NO" : "YES");
        t.endOfRow();
    }
    stream << t;
    if (items_size > 1) {
        stream << items_size << " rows in set" << std::endl;
    } else {
        stream << items_size << " row in set" << std::endl;
    }
}

void PrintItems(std::ostream &stream, const std::string &head,
                const std::vector<std::string> &items) {
    if (items.empty()) {
        stream << "Empty set" << std::endl;
        return;
    }

    ::fesql::base::TextTable t('-', '|', '+');
    t.add(head);
    t.endOfRow();
    for (auto item : items) {
        t.add(item);
        t.endOfRow();
    }
    stream << t;
    auto items_size = items.size();
    if (items_size > 1) {
        stream << items_size << " rows in set" << std::endl;
    } else {
        stream << items_size << " row in set" << std::endl;
    }
}

void HandleCmd(const fesql::node::CmdNode *cmd_node) {
    switch (cmd_node->GetCmdType()) {
        case fesql::node::kCmdShowDatabases: {
            std::string error;
            std::vector<std::string> dbs;
            auto ns = cs->GetNsClient();
            if (!ns) {
                std::cout << "Fail to connect to db" << std::endl;
            }
            ns->ShowDatabase(&dbs, error);
            PrintItems(std::cout, "Databases", dbs);
            return;
        }

        case fesql::node::kCmdShowTables: {
            if (db.empty()) {
                std::cout << "please enter database first" << std::endl;
                return;
            }
            auto tables = cs->GetTables(db);
            std::vector<std::string> table_names;
            auto it = tables.begin();
            for (; it != tables.end(); ++it) {
                table_names.push_back((*it)->name());
            }
            PrintItems(std::cout, "Tables", table_names);
            return;
        }

        case fesql::node::kCmdDescTable: {
            if (db.empty()) {
                std::cout << "please enter database first" << std::endl;
                return;
            }
            auto table = cs->GetTableInfo(db, cmd_node->GetArgs()[0]);
            ::fesql::vm::Schema output_schema;
            ::rtidb::catalog::SchemaAdapter::ConvertSchema(
                table->column_desc_v1(), &output_schema);
            PrintTableSchema(std::cout, output_schema);
            break;
        }

        case fesql::node::kCmdCreateDatabase: {
            std::string name = cmd_node->GetArgs()[0];
            auto ns = cs->GetNsClient();
            std::string error;
            bool ok = ns->CreateDatabase(name, error);
            if (ok) {
                std::cout << "Create database success" << std::endl;
            } else {
                std::cout << "Create database failed for " << error
                          << std::endl;
            }
            break;
        }
        case fesql::node::kCmdUseDatabase: {
            std::string name = cmd_node->GetArgs()[0];
            std::string error;
            auto ns = cs->GetNsClient();
            bool ok = ns->Use(name, error);
            if (!ok) {
                std::cout << error << std::endl;
            } else {
                db = name;
                std::cout << "Database changed" << std::endl;
            }
            break;
        }
        case fesql::node::kCmdExit: {
            exit(0);
        }
        default: {
            return;
        }
    }
}

void HandleSQL(const std::string &sql) {
    fesql::node::NodeManager node_manager;
    fesql::parser::FeSQLParser parser;
    fesql::base::Status sql_status;
    fesql::node::NodePointVector parser_trees;
    parser.parse(sql, parser_trees, &node_manager, sql_status);
    if (0 != sql_status.code) {
        std::cout << sql_status.msg << std::endl;
        return;
    }
    fesql::node::SQLNode *node = parser_trees[0];
    switch (node->GetType()) {
        case fesql::node::kCmdStmt: {
            fesql::node::CmdNode *cmd =
                dynamic_cast<fesql::node::CmdNode *>(node);
            HandleCmd(cmd);
            return;
        }
        case fesql::node::kCreateStmt: {
            if (db.empty()) {
                std::cout << "please use database first" << std::endl;
                return;
            }
            ::fesql::sdk::Status status;
            bool ok = sr->ExecuteDDL(db, sql, &status);
            if (!ok) {
                std::cout << "fail to execute ddl" << std::endl;
            } else {
                sr->RefreshCatalog();
            }
            return;
        }
        case fesql::node::kInsertStmt: {
            if (db.empty()) {
                std::cout << "please use database first" << std::endl;
                return;
            }
            ::fesql::sdk::Status status;
            bool ok = sr->ExecuteInsert(db, sql, &status);
            if (!ok) {
                std::cout << "fail to execute insert" << std::endl;
            }
            return;
        }
        case fesql::node::kFnList:
        case fesql::node::kQuery: {
            if (db.empty()) {
                std::cout << "please use database first" << std::endl;
                return;
            }
            ::fesql::sdk::Status status;
            auto rs = sr->ExecuteSQL(db, sql, &status);
            if (!rs) {
                std::cout << "fail to execute query" << std::endl;
            } else {
                PrintResultSet(std::cout, rs.get());
            }
            return;
        }
        default: {
        }
    }
}

void HandleCli() {
    std::cout << LOGO << std::endl;
    std::cout << "v" << VERSION << std::endl;
    ::rtidb::sdk::ClusterOptions copt;
    copt.zk_cluster = FLAGS_zk_cluster;
    copt.zk_path = FLAGS_zk_root_path;
    cs = new ::rtidb::sdk::ClusterSDK(copt);
    bool ok = cs->Init();
    if (!ok) {
        std::cout << "Fail to connect to db" << std::endl;
        return;
    }
    sr = new ::rtidb::sdk::SQLClusterRouter(cs);
    if (!sr->Init()) {
        std::cout << "Fail to connect to db" << std::endl;
        return;
    }
    std::string ns_endpoint = cs->GetNsClient()->GetEndpoint();
<<<<<<< HEAD
    std::string display_prefix = ns_endpoint + "/" + db + "> ";
    std::string multi_line_perfix = std::string(display_prefix.length() - 3, ' ') + "-> ";
=======
    std::string display_prefix = ns_endpoint + " " + db + "> ";
    std::string multi_line_perfix =
        std::string(display_prefix.length() - 3, ' ') + "-> ";
>>>>>>> df3977e7
    std::string sql;
    bool multi_line = false;
    while (true) {
        std::string buffer;
        char *line = ::rtidb::base::linenoise(
            multi_line ? multi_line_perfix.c_str() : display_prefix.c_str());
        if (line == NULL) {
            return;
        }
        if (line[0] != '\0' && line[0] != '/') {
            buffer.assign(line);
            boost::trim(buffer);
            if (!buffer.empty()) {
                ::rtidb::base::linenoiseHistoryAdd(line);
            }
        }
        ::rtidb::base::linenoiseFree(line);
        if (buffer.empty()) {
            continue;
        }
        sql.append(buffer);
        if (sql.back() == ';') {
            HandleSQL(sql);
            multi_line = false;
            display_prefix = ns_endpoint + "/" + db + "> ";
            multi_line_perfix =
                std::string(display_prefix.length() - 3, ' ') + "-> ";
            sql.clear();
        } else {
            sql.append("\n");
            multi_line = true;
            continue;
        }
    }
}

}  // namespace cmd
}  // namespace rtidb

#endif  // SRC_CMD_SQL_CMD_H_<|MERGE_RESOLUTION|>--- conflicted
+++ resolved
@@ -37,19 +37,7 @@
 namespace rtidb {
 namespace cmd {
 
-<<<<<<< HEAD
-const std::string LOGO="" 
-"  ______   _____  ___\n" 
-" |  ____|  |  __ \\|  _ \\\n" 
-" | |__ ___ | |  | | |_) |\n" 
-" |  __/ _  \\ |  | |  _ <\n" 
-" | | |  __ / |__| | |_) |\n" 
-" |_|  \\___||_____/|____/\n";
-const std::string VERSION = std::to_string(RTIDB_VERSION_MAJOR) + "." + 
-std::to_string(RTIDB_VERSION_MEDIUM) + "." +
-std::to_string(RTIDB_VERSION_MINOR) +"." +
-std::to_string(RTIDB_VERSION_BUG);
-=======
+
 const std::string LOGO = // NOLINT
     ""
     "  ______   _____  ___\n"
@@ -63,7 +51,6 @@
                             std::to_string(RTIDB_VERSION_MEDIUM) + "." +
                             std::to_string(RTIDB_VERSION_MINOR) + "." +
                             std::to_string(RTIDB_VERSION_BUG);
->>>>>>> df3977e7
 
 std::string db = "";  // NOLINT
 ::rtidb::sdk::ClusterSDK *cs = NULL;
@@ -131,13 +118,7 @@
     stream << t << std::endl;
     stream << result_set->Size() << " rows in set" << std::endl;
 }
-<<<<<<< HEAD
-
-void PrintTableSchema(std::ostream &stream,
-                      const ::fesql::vm::Schema &schema) {
-=======
 void PrintTableSchema(std::ostream &stream, const ::fesql::vm::Schema &schema) {
->>>>>>> df3977e7
     if (schema.size() == 0) {
         stream << "Empty set" << std::endl;
         return;
@@ -346,14 +327,8 @@
         return;
     }
     std::string ns_endpoint = cs->GetNsClient()->GetEndpoint();
-<<<<<<< HEAD
     std::string display_prefix = ns_endpoint + "/" + db + "> ";
     std::string multi_line_perfix = std::string(display_prefix.length() - 3, ' ') + "-> ";
-=======
-    std::string display_prefix = ns_endpoint + " " + db + "> ";
-    std::string multi_line_perfix =
-        std::string(display_prefix.length() - 3, ' ') + "-> ";
->>>>>>> df3977e7
     std::string sql;
     bool multi_line = false;
     while (true) {
