--- conflicted
+++ resolved
@@ -240,11 +240,8 @@
         stream << "Empty set" << std::endl;
         return;
     }
-<<<<<<< HEAD
-    auto items_size = schema->GetColumnCnt();
-=======
+
     uint32_t items_size = schema->GetColumnCnt();
->>>>>>> 20d6d765
 
     ::fesql::base::TextTable t('-', '|', '+');
     t.add("Field");
