--- conflicted
+++ resolved
@@ -20,13 +20,10 @@
 DEFINE_string(yaml_path, "", "Yaml filepath to load cases from");
 DEFINE_string(runner_mode, "batch",
               "Specify runner mode, can be batch or request");
-<<<<<<< HEAD
 DEFINE_string(cluster_mode, "standalone",
               "Specify cluster mode, can be standalone or cluster");
-=======
 DEFINE_int32(run_iters, 0, "Measure the approximate run time if specified");
 DEFINE_int32(case_id, -1, "Specify the case id to run and skip others");
->>>>>>> d3a64e9c
 
 namespace fesql {
 namespace vm {
@@ -58,13 +55,6 @@
     EngineOptions options;
     options.set_cluster_optimized(FLAGS_cluster_mode == "cluster");
     for (auto& sql_case : cases) {
-<<<<<<< HEAD
-        bool is_batch = FLAGS_runner_mode == "batch";
-        EngineMode mode = is_batch ? kBatchMode : kRequestMode;
-        bool check_compatible = false;
-        int ret;
-        EngineCheck(sql_case, mode, options, check_compatible, &ret);
-=======
         if (FLAGS_case_id >= 0 &&
             std::to_string(FLAGS_case_id) != sql_case.id()) {
             continue;
@@ -77,8 +67,7 @@
         } else {
             mode = kBatchRequestMode;
         }
-        int ret = DoRunEngine(sql_case, mode);
->>>>>>> d3a64e9c
+        int ret = DoRunEngine(sql_case, options, mode);
         if (ret != ENGINE_TEST_RET_SUCCESS) {
             return ret;
         }
