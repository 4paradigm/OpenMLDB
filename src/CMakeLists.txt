--- conflicted
+++ resolved
@@ -60,11 +60,7 @@
 
 set(TEST_LIBS
     openmldb_test_base apiserver nameserver tablet query_response_time openmldb_sdk
-<<<<<<< HEAD
-    openmldb_catalog schema client zk_client storage replica openmldb_codec base  openmldb_proto log
-=======
-    openmldb_catalog client zk_client storage schema replica base openmldb_codec openmldb_proto log
->>>>>>> 1a29c068
+    openmldb_catalog client zk_client storage schema replica openmldb_codec base openmldb_proto log
     common zookeeper_mt tcmalloc_minimal ${RocksDB_LIB} ${VM_LIBS} ${LLVM_LIBS} ${ZETASQL_LIBS} ${BRPC_LIBS})
 if(CMAKE_CXX_COMPILER_ID MATCHES "GNU" AND CMAKE_CXX_COMPILER_VERSION VERSION_LESS "9.1")
     # GNU implementation prior to 9.1 requires linking with -lstdc++fs
