--- conflicted
+++ resolved
@@ -145,18 +145,11 @@
     add_executable(field_codec_test codec/field_codec_test.cc)
     target_link_libraries(field_codec_test gtest ${BIN_LIBS})
 
-<<<<<<< HEAD
     add_executable(glog_wapper_test base/glog_wapper_test.cc)
     target_link_libraries(glog_wapper_test  gtest ${BIN_LIBS})
-=======
-add_executable(parse_log tools/parse_log.cc)
-target_link_libraries(parse_log ${BIN_LIBS})
-
-add_executable(rtidb cmd/rtidb.cc base/status.cc proto/client.pb.cc base/linenoise.cc)
->>>>>>> 3b180779
-
+    add_executable(parse_log tools/parse_log.cc)
+    target_link_libraries(parse_log ${BIN_LIBS})
     add_library(blob_proxy STATIC proto/blob_proxy.pb.cc blob_proxy/blob_proxy_impl.cc flags.cc client/client.cc)
-
 elseif (CMAKE_SYSTEM_NAME STREQUAL "Darwin")
     set(BIN_LIBS client  rtidb_sdk client  rtidb_catalog zk_client  rtidb_flags base rtidb_codec common rtidb_proto zookeeper_mt
     ${VM_LIBS}
