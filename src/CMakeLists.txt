# Copyright 2021 4Paradigm
#
# Licensed under the Apache License, Version 2.0 (the "License");
# you may not use this file except in compliance with the License.
# You may obtain a copy of the License at
#
#   http://www.apache.org/licenses/LICENSE-2.0
#
# Unless required by applicable law or agreed to in writing, software
# distributed under the License is distributed on an "AS IS" BASIS,
# WITHOUT WARRANTIES OR CONDITIONS OF ANY KIND, either express or implied.
# See the License for the specific language governing permissions and
# limitations under the License.

include_directories(${INCLUDE_DIRECTORIES} ${PROJECT_SOURCE_DIR}/src)

function(compile_proto proto_name project_dir)
add_custom_command(OUTPUT ${project_dir}/src/proto/${proto_name}.pb.cc
        COMMAND ${CMAKE_PREFIX_PATH}/bin/protoc -I ${PROJECT_SOURCE_DIR}/src/proto
        --cpp_out=${project_dir}/src/proto/
        --java_out=${project_dir}/java/openmldb-nearline-tablet/src/main/java
        --java_out=${project_dir}/java/openmldb-import/src/main/java
<<<<<<< HEAD
        --java_out=${project_dir}/java/openmldb-taskmanager/src/main/java
=======
        --java_out=${project_dir}/java/openmldb-common/src/main/java
>>>>>>> 7cf2f7b0
        ${project_dir}/src/proto/${proto_name}.proto
        DEPENDS ${project_dir}/src/proto/${proto_name}.proto
        )
endfunction(compile_proto)

function(compile_lib LIB_NAME DIR DEPEND_FILE_LIST)
    set(FILE_STR_LIST "")
    file(GLOB_RECURSE SRC_FILES ${DIR}/*.cc)
    foreach(SRC_FILE ${SRC_FILES})
        if (NOT SRC_FILE MATCHES ".*_test.cc")
            set(FILE_STR_LIST "${FILE_STR_LIST} ${SRC_FILE}")
        endif()
    endforeach()
    set(FILE_STR_LIST "${FILE_STR_LIST} ${DEPEND_FILE_LIST}")
    string(REPLACE " " ";" FILE_LIST ${FILE_STR_LIST})
    add_library(${LIB_NAME} STATIC ${FILE_LIST} $<TARGET_OBJECTS:openmldb_proto>)
endfunction(compile_lib)

function(compile_test DIR)
    set(TEST_LIBS apiserver nameserver tablet openmldb_sdk openmldb_catalog client zk_client replica base storage openmldb_codec openmldb_proto log common zookeeper_mt tcmalloc_minimal
    ${VM_LIBS}
    ${LLVM_LIBS}
    ${ZETASQL_LIBS}
    ${BRPC_LIBS})
    file(GLOB_RECURSE SRC_FILES ${DIR}/*.cc)
    set(TEST_CPP_SOURCE_DIR ${CMAKE_CURRENT_SOURCE_DIR})
    foreach(SRC_FILE ${SRC_FILES})
        if (SRC_FILE MATCHES ".*_test.cc")
            file(RELATIVE_PATH RELATIVE_TEST_PATH ${TEST_CPP_SOURCE_DIR} ${SRC_FILE})
            get_filename_component(TEST_TARGET_DIR ${RELATIVE_TEST_PATH} DIRECTORY)
            get_filename_component(TEST_TARGET_NAME ${RELATIVE_TEST_PATH} NAME_WE)
            add_executable(${TEST_TARGET_NAME} ${SRC_FILE} $<TARGET_OBJECTS:openmldb_proto>)
            if (${TEST_TARGET_NAME} STREQUAL "tablet_impl_mem_test")
                target_link_libraries(${TEST_TARGET_NAME} tcmalloc ${TEST_LIBS} gtest)
            else()
                target_link_libraries(${TEST_TARGET_NAME} ${TEST_LIBS} gtest)
            endif()
        endif()
    endforeach()
endfunction(compile_test)

compile_proto(type ${PROJECT_SOURCE_DIR})
compile_proto(client ${PROJECT_SOURCE_DIR})
compile_proto(common ${PROJECT_SOURCE_DIR})
compile_proto(tablet ${PROJECT_SOURCE_DIR})
compile_proto(name_server ${PROJECT_SOURCE_DIR})
compile_proto(sql_procedure ${PROJECT_SOURCE_DIR})
compile_proto(api_server ${PROJECT_SOURCE_DIR})
compile_proto(nl_tablet ${PROJECT_SOURCE_DIR})
compile_proto(taskmanager ${PROJECT_SOURCE_DIR})

compile_lib(openmldb_codec codec "")
compile_lib(openmldb_catalog catalog "")
compile_lib(client client "")
compile_lib(base base "")
compile_lib(zk_client zk "")
compile_lib(tablet tablet "")
compile_lib(nameserver nameserver "")
compile_lib(storage storage "")
compile_lib(replica replica "")
compile_lib(log log "flags.cc")
compile_lib(openmldb_sdk sdk "")
compile_lib(apiserver apiserver "")

add_library(openmldb_proto STATIC proto/type.pb.cc proto/client.pb.cc proto/common.pb.cc proto/tablet.pb.cc proto/name_server.pb.cc proto/sql_procedure.pb.cc proto/api_server.pb.cc proto/nl_tablet.pb.cc proto/taskmanager.pb.cc)

add_library(openmldb_flags flags.cc)

set(BIN_LIBS apiserver nameserver tablet openmldb_sdk openmldb_catalog client zk_client replica base storage openmldb_codec openmldb_proto log common zookeeper_mt tcmalloc_minimal
${VM_LIBS}
${LLVM_LIBS}
${ZETASQL_LIBS}
${BRPC_LIBS})

if(TESTING_ENABLE)
    compile_test(base)
    compile_test(codec)
    compile_test(zk)
    compile_test(tablet)
    compile_test(nameserver)
    compile_test(storage)
    compile_test(replica)
    compile_test(catalog)
    compile_test(log)
    compile_test(apiserver)
endif()

add_executable(parse_log tools/parse_log.cc  $<TARGET_OBJECTS:openmldb_proto>)

set(LINK_LIBS log openmldb_proto base protobuf glog gflags ssl crypto z snappy dl pthread)
if (CMAKE_SYSTEM_NAME STREQUAL "Linux")
    list(APPEND LINK_LIBS unwind)
endif()
target_link_libraries(parse_log ${LINK_LIBS})

add_executable(openmldb cmd/openmldb.cc base/status.cc proto/client.pb.cc base/linenoise.cc)
target_link_libraries(openmldb ${BIN_LIBS})

add_subdirectory(sdk)<|MERGE_RESOLUTION|>--- conflicted
+++ resolved
@@ -20,11 +20,8 @@
         --cpp_out=${project_dir}/src/proto/
         --java_out=${project_dir}/java/openmldb-nearline-tablet/src/main/java
         --java_out=${project_dir}/java/openmldb-import/src/main/java
-<<<<<<< HEAD
         --java_out=${project_dir}/java/openmldb-taskmanager/src/main/java
-=======
         --java_out=${project_dir}/java/openmldb-common/src/main/java
->>>>>>> 7cf2f7b0
         ${project_dir}/src/proto/${proto_name}.proto
         DEPENDS ${project_dir}/src/proto/${proto_name}.proto
         )
