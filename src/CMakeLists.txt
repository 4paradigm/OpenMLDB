--- conflicted
+++ resolved
@@ -15,17 +15,12 @@
 target_link_libraries(beans rt pthread)
 add_library(storage STATIC storage/object_store.cc storage/mem_table.cc storage/disk_table.cc storage/relational_table.cc storage/segment.cc storage/ticket.cc storage/mem_table_snapshot.cc storage/disk_table_snapshot.cc storage/snapshot.cc storage/table.cc storage/binlog.cc codec/codec.cc storage/schema.cc)
 target_link_libraries(storage rocksdb z rt pthread)
-<<<<<<< HEAD
 if (PZFPGA_ENABLE)
     target_link_libraries(storage lz4 pz alteracl OpenCL elf)
 endif()
 target_link_libraries(blobserver beans)
 add_library(client STATIC client/tablet_client.cc client/ns_client.cc client/bs_client.cc)
 
-=======
-target_link_libraries(blobserver beans)
-add_library(client STATIC client/tablet_client.cc client/ns_client.cc client/bs_client.cc)
->>>>>>> f00619be
 add_library(log STATIC log/crc32c.cc 
                        log/sequential_file.cc 
                        log/log_writer.cc 
