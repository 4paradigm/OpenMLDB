include_directories(${INCLUDE_DIRECTORIES} ${PROJECT_SOURCE_DIR}/src)

add_library(rtidb_proto STATIC proto/type.pb.cc proto/client.pb.cc proto/common.pb.cc proto/tablet.pb.cc proto/blob_server.pb.cc proto/name_server.pb.cc)
add_library(rtidb_codec STATIC codec/codec.cc codec/sdk_codec.cc)
add_library(rtidb_catalog STATIC catalog/tablet_catalog.cc catalog/sdk_catalog.cc)
add_library(client STATIC client/tablet_client.cc client/ns_client.cc client/bs_client.cc)
add_library(rtidb_flags flags.cc)
add_library(base STATIC base/status.cc base/ringqueue.h)
add_library(base_test STATIC test/base_test.cc)
add_library(zk_client STATIC zk/zk_client.cc zk/dist_lock.cc)
if (CMAKE_SYSTEM_NAME STREQUAL "Linux")
    add_library(tablet STATIC tablet/tablet_impl.cc flags.cc tablet/file_receiver.cc tablet/file_sender.cc tablet/combine_iterator.cc)
    add_library(nameserver STATIC nameserver/name_server_impl.cc flags.cc)
    add_library(beans storage/beans/bitcask.c storage/beans/clock_gettime_stub.c storage/beans/codec.c storage/beans/common.c storage/beans/crc32.c storage/beans/diskmgr.c storage/beans/hint.c storage/beans/hstore.c storage/beans/htree.c storage/beans/mfile.c storage/beans/quicklz.c storage/beans/record.c)
    add_library(blobserver STATIC storage/object_store.cc proto/type.pb.cc blobserver/blobserver_impl.cc flags.cc)
    add_library(storage STATIC storage/object_store.cc storage/mem_table.cc storage/disk_table.cc storage/relational_table.cc storage/segment.cc storage/ticket.cc storage/mem_table_snapshot.cc storage/disk_table_snapshot.cc storage/snapshot.cc storage/table.cc storage/binlog.cc storage/schema.cc)
    add_library(log STATIC log/crc32c.cc
                           log/sequential_file.cc
                       log/log_writer.cc
                       log/log_reader.cc
                       log/writable_file.cc flags.cc)
<<<<<<< HEAD
    set(BIN_LIBS client nameserver tablet rtidb_sdk client blobserver blob_proxy rtidb_catalog zk_client replica  base beans storage rtidb_codec rtidb_proto log common rocksdb zookeeper_mt tcmalloc_minimal boost_filesystem
=======

    set(BIN_LIBS client nameserver tablet rtidb_sdk client blobserver blob_proxy rtidb_catalog zk_client replica  base beans storage rtidb_codec rtidb_proto log common rocksdb zookeeper_mt tcmalloc_minimal 
>>>>>>> 1c5abe76
    ${VM_LIBS}
    ${LLVM_LIBS}
    ${BRPC_LIBS})
    set(FESQL_CASE_LIBS base_test fesql_case yaml-cpp boost_filesystem)
    add_executable(blobserver_impl_test blobserver/blobserver_impl_test.cc proto/common.pb.cc proto/tablet.pb.cc flags.cc)
    target_link_libraries(blobserver_impl_test gtest ${BIN_LIBS})
    add_library(replica STATIC replica/replicate_node.cc
                               replica/log_replicator.cc)
    add_executable(mem_table_iterator_test storage/mem_table_iterator_test.cc)
    target_link_libraries(mem_table_iterator_test gtest ${BIN_LIBS})

    add_executable(tablet_catalog_test catalog/tablet_catalog_test.cc)
    target_link_libraries(tablet_catalog_test gtest ${BIN_LIBS})

    add_executable(tablet_engine_test catalog/tablet_engine_test.cc)
    target_link_libraries(tablet_engine_test gtest ${BIN_LIBS} ${FESQL_CASE_LIBS})

    add_executable(sdk_catalog_test catalog/sdk_catalog_test.cc flags.cc)
    target_link_libraries(sdk_catalog_test gtest ${BIN_LIBS})

    add_executable(strings_test base/strings_test.cc)
    target_link_libraries(strings_test gtest ${BIN_LIBS})

    add_executable(file_util_test base/file_util_test.cc)
    target_link_libraries(file_util_test gtest ${BIN_LIBS})

    add_executable(slice_test base/slice_test.cc)
    target_link_libraries(slice_test gtest ${BIN_LIBS})

    add_executable(zk_test zk/zk_client_test.cc)
    target_link_libraries(zk_test gtest ${BIN_LIBS})

    add_executable(dist_lock_test zk/dist_lock_test.cc)
    target_link_libraries(dist_lock_test gtest ${BIN_LIBS})

    add_executable(replica_test replica/log_replicator_test.cc flags.cc base/status.cc)
    target_link_libraries(replica_test gtest ${BIN_LIBS})

    add_executable(skiplist_test base/skiplist_test.cc)
    target_link_libraries(skiplist_test gtest ${BIN_LIBS})

    add_executable(flat_array_test codec/flat_array_test.cc)
    target_link_libraries(flat_array_test gtest ${BIN_LIBS})

    add_executable(schema_codec_test codec/schema_codec_test.cc proto/tablet.pb.cc proto/name_server.pb.cc proto/common.pb.cc proto/type.pb.cc)
    target_link_libraries(schema_codec_test gtest ${BIN_LIBS})

    add_executable(count_down_latch_test base/count_down_latch_test.cc)
    target_link_libraries(count_down_latch_test  gtest ${BIN_LIBS})

    add_executable(ringqueue_test base/ringqueue_test.cc)
    target_link_libraries(ringqueue_test gtest ${BIN_LIBS})

    add_executable(segment_test storage/segment_test.cc flags.cc)
    target_link_libraries(segment_test gtest ${BIN_LIBS})

    add_executable(table_test  storage/table_test.cc proto/tablet.pb.cc proto/common.pb.cc proto/type.pb.cc flags.cc)
    target_link_libraries(table_test gtest ${BIN_LIBS})

    add_executable(disk_table_test  storage/disk_table_test.cc proto/tablet.pb.cc proto/common.pb.cc proto/type.pb.cc flags.cc)
    target_link_libraries(disk_table_test gtest ${BIN_LIBS})

    add_executable(snapshot_test  storage/snapshot_test.cc proto/tablet.pb.cc proto/common.pb.cc proto/type.pb.cc flags.cc base/status.cc)
    target_link_libraries(snapshot_test gtest ${BIN_LIBS})

    add_executable(table_mem_test  storage/table_mem_test.cc)
    target_link_libraries(table_mem_test gtest ${BIN_LIBS})

    add_executable(kv_iterator_test  base/kv_iterator_test.cc proto/tablet.pb.cc proto/common.pb.cc proto/type.pb.cc)
    target_link_libraries(kv_iterator_test gtest ${BIN_LIBS})

    add_executable(tablet_impl_test  tablet/tablet_impl_test.cc base/status.cc)
    target_link_libraries(tablet_impl_test  gtest ${BIN_LIBS})

    add_executable(tablet_func_test  tablet/tablet_impl_func_test.cc base/status.cc)
    target_link_libraries(tablet_func_test  gtest ${BIN_LIBS})

    add_executable(tablet_impl_keep_alive_test tablet/tablet_impl_keep_alive_test.cc base/status.cc)
    target_link_libraries(tablet_impl_keep_alive_test  gtest ${BIN_LIBS})

    add_executable(tablet_impl_mem_test  tablet/tablet_impl_mem_test.cc base/status.cc)
    target_link_libraries(tablet_impl_mem_test   gtest tcmalloc ${BIN_LIBS})

    add_executable(tablet_impl_multi_path_test  tablet/tablet_impl_multi_path_test.cc base/status.cc)
    target_link_libraries(tablet_impl_multi_path_test  gtest ${BIN_LIBS})

    add_executable(tablet_impl_projection_test  tablet/tablet_impl_projection_test.cc base/status.cc)
    target_link_libraries(tablet_impl_projection_test   gtest ${BIN_LIBS})

    add_executable(codec_bench_test  codec/codec_bench_test.cc proto/common.pb.cc proto/type.pb.cc)
    target_link_libraries(codec_bench_test gtest ${BIN_LIBS})

    add_executable(codec_test  codec/codec_test.cc proto/common.pb.cc proto/type.pb.cc)
    target_link_libraries(codec_test gtest ${BIN_LIBS})

    add_executable(project_codec_test  codec/codec_project_test.cc proto/common.pb.cc proto/type.pb.cc)
    target_link_libraries(project_codec_test gtest ${BIN_LIBS})

    add_executable(log_test  log/log_test.cc)
    target_link_libraries(log_test gtest ${BIN_LIBS})

    add_executable(snapshot_replica_test  replica/snapshot_replica_test.cc client/tablet_client.cc base/status.cc flags.cc)
    target_link_libraries(snapshot_replica_test gtest ${BIN_LIBS})

    add_executable(binlog_test  replica/binlog_test.cc client/tablet_client.cc base/status.cc flags.cc)
    target_link_libraries(binlog_test gtest ${BIN_LIBS})

    add_executable(nameserver_test nameserver/name_server_test.cc client/tablet_client.cc client/ns_client.cc base/status.cc)
    target_link_libraries(nameserver_test  gtest  ${BIN_LIBS})

    add_executable(blob_proxy_impl_test blob_proxy/blob_proxy_impl_test.cc proto/common.pb.cc proto/tablet.pb.cc flags.cc)
    target_link_libraries(blob_proxy_impl_test gtest ${BIN_LIBS})

    add_executable(nameserver_create_remote_test nameserver/name_server_create_remote_test.cc client/tablet_client.cc client/ns_client.cc base/status.cc)
    target_link_libraries(nameserver_create_remote_test gtest ${BIN_LIBS})

    add_executable(nameserver_object_store_test nameserver/name_server_object_store_test.cc base/status.cc)
    target_link_libraries(nameserver_object_store_test gtest ${BIN_LIBS})

    add_executable(memcomparable_format_test codec/memcomparable_format_test.cc)
    target_link_libraries(memcomparable_format_test gtest ${BIN_LIBS})

    add_executable(field_codec_test codec/field_codec_test.cc)
    target_link_libraries(field_codec_test gtest ${BIN_LIBS})

    add_executable(glog_wapper_test base/glog_wapper_test.cc)
    target_link_libraries(glog_wapper_test  gtest ${BIN_LIBS})
    add_executable(parse_log tools/parse_log.cc)
    target_link_libraries(parse_log ${BIN_LIBS})
    add_library(blob_proxy STATIC proto/blob_proxy.pb.cc blob_proxy/blob_proxy_impl.cc flags.cc client/client.cc)
elseif (CMAKE_SYSTEM_NAME STREQUAL "Darwin")
    set(BIN_LIBS client  rtidb_sdk client  rtidb_catalog zk_client  rtidb_flags base rtidb_codec common rtidb_proto zookeeper_mt
    ${VM_LIBS}
    ${LLVM_LIBS}
    ${BRPC_LIBS})
endif ()

add_executable(rtidb cmd/rtidb.cc base/status.cc proto/client.pb.cc base/linenoise.cc)
target_link_libraries(rtidb ${BIN_LIBS})
add_subdirectory(client)
add_subdirectory(sdk)<|MERGE_RESOLUTION|>--- conflicted
+++ resolved
@@ -19,12 +19,8 @@
                        log/log_writer.cc
                        log/log_reader.cc
                        log/writable_file.cc flags.cc)
-<<<<<<< HEAD
-    set(BIN_LIBS client nameserver tablet rtidb_sdk client blobserver blob_proxy rtidb_catalog zk_client replica  base beans storage rtidb_codec rtidb_proto log common rocksdb zookeeper_mt tcmalloc_minimal boost_filesystem
-=======
 
-    set(BIN_LIBS client nameserver tablet rtidb_sdk client blobserver blob_proxy rtidb_catalog zk_client replica  base beans storage rtidb_codec rtidb_proto log common rocksdb zookeeper_mt tcmalloc_minimal 
->>>>>>> 1c5abe76
+    set(BIN_LIBS client nameserver tablet rtidb_sdk client blobserver blob_proxy rtidb_catalog zk_client replica  base beans storage rtidb_codec rtidb_proto log common rocksdb zookeeper_mt tcmalloc_minimal
     ${VM_LIBS}
     ${LLVM_LIBS}
     ${BRPC_LIBS})
