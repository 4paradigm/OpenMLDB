add_subdirectory(proto)
add_subdirectory(base)
add_subdirectory(udf)
add_subdirectory(node)
add_subdirectory(parser)
add_subdirectory(plan)
add_subdirectory(codegen)
add_subdirectory(storage)
add_subdirectory(dbms)
add_subdirectory(sdk)
add_subdirectory(vm)
add_subdirectory(tablet)
add_subdirectory(bm)
add_subdirectory(batch)
add_subdirectory(codec)

include_directories(${INCLUDE_DIRECTORIES}
        ${PROJECT_SOURCE_DIR}/src
        ${PROJECT_BINARY_DIR}/src)

add_library(fesql_flags STATIC flags.cc)
add_executable(fesql cmd/fesql.cc)
target_link_libraries(fesql fesql_dbms fesql_tablet fesql_sdk fesql_base
    fesql_flags
<<<<<<< HEAD
    fesql_vm fesql_udf fesql_parser fesql_analyser fesql_planner
    fesql_codegen fesql_node  fesql_storage fesql_codec fesql_proto brpc ${llvm_libs} ${COMMON_LIBS} leveldb protobuf z snappy ssl crypto dl pthread)
=======
    fesql_proto fesql_vm fesql_udf fesql_parser fesql_planner
    fesql_codegen fesql_node  fesql_storage brpc ${llvm_libs} ${COMMON_LIBS} leveldb protobuf z snappy ssl crypto dl pthread)
>>>>>>> 6d13541a
<|MERGE_RESOLUTION|>--- conflicted
+++ resolved
@@ -22,10 +22,5 @@
 add_executable(fesql cmd/fesql.cc)
 target_link_libraries(fesql fesql_dbms fesql_tablet fesql_sdk fesql_base
     fesql_flags
-<<<<<<< HEAD
-    fesql_vm fesql_udf fesql_parser fesql_analyser fesql_planner
+    fesql_vm fesql_udf fesql_parser fesql_planner
     fesql_codegen fesql_node  fesql_storage fesql_codec fesql_proto brpc ${llvm_libs} ${COMMON_LIBS} leveldb protobuf z snappy ssl crypto dl pthread)
-=======
-    fesql_proto fesql_vm fesql_udf fesql_parser fesql_planner
-    fesql_codegen fesql_node  fesql_storage brpc ${llvm_libs} ${COMMON_LIBS} leveldb protobuf z snappy ssl crypto dl pthread)
->>>>>>> 6d13541a
