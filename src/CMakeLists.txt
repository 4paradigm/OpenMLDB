--- conflicted
+++ resolved
@@ -31,15 +31,9 @@
 endfunction(hybridse_add_src_and_tests)
 
 include_directories(${INCLUDE_DIRECTORIES}
-<<<<<<< HEAD
-	${PROJECT_SOURCE_DIR}/include
-        ${PROJECT_SOURCE_DIR}/src
-        ${PROJECT_BINARY_DIR}/src)
-=======
 	${PROJECT_SOURCE_DIR}/src
 	${PROJECT_SOURCE_DIR}/include
 	${PROJECT_BINARY_DIR}/src)
->>>>>>> 9f0a9259
 
 # sub-directory with specific modules
 add_subdirectory(proto)
