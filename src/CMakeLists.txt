--- conflicted
+++ resolved
@@ -136,10 +136,6 @@
 
 add_executable(rtidb cmd/rtidb.cc base/status.cc proto/client.pb.cc base/linenoise.cc)
 
-<<<<<<< HEAD
-target_link_libraries(rtidb gflags common tablet storage replica log nameserver blobserver client brpc ssl crypto dl leveldb protobuf z snappy gflags pthread rt zk_client zookeeper_mt tcmalloc_minimal)
-=======
-target_link_libraries(rtidb gflags common client  tablet storage replica log nameserver brpc ssl crypto dl leveldb protobuf z snappy gflags pthread rt zk_client zookeeper_mt tcmalloc_minimal rtidb_proxy)
->>>>>>> e40ca323
+target_link_libraries(rtidb gflags common tablet storage replica log nameserver blobserver client brpc ssl crypto dl leveldb protobuf z snappy gflags pthread rt zk_client zookeeper_mt tcmalloc_minimal rtidb_proxy)
 
 add_subdirectory(client)