--- conflicted
+++ resolved
@@ -18,12 +18,8 @@
                        log/log_writer.cc 
                        log/log_reader.cc
                        log/writable_file.cc flags.cc)
-<<<<<<< HEAD
 
-add_library(base STATIC base/status.cc)
-=======
 add_library(base STATIC base/status.cc base/ringqueue.h)
->>>>>>> 66228420
 add_library(zk_client STATIC zk/zk_client.cc zk/dist_lock.cc)
 
 add_library(replica STATIC replica/replicate_node.cc
