--- conflicted
+++ resolved
@@ -53,14 +53,9 @@
     const std::string& batch_plan() const { return batch_plan_; }
     const std::string& sql_str() const { return sql_str_; }
     const bool standard_sql() const { return standard_sql_; }
-<<<<<<< HEAD
-=======
     const bool standard_sql_compatible() const {
         return standard_sql_compatible_;
     }
-    const std::string& create_str() const { return create_str_; }
-    const std::string& insert_str() const { return insert_str_; }
->>>>>>> db567cf7
     const std::string& db() const { return db_; }
     const std::vector<TableInfo>& inputs() const { return inputs_; }
     const ExpectInfo& expect() const { return expect_; }
@@ -111,7 +106,6 @@
         const vm::Schema& schema,
         const std::vector<std::vector<std::string>>& row_vec,
         std::vector<fesql::codec::Row>& rows);  // NOLINT
-<<<<<<< HEAD
     static bool BuildInsertSQLFromData(const type::TableDef& table,
                                        std::string data,
                                        std::string* insert_sql);
@@ -122,14 +116,6 @@
         const type::TableDef& table,
         const std::vector<std::vector<std::string>>& rows,
         std::string* insert_sql);
-=======
-    static bool BuildInsertSQLFromRow(const type::TableDef& table,
-                                        const std::string& row_str,
-                                        std::string* create_sql);
-    static bool BuildInsertSQLFromMultipleRows(const type::TableDef& table,
-                                        const std::string& row_str,
-                                        std::string* create_sql);
->>>>>>> db567cf7
     static bool ExtractRow(const vm::Schema& schema, const std::string& row_str,
                            int8_t** out_ptr, int32_t* out_size);
     static bool ExtractRow(const vm::Schema& schema,
