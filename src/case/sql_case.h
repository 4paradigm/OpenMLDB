/*-------------------------------------------------------------------------
 * Copyright (C) 2020, 4paradigm
 * case.h
 *
 * Author: chenjing
 * Date: 2020/4/23
 *--------------------------------------------------------------------------
 **/

#ifndef SRC_CASE_SQL_CASE_H_
#define SRC_CASE_SQL_CASE_H_
#include <vm/catalog.h>
#include <yaml-cpp/node/node.h>
#include <yaml-cpp/yaml.h>
#include <set>
#include <string>
#include <vector>
#include "codec/fe_row_codec.h"
#include "proto/fe_type.pb.h"
namespace fesql {
namespace sqlcase {
class SQLCaseBuilder;
class SQLCase {
 public:
    struct TableInfo {
        std::string name_;
        std::string schema_;
        std::string index_;
        std::string data_;
        std::string order_;
        std::vector<std::string> indexs_;
        std::vector<std::string> columns_;
        std::vector<std::vector<std::string>> rows_;
        std::string create_;
        std::string insert_;
        std::set<size_t> common_column_indices_;
        int64_t repeat_ = 1;
    };
    struct ExpectInfo {
        int64_t count_ = -1;
        std::vector<std::string> columns_;
        std::vector<std::vector<std::string>> rows_;
        std::string schema_;
        std::string data_;
        std::string order_;
        bool success_ = true;
    };
    SQLCase() {}
    virtual ~SQLCase() {}

    const std::string id() const { return id_; }
    const std::string& desc() const { return desc_; }
    const std::string case_name() const;
    const std::string& mode() const { return mode_; }
    const std::string& request_plan() const { return request_plan_; }
    const std::string& batch_plan() const { return batch_plan_; }
    const std::string& sql_str() const { return sql_str_; }
    const bool standard_sql() const { return standard_sql_; }
    const bool standard_sql_compatible() const {
        return standard_sql_compatible_;
    }
    const bool debug() const { return debug_; }
    const std::string& db() const { return db_; }
    const std::vector<TableInfo>& inputs() const { return inputs_; }
    const TableInfo& batch_request() const { return batch_request_; }
    const ExpectInfo& expect() const { return expect_; }
    void set_expect(const ExpectInfo& data) { expect_ = data; }
    void set_input_name(const std::string name, int32_t idx) {
        if (idx < static_cast<int32_t>(inputs_.size())) {
            inputs_[idx].name_ = name;
        }
    }

    const int32_t CountInputs() const { return inputs_.size(); }
    // extract schema from schema string
    // name:type|name:type|name:type|
    bool ExtractInputTableDef(type::TableDef& table,  // NOLINT
                              int32_t input_idx = 0) const;
    bool ExtractInputTableDef(const TableInfo& info,
                              type::TableDef& table) const;  // NOLINT
    bool BuildCreateSQLFromInput(int32_t input_idx, std::string* sql,
                                 int partition_num = 1) const;
    bool BuildInsertSQLFromInput(int32_t input_idx, std::string* sql) const;
    bool BuildInsertSQLListFromInput(int32_t input_idx,
                                     std::vector<std::string>* sql_list) const;
    bool ExtractOutputSchema(type::TableDef& table) const;       // NOLINT
    bool ExtractInputData(std::vector<fesql::codec::Row>& rows,  // NOLINT
                          int32_t input_idx = 0) const;
    bool ExtractInputData(
        const TableInfo& info,
        std::vector<fesql::codec::Row>& rows) const;  // NOLINT
    bool ExtractOutputData(
        std::vector<fesql::codec::Row>& rows) const;  // NOLINT

    bool AddInput(const TableInfo& table_data);
    static bool TypeParse(const std::string& row_str, fesql::type::Type* type);
    static const std::string TypeString(fesql::type::Type type);
    static bool ExtractSchema(const std::vector<std::string>& columns,
                              type::TableDef& table);  // NOLINT
    static bool ExtractSchema(const std::string& schema_str,
                              type::TableDef& table);  // NOLINT
    static bool BuildCreateSQLFromSchema(const type::TableDef& table,
                                         std::string* create_sql,
                                         bool isGenerateIndex = true,
                                         int partition_num = 1);  // NOLINT
    static bool ExtractIndex(const std::string& index_str,
                             type::TableDef& table);  // NOLINT
    static bool ExtractIndex(const std::vector<std::string>& indexs,
                             type::TableDef& table);  // NOLINT
    static bool ExtractTableDef(const std::vector<std::string>& columns,
                                const std::vector<std::string>& indexs,
                                type::TableDef& table);  // NOLINT
    static bool ExtractTableDef(const std::string& schema_str,
                                const std::string& index_str,
                                type::TableDef& table);  // NOLINT
    static bool ExtractRows(const vm::Schema& schema,
                            const std::string& data_str,
                            std::vector<fesql::codec::Row>& rows);  // NOLINT
    static bool ExtractRows(
        const vm::Schema& schema,
        const std::vector<std::vector<std::string>>& row_vec,
        std::vector<fesql::codec::Row>& rows);  // NOLINT
    static bool BuildInsertSQLFromData(const type::TableDef& table,
                                       std::string data,
                                       std::string* insert_sql);
    static bool BuildInsertValueStringFromRow(
        const type::TableDef& table, const std::vector<std::string>& item_vec,
        std::string* create_sql);
    static bool BuildInsertSQLFromRows(
        const type::TableDef& table,
        const std::vector<std::vector<std::string>>& rows,
        std::string* insert_sql);
    static bool ExtractRow(const vm::Schema& schema, const std::string& row_str,
                           int8_t** out_ptr, int32_t* out_size);
    static bool ExtractRow(const vm::Schema& schema,
                           const std::vector<std::string>& item_vec,
                           int8_t** out_ptr, int32_t* out_size);
    static bool CreateTableInfoFromYamlNode(const YAML::Node& node,
                                            SQLCase::TableInfo* output);
    static bool CreateExpectFromYamlNode(const YAML::Node& schema_data,
                                         SQLCase::ExpectInfo* table);
    static bool LoadSchemaAndRowsFromYaml(
        const std::string& cases_dir, const std::string& resource_path,
        type::TableDef& table,                  // NOLINT
        std::vector<fesql::codec::Row>& rows);  // NOLINT
    static bool CreateSQLCasesFromYaml(
        const std::string& cases_dir, const std::string& yaml_path,
        std::vector<SQLCase>& sql_case_ptr,  // NOLINT
        const std::string filter_mode = "");
    static bool CreateSQLCasesFromYaml(
        const std::string& cases_dir, const std::string& yaml_path,
        std::vector<SQLCase>& sql_case_ptr,  // NOLINT
        const std::vector<std::string>& filter_modes);
    static bool CreateTableInfoFromYaml(const std::string& cases_dir,
                                        const std::string& yaml_path,
                                        TableInfo* table_info);
    static bool CreateStringListFromYamlNode(
        const YAML::Node& node,
        std::vector<std::string>& rows);  // NOLINT
    static bool CreateRowsFromYamlNode(
        const YAML::Node& node,
        std::vector<std::vector<std::string>>& rows);  // NOLINT
    static std::string GenRand(const std::string& prefix) {
        return prefix + std::to_string(rand() % 10000000 + 1);  // NOLINT
    }
    friend SQLCaseBuilder;
    friend std::ostream& operator<<(std::ostream& output, const SQLCase& thiz);
    static bool IS_PERF() {
        const char* env_name = "FESQL_PERF";
        char* value = getenv(env_name);
        if (value != nullptr && strcmp(value, "true") == 0) {
            return true;
        }
        return false;
    }
    static bool IS_DEBUG() {
        const char* env_name = "FESQL_DEV";
        char* value = getenv(env_name);
        if (value != nullptr && strcmp(value, "true") == 0) {
            return true;
        }
        return false;
    }
    static bool IS_CLUSTER() {
        const char* env_name = "FESQL_CLUSTER";
        char* value = getenv(env_name);
        if (value != nullptr && strcmp(value, "true") == 0) {
            return true;
        }
        return false;
    }

<<<<<<< HEAD
=======
    const YAML::Node raw_node() const { return raw_node_; }

 private:
>>>>>>> 9a19b8d8
    std::string id_;
    std::string mode_;
    std::string desc_;
    std::vector<std::string> tags_;
    std::string db_;
    std::string sql_str_;
    std::vector<std::string> sql_strs_;
    bool debug_;
    bool standard_sql_;
    bool standard_sql_compatible_;
    std::string batch_plan_;
    std::string request_plan_;
    std::vector<TableInfo> inputs_;
    TableInfo batch_request_;
    ExpectInfo expect_;
    YAML::Node raw_node_;
};
std::string FindFesqlDirPath();

}  // namespace sqlcase
}  // namespace fesql
#endif  // SRC_CASE_SQL_CASE_H_<|MERGE_RESOLUTION|>--- conflicted
+++ resolved
@@ -190,12 +190,9 @@
         return false;
     }
 
-<<<<<<< HEAD
-=======
     const YAML::Node raw_node() const { return raw_node_; }
 
  private:
->>>>>>> 9a19b8d8
     std::string id_;
     std::string mode_;
     std::string desc_;
