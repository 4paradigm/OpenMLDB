--- conflicted
+++ resolved
@@ -1211,16 +1211,9 @@
 }
 
 bool SQLCase::BuildCreateSpSQLFromSchema(const type::TableDef& table,
-<<<<<<< HEAD
         const std::string& select_sql, const std::set<size_t>& common_idx,
         std::string* create_sql) {
     std::string sql = "CREATE Procedure " + sp_name_ + "(\n";
-=======
-                                         const std::string& select_sql,
-                                         const std::set<size_t>& common_idx,
-                                         std::string* create_sql) {
-    std::string sql = "CREATE Procedure " + table.name() + "(\n";
->>>>>>> bf607605
     for (int i = 0; i < table.columns_size(); i++) {
         auto column = table.columns(i);
         if (!common_idx.empty() && common_idx.count(i)) {
