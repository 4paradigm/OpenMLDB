//
// flags.cc
// Copyright (C) 2017 4paradigm.com
// Author wangtaize
// Date 2017-04-07
//

#include <gflags/gflags.h>
// cluster config
DEFINE_string(endpoint, "", "config the ip and port that rtidb serves for");
DEFINE_int32(port, 0, "config the port that rtidb serves for");
DEFINE_int32(zk_session_timeout, 2000,
             "config the session timeout of tablet or nameserver");
DEFINE_uint32(tablet_heartbeat_timeout, 5 * 60 * 1000,
              "config the heartbeat of tablet offline");
DEFINE_uint32(tablet_offline_check_interval, 1000,
              "config the check interval of tablet offline");
DEFINE_string(zk_cluster, "",
              "config the zookeeper cluster eg ip:2181,ip2:2181,ip3:2181");
DEFINE_string(zk_root_path, "/rtidb", "config the root path of zookeeper");
DEFINE_int32(zk_keep_alive_check_interval, 15000,
             "config the interval of keep alive check");
DEFINE_int32(get_task_status_interval, 2000,
             "config the interval of get task status");
DEFINE_uint32(get_table_status_interval, 2000,
              "config the interval of get table status");
DEFINE_uint32(get_table_diskused_interval, 600000,
              "config the interval of get table diskused");
DEFINE_int32(name_server_task_pool_size, 8,
             "config the size of name server task pool");
DEFINE_uint32(name_server_task_concurrency, 2,
              "config the concurrency of name_server_task");
DEFINE_uint32(name_server_task_concurrency_for_replica_cluster, 2,
              "config the concurrency of name_server_task for replica cluster");
DEFINE_uint32(name_server_task_max_concurrency, 8,
              "config the max concurrency of name_server_task");
DEFINE_int32(name_server_task_wait_time, 1000, "config the time of task wait");
DEFINE_uint32(name_server_op_execute_timeout, 2 * 60 * 60 * 1000,
              "config the timeout of nameserver op");
DEFINE_bool(auto_failover, false, "enable or disable auto failover");
DEFINE_bool(enable_timeseries_table, true, "enable or disable timeseries table");
DEFINE_int32(max_op_num, 10000, "config the max op num");
DEFINE_uint32(partition_num, 8, "config the default partition_num");
DEFINE_uint32(replica_num, 3,
              "config the default replica_num. if set 3, there is one leader "
              "and two followers");

DEFINE_int32(gc_interval, 120, "the gc interval of tablet every two hour");
DEFINE_int32(disk_gc_interval, 120, "the rocksdb gc interval of tablet");
DEFINE_int32(gc_pool_size, 2, "the size of tablet gc thread pool");
DEFINE_int32(gc_safe_offset, 1, "the safe offset of tablet gc in minute");
DEFINE_uint64(gc_on_table_recover_count, 10000000,
              "make a gc on recover count");
DEFINE_uint32(gc_deleted_pk_version_delta, 2, "config the gc version delta");
DEFINE_double(mem_release_rate, 5,
              "specify memory release rate, which should be in 0 ~ 10");
DEFINE_int32(task_pool_size, 3, "the size of tablet task thread pool");
DEFINE_int32(io_pool_size, 2, "the size of tablet io task thread pool");
DEFINE_bool(use_name, false, "enable or disable use server name");
DEFINE_string(data_dir, "./data", "the path of data dir");
DEFINE_bool(enable_distsql, false, "enable or disable distribute sql");
DEFINE_bool(enable_localtablet, true, "enable or disable local tablet opt when distribute sql circumstance");

// scan configuration
DEFINE_uint32(scan_max_bytes_size, 2 * 1024 * 1024,
              "config the max size of scan bytes size");
DEFINE_uint32(scan_reserve_size, 1024, "config the size of vec reserve");
DEFINE_uint32(preview_limit_max_num, 1000,
              "config the max num of preview limit");
DEFINE_uint32(preview_default_limit, 100,
              "config the default limit of preview");
// binlog configuration
DEFINE_int32(binlog_single_file_max_size, 1024 * 4,
             "the max size of single binlog file");
DEFINE_int32(binlog_sync_batch_size, 32, "the batch size of sync binlog");
DEFINE_bool(binlog_notify_on_put, false,
            "config the sync log to follower strategy");
DEFINE_bool(binlog_enable_crc, false, "enable crc");
DEFINE_int32(binlog_coffee_time, 1000, "config the coffee time");
DEFINE_int32(binlog_sync_wait_time, 100, "config the sync log wait time");
DEFINE_int32(binlog_sync_to_disk_interval, 20000,
             "config the interval of sync binlog to disk time");
DEFINE_int32(binlog_delete_interval, 60000,
             "config the interval of delete binlog");
DEFINE_int32(binlog_match_logoffset_interval, 1000,
             "config the interval of match log offset ");
DEFINE_int32(binlog_name_length, 8, "binlog name length");
DEFINE_uint32(check_binlog_sync_progress_delta, 100000,
              "config the delta of check binlog sync progress");
DEFINE_uint32(go_back_max_try_cnt, 10, "config max try time of go back");

DEFINE_uint32(put_slow_log_threshold, 50000,
              "config the threshold of put slow log");
DEFINE_uint32(query_slow_log_threshold, 50000,
              "config the threshold of query slow log");

// local db config
DEFINE_string(db_root_path, "/tmp/", "the root path of db");
DEFINE_string(ssd_root_path, "", "the root ssd path of db");
DEFINE_string(hdd_root_path, "", "the root hdd path of db");

// thread pool config
DEFINE_int32(scan_concurrency_limit, 8, "the limit of scan concurrency");
DEFINE_int32(put_concurrency_limit, 8, "the limit of put concurrency");
DEFINE_int32(thread_pool_size, 16, "the size of thread pool for other api");
DEFINE_int32(get_concurrency_limit, 8, "the limit of get concurrency");
DEFINE_int32(request_max_retry, 3, "max retry time when request error");
DEFINE_int32(request_timeout_ms, 20000, "request timeout");
DEFINE_int32(request_sleep_time, 1000, "the sleep time when request error");

DEFINE_uint32(max_traverse_cnt, 50000, "max traverse iter loop cnt");

DEFINE_uint32(task_check_interval, 1000, "config the check interval of task");

DEFINE_int32(send_file_max_try, 3, "the max retry time when send file failed");
DEFINE_int32(retry_send_file_wait_time_ms, 3000,
             "conf the wait time when retry send file");
DEFINE_int32(stream_close_wait_time_ms, 1000,
             "the wait time before close stream");
DEFINE_uint32(stream_block_size, 1 * 1204 * 1024,
              "config the write/read block size in streaming");
DEFINE_int32(stream_bandwidth_limit, 10 * 1204 * 1024,
             "the limit bandwidth. Byte/Second");

// if set 23, the task will execute 23:00 every day
DEFINE_int32(make_snapshot_time, 23, "config the time to make snapshot");
DEFINE_int32(make_disktable_snapshot_interval, 360,
             "config the interval in minute to make disktable snapshot");
DEFINE_int32(make_snapshot_check_interval, 1000 * 60 * 10,
             "config the interval to check making snapshot time");
DEFINE_int32(make_snapshot_threshold_offset, 100000,
             "config the offset to reach the threshold");
DEFINE_uint32(make_snapshot_max_deleted_keys, 1000000,
              "config the max deleted keys store when make snapshot");
DEFINE_uint32(make_snapshot_offline_interval, 60 * 60 * 24,
              "config tablet self makesnapshot when how long time do not "
              "makesnapshot from ns. unit is second");
<<<<<<< HEAD
=======
DEFINE_uint32(snapshot_ttl_time, 6 * 60,
              "config relational table snapshot TTL time in minutes");
DEFINE_uint32(snapshot_ttl_check_interval, 60,
              "config relational table snapshot TTL check in minutes");
>>>>>>> 0bb79a25
DEFINE_string(snapshot_compression, "off", "Type of snapshot compression, can be off, snappy, zlib");
DEFINE_int32(snapshot_pool_size, 1, "the size of tablet thread pool for making snapshot");

DEFINE_uint32(load_index_max_wait_time, 120 * 60 * 1000,
              "config the max wait time of load index");

DEFINE_string(recycle_bin_root_path, "/tmp/recycle",
              "specify the root path of recycle bin");
DEFINE_string(recycle_ssd_bin_root_path, "/tmp/ssd_recycle",
              "specify the ssd root path of recycle bin");
DEFINE_string(recycle_hdd_bin_root_path, "/tmp/hdd_recycle",
              "specify the hdd root path of recycle bin");
DEFINE_bool(recycle_bin_enabled, true, "enable the recycle bin storage");
DEFINE_uint32(recycle_ttl, 0, "ttl of recycle in minute");

DEFINE_uint32(latest_ttl_max, 1000, "the max ttl of latest");
DEFINE_uint32(absolute_ttl_max, 60 * 24 * 365 * 30,
              "the max ttl of absolute time");
DEFINE_uint32(skiplist_max_height, 12, "the max height of skiplist");
DEFINE_uint32(key_entry_max_height, 8, "the max height of key entry");
DEFINE_uint32(latest_default_skiplist_height, 1,
              "the default height of skiplist for latest table");
DEFINE_uint32(absolute_default_skiplist_height, 4,
              "the default height of skiplist for absolute table");
DEFINE_bool(enable_show_tp, false, "enable show tp");
DEFINE_uint32(max_col_display_length, 256,
              "config the max length of column display");

// rocksdb
DEFINE_bool(disable_wal, true, "If true, do not write WAL for write.");
DEFINE_string(file_compression, "off",
              "Type of compression, can be off, pz, lz4, zlib");
DEFINE_uint32(block_cache_mb, 4096,
              "Memory allocated for caching uncompressed block (OS page cache "
              "handles the compressed ones)");
DEFINE_uint32(write_buffer_mb, 128, "Memtable size");
DEFINE_uint32(block_cache_shardbits, 8,
              "Divide block cache into 2^8 shards to avoid cache contention");
DEFINE_bool(verify_compression, false, "For debug");

// load table resouce control
DEFINE_uint32(load_table_batch, 30, "set laod table batch size");
DEFINE_uint32(load_table_thread_num, 3, "set load tabale thread pool size");
DEFINE_uint32(load_table_queue_size, 1000, "set load tabale queue size");

// multiple data center
DEFINE_uint32(get_replica_status_interval, 10000,
              "config the interval to sync replica cluster status time");<|MERGE_RESOLUTION|>--- conflicted
+++ resolved
@@ -135,13 +135,6 @@
 DEFINE_uint32(make_snapshot_offline_interval, 60 * 60 * 24,
               "config tablet self makesnapshot when how long time do not "
               "makesnapshot from ns. unit is second");
-<<<<<<< HEAD
-=======
-DEFINE_uint32(snapshot_ttl_time, 6 * 60,
-              "config relational table snapshot TTL time in minutes");
-DEFINE_uint32(snapshot_ttl_check_interval, 60,
-              "config relational table snapshot TTL check in minutes");
->>>>>>> 0bb79a25
 DEFINE_string(snapshot_compression, "off", "Type of snapshot compression, can be off, snappy, zlib");
 DEFINE_int32(snapshot_pool_size, 1, "the size of tablet thread pool for making snapshot");
 
