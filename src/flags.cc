//
// flags.cc
// Copyright (C) 2017 4paradigm.com
// Author wangtaize 
// Date 2017-04-07
//

#include <gflags/gflags.h>
// cluster config
DEFINE_string(put_endpoint, "127.0.0.1:9527", "config the ip and port that rtidb serves put for");
DEFINE_string(scan_endpoint, "127.0.0.1:9517", "config the ip and port that rtidb serves scan for");
DEFINE_string(endpoint, "127.0.0.1:9527", "config the ip and port that rtidb serves for");
DEFINE_int32(zk_session_timeout, 2000, "config the session timeout of tablet or nameserver");
DEFINE_string(zk_cluster,"", "config the zookeeper cluster eg ip:2181,ip2:2181,ip3:2181");
DEFINE_string(zk_root_path, "/rtidb", "config the root path of zookeeper");
DEFINE_int32(zk_keep_alive_check_interval, 5000, "config the interval of keep alive check");

DEFINE_int32(gc_interval, 120, "the gc interval of tablet every two hour");
DEFINE_int32(gc_pool_size, 2, "the size of tablet gc thread pool");
DEFINE_int32(gc_safe_offset, 1, "the safe offset of tablet gc in minute");
DEFINE_uint64(gc_on_table_recover_count, 10000000, "make a gc on recover count");
DEFINE_int32(statdb_ttl, 30 * 24 * 60 , "the ttl of statdb");
DEFINE_double(mem_release_rate, 5 , "specify memory release rate, which should be in 0 ~ 10");
DEFINE_bool(enable_statdb, false, "enable statdb");
DEFINE_int32(task_pool_size, 3, "the size of tablet task thread pool");

// scan configuration
DEFINE_uint32(scan_max_bytes_size, 2 * 1024 * 1024, "config the max size of scan bytes size");
// binlog configuration
DEFINE_int32(binlog_single_file_max_size, 1024*4, "the max size of single binlog file");
DEFINE_int32(binlog_sync_batch_size, 32, "the batch size of sync binlog");
DEFINE_int32(binlog_apply_batch_size, 32, "the batch size of apply binlog");
DEFINE_bool(binlog_notify_on_put, false, "config the sync log to follower strategy");
DEFINE_bool(binlog_enable_crc, false, "enable crc");
DEFINE_int32(binlog_coffee_time, 1000, "config the coffee time");
DEFINE_int32(binlog_sync_wait_time, 100, "config the sync log wait time");
DEFINE_int32(binlog_sync_to_disk_interval, 5000, "config the interval of sync binlog to disk time");
DEFINE_int32(binlog_delete_interval, 10000, "config the interval of delete binlog");
DEFINE_int32(binlog_match_logoffset_interval, 1000, "config the interval of match log offset ");
DEFINE_string(binlog_root_path, "/tmp/binlog", "the root path  of binlog");

// snapshot configuration
DEFINE_string(snapshot_root_path, "/tmp/snapshot", "config the snapshot storage path");
// local db config
DEFINE_string(db_root_path,"/tmp/", "the root path of db");
<<<<<<< HEAD

// thread pool config
DEFINE_int32(put_thread_pool_size, 8, "the size of thread pool for put");
DEFINE_int32(scan_thread_pool_size, 8, "the size of thread pool for scan");
=======
// if set 23, the task will execute 23:00 every day
DEFINE_int32(make_snapshot_time, 23, "config the time to make snapshot");
DEFINE_int32(make_snapshot_check_interval, 5, "config the interval to check making snapshot time");
>>>>>>> 2ff24034
<|MERGE_RESOLUTION|>--- conflicted
+++ resolved
@@ -7,8 +7,7 @@
 
 #include <gflags/gflags.h>
 // cluster config
-DEFINE_string(put_endpoint, "127.0.0.1:9527", "config the ip and port that rtidb serves put for");
-DEFINE_string(scan_endpoint, "127.0.0.1:9517", "config the ip and port that rtidb serves scan for");
+DEFINE_string(scan_endpoint, "127.0.0.1:9526", "config the ip and port that rtidb serves scan for");
 DEFINE_string(endpoint, "127.0.0.1:9527", "config the ip and port that rtidb serves for");
 DEFINE_int32(zk_session_timeout, 2000, "config the session timeout of tablet or nameserver");
 DEFINE_string(zk_cluster,"", "config the zookeeper cluster eg ip:2181,ip2:2181,ip3:2181");
@@ -43,13 +42,10 @@
 DEFINE_string(snapshot_root_path, "/tmp/snapshot", "config the snapshot storage path");
 // local db config
 DEFINE_string(db_root_path,"/tmp/", "the root path of db");
-<<<<<<< HEAD
 
 // thread pool config
-DEFINE_int32(put_thread_pool_size, 8, "the size of thread pool for put");
 DEFINE_int32(scan_thread_pool_size, 8, "the size of thread pool for scan");
-=======
+DEFINE_int32(thread_pool_size, 8, "the size of thread pool for other api");
 // if set 23, the task will execute 23:00 every day
 DEFINE_int32(make_snapshot_time, 23, "config the time to make snapshot");
-DEFINE_int32(make_snapshot_check_interval, 5, "config the interval to check making snapshot time");
->>>>>>> 2ff24034
+DEFINE_int32(make_snapshot_check_interval, 5, "config the interval to check making snapshot time");