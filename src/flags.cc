--- conflicted
+++ resolved
@@ -94,12 +94,10 @@
 DEFINE_bool(enable_show_tp, false, "enable show tp");
 DEFINE_uint32(max_col_display_length, 256, "config the max length of column display");
 
-<<<<<<< HEAD
+// rocksdb
+DEFINE_bool(disable_wal, true, "If true, do not write WAL for write.");
+
 // load table resouce control
 DEFINE_uint32(load_table_batch, 30, "set laod table batch size");
 DEFINE_uint32(load_table_thread_num, 3, "set load tabale thread pool size");
-DEFINE_uint32(load_table_queue_size, 1000, "set load tabale queue size");
-=======
-// rocksdb
-DEFINE_bool(disable_wal, true, "If true, do not write WAL for write.");
->>>>>>> b835ebc9
+DEFINE_uint32(load_table_queue_size, 1000, "set load tabale queue size");