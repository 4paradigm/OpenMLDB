--- conflicted
+++ resolved
@@ -23,23 +23,8 @@
 using node::PlanNode;
 using node::PlanNodeList;
 using node::SQLNode;
+
 class Planner {
-<<<<<<< HEAD
-public:
-    Planner(node::NodeManager *manager) : node_manager_(manager) {
-    }
-
-    virtual ~Planner() {
-    }
-
-    virtual PlanNode *CreatePlan(const SQLNode *parser_tree_ptr) = 0;
-protected:
-    node::PlanNode *CreatePlanRecurse(const node::SQLNode *root);
-    node::PlanNode *CreateSelectPlan(const node::SelectStmt *root);
-    node::ProjectPlanNode *CreateProjectPlanNode(const node::SQLNode *root, const std::string& table_name);
-    node::PlanNode *CreateDataProviderPlanNode(const node::SQLNode *root);
-    node::PlanNode *CreateDataCollectorPlanNode(const node::SQLNode *root);
-=======
  public:
     explicit Planner(node::NodeManager *manager) : node_manager_(manager) {}
     virtual ~Planner() {}
@@ -49,48 +34,37 @@
         Status &status) = 0;       // NOLINT (runtime/references)
 
  protected:
-    void CreatePlanRecurse(node::SQLNode *root, PlanNode *plan_tree,
+    void CreatePlanRecurse(const node::SQLNode *root, PlanNode *plan_tree,
                            Status &status);  // NOLINT (runtime/references)
-    int CreateSelectPlan(node::SQLNode *root, PlanNode *plan_tree,
+    int CreateSelectPlan(const node::SQLNode *root, PlanNode *plan_tree,
                          Status &status);  // NOLINT (runtime/references)
-    void CreateCreateTablePlan(node::SQLNode *root,
+    void CreateCreateTablePlan(const node::SQLNode *root,
                                node::CreatePlanNode *plan_tree,
                                Status &status);  // NOLINT (runtime/references)
-    void CreateProjectPlanNode(node::SQLNode *root, std::string table_name,
+    void CreateProjectPlanNode(const node::SQLNode *root, const std::string& table_name,
                                node::ProjectPlanNode *plan_tree,
                                Status &status);  // NOLINT (runtime/references)
-    void CreateCmdPlan(SQLNode *root, node::CmdPlanNode *plan_tree,
+    void CreateCmdPlan(const SQLNode *root, node::CmdPlanNode *plan_tree,
                        Status &status);  // NOLINT (runtime/references)
     void CreateDataProviderPlanNode(
-        node::SQLNode *root, PlanNode *plan_tree,
+        const node::SQLNode *root, PlanNode *plan_tree,
         Status &status);  // NOLINT (runtime/references)
     void CreateDataCollectorPlanNode(
-        node::SQLNode *root, PlanNode *plan_tree,
+        const node::SQLNode *root, PlanNode *plan_tree,
         Status &status);  // NOLINT (runtime/references)
-
->>>>>>> b2d67096
     node::NodeManager *node_manager_;
 };
 
 class SimplePlanner : public Planner {
-<<<<<<< HEAD
-public:
-    SimplePlanner(node::NodeManager *manager) : Planner(manager) {
-    }
-    PlanNode *CreatePlan(const SQLNode *parser_tree_ptr);
-private:
-
-=======
  public:
     explicit SimplePlanner(node::NodeManager *manager) : Planner(manager) {}
     int CreatePlanTree(const NodePointVector &parser_trees,
                        PlanNodeList &plan_trees,
                        Status &status);  // NOLINT (runtime/references)
->>>>>>> b2d67096
 };
 
 // TODO(chenjing): move to executor module
-void transformTableDef(const std::string &table_name,
+void TransformTableDef(const std::string &table_name,
                        const NodePointVector &column_desc_list,
                        type::TableDef *table,
                        Status &status);  // NOLINT (runtime/references)
