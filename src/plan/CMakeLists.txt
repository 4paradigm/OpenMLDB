include_directories(${INCLUDE_DIRECTORIES}
        ${PROJECT_SOURCE_DIR}/src
        ${PROJECT_BINARY_DIR}/src)

add_library(fesql_planner STATIC planner.cc)

add_executable(planner_test planner_test.cc)
<<<<<<< HEAD
target_link_libraries(planner_test  fesql_proto fesql_parser
        fesql_node fesql_planner protobuf gtest ${COMMON_LIBS} pthread)
=======
target_link_libraries(planner_test  fesql_proto fesql_parser fesql_analyser
            fesql_node fesql_planner protobuf gtest ${COMMON_LIBS} pthread)
>>>>>>> 8eb58083
add_test(planner_test planner_test --gtest_output=xml:${CMAKE_BINARY_DIR}/planner_test.xml)
list(APPEND test_list planner_test)
<|MERGE_RESOLUTION|>--- conflicted
+++ resolved
@@ -5,12 +5,7 @@
 add_library(fesql_planner STATIC planner.cc)
 
 add_executable(planner_test planner_test.cc)
-<<<<<<< HEAD
 target_link_libraries(planner_test  fesql_proto fesql_parser
-        fesql_node fesql_planner protobuf gtest ${COMMON_LIBS} pthread)
-=======
-target_link_libraries(planner_test  fesql_proto fesql_parser fesql_analyser
             fesql_node fesql_planner protobuf gtest ${COMMON_LIBS} pthread)
->>>>>>> 8eb58083
 add_test(planner_test planner_test --gtest_output=xml:${CMAKE_BINARY_DIR}/planner_test.xml)
 list(APPEND test_list planner_test)
