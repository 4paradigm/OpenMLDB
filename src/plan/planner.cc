--- conflicted
+++ resolved
@@ -483,13 +483,7 @@
     plan->SetCmdNode(dynamic_cast<const node::CmdNode *>(root));
 }
 
-<<<<<<< HEAD
-
-
-void TransformTableDef(const std::string &table_name,
-=======
 bool TransformTableDef(const std::string &table_name,
->>>>>>> a32bbecd
                        const NodePointVector &column_desc_list,
                        type::TableDef *table,
                        Status &status) {  // NOLINT (runtime/references)
