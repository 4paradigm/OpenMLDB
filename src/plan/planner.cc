/*-------------------------------------------------------------------------
 * Copyright (C) 2019, 4paradigm
 * planner.cc
 *
 * Author: chenjing
 * Date: 2019/10/24
 *--------------------------------------------------------------------------
<<<<<<< HEAD
**/
#include "plan/planner.h"

#include <map>

namespace fesql {
namespace plan {

//Planner implementation
PlanNode *SimplePlanner::CreatePlan(const SQLNode *parser_tree_ptr) {

    if (nullptr == parser_tree_ptr) {
        LOG(WARNING) << "can not create plan with null parser tree";
        return nullptr;
    }

    return CreatePlanRecurse(parser_tree_ptr);
}

PlanNode *Planner::CreatePlanRecurse(const SQLNode *root) {
    if (nullptr == root) {
        LOG(WARNING) << "return null plan node with null parser tree";
        return nullptr;
    }

    switch (root->GetType()) {
        case node::kSelectStmt:return CreateSelectPlan((const node::SelectStmt *) root);
        default:return nullptr;

    }

}

=======
 **/
#include "plan/planner.h"
#include <map>
#include <set>
#include <string>
namespace fesql {
namespace plan {
>>>>>>> b2d67096
/**
 * create simple select plan node:
 *  simple select:
 *      + from_list
 *          + from_node
 *              + table_ref_node
 *      + project_list
 *          + project_node
 *              + expression
 *                  +   op_expr
 *                      | function
 *                      | const
 *                      | column ref node
 *              + name
 *          + project_node
 *          + project_node
 *          + ..
 *      + limit_count
 *
 * @param root
 * @return select plan node
 */
<<<<<<< HEAD
PlanNode *Planner::CreateSelectPlan(const node::SelectStmt *root) {
=======
int Planner::CreateSelectPlan(node::SQLNode *select_tree, PlanNode *plan_tree,
                              Status &status) {  // NOLINT (runtime/references)
    node::SelectStmt *root = (node::SelectStmt *)select_tree;
    node::SelectPlanNode *select_plan = (node::SelectPlanNode *)plan_tree;
>>>>>>> b2d67096

    const node::NodePointVector& table_ref_list = root->GetTableRefList();

    if (table_ref_list.empty()) {
        status.msg =
            "can not create select plan node with empty table references";
        status.code = error::kPlanErrorTableRefIsEmpty;
        return status.code;
    }

    if (table_ref_list.size() > 1) {
        status.msg =
            "can not create select plan node based on more than 2 tables";
        status.code = error::kPlanErrorQueryMultiTable;
        return status.code;
    }

<<<<<<< HEAD
    const node::TableNode *table_node_ptr = (const node::TableNode *) table_ref_list.at(0);
=======
    node::TableNode *table_node_ptr = (node::TableNode *)table_ref_list.at(0);
>>>>>>> b2d67096

    node::PlanNode *current_node = select_plan;

    std::map<std::string, node::ProjectListPlanNode *> project_list_map;
    // set limit
    if (nullptr != root->GetLimit()) {
<<<<<<< HEAD
        const node::LimitNode *limit_ptr = (node::LimitNode *) root->GetLimit();
        node::LimitPlanNode *limit_plan_ptr = (node::LimitPlanNode *) node_manager_->MakePlanNode(node::kPlanTypeLimit);
=======
        node::LimitNode *limit_ptr = (node::LimitNode *)root->GetLimit();
        node::LimitPlanNode *limit_plan_ptr =
            (node::LimitPlanNode *)node_manager_->MakePlanNode(
                node::kPlanTypeLimit);
>>>>>>> b2d67096
        limit_plan_ptr->SetLimitCnt(limit_ptr->GetLimitCount());
        current_node->AddChild(limit_plan_ptr);
        current_node = limit_plan_ptr;
    }

<<<<<<< HEAD

=======
>>>>>>> b2d67096
    // prepare project list plan node
    const node::NodePointVector& select_expr_list = root->GetSelectList();

    if (false == select_expr_list.empty()) {
        for (auto expr : select_expr_list) {
            node::ProjectPlanNode *project_node_ptr =
                (node::ProjectPlanNode *)(node_manager_->MakePlanNode(
                    node::kProject));

            CreateProjectPlanNode(expr, table_node_ptr->GetOrgTableName(),
                                  project_node_ptr, status);
            if (0 != status.code) {
                return status.code;
            }

            std::string key = project_node_ptr->GetW().empty()
                                  ? project_node_ptr->GetTable()
                                  : project_node_ptr->GetW();
            if (project_list_map.find(key) == project_list_map.end()) {
                project_list_map[key] =
                    project_node_ptr->GetW().empty()
                        ? node_manager_->MakeProjectListPlanNode(key, "")
                        : node_manager_->MakeProjectListPlanNode(
                              project_node_ptr->GetTable(), key);
            }
            project_list_map[key]->AddProject(project_node_ptr);
        }

        for (auto &v : project_list_map) {
            node::ProjectListPlanNode *project_list = v.second;
            project_list->AddChild(
                node_manager_->MakeSeqScanPlanNode(project_list->GetTable()));
            current_node->AddChild(v.second);
        }
    }

    return 0;
}

<<<<<<< HEAD
node::ProjectPlanNode *Planner::CreateProjectPlanNode(const SQLNode *root, const std::string& table_name) {
=======
void Planner::CreateProjectPlanNode(
    SQLNode *root, std::string table_name, node::ProjectPlanNode *plan_tree,
    Status &status) {  // NOLINT (runtime/references)
>>>>>>> b2d67096
    if (nullptr == root) {
        status.msg = "fail to create project node: query tree node it null";
        status.code = error::kPlanErrorNullNode;
        return;
    }

    switch (root->GetType()) {
        case node::kResTarget: {
<<<<<<< HEAD
            const node::ResTarget *target_ptr = (const node::ResTarget *) root;
=======
            node::ResTarget *target_ptr = (node::ResTarget *)root;
>>>>>>> b2d67096
            std::string w = node::WindowOfExpression(target_ptr->GetVal());
            plan_tree->SetW(w);
            plan_tree->SetName(target_ptr->GetName());
            plan_tree->SetExpression(target_ptr->GetVal());
            plan_tree->SetTable(table_name);
            return;
        }
        default: {
<<<<<<< HEAD
            LOG(ERROR) << "can not create project plan node with type " << node::NameOfSQLNodeType(root->GetType());
            return nullptr;
=======
            status.msg = "can not create project plan node with type " +
                         node::NameOfSQLNodeType(root->GetType());
            status.code = error::kPlanErrorUnSupport;
            return;
>>>>>>> b2d67096
        }
    }

}

<<<<<<< HEAD
PlanNode *Planner::CreateDataProviderPlanNode(const SQLNode *root) {
    return nullptr;
}

PlanNode *Planner::CreateDataCollectorPlanNode(const SQLNode *root) {
    return nullptr;
=======
void Planner::CreateDataProviderPlanNode(
    SQLNode *root, PlanNode *plan_tree,
    Status &status) {  // NOLINT (runtime/references)
}

void Planner::CreateDataCollectorPlanNode(
    SQLNode *root, PlanNode *plan_tree,
    Status &status) {  // NOLINT (runtime/references)
}
void Planner::CreateCreateTablePlan(
    node::SQLNode *root, node::CreatePlanNode *plan_tree,
    Status &status) {  // NOLINT (runtime/references)
    node::CreateStmt *create_tree = (node::CreateStmt *)root;
    plan_tree->SetColumnDescList(create_tree->GetColumnDefList());
    plan_tree->setTableName(create_tree->GetTableName());
}

int SimplePlanner::CreatePlanTree(
    const NodePointVector &parser_trees, PlanNodeList &plan_trees,
    Status &status) {  // NOLINT (runtime/references)
    if (parser_trees.empty()) {
        status.msg = "fail to create plan tree: parser trees is empty";
        status.code = error::kPlanErrorQueryTreeIsEmpty;
        return status.code;
    }

    for (auto parser_tree : parser_trees) {
        switch (parser_tree->GetType()) {
            case node::kSelectStmt: {
                PlanNode *select_plan =
                    node_manager_->MakePlanNode(node::kPlanTypeSelect);
                CreateSelectPlan(parser_tree, select_plan, status);
                if (0 != status.code) {
                    return status.code;
                }
                plan_trees.push_back(select_plan);
                break;
            }
            case node::kCreateStmt: {
                PlanNode *plan =
                    node_manager_->MakePlanNode(node::kPlanTypeCreate);
                CreateCreateTablePlan(
                    parser_tree, dynamic_cast<node::CreatePlanNode *>(plan),
                    status);
                if (0 != status.code) {
                    return status.code;
                }
                plan_trees.push_back(plan);
                break;
            }
            case node::kCmdStmt: {
                node::PlanNode *cmd_plan =
                    node_manager_->MakePlanNode(node::kPlanTypeCmd);
                CreateCmdPlan(parser_tree,
                              dynamic_cast<node::CmdPlanNode *>(cmd_plan),
                              status);
                if (0 != status.code) {
                    return status.code;
                }
                plan_trees.push_back(cmd_plan);
                break;
            }
            default: {
                status.msg = "can not handle tree type " +
                             node::NameOfSQLNodeType(parser_tree->GetType());
                status.code = error::kPlanErrorUnSupport;
                return status.code;
            }
        }
    }
    return status.code;
}
void Planner::CreateCmdPlan(SQLNode *root, node::CmdPlanNode *plan,
                                  Status &status) {
    if (nullptr == root) {
        status.msg = "fail to create cmd plan node: query tree node it null";
        status.code = error::kPlanErrorNullNode;
        return;
    }
    
    if (root->GetType() != node::kCmdStmt) {
        status.msg = "fail to create cmd plan node: query tree node it not cmd type";
        status.code = error::kPlanErrorUnSupport;
        return; 
    }
    plan->SetCmdNode(dynamic_cast<node::CmdNode *>(root));
}

void transformTableDef(const std::string &table_name,
                       const NodePointVector &column_desc_list,
                       type::TableDef *table,
                       Status &status) {  // NOLINT (runtime/references)
    std::set<std::string> index_names;
    std::set<std::string> column_names;

    for (auto column_desc : column_desc_list) {
        switch (column_desc->GetType()) {
            case node::kColumnDesc: {
                node::ColumnDefNode *column_def =
                    (node::ColumnDefNode *)column_desc;
                type::ColumnDef *column = table->add_columns();

                if (column_names.find(column_def->GetColumnName()) !=
                    column_names.end()) {
                    status.msg = "CREATE error: COLUMN NAME " +
                                 column_def->GetColumnName() + " duplicate";
                    status.code = error::kCreateErrorDuplicationColumnName;
                    return;
                }
                column->set_name(column_def->GetColumnName());
                column_names.insert(column_def->GetColumnName());
                switch (column_def->GetColumnType()) {
                    case node::kTypeBool:
                        column->set_type(type::Type::kBool);
                        break;
                    case node::kTypeInt32:
                        column->set_type(type::Type::kInt32);
                        break;
                    case node::kTypeInt64:
                        column->set_type(type::Type::kInt64);
                        break;
                    case node::kTypeFloat:
                        column->set_type(type::Type::kFloat);
                        break;
                    case node::kTypeDouble:
                        column->set_type(type::Type::kDouble);
                        break;
                    case node::kTypeTimestamp: {
                        column->set_type(type::Type::kTimestamp);
                        break;
                    }
                    case node::kTypeString:
                        column->set_type(type::Type::kString);
                        break;
                    default: {
                        status.msg =
                            "CREATE error: column type " +
                            node::DataTypeName(column_def->GetColumnType()) +
                            " is not supported";
                        status.code = error::kCreateErrorUnSupportColumnType;
                        return;
                    }
                }
                break;
            }

            case node::kColumnIndex: {
                node::ColumnIndexNode *column_index =
                    (node::ColumnIndexNode *)column_desc;

                if (column_index->GetName().empty()) {
                    column_index->SetName(
                        GenerateName("INDEX", table->indexes_size()));
                }
                if (index_names.find(column_index->GetName()) !=
                    index_names.end()) {
                    status.msg = "CREATE error: INDEX NAME " +
                                 column_index->GetName() + " duplicate";
                    status.code = error::kCreateErrorDuplicationIndexName;
                    return;
                }
                index_names.insert(column_index->GetName());
                type::IndexDef *index = table->add_indexes();
                index->set_name(column_index->GetName());

                // TODO(chenjing): set ttl per key
                if (-1 != column_index->GetTTL()) {
                    index->add_ttl(column_index->GetTTL());
                }

                for (auto key : column_index->GetKey()) {
                    index->add_first_keys(key);
                }

                if (!column_index->GetTs().empty()) {
                    index->set_second_key(column_index->GetTs());
                }
                break;
            }
            default: {
                status.msg = "can not support " +
                             node::NameOfSQLNodeType(column_desc->GetType()) +
                             " when CREATE TABLE";
                status.code = error::kAnalyserErrorUnSupport;
                return;
            }
        }
    }
    table->set_name(table_name);
>>>>>>> b2d67096
}

std::string GenerateName(const std::string prefix, int id) {
    time_t t;
    time(&t);
    std::string name =
        prefix + "_" + std::to_string(id) + "_" + std::to_string(t);
    return name;
}
}  // namespace  plan
}  // namespace fesql<|MERGE_RESOLUTION|>--- conflicted
+++ resolved
@@ -5,41 +5,6 @@
  * Author: chenjing
  * Date: 2019/10/24
  *--------------------------------------------------------------------------
-<<<<<<< HEAD
-**/
-#include "plan/planner.h"
-
-#include <map>
-
-namespace fesql {
-namespace plan {
-
-//Planner implementation
-PlanNode *SimplePlanner::CreatePlan(const SQLNode *parser_tree_ptr) {
-
-    if (nullptr == parser_tree_ptr) {
-        LOG(WARNING) << "can not create plan with null parser tree";
-        return nullptr;
-    }
-
-    return CreatePlanRecurse(parser_tree_ptr);
-}
-
-PlanNode *Planner::CreatePlanRecurse(const SQLNode *root) {
-    if (nullptr == root) {
-        LOG(WARNING) << "return null plan node with null parser tree";
-        return nullptr;
-    }
-
-    switch (root->GetType()) {
-        case node::kSelectStmt:return CreateSelectPlan((const node::SelectStmt *) root);
-        default:return nullptr;
-
-    }
-
-}
-
-=======
  **/
 #include "plan/planner.h"
 #include <map>
@@ -47,7 +12,7 @@
 #include <string>
 namespace fesql {
 namespace plan {
->>>>>>> b2d67096
+
 /**
  * create simple select plan node:
  *  simple select:
@@ -70,14 +35,11 @@
  * @param root
  * @return select plan node
  */
-<<<<<<< HEAD
-PlanNode *Planner::CreateSelectPlan(const node::SelectStmt *root) {
-=======
-int Planner::CreateSelectPlan(node::SQLNode *select_tree, PlanNode *plan_tree,
+
+int Planner::CreateSelectPlan(const node::SQLNode *select_tree, PlanNode *plan_tree,
                               Status &status) {  // NOLINT (runtime/references)
-    node::SelectStmt *root = (node::SelectStmt *)select_tree;
+    const node::SelectStmt *root = (const node::SelectStmt *)select_tree;
     node::SelectPlanNode *select_plan = (node::SelectPlanNode *)plan_tree;
->>>>>>> b2d67096
 
     const node::NodePointVector& table_ref_list = root->GetTableRefList();
 
@@ -95,35 +57,22 @@
         return status.code;
     }
 
-<<<<<<< HEAD
-    const node::TableNode *table_node_ptr = (const node::TableNode *) table_ref_list.at(0);
-=======
-    node::TableNode *table_node_ptr = (node::TableNode *)table_ref_list.at(0);
->>>>>>> b2d67096
+    const node::TableNode *table_node_ptr = (const node::TableNode *)table_ref_list.at(0);
 
     node::PlanNode *current_node = select_plan;
 
     std::map<std::string, node::ProjectListPlanNode *> project_list_map;
     // set limit
     if (nullptr != root->GetLimit()) {
-<<<<<<< HEAD
-        const node::LimitNode *limit_ptr = (node::LimitNode *) root->GetLimit();
-        node::LimitPlanNode *limit_plan_ptr = (node::LimitPlanNode *) node_manager_->MakePlanNode(node::kPlanTypeLimit);
-=======
-        node::LimitNode *limit_ptr = (node::LimitNode *)root->GetLimit();
+        const node::LimitNode *limit_ptr = (node::LimitNode *)root->GetLimit();
         node::LimitPlanNode *limit_plan_ptr =
             (node::LimitPlanNode *)node_manager_->MakePlanNode(
                 node::kPlanTypeLimit);
->>>>>>> b2d67096
         limit_plan_ptr->SetLimitCnt(limit_ptr->GetLimitCount());
         current_node->AddChild(limit_plan_ptr);
         current_node = limit_plan_ptr;
     }
 
-<<<<<<< HEAD
-
-=======
->>>>>>> b2d67096
     // prepare project list plan node
     const node::NodePointVector& select_expr_list = root->GetSelectList();
 
@@ -163,13 +112,9 @@
     return 0;
 }
 
-<<<<<<< HEAD
-node::ProjectPlanNode *Planner::CreateProjectPlanNode(const SQLNode *root, const std::string& table_name) {
-=======
 void Planner::CreateProjectPlanNode(
-    SQLNode *root, std::string table_name, node::ProjectPlanNode *plan_tree,
-    Status &status) {  // NOLINT (runtime/references)
->>>>>>> b2d67096
+    const SQLNode *root, const std::string& table_name, node::ProjectPlanNode *plan_tree,
+    Status &status) {  // NOLINT (runtime/references)
     if (nullptr == root) {
         status.msg = "fail to create project node: query tree node it null";
         status.code = error::kPlanErrorNullNode;
@@ -178,11 +123,7 @@
 
     switch (root->GetType()) {
         case node::kResTarget: {
-<<<<<<< HEAD
             const node::ResTarget *target_ptr = (const node::ResTarget *) root;
-=======
-            node::ResTarget *target_ptr = (node::ResTarget *)root;
->>>>>>> b2d67096
             std::string w = node::WindowOfExpression(target_ptr->GetVal());
             plan_tree->SetW(w);
             plan_tree->SetName(target_ptr->GetName());
@@ -191,41 +132,28 @@
             return;
         }
         default: {
-<<<<<<< HEAD
-            LOG(ERROR) << "can not create project plan node with type " << node::NameOfSQLNodeType(root->GetType());
-            return nullptr;
-=======
             status.msg = "can not create project plan node with type " +
                          node::NameOfSQLNodeType(root->GetType());
             status.code = error::kPlanErrorUnSupport;
             return;
->>>>>>> b2d67096
-        }
-    }
-
-}
-
-<<<<<<< HEAD
-PlanNode *Planner::CreateDataProviderPlanNode(const SQLNode *root) {
-    return nullptr;
-}
-
-PlanNode *Planner::CreateDataCollectorPlanNode(const SQLNode *root) {
-    return nullptr;
-=======
+        }
+    }
+}
+
+
 void Planner::CreateDataProviderPlanNode(
-    SQLNode *root, PlanNode *plan_tree,
+    const SQLNode *root, PlanNode *plan_tree,
     Status &status) {  // NOLINT (runtime/references)
 }
 
 void Planner::CreateDataCollectorPlanNode(
-    SQLNode *root, PlanNode *plan_tree,
+    const SQLNode *root, PlanNode *plan_tree,
     Status &status) {  // NOLINT (runtime/references)
 }
 void Planner::CreateCreateTablePlan(
-    node::SQLNode *root, node::CreatePlanNode *plan_tree,
-    Status &status) {  // NOLINT (runtime/references)
-    node::CreateStmt *create_tree = (node::CreateStmt *)root;
+    const node::SQLNode *root, node::CreatePlanNode *plan_tree,
+    Status &status) {  // NOLINT (runtime/references)
+    const node::CreateStmt *create_tree = (const node::CreateStmt *)root;
     plan_tree->SetColumnDescList(create_tree->GetColumnDefList());
     plan_tree->setTableName(create_tree->GetTableName());
 }
@@ -275,6 +203,10 @@
                 plan_trees.push_back(cmd_plan);
                 break;
             }
+            case ::fesql::node::kFnList:
+             {
+                 break;
+             }
             default: {
                 status.msg = "can not handle tree type " +
                              node::NameOfSQLNodeType(parser_tree->GetType());
@@ -285,23 +217,24 @@
     }
     return status.code;
 }
-void Planner::CreateCmdPlan(SQLNode *root, node::CmdPlanNode *plan,
+void Planner::CreateCmdPlan(const SQLNode *root, node::CmdPlanNode *plan,
                                   Status &status) {
     if (nullptr == root) {
         status.msg = "fail to create cmd plan node: query tree node it null";
         status.code = error::kPlanErrorNullNode;
         return;
     }
-    
+
     if (root->GetType() != node::kCmdStmt) {
         status.msg = "fail to create cmd plan node: query tree node it not cmd type";
         status.code = error::kPlanErrorUnSupport;
         return; 
     }
-    plan->SetCmdNode(dynamic_cast<node::CmdNode *>(root));
-}
-
-void transformTableDef(const std::string &table_name,
+
+    plan->SetCmdNode(dynamic_cast<const node::CmdNode *>(root));
+}
+
+void TransformTableDef(const std::string &table_name,
                        const NodePointVector &column_desc_list,
                        type::TableDef *table,
                        Status &status) {  // NOLINT (runtime/references)
@@ -402,7 +335,6 @@
         }
     }
     table->set_name(table_name);
->>>>>>> b2d67096
 }
 
 std::string GenerateName(const std::string prefix, int id) {
@@ -412,5 +344,6 @@
         prefix + "_" + std::to_string(id) + "_" + std::to_string(t);
     return name;
 }
+
 }  // namespace  plan
 }  // namespace fesql