include_directories(${INCLUDE_DIRECTORIES}
        ${PROJECT_SOURCE_DIR}/src
        ${PROJECT_BINARY_DIR}/src)

if (TESTING_ENABLE)
<<<<<<< HEAD
    set(BM_LIBS fesql_sdk fesql_dbms fesql_tablet  ${VM_LIBS} fesql_flags ${LLVM_LIBS} ${BRPC_LIBS} tcmalloc ${OS_LIB})
=======
    set(BM_LIBS fesql_sdk fesql_dbms fesql_tablet fesql_flags fesql_case ${yaml_libs} boost_filesystem ${VM_LIBS} ${LLVM_LIBS} ${BRPC_LIBS} tcmalloc ${OS_LIB})
>>>>>>> 6d9d0dc4
    add_executable(base_bm_test base_bm_test.cc)


    target_link_libraries(base_bm_test gtest fesql_dbms fesql_tablet fesql_flags ${BM_LIBS})
    add_test(base_bm_test base_bm_test --gtest_output=xml:${CMAKE_BINARY_DIR}/base_bm_test.xml)
    list(APPEND test_list base_bm_test)

    add_library(storage_bm_case STATIC storage_bm_case.cc)
    add_executable(storage_bm_case_test storage_bm_case_test.cc)
    target_link_libraries(storage_bm_case_test storage_bm_case 
        benchmark gtest ${BM_LIBS})
    add_test(storage_bm_case_test storage_bm_case_test --gtest_output=xml:${CMAKE_BINARY_DIR}/storage_bm_case_test.xml)
    list(APPEND test_list storage_bm_case_test)
    add_executable(storage_bm storage_bm.cc)
    target_link_libraries(storage_bm storage_bm_case
        benchmark gtest ${BM_LIBS})

    add_library(udf_bm_case STATIC udf_bm_case.cc)
    add_executable(udf_bm_case_test udf_bm_case_test.cc)
    target_link_libraries(udf_bm_case_test udf_bm_case 
        benchmark gtest fesql_udf ${BM_LIBS})
    add_test(udf_bm_case_test udf_bm_case_test --gtest_output=xml:${CMAKE_BINARY_DIR}/udf_bm_case_test.xml)
    list(APPEND test_list udf_bm_case_test)

    add_executable(udf_bm udf_bm.cc)
    target_link_libraries(udf_bm udf_bm_case 
        benchmark gtest fesql_udf ${BM_LIBS})

    add_library(runner_bm_case STATIC runner_bm_case.cc)
    add_executable(runner_bm_case_test runner_bm_case_test.cc)
    target_link_libraries(runner_bm_case_test runner_bm_case
        benchmark gtest ${BM_LIBS})

    add_test(runner_bm_case_test runner_bm_case_test --gtest_output=xml:${CMAKE_BINARY_DIR}/runner_bm_case_test.xml)
    list(APPEND test_list runner_bm_case_test)
    add_executable(runner_bm runner_bm.cc)
    target_link_libraries(runner_bm runner_bm_case
        benchmark  gtest ${BM_LIBS})



    add_library(engine_bm_case STATIC engine_bm_case.cc)
    add_executable(engine_bm_case_test engine_bm_case_test.cc)
    target_link_libraries(engine_bm_case_test engine_bm_case  fesql_dbms fesql_tablet fesql_flags
        benchmark gtest ${BM_LIBS})

    add_test(engine_bm_case_test engine_bm_case_test --gtest_output=xml:${CMAKE_BINARY_DIR}/engine_bm_case_test.xml)
    list(APPEND test_list engine_bm_case_test)

    add_executable(engine_bm engine_bm.cc)
    target_link_libraries(engine_bm engine_bm_case 
        benchmark gtest ${BM_LIBS})

        #add_executable(memsql_client_bm memsql_client_bm.cc)
        #target_link_libraries(memsql_client_bm ${vm_deps_libs} benchmark mysqlclient ${llvm_libs} ${COMMON_LIBS} brpc protobuf ssl crypto gtest ${OS_LIB})


    add_library(fesql_client_bm_case STATIC fesql_client_bm_case.cc)

    add_executable(fesql_client_bm_case_test fesql_client_bm_case_test.cc)
    target_link_libraries(fesql_client_bm_case_test fesql_client_bm_case
        gtest benchmark ${BM_LIBS})

    add_test(fesql_client_bm_case_test fesql_client_bm_case_test --gtest_output=xml:${CMAKE_BINARY_DIR}/fesql_client_bm_case_test.xml)
    list(APPEND test_list fesql_client_bm_case_test)

    add_executable(fesql_client_batch_run_bm fesql_client_batch_run_bm.cc)
    target_link_libraries(fesql_client_batch_run_bm fesql_client_bm_case
        gtest  benchmark ${BM_LIBS})

endif ()<|MERGE_RESOLUTION|>--- conflicted
+++ resolved
@@ -3,11 +3,7 @@
         ${PROJECT_BINARY_DIR}/src)
 
 if (TESTING_ENABLE)
-<<<<<<< HEAD
-    set(BM_LIBS fesql_sdk fesql_dbms fesql_tablet  ${VM_LIBS} fesql_flags ${LLVM_LIBS} ${BRPC_LIBS} tcmalloc ${OS_LIB})
-=======
     set(BM_LIBS fesql_sdk fesql_dbms fesql_tablet fesql_flags fesql_case ${yaml_libs} boost_filesystem ${VM_LIBS} ${LLVM_LIBS} ${BRPC_LIBS} tcmalloc ${OS_LIB})
->>>>>>> 6d9d0dc4
     add_executable(base_bm_test base_bm_test.cc)
 
 
