--- conflicted
+++ resolved
@@ -27,20 +27,12 @@
 #include "absl/status/status.h"
 #include "apiserver/interface_provider.h"
 #include "apiserver/json_helper.h"
-<<<<<<< HEAD
-#include "rapidjson/document.h"  // raw rapidjson 1.1.0, not in butil
-=======
 #include "bvar/bvar.h"
 #include "bvar/multi_dimension.h"  // latency recorder
->>>>>>> d12babd9
 #include "proto/api_server.pb.h"
 #include "rapidjson/document.h"  // raw rapidjson 1.1.0, not in butil
 #include "sdk/sql_cluster_router.h"
 #include "sdk/sql_request_row.h"
-
-#include "absl/status/status.h"
-#include "bvar/bvar.h"
-#include "bvar/multi_dimension.h"  // latency recorder
 
 namespace openmldb {
 namespace apiserver {
@@ -79,24 +71,12 @@
     void ExecuteProcedure(bool has_common_col, const InterfaceProvider::Params& param, const butil::IOBuf& req_body,
                           JsonWriter& writer);  // NOLINT
 
-<<<<<<< HEAD
-    static absl::Status JsonArray2SQLRequestRow(const Value& non_common_cols_v,
-                                                const Value& common_cols_v,
-                                                std::shared_ptr<openmldb::sdk::SQLRequestRow> row);
-    static absl::Status JsonMap2SQLRequestRow(const Value& non_common_cols_v,
-                                              const Value& common_cols_v,
-                                              std::shared_ptr<openmldb::sdk::SQLRequestRow> row);
-    template <typename T>
-    static bool AppendJsonValue(const Value& v, hybridse::sdk::DataType type, bool is_not_null,
-                                T row);
-=======
     static absl::Status JsonArray2SQLRequestRow(const Value& non_common_cols_v, const Value& common_cols_v,
                                                 std::shared_ptr<openmldb::sdk::SQLRequestRow> row);
     static absl::Status JsonMap2SQLRequestRow(const Value& non_common_cols_v, const Value& common_cols_v,
                                               std::shared_ptr<openmldb::sdk::SQLRequestRow> row);
     template <typename T>
     static bool AppendJsonValue(const Value& v, hybridse::sdk::DataType type, bool is_not_null, T row);
->>>>>>> d12babd9
 
     // may get segmentation fault when throw boost::bad_lexical_cast, so we use std::from_chars
     template <typename T>
@@ -140,10 +120,6 @@
     std::string sql;
     std::shared_ptr<openmldb::sdk::SQLRequestRow> parameter;
     bool write_nan_and_inf_null = false;
-<<<<<<< HEAD
-};
-=======
->>>>>>> d12babd9
 
     QueryReq(JsonReader& ar) { parse(ar); }  // NOLINT
     absl::Status status() { return status_; }
@@ -170,12 +146,8 @@
 void WriteSchema(JsonWriter& ar, const std::string& name, const hybridse::sdk::Schema& schema,  // NOLINT
                  bool only_const);
 
-<<<<<<< HEAD
-void WriteValue(JsonWriter& ar, std::shared_ptr<hybridse::sdk::ResultSet> rs, int i, bool write_nan_and_inf_null);  // NOLINT
-=======
 void WriteValue(JsonWriter& ar, std::shared_ptr<hybridse::sdk::ResultSet> rs, int i,  // NOLINT
                 bool write_nan_and_inf_null);
->>>>>>> d12babd9
 
 // ExecSPResp reading is unsupported now, cuz we decode ResultSet with Schema here, it's irreversible
 JsonWriter& operator&(JsonWriter& ar, ExecSPResp& s);  // NOLINT
