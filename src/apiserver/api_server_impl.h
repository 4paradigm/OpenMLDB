--- conflicted
+++ resolved
@@ -73,21 +73,12 @@
     void ExecuteProcedure(bool has_common_col, const InterfaceProvider::Params& param, const butil::IOBuf& req_body,
                           JsonWriter& writer);  // NOLINT
 
-<<<<<<< HEAD
-    static absl::Status JsonArray2SQLRequestRow(const butil::rapidjson::Value& non_common_cols_v,
-                                                const butil::rapidjson::Value& common_cols_v,
-                                                std::shared_ptr<openmldb::sdk::SQLRequestRow> row);
-    static absl::Status JsonMap2SQLRequestRow(const butil::rapidjson::Value& non_common_cols_v,
-                                      const butil::rapidjson::Value& common_cols_v,
-                                      std::shared_ptr<openmldb::sdk::SQLRequestRow> row);
-=======
     static absl::Status JsonArray2SQLRequestRow(const Value& non_common_cols_v,
                                                 const Value& common_cols_v,
                                                 std::shared_ptr<openmldb::sdk::SQLRequestRow> row);
     static absl::Status JsonMap2SQLRequestRow(const Value& non_common_cols_v,
                                               const Value& common_cols_v,
                                               std::shared_ptr<openmldb::sdk::SQLRequestRow> row);
->>>>>>> 825d155f
     template <typename T>
     static bool AppendJsonValue(const Value& v, hybridse::sdk::DataType type, bool is_not_null,
                                 T row);
