--- conflicted
+++ resolved
@@ -30,8 +30,6 @@
 namespace openmldb {
 namespace apiserver {
 
-<<<<<<< HEAD
-=======
 std::string PrintJsonValue(const Value& v) {
     if (v.IsNull()) {
         return "null";
@@ -57,7 +55,6 @@
     return "unknown";
 }
 
->>>>>>> d12babd9
 APIServerImpl::APIServerImpl(const std::string& endpoint)
     : md_recorder_("rpc_server_" + endpoint.substr(endpoint.find(":") + 1), "http_method", {"method"}),
       provider_("rpc_server_" + endpoint.substr(endpoint.find(":") + 1)) {}
@@ -226,26 +223,17 @@
     for (decltype(sch->GetColumnCnt()) i = 0; i < sch->GetColumnCnt(); ++i) {
         if (sch->IsConstant(i)) {
             if (!AppendJsonValue(common_cols_v[common_idx], sch->GetColumnType(i), sch->IsColumnNotNull(i), row)) {
-<<<<<<< HEAD
-                return absl::InvalidArgumentError(
-                    absl::StrCat("trans const ", sch->GetColumnName(i), "[", sch->GetColumnType(i), "] failed"));
-=======
                 return absl::InvalidArgumentError(absl::StrCat("trans const failed on ", sch->GetColumnName(i), "(",
                                                                sch->GetColumnType(i),
                                                                "): ", PrintJsonValue(common_cols_v[common_idx])));
->>>>>>> d12babd9
             }
             ++common_idx;
         } else {
             if (!AppendJsonValue(non_common_cols_v[non_common_idx], sch->GetColumnType(i), sch->IsColumnNotNull(i),
                                  row)) {
                 return absl::InvalidArgumentError(
-<<<<<<< HEAD
-                    absl::StrCat("trans ", sch->GetColumnName(i), "[", sch->GetColumnType(i), "] failed"));
-=======
                     absl::StrCat("trans failed on ", sch->GetColumnName(i), "(", sch->GetColumnType(i),
                                  "): ", PrintJsonValue(non_common_cols_v[non_common_idx])));
->>>>>>> d12babd9
             }
             ++non_common_idx;
         }
@@ -364,14 +352,9 @@
     for (decltype(sch->GetColumnCnt()) i = 0; i < sch->GetColumnCnt(); ++i) {
         if (sch->IsConstant(i)) {
             if (!AppendJsonValue(common_cols_v[common_idx], sch->GetColumnType(i), sch->IsColumnNotNull(i), row)) {
-<<<<<<< HEAD
-                return absl::InvalidArgumentError(
-                    absl::StrCat("trans const ", sch->GetColumnName(i), "[", sch->GetColumnType(i), "] failed"));
-=======
                 return absl::InvalidArgumentError(absl::StrCat("trans const failed on ", sch->GetColumnName(i), "(",
                                                                sch->GetColumnType(i),
                                                                "): ", PrintJsonValue(common_cols_v[common_idx])));
->>>>>>> d12babd9
             }
             ++common_idx;
         } else {
@@ -380,13 +363,8 @@
                 return absl::InvalidArgumentError("can't find " + sch->GetColumnName(i));
             }
             if (!AppendJsonValue(v->value, sch->GetColumnType(i), sch->IsColumnNotNull(i), row)) {
-<<<<<<< HEAD
-                return absl::InvalidArgumentError(
-                    absl::StrCat("trans ", sch->GetColumnName(i), "[", sch->GetColumnType(i), "] failed"));
-=======
                 return absl::InvalidArgumentError(absl::StrCat("trans failed on ", sch->GetColumnName(i), "(",
                                                                sch->GetColumnType(i), "): ", PrintJsonValue(v->value)));
->>>>>>> d12babd9
             }
         }
     }
@@ -801,17 +779,11 @@
         RETURN_AR_IF_ERROR(parse(ar.Member("input"), parameter), "input parse failed");
     }
     if (ar.HasMember("write_nan_and_inf_null")) {
-<<<<<<< HEAD
-        ar.Member("write_nan_and_inf_null") & s.write_nan_and_inf_null;
-    }
-    return ar.EndObject();
-=======
         RETURN_AR_IF_ERROR(ar.Member("write_nan_and_inf_null") & write_nan_and_inf_null,
                            "write_nan_and_inf_null parse failed");
     }
     RETURN_AR_IF_ERROR(ar.EndObject(), "req object end error");
     return ar;
->>>>>>> d12babd9
 }
 
 JsonReader& QueryReq::parse(JsonReader& ar, std::shared_ptr<openmldb::sdk::SQLRequestRow>& parameter) {  // NOLINT
