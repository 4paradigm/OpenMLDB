/*
 * Copyright 2021 4Paradigm
 *
 * Licensed under the Apache License, Version 2.0 (the "License");
 * you may not use this file except in compliance with the License.
 * You may obtain a copy of the License at
 *
 *   http://www.apache.org/licenses/LICENSE-2.0
 *
 * Unless required by applicable law or agreed to in writing, software
 * distributed under the License is distributed on an "AS IS" BASIS,
 * WITHOUT WARRANTIES OR CONDITIONS OF ANY KIND, either express or implied.
 * See the License for the specific language governing permissions and
 * limitations under the License.
 */

#include "apiserver/api_server_impl.h"

#include <map>
#include <memory>
#include <set>
#include <string>

#include "apiserver/interface_provider.h"

#include "absl/cleanup/cleanup.h"
#include "brpc/server.h"
#include "butil/time.h"

namespace openmldb {
namespace apiserver {

APIServerImpl::APIServerImpl(const std::string& endpoint)
    : md_recorder_("rpc_server_" + endpoint.substr(endpoint.find(":") + 1), "http_method", {"method"}),
      provider_("rpc_server_" + endpoint.substr(endpoint.find(":") + 1)) {}

APIServerImpl::~APIServerImpl() = default;

bool APIServerImpl::Init(const sdk::ClusterOptions& options) {
    // If cluster sdk is needed, use ptr, don't own it. SQLClusterRouter owns it.
    auto cluster_sdk = new ::openmldb::sdk::ClusterSDK(options);
    bool ok = cluster_sdk->Init();
    if (!ok) {
        LOG(ERROR) << "Fail to connect to db";
        return false;
    }
    return Init(cluster_sdk);
}

bool APIServerImpl::Init(::openmldb::sdk::DBSDK* cluster) {
    // If cluster sdk is needed, use ptr, don't own it. SQLClusterRouter owns it.
    cluster_sdk_ = cluster;
    auto router = std::make_shared<::openmldb::sdk::SQLClusterRouter>(cluster_sdk_);
    if (!router->Init()) {
        LOG(ERROR) << "Fail to connect to db";
        return false;
    }
    sql_router_ = std::move(router);
    RegisterQuery();
    RegisterPut();
    RegisterExecSP();
    RegisterExecDeployment();
    RegisterGetSP();
    RegisterGetDeployment();
    RegisterGetDB();
    RegisterGetTable();
    RegisterRefresh();
    return true;
}

void APIServerImpl::Refresh() {
    // brpc::ClosureGuard done_guard(done);
    if (sql_router_) {
        sql_router_->RefreshCatalog();
    }
}

void APIServerImpl::Process(google::protobuf::RpcController* cntl_base, const HttpRequest*, HttpResponse*,
                            google::protobuf::Closure* done) {
    brpc::ClosureGuard done_guard(done);
    auto* cntl = dynamic_cast<brpc::Controller*>(cntl_base);
    // The unresolved path has no slashes at the beginning(guaranteed by brpc), it's not good for url parsing
    auto unresolved_path = "/" + cntl->http_request().unresolved_path();
    auto method = cntl->http_request().method();
    DLOG(INFO) << "unresolved path: " << unresolved_path << ", method: " << HttpMethod2Str(method);
    const butil::IOBuf& req_body = cntl->request_attachment();

    JsonWriter writer;
    provider_.handle(unresolved_path, method, req_body, writer);
    cntl->response_attachment().append(writer.GetString());
}

struct ExecContext {
 public:
    bool is_online = false;
    bool is_sync = true;
    int job_timeout = 600000;  // ms, equal with the default value in client vars
    ExecContext() = default;
    ExecContext(bool online, bool sync) : is_online(online), is_sync(sync) {}

    std::string ToString() const {
        std::stringstream ss;
        ss << (is_online ? "online" : "offline") << "-" << (is_sync ? "sync" : "async") << "-" << job_timeout << "ms";
        return ss.str();
    }
};

std::map<std::string, ExecContext> mode_map{
    {"offsync", {false, true}},
    {"offasync", {false, false}},
    {"online", {true, false}},
    {"onsync", {true, true}}  // special mode for online load data
};

void APIServerImpl::RegisterQuery() {
    provider_.post("/dbs/:db_name", [this](const InterfaceProvider::Params& param, const butil::IOBuf& req_body,
                                           JsonWriter& writer) {
        auto start = absl::Now();
        absl::Cleanup method_latency = [this, start]() {
            // TODO(hw): query should split into async/sync, online/offline?
            absl::Duration time = absl::Now() - start;
            *md_recorder_.get_stats({"query"}) << absl::ToInt64Microseconds(time);
        };
        auto resp = GeneralResp();
        auto db_it = param.find("db_name");
        if (db_it == param.end()) {
            writer << resp.Set("url has no db_name");
            return;
        }
        auto db = db_it->second;

        QueryReq req;
        JsonReader query_reader(req_body.to_string().c_str());
        query_reader >> req;
        if (!query_reader) {
            writer << resp.Set("Json parse failed, " + req_body.to_string());
            return;
        }
        auto mode = boost::to_lower_copy(req.mode);
        auto it = mode_map.find(mode);
        if (it == mode_map.end()) {
            writer << resp.Set("Invalid mode " + mode);
            return;
        }
        ExecContext ctx = it->second;
        if (req.timeout != -1) {
            ctx.job_timeout = req.timeout;
        }

        const auto& sql = req.sql;
        const auto parameter = req.parameter;
        VLOG(1) << "post [" << ctx.ToString() << "] query on db [" << db << "], sql: " << sql;
        // TODO(hw): if api server supports standalone, we should check if cluster mode here

        hybridse::sdk::Status status;
        // TODO(hw): if sql is not a query, it may be a ddl, we use ExecuteSQL to execute it before we
        //  supports ddl http api. It's useful for api server tests(We can create table when we only
        //  connect to the api server).
        auto rs = sql_router_->ExecuteSQL(db, sql, parameter, ctx.is_online, ctx.is_sync, ctx.job_timeout, &status);
        if (!status.IsOK()) {
            writer << resp.Set(status.code, status.msg);
            LOG(WARNING) << "failed at: code " << status.code << ", msg " << status.msg;
            return;
        }

        QueryResp query_resp;
        // we set write_nan_and_inf_null here instead of create a new JsonWriter with flags, cuz JsonWriter is not a
        // good impl for template flag
        query_resp.write_nan_and_inf_null = req.write_nan_and_inf_null;
        query_resp.rs = rs;
        writer << query_resp;
    });
}

<<<<<<< HEAD
absl::Status APIServerImpl::JsonArray2SQLRequestRow(const butil::rapidjson::Value& non_common_cols_v,
                                                    const butil::rapidjson::Value& common_cols_v,
=======
absl::Status APIServerImpl::JsonArray2SQLRequestRow(const Value& non_common_cols_v, const Value& common_cols_v,
>>>>>>> 825d155f
                                                    std::shared_ptr<openmldb::sdk::SQLRequestRow> row) {
    auto sch = row->GetSchema();

    // scan all strings to init the total string length
    decltype(common_cols_v.Size()) str_len_sum = 0;
    decltype(common_cols_v.Size()) non_common_idx = 0, common_idx = 0;
    for (decltype(sch->GetColumnCnt()) i = 0; i < sch->GetColumnCnt(); ++i) {
        // if element is null, GetStringLength() will get 0
        if (sch->IsConstant(i)) {
            if (sch->GetColumnType(i) == hybridse::sdk::kTypeString) {
                str_len_sum += common_cols_v[common_idx].GetStringLength();
            }
            ++common_idx;
        } else {
            if (sch->GetColumnType(i) == hybridse::sdk::kTypeString) {
                str_len_sum += non_common_cols_v[non_common_idx].GetStringLength();
            }
            ++non_common_idx;
        }
    }
    row->Init(static_cast<int32_t>(str_len_sum));

    non_common_idx = 0, common_idx = 0;
    for (decltype(sch->GetColumnCnt()) i = 0; i < sch->GetColumnCnt(); ++i) {
        if (sch->IsConstant(i)) {
            if (!AppendJsonValue(common_cols_v[common_idx], sch->GetColumnType(i), sch->IsColumnNotNull(i), row)) {
                return absl::InvalidArgumentError(
                    absl::StrCat("trans const ", sch->GetColumnName(i), "[", sch->GetColumnType(i), "] failed"));
            }
            ++common_idx;
        } else {
            if (!AppendJsonValue(non_common_cols_v[non_common_idx], sch->GetColumnType(i), sch->IsColumnNotNull(i),
                                 row)) {
                return absl::InvalidArgumentError(
                    absl::StrCat("trans ", sch->GetColumnName(i), "[", sch->GetColumnType(i), "] failed"));
            }
            ++non_common_idx;
        }
    }
    return absl::OkStatus();
}

template <typename T>
bool APIServerImpl::AppendJsonValue(const Value& v, hybridse::sdk::DataType type, bool is_not_null, T row) {
    // check if null
    if (v.IsNull()) {
        if (is_not_null) {
            return false;
        }
        return row->AppendNULL();
    }

    switch (type) {
        case hybridse::sdk::kTypeBool: {
            if (!v.IsBool()) {
                return false;
            }
            return row->AppendBool(v.GetBool());
        }
        case hybridse::sdk::kTypeInt16: {
            if (!v.IsInt()) {
                return false;
            }
            return row->AppendInt16(boost::lexical_cast<int16_t>(v.GetInt()));
        }
        case hybridse::sdk::kTypeInt32: {
            if (!v.IsInt()) {
                return false;
            }
            return row->AppendInt32(v.GetInt());
        }
        case hybridse::sdk::kTypeInt64: {
            if (!v.IsInt64()) {
                return false;
            }
            return row->AppendInt64(v.GetInt64());
        }
        case hybridse::sdk::kTypeFloat: {
            if (!v.IsNumber()) {  // relax check, int can get as double and support set float NaN&Inf
                return false;
            }
            // IEEE 754 arithmetic allows cast nan/inf to float
            return row->AppendFloat(v.GetFloat());
        }
        case hybridse::sdk::kTypeDouble: {
            if (!v.IsLosslessDouble()) {
                return false;
            }
            return row->AppendDouble(v.GetDouble());
        }
        case hybridse::sdk::kTypeString: {
            if (!v.IsString()) {
                return false;
            }
            return row->AppendString(v.GetString(), v.GetStringLength());
        }
        case hybridse::sdk::kTypeDate: {
            if (!v.IsString()) {
                return false;
            }
            std::vector<std::string> parts;
            ::openmldb::base::SplitString(v.GetString(), "-", parts);
            if (parts.size() != 3) {
                return false;
            }
            int32_t year, mon, day;
            if (FromString(parts[0], year) && FromString(parts[1], mon) && FromString(parts[2], day)) {
                return row->AppendDate(year, mon, day);
            }
            return false;
        }
        case hybridse::sdk::kTypeTimestamp: {
            if (!v.IsInt64()) {
                return false;
            }
            return row->AppendTimestamp(v.GetInt64());
        }
        default:
            return false;
    }
}

// common_cols_v is still an array, but non_common_cols_v is map, should find the value by the column name
<<<<<<< HEAD
absl::Status APIServerImpl::JsonMap2SQLRequestRow(const butil::rapidjson::Value& non_common_cols_v,
                                                  const butil::rapidjson::Value& common_cols_v,
=======
absl::Status APIServerImpl::JsonMap2SQLRequestRow(const Value& non_common_cols_v, const Value& common_cols_v,
>>>>>>> 825d155f
                                                  std::shared_ptr<openmldb::sdk::SQLRequestRow> row) {
    auto sch = row->GetSchema();

    // scan all strings to init the total string length
    decltype(common_cols_v.Size()) str_len_sum = 0;
    decltype(common_cols_v.Size()) common_idx = 0;
    for (decltype(sch->GetColumnCnt()) i = 0; i < sch->GetColumnCnt(); ++i) {
        // if element is null, GetStringLength() will get 0
        if (sch->IsConstant(i)) {
            if (sch->GetColumnType(i) == hybridse::sdk::kTypeString) {
                str_len_sum += common_cols_v[common_idx].GetStringLength();
            }
            ++common_idx;
        } else {
            if (sch->GetColumnType(i) == hybridse::sdk::kTypeString) {
                auto v = non_common_cols_v.FindMember(sch->GetColumnName(i).c_str());
                if (v == non_common_cols_v.MemberEnd()) {
<<<<<<< HEAD
                    return absl::InvalidArgumentError("can't find col " + sch->GetColumnName(i));
=======
                    return absl::InvalidArgumentError("can't find " + sch->GetColumnName(i));
>>>>>>> 825d155f
                }
                str_len_sum += v->value.GetStringLength();
            }
        }
    }
    row->Init(static_cast<int32_t>(str_len_sum));

    common_idx = 0;
    for (decltype(sch->GetColumnCnt()) i = 0; i < sch->GetColumnCnt(); ++i) {
        if (sch->IsConstant(i)) {
            if (!AppendJsonValue(common_cols_v[common_idx], sch->GetColumnType(i), sch->IsColumnNotNull(i), row)) {
                return absl::InvalidArgumentError(
                    absl::StrCat("trans const ", sch->GetColumnName(i), "[", sch->GetColumnType(i), "] failed"));
            }
            ++common_idx;
        } else {
            auto v = non_common_cols_v.FindMember(sch->GetColumnName(i).c_str());
            if (v == non_common_cols_v.MemberEnd()) {
                return absl::InvalidArgumentError("can't find " + sch->GetColumnName(i));
            }
            if (!AppendJsonValue(v->value, sch->GetColumnType(i), sch->IsColumnNotNull(i), row)) {
                return absl::InvalidArgumentError(
                    absl::StrCat("trans ", sch->GetColumnName(i), "[", sch->GetColumnType(i), "] failed"));
            }
        }
    }
    return absl::OkStatus();
}

void APIServerImpl::RegisterPut() {
    provider_.put("/dbs/:db_name/tables/:table_name", [this](const InterfaceProvider::Params& param,
                                                             const butil::IOBuf& req_body, JsonWriter& writer) {
        auto resp = GeneralResp();
        auto db_it = param.find("db_name");
        auto table_it = param.find("table_name");
        if (db_it == param.end() || table_it == param.end()) {
            writer << resp.Set("Invalid path");
            return;
        }
        auto db = db_it->second;
        auto table = table_it->second;

        // json2doc, then generate an insert sql
        Document document;
        if (document.Parse<rapidjson::kParseNanAndInfFlag>(req_body.to_string().c_str()).HasParseError()) {
            DLOG(INFO) << "rapidjson doc parse [" << req_body.to_string().c_str() << "] failed, code "
                       << document.GetParseError() << ", offset " << document.GetErrorOffset();
            writer << resp.Set("Json parse failed, error code: " + std::to_string(document.GetParseError()));
            return;
        }

        const auto& value = document["value"];
        // value should be an array, and multi put is not supported now
        if (!value.IsArray() || value.Empty() || value.Size() > 1 || !value[0].IsArray()) {
            writer << resp.Set("Invalid value in body, only support to put one row");
            return;
        }
        const auto& arr = value[0];
        std::string holders;
        for (decltype(arr.Size()) i = 0; i < arr.Size(); ++i) {
            holders += ((i == 0) ? "?" : ",?");
        }
        hybridse::sdk::Status status;
        std::string insert_placeholder = "insert into " + table + " values(" + holders + ");";
        auto row = sql_router_->GetInsertRow(db, insert_placeholder, &status);
        if (!row) {
            writer << resp.Set(status.msg);
            return;
        }
        auto schema = row->GetSchema();
        auto cnt = schema->GetColumnCnt();
        if (cnt != static_cast<int>(arr.Size())) {
            writer << resp.Set("column size != schema size");
            return;
        }

        // TODO(hw): check all value json type with table schema?
        // scan all strings , calc the sum, to init SQLInsertRow's string length
        decltype(arr.Size()) str_len_sum = 0;
        for (int i = 0; i < cnt; ++i) {
            // if null, it's not string json type and can't GetStringLength()
            if (!arr[i].IsNull() && schema->GetColumnType(i) == hybridse::sdk::kTypeString) {
                if (!arr[i].IsString()) {
                    writer << resp.Set("value is not string for col " + schema->GetColumnName(i));
                    return;
                }
                str_len_sum += arr[i].GetStringLength();
            }
        }
        row->Init(static_cast<int>(str_len_sum));

        for (int i = 0; i < cnt; ++i) {
            if (!AppendJsonValue(arr[i], schema->GetColumnType(i), schema->IsColumnNotNull(i), row)) {
                writer << resp.Set("convertion failed for col " + schema->GetColumnName(i));
                return;
            }
        }

        sql_router_->ExecuteInsert(db, insert_placeholder, row, &status);
        writer << resp.Set(status.code, status.msg);
    });
}

void APIServerImpl::RegisterExecDeployment() {
    provider_.post("/dbs/:db_name/deployments/:sp_name",
                   std::bind(&APIServerImpl::ExecuteProcedure, this, false, std::placeholders::_1,
                             std::placeholders::_2, std::placeholders::_3));
}

void APIServerImpl::RegisterExecSP() {
    provider_.post("/dbs/:db_name/procedures/:sp_name",
                   std::bind(&APIServerImpl::ExecuteProcedure, this, true, std::placeholders::_1, std::placeholders::_2,
                             std::placeholders::_3));
}

void APIServerImpl::ExecuteProcedure(bool has_common_col, const InterfaceProvider::Params& param,
                                     const butil::IOBuf& req_body, JsonWriter& writer) {
    auto start = absl::Now();
    absl::Cleanup method_latency = [this, start, has_common_col]() {
        absl::Duration time = absl::Now() - start;
        *md_recorder_.get_stats({has_common_col ? "sp" : "deployment"}) << absl::ToInt64Microseconds(time);
    };
    auto resp = GeneralResp();
    auto db_it = param.find("db_name");
    auto sp_it = param.find("sp_name");
    if (db_it == param.end() || sp_it == param.end()) {
        writer << resp.Set("Invalid db or sp name");
        return;
    }
    auto db = db_it->second;
    auto sp = sp_it->second;

    // TODO(hw): JsonReader can't set SQLRequestRow simply(cuz common_cols), use raw rapidjson here
    Document document;
    if (document.Parse<rapidjson::kParseNanAndInfFlag>(req_body.to_string().c_str()).HasParseError()) {
        writer << resp.Set("Request body json parse failed");
        return;
    }

    Value common_cols_v;
    if (has_common_col) {
        auto common_cols = document.FindMember("common_cols");
        if (common_cols != document.MemberEnd()) {
            common_cols_v = common_cols->value;  // move
            if (!common_cols_v.IsArray()) {
                writer << resp.Set("common_cols is not array");
                return;
            }
        } else {
            common_cols_v.SetArray();  // If there's no common cols, no need to add this field in request
        }
    } else {
        common_cols_v.SetArray();
    }

    auto input = document.FindMember("input");
    if (input == document.MemberEnd() || !input->value.IsArray() || input->value.Empty()) {
        writer << resp.Set("Field input is invalid");
        return;
    }
    const auto& rows = input->value;
<<<<<<< HEAD
=======

    auto write_nan_and_inf_null = false;
    auto write_nan_and_inf_null_option = document.FindMember("write_nan_and_inf_null");
    if (write_nan_and_inf_null_option != document.MemberEnd() && write_nan_and_inf_null_option->value.IsBool()) {
        write_nan_and_inf_null = write_nan_and_inf_null_option->value.GetBool();
    }

>>>>>>> 825d155f
    hybridse::sdk::Status status;
    // We need to use ShowProcedure to get input schema(should know which column is constant).
    // GetRequestRowByProcedure can't do that.
    auto sp_info = sql_router_->ShowProcedure(db, sp, &status);
    if (!sp_info) {
        writer << resp.Set(status.msg);
        return;
    }

    const auto& schema_impl = dynamic_cast<const ::hybridse::sdk::SchemaImpl&>(sp_info->GetInputSchema());
    // Hard copy, and RequestRow needs shared schema
    auto input_schema = std::make_shared<::hybridse::sdk::SchemaImpl>(schema_impl.GetSchema());
    auto common_column_indices = std::make_shared<openmldb::sdk::ColumnIndicesSet>(input_schema);
    decltype(common_cols_v.Size()) expected_common_size = 0;
    if (has_common_col) {
        for (int i = 0; i < input_schema->GetColumnCnt(); ++i) {
            if (input_schema->IsConstant(i)) {
                common_column_indices->AddCommonColumnIdx(i);
                ++expected_common_size;
            }
        }
        if (common_cols_v.Size() != expected_common_size) {
            writer << resp.Set("Invalid common cols size");
            return;
        }
    }
    auto expected_input_size = input_schema->GetColumnCnt() - expected_common_size;

    // TODO(hw): SQLRequestRowBatch should add common & non-common cols directly
    auto row_batch = std::make_shared<sdk::SQLRequestRowBatch>(input_schema, common_column_indices);
    std::set<std::string> col_set;
    for (decltype(rows.Size()) i = 0; i < rows.Size(); ++i) {
        auto row = std::make_shared<sdk::SQLRequestRow>(input_schema, col_set);
        // row can be array or map
        if (rows[i].IsArray()) {
            if (rows[i].Size() != expected_input_size) {
                writer << resp.Set("Invalid input data size in row " + std::to_string(i));
                return;
            }
            if (auto st = JsonArray2SQLRequestRow(rows[i], common_cols_v, row); !st.ok()) {
                writer << resp.Set("Translate to request row failed in array row " + std::to_string(i) + ", " +
                                   st.ToString());
                return;
            }
        } else if (rows[i].IsObject()) {
            if (auto st = JsonMap2SQLRequestRow(rows[i], common_cols_v, row); !st.ok()) {
                writer << resp.Set("Translate to request row failed in map row " + std::to_string(i) + ", " +
                                   st.ToString());
                return;
            }
        } else {
            writer << resp.Set("Must be array or map, row " + std::to_string(i));
            return;
        }
        row->Build();
        row_batch->AddRow(row);
    }

    auto rs = sql_router_->CallSQLBatchRequestProcedure(db, sp, row_batch, &status);
    if (!rs) {
        writer << resp.Set(status.msg);
        return;
    }

    ExecSPResp sp_resp;
    sp_resp.write_nan_and_inf_null = write_nan_and_inf_null;
    // output schema in sp_info is needed for encoding data, so we need a bool in ExecSPResp to know whether to
    // print schema
    sp_resp.sp_info = sp_info;
    if (document.HasMember("need_schema") && document["need_schema"].IsBool() && document["need_schema"].GetBool()) {
        sp_resp.need_schema = true;
    }
    // if met the json style request row, the response will be json style
    // non-empty checked before
    sp_resp.json_result = rows[0].IsObject();
    sp_resp.rs = rs;
    writer << sp_resp;
}

void APIServerImpl::RegisterGetSP() {
    provider_.get("/dbs/:db_name/procedures/:sp_name",
                  [this](const InterfaceProvider::Params& param, const butil::IOBuf& req_body, JsonWriter& writer) {
                      auto resp = GeneralResp();
                      auto db_it = param.find("db_name");
                      auto sp_it = param.find("sp_name");
                      if (db_it == param.end() || sp_it == param.end()) {
                          writer << resp.Set("Invalid path");
                          return;
                      }
                      auto db = db_it->second;
                      auto sp = sp_it->second;

                      hybridse::sdk::Status status;
                      auto sp_info = sql_router_->ShowProcedure(db, sp, &status);
                      if (!sp_info) {
                          writer << resp.Set(status.msg);
                          return;
                      }
                      if (sp_info->GetType() == ::hybridse::sdk::ProcedureType::kReqProcedure) {
                          GetSPResp resp;
                          resp.sp_info = sp_info;
                          writer << resp;
                      } else {
                          writer << resp.Set("procedure not found");
                      }
                  });
}

void APIServerImpl::RegisterGetDeployment() {
    provider_.get("/dbs/:db_name/deployments/:dep_name",
                  [this](const InterfaceProvider::Params& param, const butil::IOBuf& req_body, JsonWriter& writer) {
                      auto resp = GeneralResp();
                      auto db_it = param.find("db_name");
                      auto sp_it = param.find("dep_name");
                      if (db_it == param.end() || sp_it == param.end()) {
                          writer << resp.Set("Invalid path");
                          return;
                      }
                      auto db = db_it->second;
                      auto sp = sp_it->second;

                      hybridse::sdk::Status status;
                      auto sp_info = sql_router_->ShowProcedure(db, sp, &status);
                      if (!sp_info) {
                          writer << resp.Set(status.msg);
                          return;
                      }
                      if (sp_info->GetType() == ::hybridse::sdk::ProcedureType::kReqDeployment) {
                          GetSPResp resp;
                          resp.sp_info = sp_info;
                          writer << resp;
                      } else {
                          writer << resp.Set("deployment not found");
                      }
                  });
}

void APIServerImpl::RegisterGetDB() {
    provider_.get("/dbs",
                  [this](const InterfaceProvider::Params& param, const butil::IOBuf& req_body, JsonWriter& writer) {
                      auto resp = GeneralResp();
                      std::vector<std::string> dbs;
                      hybridse::sdk::Status status;
                      auto ok = sql_router_->ShowDB(&dbs, &status);
                      if (!ok) {
                          writer << resp.Set(status.msg);
                          return;
                      }
                      writer.StartObject();
                      writer.Member("code") & 0;
                      writer.Member("msg") & std::string("ok");
                      writer.Member("dbs");
                      writer.StartArray();
                      for (auto db : dbs) {
                          writer& db;
                      }
                      writer.EndArray();
                      writer.EndObject();
                  });
}

void APIServerImpl::RegisterGetTable() {
    // show all of the tables
    provider_.get("/dbs/:db_name/tables",
                  [this](const InterfaceProvider::Params& param, const butil::IOBuf& req_body, JsonWriter& writer) {
                      auto resp = GeneralResp();
                      auto db_it = param.find("db_name");
                      if (db_it == param.end()) {
                          writer << resp.Set("Invalid path");
                          return;
                      }
                      std::vector<std::string> dbs;
                      hybridse::sdk::Status status;
                      auto ok = sql_router_->ShowDB(&dbs, &status);
                      if (!ok) {
                          writer << resp.Set(status.msg);
                          return;
                      }
                      auto db = db_it->second;
                      bool db_ok = std::find(dbs.begin(), dbs.end(), db) != dbs.end();
                      if (!db_ok) {
                          writer << resp.Set("DB not found");
                          return;
                      }
                      auto tables = cluster_sdk_->GetTables(db);
                      writer.StartObject();
                      writer.Member("code") & 0;
                      writer.Member("msg") & std::string("ok");
                      writer.Member("tables");
                      writer.StartArray();
                      for (std::shared_ptr<::openmldb::nameserver::TableInfo> table : tables) {
                          writer << table;
                      }
                      writer.EndArray();
                      writer.EndObject();
                  });
    // show a certain table
    provider_.get("/dbs/:db_name/tables/:table_name",
                  [this](const InterfaceProvider::Params& param, const butil::IOBuf& req_body, JsonWriter& writer) {
                      auto resp = GeneralResp();
                      auto db_it = param.find("db_name");
                      auto table_it = param.find("table_name");
                      if (db_it == param.end() || table_it == param.end()) {
                          writer << resp.Set("Invalid path");
                          return;
                      }
                      std::vector<std::string> dbs;
                      hybridse::sdk::Status status;
                      auto ok = sql_router_->ShowDB(&dbs, &status);
                      if (!ok) {
                          writer << resp.Set(status.msg);
                          return;
                      }
                      auto db = db_it->second;
                      bool db_ok = std::find(dbs.begin(), dbs.end(), db) != dbs.end();
                      if (!db_ok) {
                          writer << resp.Set("DB not found");
                          return;
                      }
                      auto table = table_it->second;
                      auto table_info = cluster_sdk_->GetTableInfo(db, table);
                      // if there is no such db or such table, table_info will be nullptr
                      if (table_info == nullptr) {
                          writer << resp.Set("Table not found");
                          return;
                      } else {
                          writer.StartObject();
                          writer.Member("code") & 0;
                          writer.Member("msg") & std::string("ok");
                          writer.Member("table") & table_info;
                          writer.EndObject();
                      }
                  });
}

void APIServerImpl::RegisterRefresh() {
    provider_.post("/refresh",
                   [this](const InterfaceProvider::Params& param, const butil::IOBuf& req_body, JsonWriter& writer) {
                       auto resp = GeneralResp();
                       auto ok = sql_router_->RefreshCatalog();
                       writer << (ok ? resp : resp.Set("refresh failed"));
                   });
}

std::string APIServerImpl::InnerTypeTransform(const std::string& s) {
    std::string out = s;
    if (out.size() > 0 && out.at(0) == 'k') {
        out.erase(out.begin());
    }
    std::transform(out.begin(), out.end(), out.begin(), [](unsigned char c) { return std::tolower(c); });
    return out;
}

JsonReader& operator&(JsonReader& ar, QueryReq& s) {  // NOLINT
    ar.StartObject();
    // mode is not optional
    ar.Member("mode") & s.mode;
    ar.Member("sql") & s.sql;
    if (ar.HasMember("timeout")) {
        ar.Member("timeout") & s.timeout;
    }
    if (ar.HasMember("input")) {
        ar.Member("input") & s.parameter;
    }
    if (ar.HasMember("write_nan_and_inf_null")) {
        ar.Member("write_nan_and_inf_null") & s.write_nan_and_inf_null;
    }
    return ar.EndObject();
}

JsonReader& operator&(JsonReader& ar, std::shared_ptr<openmldb::sdk::SQLRequestRow>& parameter) {  // NOLINT
    ar.StartObject();

    if (!ar.HasMember("schema") || !ar.HasMember("data")) return ar.EndObject();

    ::hybridse::vm::Schema schema;
    {
        ar.Member("schema");
        size_t size;
        ar.StartArray(&size);  // start "schema"
        for (size_t i = 0; i < size; i++) {
            std::string type;
            ar& type;
            // uppercase
            std::transform(type.begin(), type.end(), type.begin(), [](unsigned char c) { return std::toupper(c); });

            auto col = schema.Add();
            if (type == "BOOL") {
                col->set_type(::hybridse::type::kBool);
            } else if (type == "SMALLINT" || type == "INT16") {
                col->set_type(::hybridse::type::kInt16);
            } else if (type == "INT" || type == "INT32") {
                col->set_type(::hybridse::type::kInt32);
            } else if (type == "BIGINT" || type == "INT64") {
                col->set_type(::hybridse::type::kInt64);
            } else if (type == "FLOAT") {
                col->set_type(::hybridse::type::kFloat);
            } else if (type == "DOUBLE") {
                col->set_type(::hybridse::type::kDouble);
            } else if (type == "STRING") {
                col->set_type(::hybridse::type::kVarchar);
            } else if (type == "DATE") {
                col->set_type(::hybridse::type::kDate);
            } else if (type == "TIMESTAMP") {
                col->set_type(::hybridse::type::kTimestamp);
            } else {
                return ar;
            }
        }
        ar.EndArray();  // end "schema"
    }

    int32_t str_length = 0;
    {
        ar.Member("data");
        size_t size;
        ar.StartArray(&size);  // start first iter "data"
        if (static_cast<int>(size) != schema.size()) return ar;

        for (auto col = schema.begin(); col != schema.end(); col++) {
            if (col->type() == ::hybridse::type::kVarchar) {
                std::string str;
                ar& str;
                str_length += str.length();
            } else {
                ar.Next();
            }
        }
        ar.EndArray();  // end first iter "data"
    }
    {
        ::hybridse::sdk::SchemaImpl* schema_impl = new ::hybridse::sdk::SchemaImpl(schema);
        parameter.reset(new openmldb::sdk::SQLRequestRow(std::shared_ptr<::hybridse::sdk::Schema>(schema_impl),
                                                         std::set<std::string>({})));

        ar.Member("data");
        size_t size;
        ar.StartArray(&size);  // start second iter "data"
        if (!parameter->Init(str_length)) return ar;

        for (auto col = schema.begin(); col != schema.end(); col++) {
            bool ok;
            switch (col->type()) {
                case ::hybridse::type::kBool: {
                    bool b;
                    ar& b;
                    ok = parameter->AppendBool(b);
                } break;
                case ::hybridse::type::kInt16: {
                    int16_t i;
                    ar& i;
                    ok = parameter->AppendInt16(i);
                } break;
                case ::hybridse::type::kInt32: {
                    int32_t i;
                    ar& i;
                    ok = parameter->AppendInt32(i);
                } break;
                case ::hybridse::type::kInt64: {
                    int64_t i;
                    ar& i;
                    ok = parameter->AppendInt64(i);
                } break;
                case ::hybridse::type::kFloat: {
                    double f;
                    ar& f;
                    ok = parameter->AppendFloat(f);
                } break;
                case ::hybridse::type::kDouble: {
                    double d;
                    ar& d;
                    ok = parameter->AppendDouble(d);
                } break;
                case ::hybridse::type::kVarchar: {
                    std::string s;
                    ar& s;
                    ok = parameter->AppendString(s.c_str(), s.length());
                } break;
                case ::hybridse::type::kDate: {
                    int32_t date;
                    ar& date;
                    ok = parameter->AppendDate(date);
                } break;
                case ::hybridse::type::kTimestamp: {
                    int64_t timestamp;
                    ar& timestamp;
                    ok = parameter->AppendTimestamp(timestamp);
                } break;
                default:
                    ok = false;
            }
            if (!ok) return ar;
        }

        if (!parameter->Build()) return ar;

        ar.EndArray();  // end second iter "data"
    }

    return ar.EndObject();
}

void WriteSchema(JsonWriter& ar, const std::string& name, const hybridse::sdk::Schema& schema,  // NOLINT
                 bool only_const) {
    ar.Member(name.c_str());
    ar.StartArray();
    for (decltype(schema.GetColumnCnt()) i = 0; i < schema.GetColumnCnt(); i++) {
        if (only_const) {
            if (!schema.IsConstant(i)) {
                continue;
            }
            // Only print name, no type
            ar& schema.GetColumnName(i);
        } else {
            ar.StartObject();
            ar.Member("name") & schema.GetColumnName(i);
            ar.Member("type") & DataTypeName(schema.GetColumnType(i));
            ar.EndObject();
        }
    }

    ar.EndArray();
}

void WriteDoubleHelper(JsonWriter& ar, double d, bool write_nan_and_inf_null) {  // NOLINT
    if (write_nan_and_inf_null) {
        if (std::isnan(d) || std::isinf(d)) {
            ar.SetNull();
            return;
        }
    }
    ar& d;
}

void WriteValue(JsonWriter& ar, std::shared_ptr<hybridse::sdk::ResultSet> rs, int i,  // NOLINT
                bool write_nan_and_inf_null) {
    auto schema = rs->GetSchema();
    if (rs->IsNULL(i)) {
        if (schema->IsColumnNotNull(i)) {
            LOG(ERROR) << "Value in " << schema->GetColumnName(i) << " is null but it can't be null";
        }
        ar.SetNull();
        return;
    }
    switch (schema->GetColumnType(i)) {
        case hybridse::sdk::kTypeInt32: {
            int32_t value = 0;
            rs->GetInt32(i, &value);
            ar& value;
            break;
        }
        case hybridse::sdk::kTypeInt64: {
            int64_t value = 0;
            rs->GetInt64(i, &value);
            ar& value;
            break;
        }
        case hybridse::sdk::kTypeInt16: {
            int16_t value = 0;
            rs->GetInt16(i, &value);
            ar& static_cast<int>(value);
            break;
        }
        case hybridse::sdk::kTypeFloat: {
            float value = 0;
            rs->GetFloat(i, &value);
            WriteDoubleHelper(ar, value, write_nan_and_inf_null);
            break;
        }
        case hybridse::sdk::kTypeDouble: {
            double value = 0;
            rs->GetDouble(i, &value);
            WriteDoubleHelper(ar, value, write_nan_and_inf_null);
            break;
        }
        case hybridse::sdk::kTypeString: {
            std::string val;
            rs->GetString(i, &val);
            ar& val;
            break;
        }
        case hybridse::sdk::kTypeTimestamp: {
            int64_t ts = 0;
            rs->GetTime(i, &ts);
            ar& ts;
            break;
        }
        case hybridse::sdk::kTypeDate: {
            int32_t year = 0;
            int32_t month = 0;
            int32_t day = 0;
            std::stringstream ss;
            rs->GetDate(i, &year, &month, &day);
            ss << year << "-" << month << "-" << day;
            ar& ss.str();
            break;
        }
        case hybridse::sdk::kTypeBool: {
            bool value = false;
            rs->GetBool(i, &value);
            ar& value;
            break;
        }
        default: {
            LOG(ERROR) << "Invalid Column Type";
            ar& std::string("NA");
            break;
        }
    }
}

// ExecSPResp reading is unsupported now, cuz we decode ResultSet with Schema here, it's irreversible
JsonWriter& operator&(JsonWriter& ar, ExecSPResp& s) {  // NOLINT
    ar.StartObject();
    ar.Member("code") & s.code;
    ar.Member("msg") & s.msg;

    ar.Member("data");  // start data
    ar.StartObject();

    // data-schema
    auto& schema = s.sp_info->GetOutputSchema();
    if (s.need_schema) {
        WriteSchema(ar, "schema", schema, false);
    }

    // data-data: non common cols data
    ar.Member("data");
    ar.StartArray();
    auto& rs = s.rs;
    rs->Reset();
    while (rs->Next()) {
        // write array or json map
        if (s.json_result) {
            ar.StartObject();
            for (decltype(schema.GetColumnCnt()) i = 0; i < schema.GetColumnCnt(); i++) {
                if (!schema.IsConstant(i)) {
                    ar.Member(schema.GetColumnName(i).c_str());
                    WriteValue(ar, rs, i, s.write_nan_and_inf_null);
                }
            }
            ar.EndObject();
        } else {
            ar.StartArray();
            for (decltype(schema.GetColumnCnt()) i = 0; i < schema.GetColumnCnt(); i++) {
                if (!schema.IsConstant(i)) {
                    WriteValue(ar, rs, i, s.write_nan_and_inf_null);
                }
            }
            ar.EndArray();  // one row end
        }
    }
    ar.EndArray();

    // data-common_cols_data : only Procedure will return common_cols_data
    if (s.sp_info->GetType() == hybridse::sdk::kReqProcedure) {
        ar.Member("common_cols_data");
        rs->Reset();
        if (rs->Next()) {
            ar.StartArray();
            for (decltype(schema.GetColumnCnt()) i = 0; i < schema.GetColumnCnt(); i++) {
                if (schema.IsConstant(i)) {
                    WriteValue(ar, rs, i, s.write_nan_and_inf_null);
                }
            }
            ar.EndArray();  // one row end
        }
    }

    ar.EndObject();  // end data

    return ar.EndObject();
}

JsonWriter& operator&(JsonWriter& ar, std::shared_ptr<hybridse::sdk::ProcedureInfo> sp_info) {  // NOLINT
    ar.StartObject();
    ar.Member("name") & sp_info->GetSpName();
    ar.Member("procedure") & sp_info->GetSql();

    WriteSchema(ar, "input_schema", sp_info->GetInputSchema(), false);
    WriteSchema(ar, "input_common_cols", sp_info->GetInputSchema(), true);
    WriteSchema(ar, "output_schema", sp_info->GetOutputSchema(), false);
    WriteSchema(ar, "output_common_cols", sp_info->GetOutputSchema(), true);

    // Write db names
    ar.Member("dbs");
    auto dbs = sp_info->GetDbs();
    ar.StartArray();
    for (auto& db : dbs) {
        ar& db;
    }
    ar.EndArray();

    // Write table names
    ar.Member("tables");
    auto tables = sp_info->GetTables();
    ar.StartArray();
    for (auto& table : tables) {
        ar& table;
    }
    ar.EndArray();

    return ar.EndObject();
}

// ExecSPResp reading is unsupported now, cuz we decode sp_info here, it's irreversible
JsonWriter& operator&(JsonWriter& ar, GetSPResp& s) {  // NOLINT
    ar.StartObject();
    ar.Member("code") & s.code;
    ar.Member("msg") & s.msg;
    ar.Member("data") & s.sp_info;
    return ar.EndObject();
}

JsonWriter& operator&(JsonWriter& ar,  // NOLINT
                      const ::google::protobuf::RepeatedPtrField<::openmldb::common::ColumnDesc>& column_desc) {
    ar.StartArray();
    for (auto column : column_desc) {
        ar.StartObject();
        if (column.has_name()) {
            ar.Member("name") & column.name();
        }
        if (column.has_data_type()) {
            ar.Member("data_type") & ::openmldb::type::DataType_Name(column.data_type());
        }
        if (column.has_not_null()) {
            ar.Member("not_null") & column.not_null();
        }
        if (column.has_is_constant()) {
            ar.Member("is_constant") & column.is_constant();
        }
        ar.EndObject();
    }
    return ar.EndArray();
}

JsonWriter& operator&(JsonWriter& ar,  // NOLINT
                      const ::google::protobuf::RepeatedPtrField<::openmldb::common::ColumnKey>& column_key) {
    ar.StartArray();
    for (auto key : column_key) {
        ar.StartObject();
        if (key.has_index_name()) {
            ar.Member("index_name") & key.index_name();
        }
        ar.Member("col_name");
        ar.StartArray();
        for (auto col : key.col_name()) {
            ar& col;
        }
        ar.EndArray();
        if (key.has_ts_name()) {
            ar.Member("ts_name") & key.ts_name();
        }
        if (key.has_flag()) {
            ar.Member("flag") & key.flag();
        }

        if (key.has_ttl()) {
            ar.Member("ttl");
            auto& ttl = key.ttl();
            ar.StartObject();
            if (ttl.has_ttl_type()) {
                switch (ttl.ttl_type()) {
                    case ::openmldb::type::TTLType::kAbsoluteTime:
                        ar.Member("ttl_type") & std::string("absolute");
                        break;
                    case ::openmldb::type::TTLType::kLatestTime:
                        ar.Member("ttl_type") & std::string("latest");
                        break;
                    case ::openmldb::type::TTLType::kAbsAndLat:
                        ar.Member("ttl_type") & std::string("absandlat");
                        break;
                    case ::openmldb::type::TTLType::kAbsOrLat:
                        ar.Member("ttl_type") & std::string("absorlat");
                        break;
                    default:
                        break;
                }
            }
            if (ttl.has_abs_ttl()) {
                ar.Member("abs_ttl") & ttl.abs_ttl();
            }
            if (ttl.has_lat_ttl()) {
                ar.Member("lat_ttl") & ttl.lat_ttl();
            }
            ar.EndObject();
        }
        ar.EndObject();
    }
    return ar.EndArray();
}

JsonWriter& operator&(JsonWriter& ar,  // NOLINT
                      const ::google::protobuf::RepeatedPtrField<::openmldb::common::VersionPair>& schema_versions) {
    ar.StartArray();
    for (auto version : schema_versions) {
        ar.StartObject();
        if (version.has_id()) {
            ar.Member("id") & version.id();
        }
        if (version.has_field_count()) {
            ar.Member("field_count") & version.field_count();
        }
        ar.EndObject();
    }
    return ar.EndArray();
}

JsonWriter& operator&(JsonWriter& ar, std::shared_ptr<::openmldb::nameserver::TableInfo> info) {  // NOLINT
    ar.StartObject();
    if (info->has_name()) {
        ar.Member("name") & info->name();
    }
    if (info->has_seg_cnt()) {
        ar.Member("seg_cnt") & info->seg_cnt();
    }
    ar.Member("table_partition_size") & info->table_partition_size();
    if (info->has_tid()) {
        ar.Member("tid") & info->tid();
    }
    if (info->has_partition_num()) {
        ar.Member("partition_num") & info->partition_num();
    }
    if (info->has_replica_num()) {
        ar.Member("replica_num") & info->replica_num();
    }
    if (info->has_compress_type()) {
        ar.Member("compress_type") &
            APIServerImpl::InnerTypeTransform(::openmldb::type::CompressType_Name(info->compress_type()));
    }
    if (info->has_key_entry_max_height()) {
        ar.Member("key_entry_max_height") & info->key_entry_max_height();
    }

    ar.Member("column_desc") & info->column_desc();

    ar.Member("column_key") & info->column_key();

    ar.Member("added_column_desc") & info->added_column_desc();

    if (info->has_db()) {
        ar.Member("db") & info->db();
    }
    ar.Member("partition_key");
    ar.StartArray();
    for (auto key : info->partition_key()) {
        ar& key;
    }
    ar.EndArray();

    ar.Member("schema_versions") & info->schema_versions();

    return ar.EndObject();
}

JsonWriter& operator&(JsonWriter& ar, QueryResp& s) {  // NOLINT
    ar.StartObject();
    ar.Member("code") & s.code;
    ar.Member("msg") & s.msg;
    if (s.rs) {
        auto& rs = s.rs;
        auto& schema = *rs->GetSchema();

        ar.Member("data");
        ar.StartObject();  // start data

        ar.Member("schema");
        ar.StartArray();  // start schema
        rs->Reset();
        for (auto n = schema.GetColumnCnt(), i = 0; i < n; i++) {
            std::string type;
            switch (schema.GetColumnType(i)) {
                case hybridse::sdk::kTypeBool:
                    type = "Bool";
                    break;
                case hybridse::sdk::kTypeInt16:
                    type = "Int16";
                    break;
                case hybridse::sdk::kTypeInt32:
                    type = "Int32";
                    break;
                case hybridse::sdk::kTypeInt64:
                    type = "Int64";
                    break;
                case hybridse::sdk::kTypeFloat:
                    type = "Float";
                    break;
                case hybridse::sdk::kTypeDouble:
                    type = "Double";
                    break;
                case hybridse::sdk::kTypeString:
                    type = "String";
                    break;
                case hybridse::sdk::kTypeDate:
                    type = "Date";
                    break;
                case hybridse::sdk::kTypeTimestamp:
                    type = "Timestamp";
                    break;
                default:
                    type = "Unknown";
                    break;
            }
            ar& type;
        }
        ar.EndArray();  // end schema

        ar.Member("data");
        ar.StartArray();  // start data
        rs->Reset();
        while (rs->Next()) {
            ar.StartArray();
            for (decltype(schema.GetColumnCnt()) i = 0; i < schema.GetColumnCnt(); i++) {
                WriteValue(ar, rs, i, s.write_nan_and_inf_null);
            }
            ar.EndArray();
        }
        ar.EndArray();  // end data

        ar.EndObject();  // end data
    }
    return ar.EndObject();
}

}  // namespace apiserver
}  // namespace openmldb<|MERGE_RESOLUTION|>--- conflicted
+++ resolved
@@ -172,12 +172,7 @@
     });
 }
 
-<<<<<<< HEAD
-absl::Status APIServerImpl::JsonArray2SQLRequestRow(const butil::rapidjson::Value& non_common_cols_v,
-                                                    const butil::rapidjson::Value& common_cols_v,
-=======
 absl::Status APIServerImpl::JsonArray2SQLRequestRow(const Value& non_common_cols_v, const Value& common_cols_v,
->>>>>>> 825d155f
                                                     std::shared_ptr<openmldb::sdk::SQLRequestRow> row) {
     auto sch = row->GetSchema();
 
@@ -301,12 +296,7 @@
 }
 
 // common_cols_v is still an array, but non_common_cols_v is map, should find the value by the column name
-<<<<<<< HEAD
-absl::Status APIServerImpl::JsonMap2SQLRequestRow(const butil::rapidjson::Value& non_common_cols_v,
-                                                  const butil::rapidjson::Value& common_cols_v,
-=======
 absl::Status APIServerImpl::JsonMap2SQLRequestRow(const Value& non_common_cols_v, const Value& common_cols_v,
->>>>>>> 825d155f
                                                   std::shared_ptr<openmldb::sdk::SQLRequestRow> row) {
     auto sch = row->GetSchema();
 
@@ -324,11 +314,7 @@
             if (sch->GetColumnType(i) == hybridse::sdk::kTypeString) {
                 auto v = non_common_cols_v.FindMember(sch->GetColumnName(i).c_str());
                 if (v == non_common_cols_v.MemberEnd()) {
-<<<<<<< HEAD
                     return absl::InvalidArgumentError("can't find col " + sch->GetColumnName(i));
-=======
-                    return absl::InvalidArgumentError("can't find " + sch->GetColumnName(i));
->>>>>>> 825d155f
                 }
                 str_len_sum += v->value.GetStringLength();
             }
@@ -490,8 +476,6 @@
         return;
     }
     const auto& rows = input->value;
-<<<<<<< HEAD
-=======
 
     auto write_nan_and_inf_null = false;
     auto write_nan_and_inf_null_option = document.FindMember("write_nan_and_inf_null");
@@ -499,7 +483,6 @@
         write_nan_and_inf_null = write_nan_and_inf_null_option->value.GetBool();
     }
 
->>>>>>> 825d155f
     hybridse::sdk::Status status;
     // We need to use ShowProcedure to get input schema(should know which column is constant).
     // GetRequestRowByProcedure can't do that.
