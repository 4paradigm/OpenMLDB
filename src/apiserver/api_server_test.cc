/*
 * Copyright 2021 4Paradigm
 *
 * Licensed under the Apache License, Version 2.0 (the "License");
 * you may not use this file except in compliance with the License.
 * You may obtain a copy of the License at
 *
 *   http://www.apache.org/licenses/LICENSE-2.0
 *
 * Unless required by applicable law or agreed to in writing, software
 * distributed under the License is distributed on an "AS IS" BASIS,
 * WITHOUT WARRANTIES OR CONDITIONS OF ANY KIND, either express or implied.
 * See the License for the specific language governing permissions and
 * limitations under the License.
 */

#include <memory>
#include <random>

#include "apiserver/api_server_impl.h"
#include "brpc/channel.h"
#include "brpc/restful.h"
#include "brpc/server.h"
#include "butil/logging.h"
#include "gflags/gflags.h"
#include "gtest/gtest.h"
#include "rapidjson/error/en.h"
#include "rapidjson/rapidjson.h"
#include "sdk/mini_cluster.h"

DEFINE_int32(zk_port, 6181, "zk port");
DEFINE_string(api_server_port, "8084", "api server port");

namespace openmldb::apiserver {

class APIServerTestEnv : public testing::Environment {
 public:
    static APIServerTestEnv* Instance() {
        static auto* instance = new APIServerTestEnv;
        return instance;
    }
    void SetUp() override {
        std::cout << "Environment SetUp!" << std::endl;
        ::hybridse::vm::Engine::InitializeGlobalLLVM();
        FLAGS_zk_session_timeout = 100000;

        mc = std::make_shared<sdk::MiniCluster>(FLAGS_zk_port);
        ASSERT_TRUE(mc->SetUp()) << "Fail to set up mini cluster";

<<<<<<< HEAD
        sdk::ClusterOptions cluster_options;
        cluster_options.zk_cluster = mc->GetZkCluster();
        cluster_options.zk_path = mc->GetZkPath();
        // Owned by server_process
=======
        auto cluster_options = std::make_shared<sdk::SQLRouterOptions>();;
        cluster_options->zk_cluster = mc->GetZkCluster();
        cluster_options->zk_path = mc->GetZkPath();
        // Owned by queue_svc
>>>>>>> 3deb1399
        cluster_sdk = new ::openmldb::sdk::ClusterSDK(cluster_options);
        ASSERT_TRUE(cluster_sdk->Init()) << "Fail to connect to db";
        server_process = std::make_shared<APIServerImpl>("127.0.0.1:8010");  // fake endpoint for metrics
        ASSERT_TRUE(server_process->Init(cluster_sdk));

        sdk::SQLRouterOptions sql_opt;
        sql_opt.zk_session_timeout = 30000;
        sql_opt.zk_cluster = mc->GetZkCluster();
        sql_opt.zk_path = mc->GetZkPath();
        // sql_opt.enable_debug = true;
        cluster_remote = sdk::NewClusterSQLRouter(sql_opt);

        // Http server set up
        ASSERT_TRUE(server.AddService(server_process.get(), brpc::SERVER_DOESNT_OWN_SERVICE, "/* => Process") == 0)
            << "Fail to add server_process";

        // Start the server.
        api_server_url = "http://127.0.0.1:" + FLAGS_api_server_port;
        int api_server_port = std::stoi(FLAGS_api_server_port);
        brpc::ServerOptions server_options;
        // options.idle_timeout_sec = FLAGS_idle_timeout_s;
        ASSERT_TRUE(server.Start(api_server_port, &server_options) == 0) << "Fail to start HttpServer";

        hybridse::sdk::Status status;
        ASSERT_TRUE(cluster_remote != nullptr);
        cluster_remote->ExecuteSQL("SET @@execute_mode='online';", &status);

        db = "api_server_test" + std::to_string(std::rand());
        cluster_remote->CreateDB(db, &status);
        std::vector<std::string> dbs;
        ASSERT_TRUE(cluster_remote->ShowDB(&dbs, &status)) << "Fail to show dbs";
        ASSERT_TRUE(std::find(dbs.begin(), dbs.end(), db) != dbs.end()) << "Fail to create db";

        brpc::ChannelOptions options;
        options.protocol = "http";
        options.timeout_ms = 2000 /*milliseconds*/;
        options.max_retry = 3;
        ASSERT_TRUE(http_channel.Init("http://127.0.0.1:", api_server_port, &options) == 0)
            << "Fail to initialize http channel";
    }

    void TearDown() override {
        std::cout << "Environment TearDown!" << std::endl;
        // just try to clean up
        hybridse::sdk::Status status;
        cluster_remote->ExecuteSQL("drop database " + db, &status);
        server.Stop(0);
        server.Join();
        mc->Close();
    }

    ::openmldb::sdk::DBSDK* cluster_sdk = nullptr;
    std::shared_ptr<sdk::MiniCluster> mc;
    std::string api_server_url;
    std::shared_ptr<APIServerImpl> server_process;
    brpc::Server server;
    std::string db;

    // http client for api server
    brpc::Channel http_channel;
    std::shared_ptr<sdk::SQLRouter> cluster_remote;

 private:
    APIServerTestEnv() = default;
    GTEST_DISALLOW_COPY_AND_ASSIGN_(APIServerTestEnv);
};

class APIServerTest : public ::testing::Test {
 public:
    APIServerTest() = default;
    ~APIServerTest() override {}
};

TEST_F(APIServerTest, jsonFormat) {
    // test raw document
    rapidjson::Document document;

    // Check the format of put request
    if (document
            .Parse(R"({
    "value": [
        ["value1", 111, 1.4, "2021-04-27", 1620471840256, true, null]
    ]
    })")
            .HasParseError()) {
        ASSERT_TRUE(false) << "json parse failed: " << rapidjson::GetParseError_En(document.GetParseError());
    }

    hybridse::sdk::Status status;
    const auto& value = document["value"];
    ASSERT_TRUE(value.IsArray());
    ASSERT_EQ(1, value.Size());
    const auto& arr = value[0];
    ASSERT_EQ(7, arr.Size());
    ASSERT_EQ(rapidjson::kStringType, arr[0].GetType());
    ASSERT_EQ(rapidjson::kNumberType, arr[1].GetType());
    ASSERT_EQ(rapidjson::kNumberType, arr[2].GetType());
    ASSERT_EQ(rapidjson::kStringType, arr[3].GetType());
    ASSERT_EQ(rapidjson::kNumberType, arr[4].GetType());
    ASSERT_EQ(rapidjson::kTrueType, arr[5].GetType());
    ASSERT_EQ(rapidjson::kNullType, arr[6].GetType());

    // raw document with default flags can't parse unquoted nan&inf
    ASSERT_TRUE(document.Parse("[NaN,Infinity]").HasParseError());
    ASSERT_EQ(rapidjson::kParseErrorValueInvalid, document.GetParseError()) << document.GetParseError();

    // test json reader
    // can read inf number to inf
    {
        JsonReader reader("1.797693134862316e308");
        ASSERT_TRUE(reader);
        double d_res = -1.0;
        reader >> d_res;
        ASSERT_EQ(0x7ff0000000000000, *reinterpret_cast<uint64_t*>(&d_res))
            << std::hex << std::setprecision(16) << *reinterpret_cast<uint64_t*>(&d_res);
        ASSERT_TRUE(std::isinf(d_res));
    }

    // read unquoted inf&nan, legal words
    {
        JsonReader reader("[NaN, Inf, -Inf, Infinity, -Infinity]");
        ASSERT_TRUE(reader);
        double d_res = -1.0;
        reader.StartArray();
        reader >> d_res;
        ASSERT_TRUE(std::isnan(d_res));
        // nan hex
        reader >> d_res;
        ASSERT_TRUE(std::isinf(d_res));
        reader >> d_res;
        ASSERT_TRUE(std::isinf(d_res));
        reader >> d_res;
        ASSERT_TRUE(std::isinf(d_res));
        reader >> d_res;
        ASSERT_TRUE(std::isinf(d_res));
    }
    {
        // float nan inf
        // IEEE 754 arithmetic allows cast nan/inf to float, so GetFloat is fine
        JsonReader reader("[NaN, Infinity, -Infinity]");
        ASSERT_TRUE(reader);
        float f_res = -1.0;
        reader.StartArray();
        reader >> f_res;
        ASSERT_TRUE(std::isnan(f_res));
        reader >> f_res;
        ASSERT_TRUE(std::isinf(f_res));
        reader >> f_res;
        ASSERT_TRUE(std::isinf(f_res));
        // raw way for put and procedure(common cols)
        f_res = -1.0;
        rapidjson::Document document;
        document.Parse<rapidjson::kParseNanAndInfFlag>("[NaN, Infinity, -Infinity]");
        document.StartArray();
        f_res = document[0].GetFloat();
        ASSERT_TRUE(std::isnan(f_res));
        f_res = document[1].GetFloat();
        ASSERT_TRUE(std::isinf(f_res));
        f_res = document[2].GetFloat();
        ASSERT_TRUE(std::isinf(f_res));
    }
    {  // illegal words
        JsonReader reader("nan");
        ASSERT_FALSE(reader);
    }
    {  // illegal words
        JsonReader reader("+Inf");
        ASSERT_FALSE(reader);
    }
    {  // string, not double
        JsonReader reader("\"NaN\"");
        ASSERT_TRUE(reader);
        double d = -1.0;
        reader >> d;
        ASSERT_FALSE(reader);      // get double failed
        ASSERT_FLOAT_EQ(d, -1.0);  // won't change
    }

    // test json writer
    JsonWriter writer;
    // about double nan, inf
    double nan = std::numeric_limits<double>::quiet_NaN();
    double inf = std::numeric_limits<double>::infinity();
    writer.StartArray();
    writer << nan;
    writer << inf;
    double ninf = -inf;
    writer << ninf;
    writer.EndArray();
    ASSERT_STREQ("[NaN,Infinity,-Infinity]", writer.GetString());
}

TEST_F(APIServerTest, reqParse) {
    {
        JsonReader query_reader(R"({
            "sql": "select c1, c2 from demo;", "mode": "online"
        })");
        QueryReq req(query_reader);
        ASSERT_TRUE(req.status().ok()) << req.status();
        ASSERT_EQ("online", req.mode);
        ASSERT_EQ("select c1, c2 from demo;", req.sql);
    }

    {
        JsonReader query_reader(R"({
            "sql": "select c1, c2 from demo;", "mode": "offline", "timeout": 1000, "write_nan_and_inf_null": true
        })");
        QueryReq req(query_reader);
        ASSERT_TRUE(req.status().ok()) << req.status();
        ASSERT_EQ(1000, req.timeout);
        ASSERT_TRUE(req.write_nan_and_inf_null);
    }

    {
        JsonReader query_reader(R"({
            "sql": "select c1, c2 from demo;", "mode": "offline", "timeout": 1000, "write_nan_and_inf_null": true,
            "input": {
                "schema": ["STRING", "INT"],
                "data": ["bb", 1]
            }
        })");
        QueryReq req(query_reader);
        ASSERT_TRUE(req.status().ok()) << req.status();
        ASSERT_EQ(2, req.parameter->GetSchema()->GetColumnCnt());
        ASSERT_EQ(hybridse::sdk::DataType::kTypeString, req.parameter->GetSchema()->GetColumnType(0));
        ASSERT_EQ(hybridse::sdk::DataType::kTypeInt32, req.parameter->GetSchema()->GetColumnType(1));
    }

    // failed cases
    {
        // different size of schema and data
        JsonReader query_reader(R"({
            "sql": "select c1, c2 from demo;", "mode": "offline",
            "input": {
                "schema": ["STRING", "INT"],
                "data": ["bb", 1, 2]
            }
        })");
        QueryReq req(query_reader);
        ASSERT_FALSE(req.status().ok()) << req.status();
        ASSERT_STREQ("data size 3 != schema size 2", req.status().message().data());
    }
    {
        // invalid data format: string -> int
        JsonReader query_reader(R"({
            "sql": "select c1, c2 from demo;", "mode": "offline",
            "input": {
                "schema": ["STRING", "INT"],
                "data": ["bb", "1"]
            }
        })");
        QueryReq req(query_reader);
        ASSERT_FALSE(req.status().ok()) << req.status();
        ASSERT_STREQ("append failed on 1 type 3", req.status().message().data());
    }
    {
        // invalid schema : FOO
        JsonReader query_reader(R"({
            "sql": "select c1, c2 from demo;", "mode": "offline",
            "input": {
                "schema": ["STRING", "FOO"],
                "data": ["bb", 1]
            }
        })");
        QueryReq req(query_reader);
        ASSERT_FALSE(req.status().ok()) << req.status();
        ASSERT_STREQ("invalid type FOO", req.status().message().data());
    }
    {
        // mismatch on sql & parameter, won't fail here, but will fail in execute
        JsonReader query_reader(R"({
            "sql": "select c1, c2 from demo;", "mode": "offline",
            "input": {
                "schema": ["STRING", "INT", "INT", "INT", "INT", "INT", "INT", "INT", "INT", "INT", "INT"],
                "data": ["bb", 1, 2, 3, 4, 5, 6, 7, 8, 9, 10]
            }
        })");
        QueryReq req(query_reader);
        ASSERT_TRUE(req.status().ok()) << req.status();
    }
    {
        // invalid json
        JsonReader query_reader(R"({
            "sql": "select c1, c2 from demo;", "mode": "offline",
            "input": {
                "schema": ["STRING", "INT"],
                "data": ["bb", "1"
            }
        })");
        QueryReq req(query_reader);
        ASSERT_FALSE(req.status().ok()) << req.status();
        ASSERT_STREQ("req is not object", req.status().message().data());
    }
    {
        // valid json, but wrong format of field(timeout is int)
        JsonReader query_reader(R"({
            "sql": "select c1, c2 from demo;", "mode": "offline",
            "input": {
                "schema": ["STRING", "INT"],
                "data": ["bb", 1]
            },
            "timeout": "1000"
        })");
        QueryReq req(query_reader);
        ASSERT_FALSE(req.status().ok()) << req.status();
        ASSERT_STREQ("timeout parse failed", req.status().message().data());
    }
}

TEST_F(APIServerTest, query) {
    const auto env = APIServerTestEnv::Instance();

    std::string ddl = "create table demo (c1 int, c2 string);";
    hybridse::sdk::Status status;
    ASSERT_TRUE(env->cluster_remote->ExecuteDDL(env->db, ddl, &status)) << "fail to create table";

    std::string insert_sql = "insert into demo values (1, \"bb\");";
    ASSERT_TRUE(env->cluster_sdk->Refresh());
    ASSERT_TRUE(env->cluster_remote->ExecuteInsert(env->db, insert_sql, &status));

    {
        brpc::Controller cntl;
        cntl.http_request().set_method(brpc::HTTP_METHOD_POST);
        cntl.http_request().uri() = env->api_server_url + "/dbs/" + env->db;
        cntl.request_attachment().append(R"({
            "sql": "select c1, c2 from demo;", "mode": "online"
        })");
        env->http_channel.CallMethod(NULL, &cntl, NULL, NULL, NULL);
        ASSERT_FALSE(cntl.Failed()) << cntl.ErrorText();

        LOG(INFO) << "exec query resp:\n" << cntl.response_attachment().to_string();

        rapidjson::Document document;
        if (document.Parse(cntl.response_attachment().to_string().c_str()).HasParseError()) {
            ASSERT_TRUE(false) << "response parse failed with code " << document.GetParseError()
                               << ", raw resp: " << cntl.response_attachment().to_string();
        }

        /*
        {
            "code": 0,
            "msg": "ok",
            "data": {
                "schema": ["Int32", "String"],
                "data": [[1, "bb"]]
            }
        }
        */
        ASSERT_EQ(0, document["code"].GetInt());
        ASSERT_STREQ("ok", document["msg"].GetString());
        ASSERT_EQ(2, document["data"]["schema"].Size());
        ASSERT_STREQ("Int32", document["data"]["schema"][0].GetString());
        ASSERT_STREQ("String", document["data"]["schema"][1].GetString());
        ASSERT_EQ(1, document["data"]["data"].Size());
        ASSERT_EQ(2, document["data"]["data"][0].Size());
        ASSERT_EQ(1, document["data"]["data"][0][0].GetInt());
        ASSERT_STREQ("bb", document["data"]["data"][0][1].GetString());
    }

    ASSERT_TRUE(env->cluster_remote->ExecuteDDL(env->db, "drop table demo;", &status));
}

TEST_F(APIServerTest, parameterizedQuery) {
    const auto env = APIServerTestEnv::Instance();

    std::string ddl = "create table demo (c1 int, c2 string);";
    hybridse::sdk::Status status;
    ASSERT_TRUE(env->cluster_remote->ExecuteDDL(env->db, ddl, &status)) << "fail to create table";

    std::string insert_sql = "insert into demo values (1, \"bb\");";
    ASSERT_TRUE(env->cluster_sdk->Refresh());
    ASSERT_TRUE(env->cluster_remote->ExecuteInsert(env->db, insert_sql, &status));
    insert_sql = "insert into demo values (2, \"bb\");";
    ASSERT_TRUE(env->cluster_sdk->Refresh());
    ASSERT_TRUE(env->cluster_remote->ExecuteInsert(env->db, insert_sql, &status));

    {
        brpc::Controller cntl;
        cntl.http_request().set_method(brpc::HTTP_METHOD_POST);
        cntl.http_request().uri() = env->api_server_url + "/dbs/" + env->db;
        cntl.request_attachment().append(R"({
            "sql": "select c1, c2 from demo where c2 = ?;",
            "mode": "online", 
            "input": {
                "schema": ["STRING"],
                "data": ["bb"]
            }
        })");
        env->http_channel.CallMethod(NULL, &cntl, NULL, NULL, NULL);
        ASSERT_FALSE(cntl.Failed()) << cntl.ErrorText();

        LOG(INFO) << "exec query resp:\n" << cntl.response_attachment().to_string();

        rapidjson::Document document;
        if (document.Parse(cntl.response_attachment().to_string().c_str()).HasParseError()) {
            ASSERT_TRUE(false) << "response parse failed with code " << document.GetParseError()
                               << ", raw resp: " << cntl.response_attachment().to_string();
        }
        /*
        {
            "code": 0,
            "msg": "ok",
            "data": {
                "schema": ["Int32", "String"],
                "data": [[1, "bb"], [2, "bb"]]
            }
        }
        */
        ASSERT_EQ(0, document["code"].GetInt());
        ASSERT_STREQ("ok", document["msg"].GetString());
        ASSERT_EQ(2, document["data"]["schema"].Size());
        ASSERT_STREQ("Int32", document["data"]["schema"][0].GetString());
        ASSERT_STREQ("String", document["data"]["schema"][1].GetString());
        ASSERT_EQ(2, document["data"]["data"].Size());
        ASSERT_EQ(2, document["data"]["data"][0].Size());
        ASSERT_EQ(1, document["data"]["data"][0][0].GetInt());
        ASSERT_STREQ("bb", document["data"]["data"][0][1].GetString());
        ASSERT_EQ(2, document["data"]["data"][1].Size());
        ASSERT_EQ(2, document["data"]["data"][1][0].GetInt());
        ASSERT_STREQ("bb", document["data"]["data"][1][1].GetString());
    }
    {
        brpc::Controller cntl;
        cntl.http_request().set_method(brpc::HTTP_METHOD_POST);
        cntl.http_request().uri() = env->api_server_url + "/dbs/" + env->db;
        cntl.request_attachment().append(R"({
            "sql": "select c1, c2 from demo where c2 = ? and c1 = ?;",
            "mode": "online",
            "input": {
                "schema": ["STRING", "INT"],
                "data": ["bb", 1]
            }
        })");
        env->http_channel.CallMethod(NULL, &cntl, NULL, NULL, NULL);
        ASSERT_FALSE(cntl.Failed()) << cntl.ErrorText();

        LOG(INFO) << "exec query resp:\n" << cntl.response_attachment().to_string();

        rapidjson::Document document;
        if (document.Parse(cntl.response_attachment().to_string().c_str()).HasParseError()) {
            ASSERT_TRUE(false) << "response parse failed with code " << document.GetParseError()
                               << ", raw resp: " << cntl.response_attachment().to_string();
        }
        /*
        {
            "code": 0,
            "msg": "ok",
            "data": {
                "schema": ["Int32", "String"],
                "data": [[1, "bb"]]
            }
        }
        */
        ASSERT_EQ(0, document["code"].GetInt());
        ASSERT_STREQ("ok", document["msg"].GetString());
        ASSERT_EQ(2, document["data"]["schema"].Size());
        ASSERT_STREQ("Int32", document["data"]["schema"][0].GetString());
        ASSERT_STREQ("String", document["data"]["schema"][1].GetString());
        ASSERT_EQ(1, document["data"]["data"].Size());
        ASSERT_EQ(2, document["data"]["data"][0].Size());
        ASSERT_EQ(1, document["data"]["data"][0][0].GetInt());
        ASSERT_STREQ("bb", document["data"]["data"][0][1].GetString());
    }

    ASSERT_TRUE(env->cluster_remote->ExecuteDDL(env->db, "drop table demo;", &status));
}

TEST_F(APIServerTest, invalidPut) {
    const auto env = APIServerTestEnv::Instance();
    brpc::Controller cntl;
    cntl.http_request().set_method(brpc::HTTP_METHOD_PUT);
    GeneralResp resp;

    // Empty body
    // NOTE: host:port is defined in SetUp, so the host:port here won't work. Only the path works.
    cntl.http_request().uri() = "http://whaterver/dbs/a/tables/b";
    env->http_channel.CallMethod(NULL, &cntl, NULL, NULL, NULL);
    ASSERT_FALSE(cntl.Failed()) << cntl.ErrorText();
    {
        JsonReader reader(cntl.response_attachment().to_string().c_str());
        reader >> resp;
    }
    ASSERT_EQ(-1, resp.code);
    LOG(INFO) << resp.msg;

    // Invalid db
    cntl.Reset();
    cntl.http_request().set_method(brpc::HTTP_METHOD_PUT);
    cntl.http_request().uri() = "http://whaterver/dbs/a/tables/b";
    cntl.request_attachment().append(R"({"value":[[-1]]})");
    env->http_channel.CallMethod(NULL, &cntl, NULL, NULL, NULL);
    ASSERT_FALSE(cntl.Failed()) << cntl.ErrorText();
    {
        JsonReader reader(cntl.response_attachment().to_string().c_str());
        reader >> resp;
    }
    ASSERT_EQ(2000, resp.code) << resp.msg;
    LOG(INFO) << resp.msg;

    // Invalid table
    cntl.Reset();
    cntl.http_request().set_method(brpc::HTTP_METHOD_PUT);
    cntl.http_request().uri() = "http://whaterver/dbs/" + env->db + "/tables/b";
    cntl.request_attachment().append(R"({"value":[[-1]]})");
    env->http_channel.CallMethod(NULL, &cntl, NULL, NULL, NULL);
    ASSERT_FALSE(cntl.Failed()) << cntl.ErrorText();
    {
        JsonReader reader(cntl.response_attachment().to_string().c_str());
        reader >> resp;
    }
    ASSERT_EQ(2000, resp.code) << resp.msg;
    LOG(INFO) << resp.msg;

    // Invalid pattern
    cntl.Reset();
    cntl.http_request().set_method(brpc::HTTP_METHOD_PUT);
    cntl.http_request().uri() = "http://whaterver/db11s/" + env->db + "/tables/b";
    env->http_channel.CallMethod(NULL, &cntl, NULL, NULL, NULL);
    ASSERT_FALSE(cntl.Failed()) << cntl.ErrorText();
    {
        JsonReader reader(cntl.response_attachment().to_string().c_str());
        reader >> resp;
    }
    ASSERT_EQ(-1, resp.code);
    LOG(INFO) << resp.msg;
}

TEST_F(APIServerTest, validPut) {
    const auto env = APIServerTestEnv::Instance();

    // create table
    std::string table = "put";
    std::string ddl = "create table if not exists " + table +
                      "(field1 string, "
                      "field2 timestamp, "
                      "field3 double, "
                      "field4 date, "
                      "field5 bigint, "
                      "field6 bool,"
                      "field7 string,"
                      "field8 bigint,"
                      "index(key=field1, ts=field2));";
    hybridse::sdk::Status status;
    ASSERT_TRUE(env->cluster_remote->ExecuteDDL(env->db, ddl, &status)) << status.msg;
    ASSERT_TRUE(env->cluster_sdk->Refresh());

    // invalid date 2021-0 4-27
    {
        brpc::Controller cntl;
        cntl.http_request().set_method(brpc::HTTP_METHOD_PUT);
        cntl.http_request().uri() = env->api_server_url + "/dbs/" + env->db + "/tables/" + table;
        cntl.request_attachment().append(
            "{\"value\": [[\"foo\", 111, 1.4,  \"2021-0 4-27\", 1620471840256, true, \"more str\", null]]}");
        env->http_channel.CallMethod(NULL, &cntl, NULL, NULL, NULL);
        ASSERT_FALSE(cntl.Failed()) << cntl.ErrorText();
        GeneralResp resp;
        JsonReader reader(cntl.response_attachment().to_string().c_str());
        reader >> resp;
        ASSERT_EQ(-1, resp.code) << resp.msg;
        ASSERT_STREQ("convertion failed on col field4[7] with value 2021-0 4-27", resp.msg.c_str());
    }

    // valid data
    int insert_cnt = 10;
    for (int i = 0; i < insert_cnt; i++) {
        std::string key = "k" + std::to_string(i);

        brpc::Controller cntl;
        cntl.http_request().set_method(brpc::HTTP_METHOD_PUT);
        cntl.http_request().uri() = env->api_server_url + "/dbs/" + env->db + "/tables/" + table;
        cntl.request_attachment().append("{\"value\": [[\"" + key +
                                         "\", 111, 1.4,  \"2021-04-27\", 1620471840256, true, \"more str\", null]]}");
        env->http_channel.CallMethod(NULL, &cntl, NULL, NULL, NULL);
        ASSERT_FALSE(cntl.Failed()) << cntl.ErrorText();
        GeneralResp resp;
        JsonReader reader(cntl.response_attachment().to_string().c_str());
        reader >> resp;
        ASSERT_EQ(0, resp.code) << resp.msg;
        ASSERT_STREQ("ok", resp.msg.c_str());
    }

    // Check data
    std::string select_all = "select * from " + table + ";";
    auto rs = env->cluster_remote->ExecuteSQL(env->db, select_all, &status);
    ASSERT_TRUE(rs) << "fail to execute sql";
    ASSERT_EQ(insert_cnt, rs->Size());

    if (rs->Next()) {
        // just peek one
        LOG(INFO) << rs->GetRowString();
        int64_t res;
        ASSERT_TRUE(rs->GetTime(1, &res));
        ASSERT_EQ(111, res);

        ASSERT_TRUE(rs->GetInt64(4, &res));
        ASSERT_EQ(1620471840256, res);
    }
    ASSERT_TRUE(env->cluster_remote->ExecuteDDL(env->db, "drop table " + table + ";", &status)) << status.msg;
}

TEST_F(APIServerTest, putCase1) {
    const auto env = APIServerTestEnv::Instance();

    // create table
    std::string table = "putCase1";
    std::string ddl = "create table if not exists " + table +
                      "(c1 string, "
                      "c3 int, "
                      "c7 timestamp, "
                      "index(key=(c1), ts=c7));";
    hybridse::sdk::Status status;
    ASSERT_TRUE(env->cluster_remote->ExecuteDDL(env->db, ddl, &status)) << status.msg;
    ASSERT_TRUE(env->cluster_sdk->Refresh());

    {
        brpc::Controller cntl;
        cntl.http_request().set_method(brpc::HTTP_METHOD_PUT);
        cntl.http_request().uri() = env->api_server_url + "/dbs/" + env->db + "/tables/" + table;
        cntl.request_attachment().append(R"({
        "value": [
            ["", 111, 1620471840256]
        ]
        })");
        env->http_channel.CallMethod(NULL, &cntl, NULL, NULL, NULL);
        ASSERT_FALSE(cntl.Failed()) << cntl.ErrorText();
        LOG(INFO) << cntl.response_attachment().to_string();
        GeneralResp resp;
        JsonReader reader(cntl.response_attachment().to_string().c_str());
        reader >> resp;
        ASSERT_EQ(0, resp.code) << resp.msg;
        ASSERT_STREQ("ok", resp.msg.c_str());
    }
    {
        brpc::Controller cntl;
        cntl.http_request().set_method(brpc::HTTP_METHOD_PUT);
        cntl.http_request().uri() = env->api_server_url + "/dbs/" + env->db + "/tables/" + table;
        cntl.request_attachment().append(R"({
        "value": [
            ["drop table test1;", 111, 1620471840256]
        ]
        })");
        env->http_channel.CallMethod(NULL, &cntl, NULL, NULL, NULL);
        ASSERT_FALSE(cntl.Failed()) << cntl.ErrorText();
        LOG(INFO) << cntl.response_attachment().to_string();
        GeneralResp resp;
        JsonReader reader(cntl.response_attachment().to_string().c_str());
        reader >> resp;
        ASSERT_EQ(0, resp.code) << resp.msg;
        ASSERT_STREQ("ok", resp.msg.c_str());
    }
    {
        brpc::Controller cntl;
        cntl.http_request().set_method(brpc::HTTP_METHOD_PUT);
        cntl.http_request().uri() = env->api_server_url + "/dbs/" + env->db + "/tables/" + table;
        // Invalid timestamp
        cntl.request_attachment().append(R"({
        "value": [
            ["drop table test1;", 111, "2020-05-01"]
        ]
        })");
        env->http_channel.CallMethod(NULL, &cntl, NULL, NULL, NULL);
        ASSERT_FALSE(cntl.Failed()) << cntl.ErrorText();
        LOG(INFO) << cntl.response_attachment().to_string();
        GeneralResp resp;
        JsonReader reader(cntl.response_attachment().to_string().c_str());
        reader >> resp;
        ASSERT_EQ(-1, resp.code);
    }

    {
        brpc::Controller cntl;
        cntl.http_request().set_method(brpc::HTTP_METHOD_PUT);
        cntl.http_request().uri() = env->api_server_url + "/dbs/" + env->db + "/tables/" + table;
        cntl.request_attachment().append(R"({
        "value": [
            ["中文", 111, 1620471840256]
        ]
        })");
        env->http_channel.CallMethod(NULL, &cntl, NULL, NULL, NULL);
        ASSERT_FALSE(cntl.Failed()) << cntl.ErrorText();
        LOG(INFO) << cntl.response_attachment().to_string();
        GeneralResp resp;
        JsonReader reader(cntl.response_attachment().to_string().c_str());
        reader >> resp;
        ASSERT_EQ(0, resp.code) << resp.msg;
        ASSERT_STREQ("ok", resp.msg.c_str());
    }

    {
        brpc::Controller cntl;
        cntl.http_request().set_method(brpc::HTTP_METHOD_PUT);
        cntl.http_request().uri() = env->api_server_url + "/dbs/" + env->db + "/tables/" + table;
        cntl.request_attachment().append(R"({
        "value": [
            [null, 111, 1620471840256]
        ]
        })");
        env->http_channel.CallMethod(NULL, &cntl, NULL, NULL, NULL);
        ASSERT_FALSE(cntl.Failed()) << cntl.ErrorText();
        LOG(INFO) << cntl.response_attachment().to_string();
        GeneralResp resp;
        JsonReader reader(cntl.response_attachment().to_string().c_str());
        reader >> resp;
        ASSERT_EQ(0, resp.code) << resp.msg;
        ASSERT_STREQ("ok", resp.msg.c_str());
    }

    ASSERT_TRUE(env->cluster_remote->ExecuteDDL(env->db, "drop table " + table + ";", &status)) << status.msg;
}

TEST_F(APIServerTest, procedure) {
    const auto env = APIServerTestEnv::Instance();

    // create table
    std::string ddl =
        "create table trans(c1 string,\n"
        "                   c3 int,\n"
        "                   c4 bigint,\n"
        "                   c5 float,\n"
        "                   c6 double,\n"
        "                   c7 timestamp,\n"
        "                   c8 date,\n"
        "                   index(key=c1, ts=c7));";
    hybridse::sdk::Status status;
    env->cluster_remote->ExecuteDDL(env->db, "drop table trans;", &status);
    ASSERT_TRUE(env->cluster_sdk->Refresh());
    ASSERT_TRUE(env->cluster_remote->ExecuteDDL(env->db, ddl, &status)) << "fail to create table";

    ASSERT_TRUE(env->cluster_sdk->Refresh());
    // insert
    std::string insert_sql = "insert into trans values(\"bb\",24,34,1.5,2.5,1590738994000,\"2020-05-05\");";
    ASSERT_TRUE(env->cluster_remote->ExecuteInsert(env->db, insert_sql, &status));
    // create procedure
    std::string sp_name = "sp";
    std::string sql =
        "SELECT c1, c3, sum(c4) OVER w1 as w1_c4_sum FROM trans WINDOW w1 AS"
        " (PARTITION BY trans.c1 ORDER BY trans.c7 ROWS BETWEEN 2 PRECEDING AND CURRENT ROW);";
    std::string sp_ddl =
        "create procedure " + sp_name +
        " (const c1 string, const c3 int, c4 bigint, c5 float, c6 double, const c7 timestamp, c8 date" + ")" +
        " begin " + sql + " end;";
    ASSERT_TRUE(env->cluster_remote->ExecuteDDL(env->db, sp_ddl, &status)) << "fail to create procedure";
    ASSERT_TRUE(env->cluster_sdk->Refresh());

    // show procedure
    brpc::Controller show_cntl;  // default is GET
    show_cntl.http_request().uri() = env->api_server_url + "/dbs/" + env->db + "/procedures/" + sp_name;
    env->http_channel.CallMethod(NULL, &show_cntl, NULL, NULL, NULL);
    ASSERT_FALSE(show_cntl.Failed()) << show_cntl.ErrorText();
    LOG(INFO) << "get sp resp: " << show_cntl.response_attachment();

    rapidjson::Document document;
    if (document.Parse(show_cntl.response_attachment().to_string().c_str()).HasParseError()) {
        ASSERT_TRUE(false) << "response parse failed with code " << document.GetParseError()
                           << ", raw resp: " << show_cntl.response_attachment().to_string();
    }
    ASSERT_EQ(0, document["code"].GetInt());
    ASSERT_STREQ("ok", document["msg"].GetString());
    ASSERT_EQ(7, document["data"]["input_schema"].Size());
    ASSERT_EQ(3, document["data"]["input_common_cols"].Size());
    ASSERT_EQ(3, document["data"]["output_schema"].Size());
    ASSERT_EQ(2, document["data"]["output_common_cols"].Size());

    // call procedure, need schema
    {
        brpc::Controller cntl;
        cntl.http_request().set_method(brpc::HTTP_METHOD_POST);
        cntl.http_request().uri() = env->api_server_url + "/dbs/" + env->db + "/procedures/" + sp_name;
        cntl.request_attachment().append(R"({
        "common_cols":["bb", 23, 1590738994000],
        "input": [[123, 5.1, 6.1, "2021-08-01"],[234, 5.2, 6.2, "2021-08-02"]],
        "need_schema": true
    })");
        env->http_channel.CallMethod(NULL, &cntl, NULL, NULL, NULL);
        ASSERT_FALSE(cntl.Failed()) << cntl.ErrorText();

        LOG(INFO) << "exec procedure resp:\n" << cntl.response_attachment().to_string();

        // check resp data
        if (document.Parse(cntl.response_attachment().to_string().c_str()).HasParseError()) {
            ASSERT_TRUE(false) << "response parse failed with code " << document.GetParseError()
                               << ", raw resp: " << cntl.response_attachment().to_string();
        }
        ASSERT_EQ(0, document["code"].GetInt());
        ASSERT_STREQ("ok", document["msg"].GetString());
        ASSERT_EQ(2, document["data"]["data"].Size());
        ASSERT_EQ(2, document["data"]["common_cols_data"].Size());
    }

    // call procedure, without schema
    {
        brpc::Controller cntl;
        cntl.http_request().set_method(brpc::HTTP_METHOD_POST);
        cntl.http_request().uri() = env->api_server_url + "/dbs/" + env->db + "/procedures/" + sp_name;
        cntl.request_attachment().append(R"({
        "common_cols":["bb", 23, 1590738994000],
        "input": [[123, 5.1, 6.1, "2021-08-01"],[234, 5.2, 6.2, "2021-08-02"]],
        "need_schema": false
    })");
        env->http_channel.CallMethod(NULL, &cntl, NULL, NULL, NULL);
        ASSERT_FALSE(cntl.Failed()) << cntl.ErrorText();

        LOG(INFO) << "exec procedure resp:\n" << cntl.response_attachment().to_string();

        // check resp data
        if (document.Parse(cntl.response_attachment().to_string().c_str()).HasParseError()) {
            ASSERT_TRUE(false) << "response parse failed with code " << document.GetParseError()
                               << ", raw resp: " << cntl.response_attachment().to_string();
        }
        ASSERT_EQ(0, document["code"].GetInt());
        ASSERT_STREQ("ok", document["msg"].GetString());
        ASSERT_TRUE(document["data"].FindMember("schema") == document["data"].MemberEnd());
        ASSERT_EQ(2, document["data"]["data"].Size());
        ASSERT_EQ(2, document["data"]["common_cols_data"].Size());
    }

    // invalid date
    {
        brpc::Controller cntl;
        cntl.http_request().set_method(brpc::HTTP_METHOD_POST);
        cntl.http_request().uri() = env->api_server_url + "/dbs/" + env->db + "/procedures/" + sp_name;
        cntl.request_attachment().append(R"({
        "common_cols":["bb", 23, 1590738994000],
        "input": [[123, 5.1, 6.1, "20 21-08-01"],[234, 5.2, 6.2, "2021-08-0 2"]],
    })");
        env->http_channel.CallMethod(NULL, &cntl, NULL, NULL, NULL);
        ASSERT_FALSE(cntl.Failed()) << cntl.ErrorText();

        LOG(INFO) << "exec procedure resp:\n" << cntl.response_attachment().to_string();

        // check resp data
        if (document.Parse(cntl.response_attachment().to_string().c_str()).HasParseError()) {
            ASSERT_TRUE(false) << "response parse failed with code " << document.GetParseError()
                               << ", raw resp: " << cntl.response_attachment().to_string();
        }
        ASSERT_EQ(-1, document["code"].GetInt());
        ASSERT_STREQ("Request body json parse failed", document["msg"].GetString());
    }

    // drop procedure and table
    std::string drop_sp_sql = "drop procedure " + sp_name + ";";
    ASSERT_TRUE(env->cluster_remote->ExecuteDDL(env->db, drop_sp_sql, &status));
    ASSERT_TRUE(env->cluster_remote->ExecuteDDL(env->db, "drop table trans;", &status));
}

TEST_F(APIServerTest, testResultType) {
    // check about json write
    const auto env = APIServerTestEnv::Instance();
    // don't need table data
    std::string ddl =
        "create table if not exists multi_type(c1 bool, c2 smallint, c3 int, c4 bigint, c5 float, c6 double, c7 "
        "string, c8 date, c9 timestamp, c10_str string);";
    hybridse::sdk::Status status;

    env->cluster_remote->ExecuteSQL(env->db, ddl, &status);
    ASSERT_TRUE(status.IsOK()) << status.msg;
    ASSERT_TRUE(env->cluster_sdk->Refresh());
    std::string deploy = "deploy d1 select c1, c2, c3, c4, c5, c6, c7, c8, c9, c10_str from multi_type;";
    env->cluster_remote->ExecuteSQL(env->db, deploy, &status);
    ASSERT_TRUE(status.IsOK()) << status.msg;
    ASSERT_TRUE(env->cluster_sdk->Refresh());

    {
        brpc::Controller cntl;
        cntl.http_request().set_method(brpc::HTTP_METHOD_POST);
        cntl.http_request().uri() = env->api_server_url + "/dbs/" + env->db + "/deployments/" + "d1";
        cntl.request_attachment().append(R"({
        "input": 
          [
            [ true,32767,65535,9223372036854775807,1.1,2.2,"abc","2021-12-01",11111111111111,"def" ],
            [ false,32767,65535,null,1.1,2.2,"abc",null,null,"def" ]
          ]
    })");  // null must be lower case
        env->http_channel.CallMethod(NULL, &cntl, NULL, NULL, NULL);
        ASSERT_FALSE(cntl.Failed()) << cntl.ErrorText();

        LOG(INFO) << "exec deployment resp:\n" << cntl.response_attachment().to_string();
        rapidjson::Document document;
        // check resp data
        if (document.Parse(cntl.response_attachment().to_string().c_str()).HasParseError()) {
            ASSERT_TRUE(false) << "response parse failed with code " << document.GetParseError()
                               << ", raw resp: " << cntl.response_attachment().to_string();
        }
        ASSERT_EQ(0, document["code"].GetInt());
        ASSERT_STREQ("ok", document["msg"].GetString());
        ASSERT_TRUE(document["data"].FindMember("schema") == document["data"].MemberEnd());
        ASSERT_EQ(2, document["data"]["data"].Size());
        ASSERT_EQ(0, document["data"]["common_cols_data"].Size());

        // check data.data 2 results
        auto& data = document["data"]["data"];
        ASSERT_TRUE(data[0].IsArray());
        ASSERT_TRUE(data[0][0].GetBool());
        ASSERT_EQ(data[0][2].GetInt(), 65535);
        ASSERT_STREQ(data[0][7].GetString(), "2021-12-1");

        ASSERT_TRUE(data[1].IsArray());
        ASSERT_FALSE(data[1][0].GetBool());
        ASSERT_TRUE(data[1][3].IsNull());
    }

    env->cluster_remote->ExecuteSQL(env->db, "drop deployment d1", &status);
    ASSERT_TRUE(status.IsOK()) << status.msg;
}

TEST_F(APIServerTest, no_common) {
    const auto env = APIServerTestEnv::Instance();

    // create table
    std::string ddl =
        "create table trans(c1 string,\n"
        "                   c3 int,\n"
        "                   c4 bigint,\n"
        "                   c5 float,\n"
        "                   c6 double,\n"
        "                   c7 timestamp,\n"
        "                   c8 date,\n"
        "                   index(key=c1, ts=c7));";
    hybridse::sdk::Status status;
    env->cluster_remote->ExecuteDDL(env->db, "drop table trans;", &status);
    ASSERT_TRUE(env->cluster_sdk->Refresh());
    ASSERT_TRUE(env->cluster_remote->ExecuteDDL(env->db, ddl, &status)) << "fail to create table";

    ASSERT_TRUE(env->cluster_sdk->Refresh());
    // insert
    std::string insert_sql = "insert into trans values(\"bb\",24,34,1.5,2.5,1590738994000,\"2020-05-05\");";
    ASSERT_TRUE(env->cluster_remote->ExecuteInsert(env->db, insert_sql, &status));
    // create procedure
    std::string sp_name = "sp";
    std::string sql =
        "SELECT c1, c3, sum(c4) OVER w1 as w1_c4_sum FROM trans WINDOW w1 AS"
        " (PARTITION BY trans.c1 ORDER BY trans.c7 ROWS BETWEEN 2 PRECEDING AND CURRENT ROW);";
    std::string sp_ddl = "create procedure " + sp_name +
                         " (c1 string, c3 int, c4 bigint, c5 float, c6 double, c7 timestamp, c8 date" + ")" +
                         " begin " + sql + " end;";
    ASSERT_TRUE(env->cluster_remote->ExecuteDDL(env->db, sp_ddl, &status)) << "fail to create procedure";
    ASSERT_TRUE(env->cluster_sdk->Refresh());

    // show procedure
    brpc::Controller show_cntl;  // default is GET
    show_cntl.http_request().uri() = env->api_server_url + "/dbs/" + env->db + "/procedures/" + sp_name;
    env->http_channel.CallMethod(NULL, &show_cntl, NULL, NULL, NULL);
    ASSERT_FALSE(show_cntl.Failed()) << show_cntl.ErrorText();
    LOG(INFO) << "get sp resp: " << show_cntl.response_attachment();

    rapidjson::Document document;
    if (document.Parse(show_cntl.response_attachment().to_string().c_str()).HasParseError()) {
        ASSERT_TRUE(false) << "response parse failed with code " << document.GetParseError()
                           << ", raw resp: " << show_cntl.response_attachment().to_string();
    }
    ASSERT_EQ(0, document["code"].GetInt());
    ASSERT_STREQ("ok", document["msg"].GetString());
    ASSERT_EQ(7, document["data"]["input_schema"].Size());
    ASSERT_EQ(3, document["data"]["output_schema"].Size());
    ASSERT_EQ(0, document["data"]["output_common_cols"].Size());

    // call procedure, without schema
    {
        brpc::Controller cntl;
        cntl.http_request().set_method(brpc::HTTP_METHOD_POST);
        cntl.http_request().uri() = env->api_server_url + "/dbs/" + env->db + "/deployments/" + sp_name;
        cntl.request_attachment().append(R"({
        "input": [["bb", 23, 123, 5.1, 6.1, 1590738994000, "2021-08-01"],
                  ["bb", 23, 234, 5.2, 6.2, 1590738994000, "2021-08-02"]],
        "need_schema": false
    })");
        env->http_channel.CallMethod(NULL, &cntl, NULL, NULL, NULL);
        ASSERT_FALSE(cntl.Failed()) << cntl.ErrorText();

        LOG(INFO) << "exec procedure resp:\n" << cntl.response_attachment().to_string();

        // check resp data
        if (document.Parse(cntl.response_attachment().to_string().c_str()).HasParseError()) {
            ASSERT_TRUE(false) << "response parse failed with code " << document.GetParseError()
                               << ", raw resp: " << cntl.response_attachment().to_string();
        }
        ASSERT_EQ(0, document["code"].GetInt());
        ASSERT_STREQ("ok", document["msg"].GetString());
        ASSERT_TRUE(document["data"].FindMember("schema") == document["data"].MemberEnd());
        ASSERT_EQ(2, document["data"]["data"].Size());
        ASSERT_EQ(0, document["data"]["common_cols_data"].Size());
    }

    // drop procedure and table
    std::string drop_sp_sql = "drop procedure " + sp_name + ";";
    ASSERT_TRUE(env->cluster_remote->ExecuteDDL(env->db, drop_sp_sql, &status));
    ASSERT_TRUE(env->cluster_remote->ExecuteDDL(env->db, "drop table trans;", &status));
}

TEST_F(APIServerTest, no_common_not_first_string) {
    const auto env = APIServerTestEnv::Instance();

    // create table
    std::string ddl =
        "create table trans1(id int,\n"
        "                   c1 string,\n"
        "                   c3 int,\n"
        "                   c4 bigint,\n"
        "                   c5 float,\n"
        "                   c6 double,\n"
        "                   c7 timestamp,\n"
        "                   c8 date,\n"
        "                   index(key=c1, ts=c7));";
    hybridse::sdk::Status status;
    env->cluster_remote->ExecuteDDL(env->db, "drop table trans1;", &status);
    ASSERT_TRUE(env->cluster_sdk->Refresh());
    ASSERT_TRUE(env->cluster_remote->ExecuteDDL(env->db, ddl, &status)) << "fail to create table";

    ASSERT_TRUE(env->cluster_sdk->Refresh());
    // insert
    std::string insert_sql = "insert into trans1 values(11,\"bb\",24,34,1.5,2.5,1590738994000,\"2020-05-05\");";
    ASSERT_TRUE(env->cluster_remote->ExecuteInsert(env->db, insert_sql, &status));
    // create procedure
    std::string sp_name = "sp1";
    std::string sql =
        "SELECT id, c1, sum(c4) OVER (w1) AS w1_c4_sum FROM trans1 "
        "WINDOW w1 AS (PARTITION BY trans1.c1 ORDER BY trans1.c7 "
        "ROWS BETWEEN 2 PRECEDING AND 1 PRECEDING);";

    std::string sp_ddl = "create procedure " + sp_name +
                         " (id int, c1 string, c3 int, c4 bigint, c5 float, c6 double, c7 timestamp, c8 date" + ")" +
                         " begin " + sql + " end;";
    ASSERT_TRUE(env->cluster_remote->ExecuteDDL(env->db, sp_ddl, &status)) << "fail to create procedure";
    ASSERT_TRUE(env->cluster_sdk->Refresh());

    // show procedure
    brpc::Controller show_cntl;  // default is GET
    show_cntl.http_request().uri() = env->api_server_url + "/dbs/" + env->db + "/procedures/" + sp_name;
    env->http_channel.CallMethod(NULL, &show_cntl, NULL, NULL, NULL);
    ASSERT_FALSE(show_cntl.Failed()) << show_cntl.ErrorText();
    LOG(INFO) << "get sp resp: " << show_cntl.response_attachment();

    rapidjson::Document document;
    if (document.Parse(show_cntl.response_attachment().to_string().c_str()).HasParseError()) {
        ASSERT_TRUE(false) << "response parse failed with code " << document.GetParseError()
                           << ", raw resp: " << show_cntl.response_attachment().to_string();
    }
    ASSERT_EQ(0, document["code"].GetInt());
    ASSERT_STREQ("ok", document["msg"].GetString());
    ASSERT_EQ(8, document["data"]["input_schema"].Size());
    ASSERT_EQ(3, document["data"]["output_schema"].Size());
    ASSERT_EQ(0, document["data"]["output_common_cols"].Size());

    // call procedure, without schema
    {
        brpc::Controller cntl;
        cntl.http_request().set_method(brpc::HTTP_METHOD_POST);
        cntl.http_request().uri() = env->api_server_url + "/dbs/" + env->db + "/procedures/" + sp_name;
        cntl.request_attachment().append(R"({
        "input": [[11, "bb", 23, 123, 5.1, 6.1, 1590738994000, "2021-08-01"],
                  [11, "bb", 23, 234, 5.2, 6.2, 1590738994000, "2021-08-02"]],
        "need_schema": false
    })");
        env->http_channel.CallMethod(NULL, &cntl, NULL, NULL, NULL);
        ASSERT_FALSE(cntl.Failed()) << cntl.ErrorText();

        LOG(INFO) << "exec procedure resp:\n" << cntl.response_attachment().to_string();

        // check resp data
        if (document.Parse(cntl.response_attachment().to_string().c_str()).HasParseError()) {
            ASSERT_TRUE(false) << "response parse failed with code " << document.GetParseError()
                               << ", raw resp: " << cntl.response_attachment().to_string();
        }
        ASSERT_EQ(0, document["code"].GetInt());
        ASSERT_STREQ("ok", document["msg"].GetString());
        ASSERT_TRUE(document["data"].FindMember("schema") == document["data"].MemberEnd());
        ASSERT_EQ(2, document["data"]["data"].Size());
        ASSERT_EQ(0, document["data"]["common_cols_data"].Size());
    }

    // drop procedure and table
    std::string drop_sp_sql = "drop procedure " + sp_name + ";";
    ASSERT_TRUE(env->cluster_remote->ExecuteDDL(env->db, drop_sp_sql, &status));
    ASSERT_TRUE(env->cluster_remote->ExecuteDDL(env->db, "drop table trans1;", &status));
}

TEST_F(APIServerTest, getDBs) {
    const auto env = APIServerTestEnv::Instance();
    std::default_random_engine e;
    std::string db_name = "getdb" + std::to_string(e() % 100000);  // to avoid use exists db, e.g. api_server_test
    LOG(INFO) << "test on db " << db_name;

    std::set<std::string> test_dbs = {db_name, "monkey", "shark", "zebra"};
    // cluster may have some dbs
    std::set<std::string> exists_db_set;
    {
        brpc::Controller show_cntl;  // default is GET
        show_cntl.http_request().uri() = env->api_server_url + "/dbs";
        env->http_channel.CallMethod(NULL, &show_cntl, NULL, NULL, NULL);
        rapidjson::Document document;
        if (document.Parse(show_cntl.response_attachment().to_string().c_str()).HasParseError()) {
            ASSERT_TRUE(false) << "response parse failed with code " << document.GetParseError()
                               << ", raw resp: " << show_cntl.response_attachment().to_string();
        }
        ASSERT_FALSE(show_cntl.Failed()) << show_cntl.ErrorText();
        ASSERT_TRUE(document.HasMember("msg"));
        ASSERT_STREQ("ok", document["msg"].GetString());
        ASSERT_TRUE(document.HasMember("dbs"));
        auto& exists_dbs = document["dbs"];
        ASSERT_TRUE(exists_dbs.IsArray());
        for (decltype(exists_dbs.Size()) i = 0; i < exists_dbs.Size(); ++i) {
            auto db = exists_dbs[i].GetString();
            if (test_dbs.find(db) != test_dbs.end()) {
                FAIL() << "can't have test db " << db;
            }
            exists_db_set.emplace(db);
        }
    }
    {
        hybridse::sdk::Status status;
        for (auto& db : test_dbs) {
            // empty db can be droped
            env->cluster_remote->DropDB(db, &status);
            ASSERT_TRUE(env->cluster_remote->CreateDB(db, &status));
        }
        env->server_process->Refresh();

        brpc::Controller show_cntl;
        show_cntl.http_request().uri() = env->api_server_url + "/dbs";
        env->http_channel.CallMethod(NULL, &show_cntl, NULL, NULL, NULL);
        ASSERT_FALSE(show_cntl.Failed()) << show_cntl.ErrorText();
        rapidjson::Document document;
        if (document.Parse(show_cntl.response_attachment().to_string().c_str()).HasParseError()) {
            ASSERT_TRUE(false) << "response parse failed with code " << document.GetParseError()
                               << ", raw resp: " << show_cntl.response_attachment().to_string();
        }
        ASSERT_TRUE(document.HasMember("msg"));
        ASSERT_STREQ("ok", document["msg"].GetString());
        ASSERT_TRUE(document.HasMember("dbs"));
        ASSERT_TRUE(document["dbs"].IsArray());
        ASSERT_EQ(document["dbs"].Size(), test_dbs.size() + exists_db_set.size());
        std::set<std::string> result;
        for (size_t i = 0; i < document["dbs"].Size(); i++) {
            result.emplace(document["dbs"][i].GetString());
        }

        test_dbs.merge(exists_db_set);
        ASSERT_EQ(result, test_dbs);
    }
}

TEST_F(APIServerTest, getTables) {
    const auto env = APIServerTestEnv::Instance();
    std::default_random_engine e;
    std::string db_name = "gettable" + std::to_string(e() % 100000);  // to avoid use db which has tables
    LOG(INFO) << "test on db " << db_name;
    // setup
    {
        hybridse::sdk::Status status;
        env->cluster_remote->CreateDB(db_name, &status);
        env->server_process->Refresh();
        brpc::Controller show_cntl;  // default is GET
        show_cntl.http_request().uri() = env->api_server_url + "/dbs/" + db_name + "/tables";
        env->http_channel.CallMethod(NULL, &show_cntl, NULL, NULL, NULL);
        ASSERT_FALSE(show_cntl.Failed()) << show_cntl.ErrorText();
        rapidjson::Document document;
        if (document.Parse(show_cntl.response_attachment().to_string().c_str()).HasParseError()) {
            ASSERT_TRUE(false) << "response parse failed with code " << document.GetParseError()
                               << ", raw resp: " << show_cntl.response_attachment().to_string();
        }
        ASSERT_TRUE(document.HasMember("msg"));
        ASSERT_STREQ("ok", document["msg"].GetString());
        ASSERT_TRUE(document.HasMember("tables"));
        ASSERT_TRUE(document["tables"].IsArray());
        ASSERT_EQ(0, document["tables"].Size());
    }
    std::vector<std::string> tables = {"apple", "banana", "pear"};
    hybridse::sdk::Status status;
    for (auto table : tables) {
        std::string ddl = "create table " + table +
                          "(c1 string,\n"
                          "                   c3 int,\n"
                          "                   c4 bigint,\n"
                          "                   c5 float,\n"
                          "                   c6 double,\n"
                          "                   c7 timestamp,\n"
                          "                   c8 date,\n"
                          "                   index(key=c1, ts=c7));";
        ASSERT_TRUE(env->cluster_remote->ExecuteDDL(db_name, ddl, &status)) << "fail to create table";
        ASSERT_TRUE(env->cluster_sdk->Refresh());
    }
    {
        brpc::Controller show_cntl;  // default is GET
        show_cntl.http_request().uri() = env->api_server_url + "/dbs/" + db_name + "/tables";
        env->http_channel.CallMethod(NULL, &show_cntl, NULL, NULL, NULL);
        ASSERT_FALSE(show_cntl.Failed()) << show_cntl.ErrorText();
        rapidjson::Document document;
        if (document.Parse(show_cntl.response_attachment().to_string().c_str()).HasParseError()) {
            ASSERT_TRUE(false) << "response parse failed with code " << document.GetParseError()
                               << ", raw resp: " << show_cntl.response_attachment().to_string();
        }
        ASSERT_TRUE(document.HasMember("msg"));
        ASSERT_STREQ("ok", document["msg"].GetString());
        ASSERT_TRUE(document.HasMember("tables"));
        ASSERT_TRUE(document["tables"].IsArray());
        ASSERT_EQ(tables.size(), document["tables"].Size());
        std::vector<std::string> result;
        for (size_t i = 0; i < document["tables"].Size(); i++) {
            ASSERT_TRUE(document["tables"][i].HasMember("name"));
            result.push_back(document["tables"][i]["name"].GetString());
        }
        sort(result.begin(), result.end());
        for (size_t i = 0; i < document["tables"].Size(); i++) {
            ASSERT_EQ(result[i], tables[i]);
        }
    }
    {
        brpc::Controller show_cntl;  // default is GET
        show_cntl.http_request().uri() = env->api_server_url + "/dbs/db_not_exist/tables";
        env->http_channel.CallMethod(NULL, &show_cntl, NULL, NULL, NULL);
        ASSERT_FALSE(show_cntl.Failed()) << show_cntl.ErrorText();
        rapidjson::Document document;
        if (document.Parse(show_cntl.response_attachment().to_string().c_str()).HasParseError()) {
            ASSERT_TRUE(false) << "response parse failed with code " << document.GetParseError()
                               << ", raw resp: " << show_cntl.response_attachment().to_string();
        }
        ASSERT_TRUE(document.HasMember("msg"));
        ASSERT_STREQ("DB not found", document["msg"].GetString());
    }
    for (auto table : tables) {
        brpc::Controller show_cntl;  // default is GET
        show_cntl.http_request().uri() = env->api_server_url + "/dbs/" + db_name + "/tables/" + table;
        env->http_channel.CallMethod(NULL, &show_cntl, NULL, NULL, NULL);
        ASSERT_FALSE(show_cntl.Failed()) << show_cntl.ErrorText();
        rapidjson::Document document;
        if (document.Parse(show_cntl.response_attachment().to_string().c_str()).HasParseError()) {
            ASSERT_TRUE(false) << "response parse failed with code " << document.GetParseError()
                               << ", raw resp: " << show_cntl.response_attachment().to_string();
        }
        ASSERT_TRUE(document.HasMember("msg"));
        ASSERT_STREQ("ok", document["msg"].GetString());
        ASSERT_TRUE(document.HasMember("table"));
        ASSERT_TRUE(document["table"].HasMember("name"));
        ASSERT_EQ(table, std::string(document["table"]["name"].GetString()));
    }
    {
        brpc::Controller show_cntl;  // default is GET
        show_cntl.http_request().uri() = env->api_server_url + "/dbs/" + db_name + "/tables/not_exist";
        env->http_channel.CallMethod(NULL, &show_cntl, NULL, NULL, NULL);
        ASSERT_FALSE(show_cntl.Failed()) << show_cntl.ErrorText();
        rapidjson::Document document;
        if (document.Parse(show_cntl.response_attachment().to_string().c_str()).HasParseError()) {
            ASSERT_TRUE(false) << "response parse failed with code " << document.GetParseError()
                               << ", raw resp: " << show_cntl.response_attachment().to_string();
        }
        ASSERT_TRUE(document.HasMember("msg"));
        ASSERT_STREQ("Table not found", document["msg"].GetString());
    }
    {
        brpc::Controller show_cntl;  // default is GET
        show_cntl.http_request().uri() = env->api_server_url + "/dbs/db_not_exist/tables/apple";
        env->http_channel.CallMethod(NULL, &show_cntl, NULL, NULL, NULL);
        ASSERT_FALSE(show_cntl.Failed()) << show_cntl.ErrorText();
        rapidjson::Document document;
        if (document.Parse(show_cntl.response_attachment().to_string().c_str()).HasParseError()) {
            ASSERT_TRUE(false) << "response parse failed with code " << document.GetParseError()
                               << ", raw resp: " << show_cntl.response_attachment().to_string();
        }
        ASSERT_TRUE(document.HasMember("msg"));
        ASSERT_STREQ("DB not found", document["msg"].GetString());
    }
    for (auto table : tables) {
        env->cluster_remote->ExecuteDDL(db_name, "drop table " + table + ";", &status);
        ASSERT_TRUE(env->cluster_sdk->Refresh());
    }
    env->cluster_remote->DropDB(db_name, &status);
}

TEST_F(APIServerTest, jsonInput) {
    const auto env = APIServerTestEnv::Instance();

    std::string table = "json_test";
    // create table, no c2
    std::string ddl = "create table " + table +
                      "(c1 string,\n"
                      "c3 int,\n"
                      "c4 bigint,\n"
                      "c5 float,\n"
                      "c6 double,\n"
                      "c7 timestamp,\n"
                      "c8 date,\n"
                      "index(key=c1, ts=c7));";
    hybridse::sdk::Status status;
    env->cluster_remote->ExecuteDDL(env->db, "drop table " + table, &status);
    ASSERT_TRUE(env->cluster_sdk->Refresh());
    ASSERT_TRUE(env->cluster_remote->ExecuteDDL(env->db, ddl, &status)) << "fail to create table";

    ASSERT_TRUE(env->cluster_sdk->Refresh());
    // insert
    std::string insert_sql = "insert into " + table + " values(\"bb\",24,34,1.5,2.5,1590738994000,\"2020-05-05\");";
    ASSERT_TRUE(env->cluster_remote->ExecuteInsert(env->db, insert_sql, &status));
    // create procedure
    std::string sp_name = "json_deploy";
    std::string sql = "SELECT c1, c3, sum(c4) OVER w1 as w1_c4_sum FROM " + table +
                      " WINDOW w1 AS"
                      " (PARTITION BY c1 ORDER BY c7 ROWS BETWEEN 2 PRECEDING AND CURRENT ROW);";
    std::string sp_ddl = "create procedure " + sp_name +
                         " (c1 string, c3 int, c4 bigint, c5 float, c6 double, c7 timestamp, c8 date" + ")" +
                         " begin " + sql + " end;";
    ASSERT_TRUE(env->cluster_remote->ExecuteDDL(env->db, sp_ddl, &status)) << "fail to create procedure";
    ASSERT_TRUE(env->cluster_sdk->Refresh());

    // show procedure
    brpc::Controller show_cntl;  // default is GET
    show_cntl.http_request().uri() = env->api_server_url + "/dbs/" + env->db + "/procedures/" + sp_name;
    env->http_channel.CallMethod(NULL, &show_cntl, NULL, NULL, NULL);
    ASSERT_FALSE(show_cntl.Failed()) << show_cntl.ErrorText();
    LOG(INFO) << "get sp resp: " << show_cntl.response_attachment();

    // call sp in deployment api with json style input(won't check if it's a sp or deployment), so it'll have field
    // `common_cols_data`
    {
        brpc::Controller cntl;
        cntl.http_request().set_method(brpc::HTTP_METHOD_POST);
        cntl.http_request().uri() = env->api_server_url + "/dbs/" + env->db + "/deployments/" + sp_name;
        cntl.request_attachment().append(R"({
        "input": [{"c1":"bb", "c3":23, "c4":123, "c5":5.1, "c6":6.1, "c7":1590738994000, "c8":"2021-08-01"},
                  {"c1":"bb", "c3":23, "c4":234, "c5":5.2, "c6":6.2, "c7":1590738994000, "c8":"2021-08-02"}]
    })");
        env->http_channel.CallMethod(NULL, &cntl, NULL, NULL, NULL);
        ASSERT_FALSE(cntl.Failed()) << cntl.ErrorText();

        LOG(INFO) << "exec deployment resp:\n" << cntl.response_attachment().to_string();
        rapidjson::Document document;
        // check resp data
        if (document.Parse(cntl.response_attachment().to_string().c_str()).HasParseError()) {
            ASSERT_TRUE(false) << "response parse failed with code " << document.GetParseError()
                               << ", raw resp: " << cntl.response_attachment().to_string();
        }
        ASSERT_EQ(0, document["code"].GetInt());
        ASSERT_STREQ("ok", document["msg"].GetString());
        ASSERT_TRUE(document["data"].FindMember("schema") == document["data"].MemberEnd());
        ASSERT_EQ(2, document["data"]["data"].Size());
        ASSERT_EQ(0, document["data"]["common_cols_data"].Size());

        // check data.data 2 results
        auto& data = document["data"]["data"];
        ASSERT_TRUE(data[0].IsObject());
        ASSERT_STREQ(data[0].FindMember("c1")->value.GetString(), "bb");
        ASSERT_EQ(data[0].FindMember("c3")->value.GetInt(), 23);
        ASSERT_EQ(data[0].FindMember("w1_c4_sum")->value.GetInt64(), 157);  // 34 + 123

        ASSERT_TRUE(data[1].IsObject());
        ASSERT_STREQ(data[1].FindMember("c1")->value.GetString(), "bb");
        ASSERT_EQ(data[1].FindMember("c3")->value.GetInt(), 23);
        ASSERT_EQ(data[1].FindMember("w1_c4_sum")->value.GetInt64(), 268);  // 34 + 234
    }

    // drop procedure and table
    std::string drop_sp_sql = "drop procedure " + sp_name + ";";
    ASSERT_TRUE(env->cluster_remote->ExecuteDDL(env->db, drop_sp_sql, &status));
    ASSERT_TRUE(env->cluster_remote->ExecuteDDL(env->db, "drop table " + table, &status));
}
}  // namespace openmldb::apiserver

int main(int argc, char* argv[]) {
    testing::AddGlobalTestEnvironment(openmldb::apiserver::APIServerTestEnv::Instance());
    ::testing::InitGoogleTest(&argc, argv);
    ::google::ParseCommandLineFlags(&argc, &argv, true);
    ::openmldb::base::SetupGlog(true);
    return RUN_ALL_TESTS();
}<|MERGE_RESOLUTION|>--- conflicted
+++ resolved
@@ -47,17 +47,11 @@
         mc = std::make_shared<sdk::MiniCluster>(FLAGS_zk_port);
         ASSERT_TRUE(mc->SetUp()) << "Fail to set up mini cluster";
 
-<<<<<<< HEAD
-        sdk::ClusterOptions cluster_options;
-        cluster_options.zk_cluster = mc->GetZkCluster();
-        cluster_options.zk_path = mc->GetZkPath();
-        // Owned by server_process
-=======
         auto cluster_options = std::make_shared<sdk::SQLRouterOptions>();;
         cluster_options->zk_cluster = mc->GetZkCluster();
         cluster_options->zk_path = mc->GetZkPath();
-        // Owned by queue_svc
->>>>>>> 3deb1399
+        // Owned by server_process
+
         cluster_sdk = new ::openmldb::sdk::ClusterSDK(cluster_options);
         ASSERT_TRUE(cluster_sdk->Init()) << "Fail to connect to db";
         server_process = std::make_shared<APIServerImpl>("127.0.0.1:8010");  // fake endpoint for metrics
