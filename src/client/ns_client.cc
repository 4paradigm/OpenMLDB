--- conflicted
+++ resolved
@@ -211,7 +211,6 @@
     return false;
 }
 
-<<<<<<< HEAD
 bool NsClient::Migrate(const std::string& src_endpoint, const std::string& name, 
             const std::vector<uint32_t>& pid_vec, const std::string& des_endpoint, std::string& msg) {
     ::rtidb::nameserver::MigrateRequest request;
@@ -223,7 +222,14 @@
         request.add_pid(pid);       
     }
     bool ok = client_.SendRequest(&::rtidb::nameserver::NameServer_Stub::Migrate,
-=======
+            &request, &response, 12, 1);
+    msg = response.msg();
+    if (ok && response.code() == 0) {
+        return true;
+    }
+    return false;
+}    
+
 bool NsClient::RecoverEndpoint(const std::string& endpoint, std::string& msg) {
     ::rtidb::nameserver::RecoverEndpointRequest request;
     ::rtidb::nameserver::GeneralResponse response;
@@ -253,20 +259,15 @@
     ::rtidb::nameserver::DisConnectZKRequest request;
     ::rtidb::nameserver::GeneralResponse response;
     bool ok = client_.SendRequest(&::rtidb::nameserver::NameServer_Stub::DisConnectZK,
->>>>>>> 53edb7fb
-            &request, &response, 12, 1);
-    msg = response.msg();
-    if (ok && response.code() == 0) {
-        return true;
-    }
-    return false;
-<<<<<<< HEAD
+            &request, &response, 12, 1);
+    msg = response.msg();
+    if (ok && response.code() == 0) {
+        return true;
+    }
+    return false;
 }            
-=======
-}
->>>>>>> 53edb7fb
-
-}
-}
-
-
+
+}
+}
+
+
