/*
 * Copyright 2021 4Paradigm
 *
 * Licensed under the Apache License, Version 2.0 (the "License");
 * you may not use this file except in compliance with the License.
 * You may obtain a copy of the License at
 *
 *   http://www.apache.org/licenses/LICENSE-2.0
 *
 * Unless required by applicable law or agreed to in writing, software
 * distributed under the License is distributed on an "AS IS" BASIS,
 * WITHOUT WARRANTIES OR CONDITIONS OF ANY KIND, either express or implied.
 * See the License for the specific language governing permissions and
 * limitations under the License.
 */

#include "client/ns_client.h"

#include <utility>

#include "base/strings.h"
#include "glog/logging.h"
#include "plan/plan_api.h"

DECLARE_int32(request_timeout_ms);
namespace openmldb {
namespace client {
using hybridse::plan::PlanAPI;
NsClient::NsClient(const std::string& endpoint, const std::string& real_endpoint)
    : endpoint_(endpoint), client_(endpoint), db_("") {
    if (!real_endpoint.empty()) {
        client_ = ::openmldb::RpcClient<::openmldb::nameserver::NameServer_Stub>(real_endpoint);
    }
}

int NsClient::Init() { return client_.Init(); }

std::string NsClient::GetEndpoint() { return endpoint_; }

const std::string& NsClient::GetDb() { return db_; }

void NsClient::ClearDb() { db_.clear(); }

bool NsClient::Use(std::string db, std::string& msg) {
    ::openmldb::nameserver::UseDatabaseRequest request;
    ::openmldb::nameserver::GeneralResponse response;
    request.set_db(db);
    bool ok = client_.SendRequest(&::openmldb::nameserver::NameServer_Stub::UseDatabase, &request, &response,
                                  FLAGS_request_timeout_ms, 1);
    msg = response.msg();
    if (ok && response.code() == 0) {
        db_ = db;
        return true;
    }
    return false;
}

bool NsClient::CreateDatabase(const std::string& db, std::string& msg) {
    if (db.empty()) {
        return false;
    }
    ::openmldb::nameserver::CreateDatabaseRequest request;
    ::openmldb::nameserver::GeneralResponse response;
    request.set_db(db);
    bool ok = client_.SendRequest(&::openmldb::nameserver::NameServer_Stub::CreateDatabase, &request, &response,
                                  FLAGS_request_timeout_ms, 1);
    msg = response.msg();
    return ok && response.code() == 0;
}

bool NsClient::ShowDatabase(std::vector<std::string>* dbs, std::string& msg) {
    ::openmldb::nameserver::GeneralRequest request;
    ::openmldb::nameserver::ShowDatabaseResponse response;
    bool ok = client_.SendRequest(&::openmldb::nameserver::NameServer_Stub::ShowDatabase, &request, &response,
                                  FLAGS_request_timeout_ms, 1);
    for (auto db : response.db()) {
        dbs->push_back(db);
    }
    msg = response.msg();
    return ok && response.code() == 0;
}

bool NsClient::DropDatabase(const std::string& db, std::string& msg) {
    ::openmldb::nameserver::DropDatabaseRequest request;
    ::openmldb::nameserver::GeneralResponse response;
    request.set_db(db);
    bool ok = client_.SendRequest(&::openmldb::nameserver::NameServer_Stub::DropDatabase, &request, &response,
                                  FLAGS_request_timeout_ms, 1);
    msg = response.msg();
    return ok && response.code() == 0;
}

bool NsClient::ShowTablet(std::vector<TabletInfo>& tablets, std::string& msg) {
    ::openmldb::nameserver::ShowTabletRequest request;
    ::openmldb::nameserver::ShowTabletResponse response;
    bool ok = client_.SendRequest(&::openmldb::nameserver::NameServer_Stub::ShowTablet, &request, &response,
                                  FLAGS_request_timeout_ms, 1);
    msg = response.msg();
    if (ok && response.code() == 0) {
        for (int32_t i = 0; i < response.tablets_size(); i++) {
            const ::openmldb::nameserver::TabletStatus& status = response.tablets(i);
            TabletInfo info;
            info.endpoint = status.endpoint();
            info.state = status.state();
            info.age = status.age();
            info.real_endpoint = status.real_endpoint();
            tablets.push_back(info);
        }
        return true;
    }
    return false;
}

bool NsClient::ShowSdkEndpoint(std::vector<TabletInfo>& tablets, std::string& msg) {
    ::openmldb::nameserver::ShowSdkEndpointRequest request;
    ::openmldb::nameserver::ShowSdkEndpointResponse response;
    bool ok = client_.SendRequest(&::openmldb::nameserver::NameServer_Stub::ShowSdkEndpoint, &request, &response,
                                  FLAGS_request_timeout_ms, 1);
    msg = response.msg();
    if (ok && response.code() == 0) {
        for (int32_t i = 0; i < response.tablets_size(); i++) {
            const ::openmldb::nameserver::TabletStatus& status = response.tablets(i);
            TabletInfo info;
            info.endpoint = status.endpoint();
            info.real_endpoint = status.real_endpoint();
            tablets.push_back(info);
        }
        return true;
    }
    return false;
}

bool NsClient::ShowTable(const std::string& name, const std::string& db, bool show_all,
                         std::vector<::openmldb::nameserver::TableInfo>& tables, std::string& msg) {
    ::openmldb::nameserver::ShowTableRequest request;
    if (!name.empty()) {
        request.set_name(name);
    }
    request.set_db(db);
    request.set_show_all(show_all);
    ::openmldb::nameserver::ShowTableResponse response;
    bool ok = client_.SendRequest(&::openmldb::nameserver::NameServer_Stub::ShowTable, &request, &response,
                                  FLAGS_request_timeout_ms, 1);
    msg = response.msg();
    if (ok && response.code() == 0) {
        for (int32_t i = 0; i < response.table_info_size(); i++) {
            ::openmldb::nameserver::TableInfo table_info;
            table_info.CopyFrom(response.table_info(i));
            tables.push_back(table_info);
        }
        return true;
    }
    return false;
}

bool NsClient::ShowTable(const std::string& name, std::vector<::openmldb::nameserver::TableInfo>& tables,
                         std::string& msg) {
    return ShowTable(name, GetDb(), false, tables, msg);
}

bool NsClient::ShowAllTable(std::vector<::openmldb::nameserver::TableInfo>& tables, std::string& msg) {
    return ShowTable("", "", true, tables, msg);
}

bool NsClient::MakeSnapshot(const std::string& name, uint32_t pid, uint64_t end_offset, std::string& msg) {
    return MakeSnapshot(name, GetDb(), pid, end_offset, msg);
}

bool NsClient::MakeSnapshot(const std::string& name, const std::string& db, uint32_t pid, uint64_t end_offset,
                            std::string& msg) {
    ::openmldb::nameserver::MakeSnapshotNSRequest request;
    request.set_name(name);
    request.set_pid(pid);
    request.set_offset(end_offset);
    request.set_db(db);
    ::openmldb::nameserver::GeneralResponse response;
    bool ok = client_.SendRequest(&::openmldb::nameserver::NameServer_Stub::MakeSnapshotNS, &request, &response,
                                  FLAGS_request_timeout_ms, 1);
    msg = response.msg();
    if (ok && response.code() == 0) {
        return true;
    }
    return false;
}

bool NsClient::ShowOPStatus(::openmldb::nameserver::ShowOPStatusResponse& response, const std::string& name,
                            uint32_t pid, std::string& msg) {
    ::openmldb::nameserver::ShowOPStatusRequest request;
    if (!name.empty()) {
        request.set_name(name);
        request.set_db(GetDb());
    }
    if (pid != INVALID_PID) {
        request.set_pid(pid);
    }
    bool ok = client_.SendRequest(&::openmldb::nameserver::NameServer_Stub::ShowOPStatus, &request, &response,
                                  FLAGS_request_timeout_ms, 1);
    msg = response.msg();
    if (ok && response.code() == 0) {
        return true;
    }
    return false;
}

bool NsClient::CancelOP(uint64_t op_id, std::string& msg) {
    ::openmldb::nameserver::CancelOPRequest request;
    ::openmldb::nameserver::GeneralResponse response;
    request.set_op_id(op_id);
    bool ok = client_.SendRequest(&::openmldb::nameserver::NameServer_Stub::CancelOP, &request, &response,
                                  FLAGS_request_timeout_ms, 1);
    msg = response.msg();
    if (ok && response.code() == 0) {
        return true;
    }
    return false;
}

bool NsClient::AddTableField(const std::string& table_name, const ::openmldb::common::ColumnDesc& column_desc,
                             std::string& msg) {
    ::openmldb::nameserver::AddTableFieldRequest request;
    ::openmldb::nameserver::GeneralResponse response;
    request.set_name(table_name);
    request.set_db(GetDb());
    ::openmldb::common::ColumnDesc* column_desc_ptr = request.mutable_column_desc();
    column_desc_ptr->CopyFrom(column_desc);
    bool ok = client_.SendRequest(&::openmldb::nameserver::NameServer_Stub::AddTableField, &request, &response,
                                  FLAGS_request_timeout_ms, 1);
    msg = response.msg();
    if (ok && response.code() == 0) {
        return true;
    }
    return false;
}

bool NsClient::ExecuteSQL(const std::string& script, std::string& msg) { return ExecuteSQL(GetDb(), script, msg); }

bool NsClient::ExecuteSQL(const std::string& db, const std::string& script, std::string& msg) {
    hybridse::node::NodeManager node_manager;
    DLOG(INFO) << "start to execute script from dbms:\n" << script;
    hybridse::base::Status sql_status;
    hybridse::node::PlanNodeList plan_trees;
    PlanAPI::CreatePlanTreeFromScript(script, plan_trees, &node_manager, sql_status);
    if (plan_trees.empty() || 0 != sql_status.code) {
        msg = sql_status.msg;
        return false;
    }
    hybridse::node::PlanNode* node = plan_trees[0];
    switch (node->GetType()) {
<<<<<<< HEAD
        case hybridse::node::kPlanTypeCmd: {
            bool ok = HandleSQLCmd(dynamic_cast<hybridse::node::CmdPlanNode*>(node), db, &sql_status);
=======
        case hybridse::node::kCmdStmt: {
            hybridse::node::CmdNode* cmd = dynamic_cast<hybridse::node::CmdNode*>(node);
            bool ok = HandleSQLCmd(cmd, db, &sql_status);
>>>>>>> d0e56328
            if (!ok) {
                msg = sql_status.msg;
            }
            return ok;
        }
<<<<<<< HEAD
        case hybridse::node::kPlanTypeCreate: {
            bool ok = HandleSQLCreateTable(dynamic_cast<hybridse::node::CreatePlanNode*>(node), db, &node_manager,
                                           &sql_status);
=======
        case hybridse::node::kCreateStmt: {
            bool ok = HandleSQLCreateTable(parser_trees, db, &node_manager, &sql_status);
>>>>>>> d0e56328
            if (!ok) {
                msg = sql_status.msg;
            }
            return ok;
        }
        default: {
            msg = "fail to execute script with unsupported type";
            return false;
        }
    }
}

<<<<<<< HEAD
bool NsClient::HandleSQLCmd(const hybridse::node::CmdPlanNode* cmd_node,
                            const std::string& db,
=======
bool NsClient::HandleSQLCmd(const hybridse::node::CmdNode* cmd_node, const std::string& db,
>>>>>>> d0e56328
                            hybridse::base::Status* sql_status) {
    switch (cmd_node->GetCmdType()) {
        case hybridse::node::kCmdDropTable: {
            std::string name = cmd_node->GetArgs()[0];
            std::string error;
            bool ok = DropTable(db, name, error);
            if (ok) {
                return true;
            } else {
                sql_status->msg = error;
                return false;
            }
        }
        case hybridse::node::kCmdDropIndex: {
            std::string index_name = cmd_node->GetArgs()[0];
            std::string table_name = cmd_node->GetArgs()[1];
            std::string error;

            bool ok = DeleteIndex(db, table_name, index_name, error);
            if (ok) {
                return true;
            } else {
                sql_status->msg = error;
                return false;
            }
        }
        case hybridse::node::kCmdDropSp: {
            std::string sp_name = cmd_node->GetArgs()[0];
            std::string error;
            bool ok = DropProcedure(db, sp_name, error);
            if (ok) {
                return true;
            } else {
                sql_status->msg = error;
                return false;
            }
        }
        default: {
            sql_status->msg = "fail to execute script with unsupported type";
            return false;
        }
    }
}

<<<<<<< HEAD
bool NsClient::HandleSQLCreateTable(hybridse::node::CreatePlanNode* create, const std::string& db,
                                    hybridse::node::NodeManager* node_manager, hybridse::base::Status* sql_status) {
    if (nullptr == create) {
        sql_status->msg = "fail to execute plan : create plan null";
=======
bool NsClient::HandleSQLCreateTable(const hybridse::node::NodePointVector& parser_trees, const std::string& db,
                                    hybridse::node::NodeManager* node_manager, hybridse::base::Status* sql_status) {
    hybridse::node::PlanNodeList plan_trees;
    PlanAPI::CreatePlanTreeFromSyntaxTree(parser_trees, plan_trees, node_manager, *sql_status);
    if (plan_trees.empty() || 0 != sql_status->code) {
>>>>>>> d0e56328
        return false;
    }
    ::fedb::nameserver::CreateTableRequest request;
    ::fedb::nameserver::GeneralResponse response;
    ::fedb::nameserver::TableInfo* table_info = request.mutable_table_info();
    table_info->set_db(db);
    TransformToTableDef(create, table_info, sql_status);
    if (0 != sql_status->code) {
        return false;
    }
<<<<<<< HEAD
    client_.SendRequest(&::fedb::nameserver::NameServer_Stub::CreateTable, &request, &response,
                        FLAGS_request_timeout_ms, 1);
    sql_status->msg = response.msg();
    if (0 != response.code()) {
        return false;
=======

    switch (plan->GetType()) {
        case hybridse::node::kPlanTypeCreate: {
            hybridse::node::CreatePlanNode* create = dynamic_cast<hybridse::node::CreatePlanNode*>(plan);
            ::openmldb::nameserver::CreateTableRequest request;
            ::openmldb::nameserver::GeneralResponse response;
            ::openmldb::nameserver::TableInfo* table_info = request.mutable_table_info();
            table_info->set_db(db);
            TransformToTableDef(create, table_info, sql_status);
            if (0 != sql_status->code) {
                return false;
            }
            client_.SendRequest(&::openmldb::nameserver::NameServer_Stub::CreateTable, &request, &response,
                                FLAGS_request_timeout_ms, 1);
            sql_status->msg = response.msg();
            if (0 != response.code()) {
                return false;
            }
            break;
        }
        default: {
            sql_status->msg = "fail to execute script with unsupported type" +
                              hybridse::node::NameOfPlanNodeType(plan->GetType());
            return false;
        }
>>>>>>> d0e56328
    }

    return true;
}

bool NsClient::CreateProcedure(const ::openmldb::api::ProcedureInfo& sp_info, uint64_t request_timeout,
                               std::string* msg) {
    if (msg == nullptr) return false;
    ::openmldb::api::CreateProcedureRequest request;
    ::openmldb::nameserver::GeneralResponse response;
    ::openmldb::api::ProcedureInfo* sp_info_ptr = request.mutable_sp_info();
    sp_info_ptr->CopyFrom(sp_info);
    request.set_timeout_ms(request_timeout);
    bool ok = client_.SendRequest(&::openmldb::nameserver::NameServer_Stub::CreateProcedure, &request, &response,
                                  request_timeout, 1);
    *msg = response.msg();
    if (!ok || response.code() != 0) {
        return false;
    }
    return true;
}

bool NsClient::CreateTable(const ::openmldb::nameserver::TableInfo& table_info, std::string& msg) {
    ::openmldb::nameserver::CreateTableRequest request;
    ::openmldb::nameserver::GeneralResponse response;
    ::openmldb::nameserver::TableInfo* table_info_r = request.mutable_table_info();
    table_info_r->CopyFrom(table_info);
    bool ok = client_.SendRequest(&::openmldb::nameserver::NameServer_Stub::CreateTable, &request, &response,
                                  FLAGS_request_timeout_ms, 1);
    msg = response.msg();
    if (ok && response.code() == 0) {
        return true;
    }
    return false;
}

bool NsClient::DropTable(const std::string& name, std::string& msg) { return DropTable(GetDb(), name, msg); }

bool NsClient::DropTable(const std::string& db, const std::string& name, std::string& msg) {
    ::openmldb::nameserver::DropTableRequest request;
    request.set_name(name);
    request.set_db(db);
    ::openmldb::nameserver::GeneralResponse response;
    bool ok = client_.SendRequest(&::openmldb::nameserver::NameServer_Stub::DropTable, &request, &response,
                                  FLAGS_request_timeout_ms, 1);
    msg = response.msg();
    if (ok && response.code() == 0) {
        return true;
    }
    return false;
}

bool NsClient::SyncTable(const std::string& name, const std::string& cluster_alias, uint32_t pid, std::string& msg) {
    ::openmldb::nameserver::SyncTableRequest request;
    request.set_name(name);
    request.set_cluster_alias(cluster_alias);
    if (pid != INVALID_PID) {
        request.set_pid(pid);
    }
    request.set_db(GetDb());
    ::openmldb::nameserver::GeneralResponse response;
    bool ok = client_.SendRequest(&::openmldb::nameserver::NameServer_Stub::SyncTable, &request, &response,
                                  FLAGS_request_timeout_ms, 1);
    msg = response.msg();
    if (ok && response.code() == 0) {
        return true;
    }
    return false;
}

bool NsClient::SetSdkEndpoint(const std::string& server_name, const std::string& sdk_endpoint, std::string* msg) {
    ::openmldb::nameserver::SetSdkEndpointRequest request;
    request.set_server_name(server_name);
    request.set_sdk_endpoint(sdk_endpoint);
    ::openmldb::nameserver::GeneralResponse response;
    bool ok = client_.SendRequest(&::openmldb::nameserver::NameServer_Stub::SetSdkEndpoint, &request, &response,
                                  FLAGS_request_timeout_ms, 1);
    msg->swap(*response.mutable_msg());
    if (ok && response.code() == 0) {
        return true;
    }
    return false;
}

bool NsClient::AddReplica(const std::string& name, const std::set<uint32_t>& pid_set, const std::string& endpoint,
                          std::string& msg) {
    if (pid_set.empty()) {
        return false;
    }
    ::openmldb::nameserver::AddReplicaNSRequest request;
    ::openmldb::nameserver::GeneralResponse response;
    request.set_name(name);
    request.set_pid(*(pid_set.begin()));
    request.set_endpoint(endpoint);
    request.set_db(GetDb());
    if (pid_set.size() > 1) {
        for (auto pid : pid_set) {
            request.add_pid_group(pid);
        }
    }
    bool ok = client_.SendRequest(&::openmldb::nameserver::NameServer_Stub::AddReplicaNS, &request, &response,
                                  FLAGS_request_timeout_ms, 1);
    msg = response.msg();
    if (ok && response.code() == 0) {
        return true;
    }
    return false;
}

bool NsClient::AddReplicaNS(const std::string& name, const std::vector<std::string>& endpoint_vec, uint32_t pid,
                            const ::openmldb::nameserver::ZoneInfo& zone_info,
                            const ::openmldb::api::TaskInfo& task_info) {
    if (endpoint_vec.empty()) {
        return false;
    }
    ::openmldb::nameserver::AddReplicaNSRequest request;
    ::openmldb::nameserver::GeneralResponse response;
    request.set_name(name);
    for (auto& endpoint : endpoint_vec) {
        request.add_endpoint_group(endpoint);
    }
    request.set_pid(pid);
    request.set_endpoint(endpoint_vec.front());
    ::openmldb::api::TaskInfo* task_info_p = request.mutable_task_info();
    task_info_p->CopyFrom(task_info);
    ::openmldb::nameserver::ZoneInfo* zone_info_p = request.mutable_zone_info();
    zone_info_p->CopyFrom(zone_info);
    bool ok = client_.SendRequest(&::openmldb::nameserver::NameServer_Stub::AddReplicaNSFromRemote, &request, &response,
                                  FLAGS_request_timeout_ms, 1);
    if (ok && response.code() == 0) {
        return true;
    }
    return false;
}

bool NsClient::DelReplica(const std::string& name, const std::set<uint32_t>& pid_set, const std::string& endpoint,
                          std::string& msg) {
    if (pid_set.empty()) {
        return false;
    }
    ::openmldb::nameserver::DelReplicaNSRequest request;
    ::openmldb::nameserver::GeneralResponse response;
    request.set_name(name);
    request.set_pid(*(pid_set.begin()));
    request.set_endpoint(endpoint);
    request.set_db(GetDb());
    if (pid_set.size() > 1) {
        for (auto pid : pid_set) {
            request.add_pid_group(pid);
        }
    }
    bool ok = client_.SendRequest(&::openmldb::nameserver::NameServer_Stub::DelReplicaNS, &request, &response,
                                  FLAGS_request_timeout_ms, 1);
    msg = response.msg();
    if (ok && response.code() == 0) {
        return true;
    }
    return false;
}

bool NsClient::ConfSet(const std::string& key, const std::string& value, std::string& msg) {
    ::openmldb::nameserver::ConfSetRequest request;
    ::openmldb::nameserver::GeneralResponse response;
    ::openmldb::nameserver::Pair* conf = request.mutable_conf();
    conf->set_key(key);
    conf->set_value(value);
    bool ok = client_.SendRequest(&::openmldb::nameserver::NameServer_Stub::ConfSet, &request, &response,
                                  FLAGS_request_timeout_ms, 1);
    msg = response.msg();
    if (ok && response.code() == 0) {
        return true;
    }
    return false;
}

bool NsClient::ConfGet(const std::string& key, std::map<std::string, std::string>& conf_map, std::string& msg) {
    conf_map.clear();
    ::openmldb::nameserver::ConfGetRequest request;
    ::openmldb::nameserver::ConfGetResponse response;
    bool ok = client_.SendRequest(&::openmldb::nameserver::NameServer_Stub::ConfGet, &request, &response,
                                  FLAGS_request_timeout_ms, 1);
    msg = response.msg();
    if (ok && response.code() == 0) {
        for (int idx = 0; idx < response.conf_size(); idx++) {
            if (key.empty()) {
                conf_map.insert(std::make_pair(response.conf(idx).key(), response.conf(idx).value()));
            } else if (key == response.conf(idx).key()) {
                conf_map.insert(std::make_pair(key, response.conf(idx).value()));
                break;
            }
        }
        if (!key.empty() && conf_map.empty()) {
            msg = "cannot found key " + key;
            return false;
        }
        return true;
    }
    return false;
}

bool NsClient::ChangeLeader(const std::string& name, uint32_t pid, std::string& candidate_leader, std::string& msg) {
    ::openmldb::nameserver::ChangeLeaderRequest request;
    ::openmldb::nameserver::GeneralResponse response;
    request.set_name(name);
    request.set_pid(pid);
    if (!candidate_leader.empty()) {
        request.set_candidate_leader(candidate_leader);
    }
    request.set_db(GetDb());
    bool ok = client_.SendRequest(&::openmldb::nameserver::NameServer_Stub::ChangeLeader, &request, &response,
                                  FLAGS_request_timeout_ms, 1);
    msg = response.msg();
    if (ok && response.code() == 0) {
        return true;
    }
    return false;
}

bool NsClient::OfflineEndpoint(const std::string& endpoint, uint32_t concurrency, std::string& msg) {
    ::openmldb::nameserver::OfflineEndpointRequest request;
    ::openmldb::nameserver::GeneralResponse response;
    request.set_endpoint(endpoint);
    if (concurrency > 0) {
        request.set_concurrency(concurrency);
    }
    bool ok = client_.SendRequest(&::openmldb::nameserver::NameServer_Stub::OfflineEndpoint, &request, &response,
                                  FLAGS_request_timeout_ms, 1);
    msg = response.msg();
    if (ok && response.code() == 0) {
        return true;
    }
    return false;
}

bool NsClient::Migrate(const std::string& src_endpoint, const std::string& name, const std::set<uint32_t>& pid_set,
                       const std::string& des_endpoint, std::string& msg) {
    ::openmldb::nameserver::MigrateRequest request;
    ::openmldb::nameserver::GeneralResponse response;
    request.set_src_endpoint(src_endpoint);
    request.set_name(name);
    request.set_des_endpoint(des_endpoint);
    request.set_db(GetDb());
    for (auto pid : pid_set) {
        request.add_pid(pid);
    }
    bool ok = client_.SendRequest(&::openmldb::nameserver::NameServer_Stub::Migrate, &request, &response,
                                  FLAGS_request_timeout_ms, 1);
    msg = response.msg();
    if (ok && response.code() == 0) {
        return true;
    }
    return false;
}

bool NsClient::RecoverEndpoint(const std::string& endpoint, bool need_restore, uint32_t concurrency, std::string& msg) {
    ::openmldb::nameserver::RecoverEndpointRequest request;
    ::openmldb::nameserver::GeneralResponse response;
    request.set_endpoint(endpoint);
    if (concurrency > 0) {
        request.set_concurrency(concurrency);
    }
    request.set_need_restore(need_restore);
    bool ok = client_.SendRequest(&::openmldb::nameserver::NameServer_Stub::RecoverEndpoint, &request, &response,
                                  FLAGS_request_timeout_ms, 1);
    msg = response.msg();
    if (ok && response.code() == 0) {
        return true;
    }
    return false;
}

bool NsClient::RecoverTable(const std::string& name, uint32_t pid, const std::string& endpoint, std::string& msg) {
    ::openmldb::nameserver::RecoverTableRequest request;
    ::openmldb::nameserver::GeneralResponse response;
    request.set_name(name);
    request.set_pid(pid);
    request.set_endpoint(endpoint);
    request.set_db(GetDb());
    bool ok = client_.SendRequest(&::openmldb::nameserver::NameServer_Stub::RecoverTable, &request, &response,
                                  FLAGS_request_timeout_ms, 1);
    msg = response.msg();
    if (ok && response.code() == 0) {
        return true;
    }
    return false;
}

bool NsClient::ConnectZK(std::string& msg) {
    ::openmldb::nameserver::ConnectZKRequest request;
    ::openmldb::nameserver::GeneralResponse response;
    bool ok = client_.SendRequest(&::openmldb::nameserver::NameServer_Stub::ConnectZK, &request, &response,
                                  FLAGS_request_timeout_ms, 1);
    msg = response.msg();
    if (ok && response.code() == 0) {
        return true;
    }
    return false;
}

bool NsClient::DisConnectZK(std::string& msg) {
    ::openmldb::nameserver::DisConnectZKRequest request;
    ::openmldb::nameserver::GeneralResponse response;
    bool ok = client_.SendRequest(&::openmldb::nameserver::NameServer_Stub::DisConnectZK, &request, &response,
                                  FLAGS_request_timeout_ms, 1);
    msg = response.msg();
    if (ok && response.code() == 0) {
        return true;
    }
    return false;
}

bool NsClient::SetTablePartition(const std::string& name, const ::openmldb::nameserver::TablePartition& table_partition,
                                 std::string& msg) {
    ::openmldb::nameserver::SetTablePartitionRequest request;
    ::openmldb::nameserver::GeneralResponse response;
    request.set_name(name);
    request.set_db(GetDb());
    ::openmldb::nameserver::TablePartition* cur_table_partition = request.mutable_table_partition();
    cur_table_partition->CopyFrom(table_partition);
    bool ok = client_.SendRequest(&::openmldb::nameserver::NameServer_Stub::SetTablePartition, &request, &response,
                                  FLAGS_request_timeout_ms, 1);
    msg = response.msg();
    if (ok && response.code() == 0) {
        return true;
    }
    return false;
}

bool NsClient::GetTablePartition(const std::string& name, uint32_t pid,
                                 ::openmldb::nameserver::TablePartition& table_partition, std::string& msg) {
    ::openmldb::nameserver::GetTablePartitionRequest request;
    ::openmldb::nameserver::GetTablePartitionResponse response;
    request.set_name(name);
    request.set_pid(pid);
    request.set_db(GetDb());
    bool ok = client_.SendRequest(&::openmldb::nameserver::NameServer_Stub::GetTablePartition, &request, &response,
                                  FLAGS_request_timeout_ms, 1);
    msg = response.msg();
    if (ok && response.code() == 0) {
        table_partition.CopyFrom(response.table_partition());
        return true;
    }
    return false;
}

bool NsClient::UpdateTableAliveStatus(const std::string& endpoint, std::string& name, uint32_t pid, bool is_alive,
                                      std::string& msg) {
    ::openmldb::nameserver::UpdateTableAliveRequest request;
    ::openmldb::nameserver::GeneralResponse response;
    request.set_endpoint(endpoint);
    request.set_name(name);
    request.set_is_alive(is_alive);
    if (pid < UINT32_MAX) {
        request.set_pid(pid);
    }
    bool ok = client_.SendRequest(&::openmldb::nameserver::NameServer_Stub::UpdateTableAliveStatus, &request, &response,
                                  FLAGS_request_timeout_ms, 1);
    msg = response.msg();
    if (ok && response.code() == 0) {
        return true;
    }
    return false;
}

bool NsClient::UpdateTTL(const std::string& name, const ::openmldb::type::TTLType& type, uint64_t abs_ttl,
                         uint64_t lat_ttl, const std::string& index_name, std::string& msg) {
    ::openmldb::nameserver::UpdateTTLRequest request;
    ::openmldb::nameserver::UpdateTTLResponse response;
    request.set_name(name);
    ::openmldb::common::TTLSt* ttl_desc = request.mutable_ttl_desc();
    ttl_desc->set_ttl_type(type);
    ttl_desc->set_abs_ttl(abs_ttl);
    ttl_desc->set_lat_ttl(lat_ttl);
    if (!index_name.empty()) {
        request.set_index_name(index_name);
    }
    request.set_db(GetDb());
    bool ok = client_.SendRequest(&::openmldb::nameserver::NameServer_Stub::UpdateTTL, &request, &response,
                                  FLAGS_request_timeout_ms, 1);
    msg = response.msg();
    if (ok && response.code() == 0) {
        return true;
    }
    return false;
}

bool NsClient::DeleteOPTask(const std::vector<uint64_t>& op_id_vec) {
    ::openmldb::api::DeleteTaskRequest request;
    ::openmldb::api::GeneralResponse response;
    for (auto op_id : op_id_vec) {
        request.add_op_id(op_id);
    }
    bool ret = client_.SendRequest(&::openmldb::nameserver::NameServer_Stub::DeleteOPTask, &request, &response,
                                   FLAGS_request_timeout_ms, 1);
    if (!ret || response.code() != 0) {
        return false;
    }
    return true;
}

bool NsClient::GetTaskStatus(::openmldb::api::TaskStatusResponse& response) {
    ::openmldb::api::TaskStatusRequest request;
    bool ret = client_.SendRequest(&::openmldb::nameserver::NameServer_Stub::GetTaskStatus, &request, &response,
                                   FLAGS_request_timeout_ms, 1);
    if (!ret || response.code() != 0) {
        return false;
    }
    return true;
}

bool NsClient::LoadTable(const std::string& name, const std::string& endpoint, uint32_t pid,
                         const ::openmldb::nameserver::ZoneInfo& zone_info,
                         const ::openmldb::api::TaskInfo& task_info) {
    return LoadTable(name, GetDb(), endpoint, pid, zone_info, task_info);
}

bool NsClient::LoadTable(const std::string& name, const std::string& db, const std::string& endpoint, uint32_t pid,
                         const ::openmldb::nameserver::ZoneInfo& zone_info,
                         const ::openmldb::api::TaskInfo& task_info) {
    ::openmldb::nameserver::LoadTableRequest request;
    ::openmldb::nameserver::GeneralResponse response;
    request.set_name(name);
    request.set_endpoint(endpoint);
    request.set_pid(pid);
    request.set_db(db);
    ::openmldb::api::TaskInfo* task_info_p = request.mutable_task_info();
    task_info_p->CopyFrom(task_info);
    ::openmldb::nameserver::ZoneInfo* zone_info_p = request.mutable_zone_info();
    zone_info_p->CopyFrom(zone_info);
    bool ok = client_.SendRequest(&::openmldb::nameserver::NameServer_Stub::LoadTable, &request, &response,
                                  FLAGS_request_timeout_ms, 3);
    if (ok && response.code() == 0) {
        return true;
    }
    return false;
}

bool NsClient::CreateRemoteTableInfo(const ::openmldb::nameserver::ZoneInfo& zone_info,
                                     ::openmldb::nameserver::TableInfo& table_info, std::string& msg) {
    ::openmldb::nameserver::CreateTableInfoRequest request;
    ::openmldb::nameserver::CreateTableInfoResponse response;
    ::openmldb::nameserver::ZoneInfo* zone_info_p = request.mutable_zone_info();
    zone_info_p->CopyFrom(zone_info);
    ::openmldb::nameserver::TableInfo* table_info_p = request.mutable_table_info();
    table_info_p->CopyFrom(table_info);
    bool ok = client_.SendRequest(&::openmldb::nameserver::NameServer_Stub::CreateTableInfo, &request, &response,
                                  FLAGS_request_timeout_ms, 3);
    msg = response.msg();
    table_info = response.table_info();
    if (ok && response.code() == 0) {
        return true;
    }
    return false;
}

bool NsClient::CreateRemoteTableInfoSimply(const ::openmldb::nameserver::ZoneInfo& zone_info,
                                           ::openmldb::nameserver::TableInfo& table_info, std::string& msg) {
    ::openmldb::nameserver::CreateTableInfoRequest request;
    ::openmldb::nameserver::CreateTableInfoResponse response;
    ::openmldb::nameserver::ZoneInfo* zone_info_p = request.mutable_zone_info();
    zone_info_p->CopyFrom(zone_info);
    ::openmldb::nameserver::TableInfo* table_info_p = request.mutable_table_info();
    table_info_p->CopyFrom(table_info);
    bool ok = client_.SendRequest(&::openmldb::nameserver::NameServer_Stub::CreateTableInfoSimply, &request, &response,
                                  FLAGS_request_timeout_ms, 3);
    msg = response.msg();
    table_info = response.table_info();
    if (ok && response.code() == 0) {
        return true;
    }
    return false;
}

bool NsClient::DropTableRemote(const ::openmldb::api::TaskInfo& task_info, const std::string& name,
                               const std::string& db, const ::openmldb::nameserver::ZoneInfo& zone_info,
                               std::string& msg) {
    ::openmldb::nameserver::DropTableRequest request;
    ::openmldb::nameserver::GeneralResponse response;
    ::openmldb::api::TaskInfo* task_info_p = request.mutable_task_info();
    task_info_p->CopyFrom(task_info);
    ::openmldb::nameserver::ZoneInfo* zone_info_p = request.mutable_zone_info();
    zone_info_p->CopyFrom(zone_info);
    request.set_name(name);
    request.set_db(db);
    bool ok = client_.SendRequest(&::openmldb::nameserver::NameServer_Stub::DropTable, &request, &response,
                                  FLAGS_request_timeout_ms, 3);
    msg = response.msg();
    if (ok && response.code() == 0) {
        return true;
    }
    return false;
}

bool NsClient::CreateTableRemote(const ::openmldb::api::TaskInfo& task_info,
                                 const ::openmldb::nameserver::TableInfo& table_info,
                                 const ::openmldb::nameserver::ZoneInfo& zone_info, std::string& msg) {
    ::openmldb::nameserver::CreateTableRequest request;
    ::openmldb::nameserver::GeneralResponse response;
    ::openmldb::api::TaskInfo* task_info_p = request.mutable_task_info();
    task_info_p->CopyFrom(task_info);
    ::openmldb::nameserver::ZoneInfo* zone_info_p = request.mutable_zone_info();
    zone_info_p->CopyFrom(zone_info);
    ::openmldb::nameserver::TableInfo* table_info_p;
    table_info_p = request.mutable_table_info();
    table_info_p->CopyFrom(table_info);
    bool ok = client_.SendRequest(&::openmldb::nameserver::NameServer_Stub::CreateTable, &request, &response,
                                  FLAGS_request_timeout_ms, 3);
    msg = response.msg();
    if (ok && response.code() == 0) {
        return true;
    }
    return false;
}

bool NsClient::AddReplicaClusterByNs(const std::string& alias, const std::string& name, const uint64_t term,
                                     std::string& msg) {
    ::openmldb::nameserver::ReplicaClusterByNsRequest request;
    ::openmldb::nameserver::ZoneInfo* zone_info = request.mutable_zone_info();
    ::openmldb::nameserver::AddReplicaClusterByNsResponse response;
    zone_info->set_replica_alias(alias);
    zone_info->set_zone_name(name);
    zone_info->set_zone_term(term);
    zone_info->set_mode(::openmldb::nameserver::kFOLLOWER);
    bool ok = client_.SendRequest(&::openmldb::nameserver::NameServer_Stub::AddReplicaClusterByNs, &request, &response,
                                  FLAGS_request_timeout_ms, 1);
    msg = response.msg();
    if (ok && ((response.code() == 0) || (response.code() == 408))) {
        return true;
    }
    return false;
}

bool NsClient::AddReplicaCluster(const std::string& zk_ep, const std::string& zk_path, const std::string& alias,
                                 std::string& msg) {
    ::openmldb::nameserver::ClusterAddress request;
    ::openmldb::nameserver::GeneralResponse response;
    if (zk_ep.size() < 1 || zk_path.size() < 1 || alias.size() < 1) {
        msg = "zookeeper endpoints or zk_path or alias is null";
        return false;
    }
    request.set_alias(alias);
    request.set_zk_path(zk_path);
    request.set_zk_endpoints(zk_ep);

    bool ok = client_.SendRequest(&::openmldb::nameserver::NameServer_Stub::AddReplicaCluster, &request, &response,
                                  FLAGS_request_timeout_ms, 1);
    msg = response.msg();

    if (ok && (response.code() == 0)) {
        return true;
    }
    return false;
}

bool NsClient::ShowReplicaCluster(std::vector<::openmldb::nameserver::ClusterAddAge>& clusterinfo, std::string& msg) {
    clusterinfo.clear();
    ::openmldb::nameserver::GeneralRequest request;
    ::openmldb::nameserver::ShowReplicaClusterResponse response;
    bool ok = client_.SendRequest(&::openmldb::nameserver::NameServer_Stub::ShowReplicaCluster, &request, &response,
                                  FLAGS_request_timeout_ms, 1);
    msg = response.msg();
    if (ok && (response.code() == 0)) {
        for (int32_t i = 0; i < response.replicas_size(); i++) {
            auto status = response.replicas(i);
            clusterinfo.push_back(status);
        }
        return true;
    }

    return false;
}

bool NsClient::RemoveReplicaCluster(const std::string& alias, std::string& msg) {
    ::openmldb::nameserver::RemoveReplicaOfRequest request;
    ::openmldb::nameserver::GeneralResponse response;
    request.set_alias(alias);
    bool ok = client_.SendRequest(&::openmldb::nameserver::NameServer_Stub::RemoveReplicaCluster, &request, &response,
                                  FLAGS_request_timeout_ms, 1);
    msg = response.msg();
    if (ok && response.code() == 0) {
        return true;
    }
    return false;
}

bool NsClient::RemoveReplicaClusterByNs(const std::string& alias, const std::string& zone_name, const uint64_t term,
                                        int& code, std::string& msg) {
    ::openmldb::nameserver::ReplicaClusterByNsRequest request;
    ::openmldb::nameserver::ZoneInfo* zone_info = request.mutable_zone_info();
    ::openmldb::nameserver::GeneralResponse response;
    zone_info->set_replica_alias(alias);
    zone_info->set_zone_term(term);
    zone_info->set_zone_name(zone_name);
    zone_info->set_mode(::openmldb::nameserver::kNORMAL);
    bool ok = client_.SendRequest(&::openmldb::nameserver::NameServer_Stub::RemoveReplicaClusterByNs, &request,
                                  &response, FLAGS_request_timeout_ms, 1);
    msg = response.msg();
    if (ok && response.code() == 0) {
        return true;
    }
    return false;
}

bool NsClient::SwitchMode(const ::openmldb::nameserver::ServerMode mode, std::string& msg) {
    ::openmldb::nameserver::SwitchModeRequest request;
    ::openmldb::nameserver::GeneralResponse response;
    request.set_sm(mode);
    bool ok = client_.SendRequest(&::openmldb::nameserver::NameServer_Stub::SwitchMode, &request, &response,
                                  FLAGS_request_timeout_ms, 1);
    msg = response.msg();
    if (ok && response.code() == 0) {
        return true;
    }
    return false;
}

bool NsClient::AddIndex(const std::string& table_name, const ::openmldb::common::ColumnKey& column_key,
                        std::vector<openmldb::common::ColumnDesc>* cols, std::string& msg) {
    ::openmldb::nameserver::AddIndexRequest request;
    ::openmldb::nameserver::GeneralResponse response;
    ::openmldb::common::ColumnKey* cur_column_key = request.mutable_column_key();
    request.set_name(table_name);
    cur_column_key->CopyFrom(column_key);
    request.set_db(GetDb());
    if (cols != nullptr) {
        for (const auto& col : *cols) {
            openmldb::common::ColumnDesc* new_col = request.add_cols();
            new_col->CopyFrom(col);
        }
    }
    bool ok = client_.SendRequest(&::openmldb::nameserver::NameServer_Stub::AddIndex, &request, &response,
                                  FLAGS_request_timeout_ms, 1);
    msg = response.msg();
    if (ok && response.code() == 0) {
        return true;
    }
    return false;
}

bool NsClient::DeleteIndex(const std::string& db, const std::string& table_name, const std::string& idx_name,
                           std::string& msg) {
    ::openmldb::nameserver::DeleteIndexRequest request;
    ::openmldb::nameserver::GeneralResponse response;
    request.set_table_name(table_name);
    request.set_idx_name(idx_name);
    request.set_db_name(db);
    bool ok = client_.SendRequest(&::openmldb::nameserver::NameServer_Stub::DeleteIndex, &request, &response,
                                  FLAGS_request_timeout_ms, 1);
    msg = response.msg();
    int code = response.code();
    return ok && code == 0;
}

bool NsClient::DeleteIndex(const std::string& table_name, const std::string& idx_name, std::string& msg) {
    return DeleteIndex(GetDb(), table_name, idx_name, msg);
}

bool NsClient::ShowCatalogVersion(std::map<std::string, uint64_t>* version_map, std::string* msg) {
    if (version_map == nullptr || msg == nullptr) {
        return false;
    }
    version_map->clear();
    ::openmldb::nameserver::ShowCatalogRequest request;
    ::openmldb::nameserver::ShowCatalogResponse response;
    bool ok = client_.SendRequest(&::openmldb::nameserver::NameServer_Stub::ShowCatalog, &request, &response,
                                  FLAGS_request_timeout_ms, 1);
    int code = response.code();
    if (ok && code == 0) {
        for (const auto& catalog_info : response.catalog()) {
            version_map->emplace(catalog_info.endpoint(), catalog_info.version());
        }
        return true;
    }
    *msg = response.msg();
    return false;
}

bool NsClient::TransformToTableDef(::hybridse::node::CreatePlanNode* create_node,
                                   ::openmldb::nameserver::TableInfo* table, hybridse::plan::Status* status) {
    if (create_node == NULL || table == NULL || status == NULL) return false;
    std::string table_name = create_node->GetTableName();
    const hybridse::node::NodePointVector& column_desc_list = create_node->GetColumnDescList();
    const hybridse::node::NodePointVector& distribution_list = create_node->GetDistributionList();
    std::set<std::string> index_names;
    std::map<std::string, ::openmldb::common::ColumnDesc*> column_names;
    table->set_name(table_name);
    // todo: change default setting
    int replica_num = create_node->GetReplicaNum();
    if (replica_num <= 0) {
        status->msg = "CREATE common: replica_num should be bigger than 0";
        status->code = hybridse::common::kSqlError;
        return false;
    }
    table->set_replica_num((uint32_t)replica_num);
    int partition_num = create_node->GetPartitionNum();
    if (partition_num <= 0) {
        status->msg = "CREATE common: partition_num should be greater than 0";
        status->code = hybridse::common::kSqlError;
        return false;
    }
    table->set_partition_num(create_node->GetPartitionNum());
    table->set_format_version(1);
    int no_ts_cnt = 0;
    for (auto column_desc : column_desc_list) {
        switch (column_desc->GetType()) {
            case hybridse::node::kColumnDesc: {
                hybridse::node::ColumnDefNode* column_def = (hybridse::node::ColumnDefNode*)column_desc;
                ::openmldb::common::ColumnDesc* column_desc = table->add_column_desc();
                if (column_names.find(column_desc->name()) != column_names.end()) {
                    status->msg = "CREATE common: COLUMN NAME " + column_def->GetColumnName() + " duplicate";
                    status->code = hybridse::common::kSqlError;
                    return false;
                }
                column_desc->set_name(column_def->GetColumnName());
                column_desc->set_not_null(column_def->GetIsNotNull());
                column_names.insert(std::make_pair(column_def->GetColumnName(), column_desc));
                switch (column_def->GetColumnType()) {
                    case hybridse::node::kBool:
                        column_desc->set_data_type(openmldb::type::DataType::kBool);
                        break;
                    case hybridse::node::kInt16:
                        column_desc->set_data_type(openmldb::type::DataType::kSmallInt);
                        break;
                    case hybridse::node::kInt32:
                        column_desc->set_data_type(openmldb::type::DataType::kInt);
                        break;
                    case hybridse::node::kInt64:
                        column_desc->set_data_type(openmldb::type::DataType::kBigInt);
                        break;
                    case hybridse::node::kFloat:
                        column_desc->set_data_type(openmldb::type::DataType::kFloat);
                        break;
                    case hybridse::node::kDouble:
                        column_desc->set_data_type(openmldb::type::DataType::kDouble);
                        break;
                    case hybridse::node::kTimestamp:
                        column_desc->set_data_type(openmldb::type::DataType::kTimestamp);
                        break;
                    case hybridse::node::kVarchar:
                        column_desc->set_data_type(openmldb::type::DataType::kVarchar);
                        break;
                    case hybridse::node::kDate:
                        column_desc->set_data_type(openmldb::type::DataType::kDate);
                        break;
                    default: {
                        status->msg = "CREATE common: column type " +
                                      hybridse::node::DataTypeName(column_def->GetColumnType()) + " is not supported";
                        status->code = hybridse::common::kSqlError;
                        return false;
                    }
                }
                break;
            }

            case hybridse::node::kColumnIndex: {
                hybridse::node::ColumnIndexNode* column_index = (hybridse::node::ColumnIndexNode*)column_desc;
                std::string index_name = column_index->GetName();
                if (index_name.empty()) {
                    index_name = PlanAPI::GenerateName("INDEX", table->column_key_size());
                    column_index->SetName(index_name);
                }
                if (index_names.find(index_name) != index_names.end()) {
                    status->msg = "CREATE common: INDEX NAME " + index_name + " duplicate";
                    status->code = hybridse::common::kSqlError;
                    return false;
                }
                index_names.insert(index_name);
                ::openmldb::common::ColumnKey* index = table->add_column_key();
                index->set_index_name(index_name);

                if (column_index->GetKey().empty()) {
                    status->msg = "CREATE common: INDEX KEY empty";
                    status->code = hybridse::common::kSqlError;
                    return false;
                }
                for (auto key : column_index->GetKey()) {
                    auto cit = column_names.find(key);
                    if (cit == column_names.end()) {
                        status->msg = "column " + key + " does not exist";
                        status->code = hybridse::common::kSqlError;
                        return false;
                    }
                    index->add_col_name(key);
                }
                ::openmldb::common::TTLSt* ttl_st = index->mutable_ttl();
                if (!column_index->ttl_type().empty()) {
                    std::string ttl_type = column_index->ttl_type();
                    std::transform(ttl_type.begin(), ttl_type.end(), ttl_type.begin(), ::tolower);
                    if (ttl_type == "absolute") {
                        ttl_st->set_ttl_type(openmldb::type::kAbsoluteTime);
                    } else if (ttl_type == "latest") {
                        ttl_st->set_ttl_type(openmldb::type::kLatestTime);
                    } else if (ttl_type == "absorlat") {
                        ttl_st->set_ttl_type(openmldb::type::kAbsOrLat);
                    } else if (ttl_type == "absandlat") {
                        ttl_st->set_ttl_type(openmldb::type::kAbsAndLat);
                    } else {
                        status->msg = "CREATE common: ttl_type " + column_index->ttl_type() + " not support";
                        status->code = hybridse::common::kSqlError;
                        return false;
                    }
                } else {
                    ttl_st->set_ttl_type(openmldb::type::kAbsoluteTime);
                }
                if (ttl_st->ttl_type() == openmldb::type::kAbsoluteTime) {
                    if (column_index->GetAbsTTL() == -1 || column_index->GetLatTTL() != -2) {
                        status->msg = "CREATE common: abs ttl format error";
                        status->code = hybridse::common::kSqlError;
                        return false;
                    }
                    if (column_index->GetAbsTTL() == -2) {
                        ttl_st->set_abs_ttl(0);
                    } else {
                        ttl_st->set_abs_ttl(column_index->GetAbsTTL() / 60000);
                    }
                } else if (ttl_st->ttl_type() == openmldb::type::kLatestTime) {
                    if (column_index->GetLatTTL() == -1 || column_index->GetAbsTTL() != -2) {
                        status->msg = "CREATE common: lat ttl format error";
                        status->code = hybridse::common::kSqlError;
                        return false;
                    }
                    if (column_index->GetLatTTL() == -2) {
                        ttl_st->set_lat_ttl(0);
                    } else {
                        ttl_st->set_lat_ttl(column_index->GetLatTTL());
                    }
                } else {
                    if (column_index->GetAbsTTL() == -1) {
                        status->msg = "CREATE common: abs ttl format error";
                        status->code = hybridse::common::kSqlError;
                        return false;
                    }
                    if (column_index->GetAbsTTL() == -2) {
                        ttl_st->set_abs_ttl(0);
                    } else {
                        ttl_st->set_abs_ttl(column_index->GetAbsTTL() / 60000);
                    }
                    if (column_index->GetLatTTL() == -1) {
                        status->msg = "CREATE common: lat ttl format error";
                        status->code = hybridse::common::kSqlError;
                        return false;
                    }
                    if (column_index->GetLatTTL() == -2) {
                        ttl_st->set_lat_ttl(0);
                    } else {
                        ttl_st->set_lat_ttl(column_index->GetLatTTL());
                    }
                }
                if (!column_index->GetTs().empty()) {
                    index->set_ts_name(column_index->GetTs());
                    auto it = column_names.find(column_index->GetTs());
                    if (it == column_names.end()) {
                        status->msg = "CREATE common: TS NAME " + column_index->GetTs() + " not exists";
                        status->code = hybridse::common::kSqlError;
                        return false;
                    }
                } else {
                    no_ts_cnt++;
                }
                break;
            }

            default: {
                status->msg = "can not support " + hybridse::node::NameOfSqlNodeType(column_desc->GetType()) +
                              " when CREATE TABLE";
                status->code = hybridse::common::kSqlError;
                return false;
            }
        }
    }
    if (no_ts_cnt > 0 && no_ts_cnt != table->column_key_size()) {
        status->msg = "CREATE common: need to set ts col";
        status->code = hybridse::common::kSqlError;
        return false;
    }
    if (!distribution_list.empty()) {
        if (replica_num != (int32_t)distribution_list.size()) {
            status->msg =
                "CREATE common: "
                "replica_num should equal to partition meta size";
            status->code = hybridse::common::kSqlError;
            return false;
        }
        ::openmldb::nameserver::TablePartition* table_partition = table->add_table_partition();
        table_partition->set_pid(0);
        std::vector<std::string> ep_vec;
        for (auto partition_meta : distribution_list) {
            switch (partition_meta->GetType()) {
                case hybridse::node::kPartitionMeta: {
                    hybridse::node::PartitionMetaNode* p_meta_node = (hybridse::node::PartitionMetaNode*)partition_meta;
                    const std::string& ep = p_meta_node->GetEndpoint();
                    if (std::find(ep_vec.begin(), ep_vec.end(), ep) != ep_vec.end()) {
                        status->msg =
                            "CREATE common: "
                            "partition meta endpoint duplicate";
                        status->code = hybridse::common::kSqlError;
                        return false;
                    }
                    ep_vec.push_back(ep);
                    ::openmldb::nameserver::PartitionMeta* meta = table_partition->add_partition_meta();
                    meta->set_endpoint(ep);
                    if (p_meta_node->GetRoleType() == hybridse::node::kLeader) {
                        meta->set_is_leader(true);
                    } else if (p_meta_node->GetRoleType() == hybridse::node::kFollower) {
                        meta->set_is_leader(false);
                    } else {
                        status->msg = "CREATE common: role_type " +
                                      hybridse::node::RoleTypeName(p_meta_node->GetRoleType()) + " not support";
                        status->code = hybridse::common::kSqlError;
                        return false;
                    }
                    break;
                }
                default: {
                    status->msg = "can not support " + hybridse::node::NameOfSqlNodeType(partition_meta->GetType()) +
                                  " when CREATE TABLE 2";
                    status->code = hybridse::common::kSqlError;
                    return false;
                }
            }
        }
    }
    return true;
}

bool NsClient::DropProcedure(const std::string& db_name, const std::string& sp_name, std::string& msg) {
    ::openmldb::api::DropProcedureRequest request;
    ::openmldb::nameserver::GeneralResponse response;
    request.set_db_name(db_name);
    request.set_sp_name(sp_name);
    bool ok = client_.SendRequest(&::openmldb::nameserver::NameServer_Stub::DropProcedure, &request, &response,
                                  FLAGS_request_timeout_ms, 1);
    msg = response.msg();
    if (ok && response.code() == 0) {
        return true;
    }
    return false;
}

}  // namespace client
}  // namespace openmldb<|MERGE_RESOLUTION|>--- conflicted
+++ resolved
@@ -246,27 +246,16 @@
     }
     hybridse::node::PlanNode* node = plan_trees[0];
     switch (node->GetType()) {
-<<<<<<< HEAD
         case hybridse::node::kPlanTypeCmd: {
             bool ok = HandleSQLCmd(dynamic_cast<hybridse::node::CmdPlanNode*>(node), db, &sql_status);
-=======
-        case hybridse::node::kCmdStmt: {
-            hybridse::node::CmdNode* cmd = dynamic_cast<hybridse::node::CmdNode*>(node);
-            bool ok = HandleSQLCmd(cmd, db, &sql_status);
->>>>>>> d0e56328
             if (!ok) {
                 msg = sql_status.msg;
             }
             return ok;
         }
-<<<<<<< HEAD
         case hybridse::node::kPlanTypeCreate: {
             bool ok = HandleSQLCreateTable(dynamic_cast<hybridse::node::CreatePlanNode*>(node), db, &node_manager,
                                            &sql_status);
-=======
-        case hybridse::node::kCreateStmt: {
-            bool ok = HandleSQLCreateTable(parser_trees, db, &node_manager, &sql_status);
->>>>>>> d0e56328
             if (!ok) {
                 msg = sql_status.msg;
             }
@@ -279,12 +268,8 @@
     }
 }
 
-<<<<<<< HEAD
 bool NsClient::HandleSQLCmd(const hybridse::node::CmdPlanNode* cmd_node,
                             const std::string& db,
-=======
-bool NsClient::HandleSQLCmd(const hybridse::node::CmdNode* cmd_node, const std::string& db,
->>>>>>> d0e56328
                             hybridse::base::Status* sql_status) {
     switch (cmd_node->GetCmdType()) {
         case hybridse::node::kCmdDropTable: {
@@ -329,61 +314,25 @@
     }
 }
 
-<<<<<<< HEAD
 bool NsClient::HandleSQLCreateTable(hybridse::node::CreatePlanNode* create, const std::string& db,
                                     hybridse::node::NodeManager* node_manager, hybridse::base::Status* sql_status) {
     if (nullptr == create) {
         sql_status->msg = "fail to execute plan : create plan null";
-=======
-bool NsClient::HandleSQLCreateTable(const hybridse::node::NodePointVector& parser_trees, const std::string& db,
-                                    hybridse::node::NodeManager* node_manager, hybridse::base::Status* sql_status) {
-    hybridse::node::PlanNodeList plan_trees;
-    PlanAPI::CreatePlanTreeFromSyntaxTree(parser_trees, plan_trees, node_manager, *sql_status);
-    if (plan_trees.empty() || 0 != sql_status->code) {
->>>>>>> d0e56328
-        return false;
-    }
-    ::fedb::nameserver::CreateTableRequest request;
-    ::fedb::nameserver::GeneralResponse response;
-    ::fedb::nameserver::TableInfo* table_info = request.mutable_table_info();
+        return false;
+    }
+    ::openmldb::nameserver::CreateTableRequest request;
+    ::openmldb::nameserver::GeneralResponse response;
+    ::openmldb::nameserver::TableInfo* table_info = request.mutable_table_info();
     table_info->set_db(db);
     TransformToTableDef(create, table_info, sql_status);
     if (0 != sql_status->code) {
         return false;
     }
-<<<<<<< HEAD
     client_.SendRequest(&::fedb::nameserver::NameServer_Stub::CreateTable, &request, &response,
                         FLAGS_request_timeout_ms, 1);
     sql_status->msg = response.msg();
     if (0 != response.code()) {
         return false;
-=======
-
-    switch (plan->GetType()) {
-        case hybridse::node::kPlanTypeCreate: {
-            hybridse::node::CreatePlanNode* create = dynamic_cast<hybridse::node::CreatePlanNode*>(plan);
-            ::openmldb::nameserver::CreateTableRequest request;
-            ::openmldb::nameserver::GeneralResponse response;
-            ::openmldb::nameserver::TableInfo* table_info = request.mutable_table_info();
-            table_info->set_db(db);
-            TransformToTableDef(create, table_info, sql_status);
-            if (0 != sql_status->code) {
-                return false;
-            }
-            client_.SendRequest(&::openmldb::nameserver::NameServer_Stub::CreateTable, &request, &response,
-                                FLAGS_request_timeout_ms, 1);
-            sql_status->msg = response.msg();
-            if (0 != response.code()) {
-                return false;
-            }
-            break;
-        }
-        default: {
-            sql_status->msg = "fail to execute script with unsupported type" +
-                              hybridse::node::NameOfPlanNodeType(plan->GetType());
-            return false;
-        }
->>>>>>> d0e56328
     }
 
     return true;
