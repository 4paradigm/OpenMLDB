//
// Copyright 2020 4paradigm
//
#pragma once
#include <map>
#include <memory>
#include <set>
#include <string>
#include <vector>

#include "base/codec.h"
#include "base/schema_codec.h"
#include "client/ns_client.h"
#include "client/tablet_client.h"
#include "zk/zk_client.h"

const std::set<rtidb::type::DataType> pk_type_set = {
    rtidb::type::kSmallInt, rtidb::type::kInt, rtidb::type::kBigInt,
    rtidb::type::kVarchar};

struct WriteOption {
    WriteOption() {
        update_if_equal = true;
        update_if_exist = true;
    }

    bool update_if_exist;
    bool update_if_equal;
};

struct ReadFilter {
    std::string column;
    uint8_t type;
    std::string value;
};

struct PartitionInfo {
    std::string leader;
    std::vector<std::string> follower;
};

struct TableHandler {
    std::shared_ptr<rtidb::nameserver::TableInfo> table_info;
    std::shared_ptr<
        google::protobuf::RepeatedPtrField<rtidb::common::ColumnDesc>>
        columns;
    std::vector<PartitionInfo> partition;
    int pk_index;
    rtidb::type::DataType pk_type;
};

struct GeneralResult {
    GeneralResult() : code(0), msg() {}

    explicit GeneralResult(int err_num) : code(err_num), msg() {}

    GeneralResult(int err_num, const std::string error_msg)
        : code(err_num), msg(error_msg) {}

    void SetError(int err_num, const std::string& error_msg) {
        code = err_num;
        msg = error_msg;
    }

    int code;
    std::string msg;
};

struct ReadOption {
    explicit ReadOption(const std::map<std::string, std::string>& indexs) {
        index.insert(indexs.begin(), indexs.end());
    }

    ReadOption() : index(), read_filter(), col_set(), limit(0) {}

    ~ReadOption() {}

    std::map<std::string, std::string> index;
    std::vector<ReadFilter> read_filter;
    std::set<std::string> col_set;
    uint64_t limit;
};

class ViewResult {
public:
    bool GetBool(uint32_t idx) {
        bool val;
        rv_->GetBool(idx, &val);
        return val;
    }
    int16_t GetInt16(uint32_t idx) {
        int16_t val;
        rv_->GetInt16(idx, &val);
        return val;
    }

    int32_t GetInt32(uint32_t idx) {
        int32_t val;
        rv_->GetInt32(idx, &val);
        return val;
    }

    int64_t GetInt64(uint32_t idx) {
        int64_t val;
        rv_->GetInt64(idx, &val);
        return val;
    }

    uint64_t GetSchemaSize() {
        if (!initialed_) {
            return 0;
        }
        return columns_->size();
    }

    int32_t GetColumnType(int32_t idx) {
        if (!initialed_) {
            return -1;
        }
        if (idx >= columns_->size()) {
            return -1;
        }
        return columns_->Get(idx).data_type();
    }

    std::vector<std::string> GetColumnsName() {
        std::vector<std::string> result;
        if (!initialed_) {
            return result;
        }
        for (int i = 0; i < columns_->size(); i++) {
            result.push_back(columns_->Get(i).name());
        }
        return result;
    }

    float GetFloat(uint32_t idx) {
        float val;
        rv_->GetFloat(idx, &val);
        return val;
    }

    double GetDouble(uint32_t idx) {
        double val;
        rv_->GetDouble(idx, &val);
        return val;
    }

    double GetFloatNum(uint32_t idx) {
        double val;
        auto type = columns_->Get(idx).data_type();
        if (type == rtidb::type::kFloat) {
            float f_val;
            rv_->GetFloat(idx, &f_val);
            val = f_val;
        } else {
            rv_->GetDouble(idx, &val);
        }
        return val;
    }

    std::string GetString(uint32_t idx) {
        std::string col = "";
        char* ch = NULL;
        uint32_t length = 0;
        int ret = rv_->GetString(idx, &ch, &length);
        if (ret == 0) {
            col.assign(ch, length);
        }
        return col;
    }

    bool IsNULL(uint32_t idx) { return rv_->IsNULL(idx); }

    void SetRv(const std::shared_ptr<TableHandler>& th) {
        columns_ = th->columns;
        rv_ = std::make_shared<rtidb::base::RowView>(*columns_);
        pk_idx_ = th->pk_index;
        data_type_ = th->pk_type;
        initialed_ = true;
    }

    std::string GetKey() {
        std::string key = "";
        if (data_type_ == rtidb::type::kSmallInt) {
            int16_t val = GetInt16(pk_idx_);
            key = std::to_string(val);
        } else if (data_type_ == rtidb::type::kInt) {
            int32_t val = GetInt32(pk_idx_);
            key = std::to_string(val);
        } else if (data_type_ == rtidb::type::kBigInt) {
            int64_t val = GetInt64(pk_idx_);
            key = std::to_string(val);
        } else if (data_type_ == rtidb::type::kVarchar) {
            key = GetString(pk_idx_);
        }
        return key;
    }

    ViewResult() : rv_(), columns_(), initialed_(false) {}

    ~ViewResult() {}

    int64_t GetInt(uint32_t idx);

    std::shared_ptr<rtidb::base::RowView> rv_;

private:
    std::shared_ptr<
        google::protobuf::RepeatedPtrField<rtidb::common::ColumnDesc>>
        columns_;
    bool initialed_;
    int pk_idx_;
    rtidb::type::DataType data_type_;
};

class QueryResult : public ViewResult {
public:
    void SetError(int err_code, const std::string& err_msg) {
        code_ = err_code;
        msg_ = err_msg;
    }

    bool Next() {
        int size = values_->size();
        if (size < 1 || index_ >= size) {
            return false;
        }
        uint32_t old_index = index_;
        index_++;
        return rv_->Reset(
            reinterpret_cast<int8_t*>(&((*(*values_)[old_index])[0])),
            (*values_)[old_index]->size());
    }

    uint64_t ValueSize() { return values_->size(); }

    QueryResult() : code_(0), msg_(), index_(0) {
        values_ = std::make_shared<std::vector<std::shared_ptr<std::string>>>();
    }

    ~QueryResult() {}

    void AddValue(const std::shared_ptr<std::string>& value) {
        values_->push_back(value);
    }

    void CleanValue() {
        values_->clear();
        index_ = 0;
    }

    bool IsEnd() { return static_cast<uint64_t>(index_) >= values_->size(); }

public:
    int code_;
    std::string msg_;

private:
    int32_t index_;
    std::shared_ptr<std::vector<std::shared_ptr<std::string>>> values_;
};

class RtidbClient;

class TraverseResult : public ViewResult {
public:
    void SetError(int err_code, const std::string& err_msg) {
        code_ = err_code;
        msg_ = err_msg;
    }

    void Init(RtidbClient* client, std::string* table_name, struct ReadOption* ro, uint32_t count);

    ~TraverseResult();

    void SetValue(std::string* value, bool is_finish) {
        value_.reset(value);
        is_finish_ = is_finish;
    }

    bool Next();

 public:
    int code_;
    std::string msg_;

private:
    bool TraverseNext();

    uint32_t offset_;
    std::shared_ptr<std::string> value_;
    RtidbClient* client_;
    bool is_finish_;
    std::shared_ptr<ReadOption> ro_;
    std::shared_ptr<std::string> table_name_;
    uint32_t count_;
    std::string last_pk_;
};

<<<<<<< HEAD
class BatchQueryResult: public ViewResult {
public:
    void SetError(int err_code, const std::string& err_msg) {
        code_ = err_code;
        msg_ = err_msg;
    }

    void Init(RtidbClient* client, std::string* table_name, const std::vector<std::string>& keys, uint32_t count);

    ~BatchQueryResult();

    void SetValue(std::string* value, bool is_finish) {
        value_.reset(value);
        is_finish_ = is_finish;
    }

    bool Next();

public:
    int code_;
    std::string msg_;

private:
    bool BatchQueryNext(const std::vector<std::string>& get_keys);

    uint32_t offset_;
    std::shared_ptr<std::string> value_;
    RtidbClient* client_;
    bool is_finish_;
    std::shared_ptr<std::vector<std::string>> keys_;
    std::shared_ptr<std::string> table_name_;
    std::set<std::string> already_get_;
    uint32_t count_;
=======
struct TableHandler {
    std::shared_ptr<rtidb::nameserver::TableInfo>  table_info;
    std::shared_ptr<google::protobuf::RepeatedPtrField<rtidb::common::ColumnDesc>> columns;
    std::vector<PartitionInfo> partition;
    std::string auto_gen_pk_; 
>>>>>>> 78130424
};

class RtidbClient {
public:
    RtidbClient();
    ~RtidbClient();
    GeneralResult Init(const std::string& zk_cluster, const std::string& zk_path);
    QueryResult Query(const std::string& name, const struct ReadOption& ro);
    GeneralResult Put(const std::string& name, const std::map<std::string, std::string>& values, const WriteOption& wo);
    GeneralResult Delete(const std::string& name, const std::map<std::string, std::string>& values);
    TraverseResult Traverse(const std::string& name, const struct ReadOption& ro);
    bool Traverse(const std::string& name, const struct ReadOption& ro, std::string* data, uint32_t* count,
                               const std::string& last_key, bool* is_finish);
    BatchQueryResult BatchQuery(const std::string& name, const std::vector<ReadOption>& ros);
    bool BatchQuery(const std::string& name, const std::vector<std::string>& keys, std::string* data, bool* is_finish, uint32_t* count);
    void SetZkCheckInterval(int32_t interval);
    GeneralResult Update(const std::string& table_name, 
            const std::map<std::string, std::string>& condition_columns_map,
            const std::map<std::string, std::string>& value_columns_map,
            const WriteOption& wo); 

private:
    std::shared_ptr<rtidb::client::TabletClient> GetTabletClient(const std::string& endpoint, std::string* msg);
    void CheckZkClient();
    void UpdateEndpoint(const std::set<std::string>& alive_endpoints);
    bool RefreshNodeList();
    void RefreshTable();
    std::shared_ptr<TableHandler> GetTableHandler(const std::string& name);
    void DoFresh(const std::vector<std::string>& events) {
        RefreshNodeList();
        RefreshTable();
    }

private:
    std::shared_ptr<rtidb::zk::ZkClient> zk_client_;
    std::shared_ptr<rtidb::client::NsClient> client_;
    std::map<std::string, std::shared_ptr<rtidb::client::TabletClient>> tablets_;
    std::mutex mu_;
    std::string zk_cluster_;
    std::string zk_path_;
    std::string zk_table_data_path_;
    std::map<std::string, std::shared_ptr<TableHandler>> tables_;
    baidu::common::ThreadPool task_thread_pool_;
    int32_t zk_keep_alive_check_;
};<|MERGE_RESOLUTION|>--- conflicted
+++ resolved
@@ -47,6 +47,7 @@
     std::vector<PartitionInfo> partition;
     int pk_index;
     rtidb::type::DataType pk_type;
+    std::string auto_gen_pk_;
 };
 
 struct GeneralResult {
@@ -298,7 +299,6 @@
     std::string last_pk_;
 };
 
-<<<<<<< HEAD
 class BatchQueryResult: public ViewResult {
 public:
     void SetError(int err_code, const std::string& err_msg) {
@@ -332,13 +332,6 @@
     std::shared_ptr<std::string> table_name_;
     std::set<std::string> already_get_;
     uint32_t count_;
-=======
-struct TableHandler {
-    std::shared_ptr<rtidb::nameserver::TableInfo>  table_info;
-    std::shared_ptr<google::protobuf::RepeatedPtrField<rtidb::common::ColumnDesc>> columns;
-    std::vector<PartitionInfo> partition;
-    std::string auto_gen_pk_; 
->>>>>>> 78130424
 };
 
 class RtidbClient {
