//
// Copyright 2020 4paradigm
//
#pragma once
#include <map>
#include <memory>
#include <set>
#include <string>
#include <vector>

#include "codec/codec.h"
#include "codec/schema_codec.h"
#include "client/bs_client.h"
#include "client/ns_client.h"
#include "client/tablet_client.h"
#include "zk/zk_client.h"

struct WriteOption {
    WriteOption() {
        update_if_equal = true;
        update_if_exist = true;
    }

    bool update_if_exist;
    bool update_if_equal;
};

struct ReadFilter {
    std::string column;
    uint8_t type;
    std::string value;
};

struct PartitionInfo {
    std::string leader;
    std::vector<std::string> follower;
};

struct TableHandler {
    std::shared_ptr<rtidb::nameserver::TableInfo> table_info;
    std::shared_ptr<
        google::protobuf::RepeatedPtrField<rtidb::common::ColumnDesc>>
        columns;
    std::vector<PartitionInfo> partition;
    std::string auto_gen_pk;
    std::shared_ptr<
        std::map<std::string, ::rtidb::type::DataType>> name_type_map;
};

struct GeneralResult {
    GeneralResult() : code(0), msg() {}

    explicit GeneralResult(int err_num) : code(err_num), msg() {}

    GeneralResult(int err_num, const std::string error_msg)
        : code(err_num), msg(error_msg) {}

    void SetError(int err_num, const std::string& error_msg) {
        code = err_num;
        msg = error_msg;
    }

    int code;
    std::string msg;
};

struct ReadOption {
    explicit ReadOption(const std::map<std::string, std::string>& indexs) {
        index.insert(indexs.begin(), indexs.end());
    }

    ReadOption() : index(), read_filter(), col_set(), limit(0) {}

    ~ReadOption() {}

    std::map<std::string, std::string> index;
    std::vector<ReadFilter> read_filter;
    std::set<std::string> col_set;
    uint64_t limit;
};

class ViewResult {
 public:
    bool GetBool(uint32_t idx) {
        bool val;
        rv_->GetBool(idx, &val);
        return val;
    }
    int16_t GetInt16(uint32_t idx) {
        int16_t val;
        rv_->GetInt16(idx, &val);
        return val;
    }

    int32_t GetInt32(uint32_t idx) {
        int32_t val;
        rv_->GetInt32(idx, &val);
        return val;
    }

    int64_t GetInt64(uint32_t idx) {
        int64_t val;
        rv_->GetInt64(idx, &val);
        return val;
    }

    uint64_t GetSchemaSize() {
        if (!initialed_) {
            return 0;
        }
        return columns_->size();
    }

    int32_t GetColumnType(int32_t idx) {
        if (!initialed_) {
            return -1;
        }
        if (idx >= columns_->size()) {
            return -1;
        }
        return columns_->Get(idx).data_type();
    }

    std::vector<std::string> GetColumnsName() {
        std::vector<std::string> result;
        if (!initialed_) {
            return result;
        }
        for (int i = 0; i < columns_->size(); i++) {
            result.push_back(columns_->Get(i).name());
        }
        return result;
    }

    float GetFloat(uint32_t idx) {
        float val;
        rv_->GetFloat(idx, &val);
        return val;
    }

    double GetDouble(uint32_t idx) {
        double val;
        rv_->GetDouble(idx, &val);
        return val;
    }

    double GetFloatNum(uint32_t idx) {
        double val;
        auto type = columns_->Get(idx).data_type();
        if (type == rtidb::type::kFloat) {
            float f_val;
            rv_->GetFloat(idx, &f_val);
            val = f_val;
        } else {
            rv_->GetDouble(idx, &val);
        }
        return val;
    }

    std::string GetString(uint32_t idx) {
        std::string col = "";
        char* ch = NULL;
        uint32_t length = 0;
        int ret = rv_->GetString(idx, &ch, &length);
        if (ret == 0) {
            col.assign(ch, length);
        }
        return col;
    }

    bool IsNULL(uint32_t idx) { return rv_->IsNULL(idx); }

    void SetRv(const std::shared_ptr<TableHandler>& th) {
        columns_ = th->columns;
<<<<<<< HEAD
        rv_ = std::make_shared<rtidb::base::RowView>(*columns_);
=======
        rv_ = std::make_shared<rtidb::codec::RowView>(*columns_);
        pk_idx_ = th->pk_index;
        data_type_ = th->pk_type;
>>>>>>> d77f1787
        initialed_ = true;
    }

    ViewResult() : rv_(), columns_(), initialed_(false) {}

    ~ViewResult() {}

    int64_t GetInt(uint32_t idx);

    std::shared_ptr<rtidb::codec::RowView> rv_;

 private:
    std::shared_ptr<
        google::protobuf::RepeatedPtrField<rtidb::common::ColumnDesc>>
        columns_;
    bool initialed_;
};

class RtidbClient;

class TraverseResult : public ViewResult {
 public:
    TraverseResult()
        : code_(0),
          msg_(),
          offset_(0),
          value_(),
          client_(nullptr),
          is_finish_(false),
          ro_(),
          table_name_(),
          count_(0),
          last_pk_() {}

    void SetError(int err_code, const std::string& err_msg) {
        code_ = err_code;
        msg_ = err_msg;
    }

    void Init(RtidbClient* client, std::string* table_name,
              struct ReadOption* ro, uint32_t count, uint64_t snapshot_id);

    ~TraverseResult();

    void SetValue(std::string* value, bool is_finish,
            const std::string pk) {
        value_.reset(value);
        is_finish_ = is_finish;
        last_pk_ = pk;
    }

    bool Next();

 public:
    int code_;
    std::string msg_;

 private:
    bool TraverseNext();

    uint32_t offset_;
    std::shared_ptr<std::string> value_;
    RtidbClient* client_;
    bool is_finish_;
    std::shared_ptr<ReadOption> ro_;
    std::shared_ptr<std::string> table_name_;
    uint32_t count_;
    std::string last_pk_;
    uint64_t snapshot_id_;
};

class BatchQueryResult : public ViewResult {
 public:
    BatchQueryResult()
        : code_(0),
          msg_(),
          offset_(0),
          value_(),
          count_(0) {}

    void SetError(int err_code, const std::string& err_msg) {
        code_ = err_code;
        msg_ = err_msg;
    }

    ~BatchQueryResult();

    void SetValue(std::string* value, bool is_finish,
            uint32_t count) {
        value_.reset(value);
        count_ = count;
    }

    bool Next();
    uint64_t Count() { return count_; }

 public:
    int code_;
    std::string msg_;

 private:
    uint32_t offset_;
    std::shared_ptr<std::string> value_;
    uint32_t count_;
};

class BaseClient {
 public:
    BaseClient(const std::string& zk_cluster, const std::string& zk_root_path,
               const std::string& endpoint, int32_t zk_session_timeout,
               int32_t zk_keep_alive_check)
        : mu_(),
          tablets_(),
          blobs_(),
          tables_(),
          zk_client_(NULL),
          zk_cluster_(zk_cluster),
          zk_root_path_(zk_root_path),
          endpoint_(endpoint),
          zk_session_timeout_(zk_session_timeout),
          zk_keep_alive_check_(zk_keep_alive_check),
          zk_table_data_path_() {}
    ~BaseClient();

    bool Init(std::string* msg);
    void CheckZkClient();
    bool RefreshNodeList();
    void UpdateEndpoint(const std::set<std::string>& alive_endpoints);
    void UpdateBlobEndpoint(const std::set<std::string>& alive_endpoints);
    void RefreshTable();
    void SetZkCheckInterval(int32_t interval);
    void DoFresh(const std::vector<std::string>& events);
    bool RegisterZK(std::string* msg);
    std::shared_ptr<rtidb::client::TabletClient> GetTabletClient(
        const std::string& endpoint, std::string* msg);
    std::shared_ptr<rtidb::client::BsClient> GetBlobClient(
        const std::string& endpoint, std::string* msg);
    std::shared_ptr<TableHandler> GetTableHandler(const std::string& name);

 private:
    std::mutex mu_;
    std::map<std::string, std::shared_ptr<rtidb::client::TabletClient>>
        tablets_;
    std::map<std::string, std::shared_ptr<rtidb::client::BsClient>> blobs_;
    std::map<std::string, std::shared_ptr<TableHandler>> tables_;
    rtidb::zk::ZkClient* zk_client_;
    std::string zk_cluster_;
    std::string zk_root_path_;
    std::string endpoint_;
    int32_t zk_session_timeout_;
    int32_t zk_keep_alive_check_;
    std::string zk_table_data_path_;
    baidu::common::ThreadPool task_thread_pool_;
};

class RtidbClient {
 public:
    RtidbClient();
    ~RtidbClient();
    GeneralResult Init(const std::string& zk_cluster,
                       const std::string& zk_path);
    GeneralResult Put(const std::string& name,
                      const std::map<std::string, std::string>& values,
                      const WriteOption& wo);
    GeneralResult Delete(const std::string& name,
                         const std::map<std::string, std::string>& values);
    TraverseResult Traverse(const std::string& name,
                            const struct ReadOption& ro);
    bool Traverse(const std::string& name, const struct ReadOption& ro,
                  std::string* data, uint32_t* count,
                  std::string* last_key, bool* is_finish,
                  uint64_t* snapshot_id_);
    BatchQueryResult BatchQuery(const std::string& name,
                                const std::vector<ReadOption>& ros);
    bool BatchQuery(const std::string& name,
            ::google::protobuf::RepeatedPtrField<
            ::rtidb::api::ReadOption> ros_pb,
            std::string* data,
            uint32_t* count,
            std::string* msg);
    void SetZkCheckInterval(int32_t interval);
    GeneralResult Update(
        const std::string& table_name,
        const std::map<std::string, std::string>& condition_columns_map,
        const std::map<std::string, std::string>& value_columns_map,
        const WriteOption& wo);

 private:
    BaseClient* client_;
};<|MERGE_RESOLUTION|>--- conflicted
+++ resolved
@@ -172,13 +172,7 @@
 
     void SetRv(const std::shared_ptr<TableHandler>& th) {
         columns_ = th->columns;
-<<<<<<< HEAD
-        rv_ = std::make_shared<rtidb::base::RowView>(*columns_);
-=======
         rv_ = std::make_shared<rtidb::codec::RowView>(*columns_);
-        pk_idx_ = th->pk_index;
-        data_type_ = th->pk_type;
->>>>>>> d77f1787
         initialed_ = true;
     }
 
