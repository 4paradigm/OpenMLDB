//
// Copyright 2020 4paradigm
//
#pragma once
#include <map>
#include <memory>
#include <set>
#include <string>
#include <vector>

#include "codec/codec.h"
#include "codec/schema_codec.h"
#include "client/bs_client.h"
#include "client/ns_client.h"
#include "client/tablet_client.h"
#include "zk/zk_client.h"

struct WriteOption {
    WriteOption() {
        update_if_equal = true;
        update_if_exist = true;
    }

    bool update_if_exist;
    bool update_if_equal;
};

struct ReadFilter {
    std::string column;
    uint8_t type;
    std::string value;
};

struct PartitionInfo {
    std::string leader;
    std::vector<std::string> follower;
};

struct TableHandler {
    std::shared_ptr<rtidb::nameserver::TableInfo> table_info;
    std::shared_ptr<
        google::protobuf::RepeatedPtrField<rtidb::common::ColumnDesc>>
        columns;
    std::vector<PartitionInfo> partition;
<<<<<<< HEAD
    int pk_index;
    rtidb::type::DataType pk_type;
    std::string auto_gen_pk_;
    std::vector<int32_t> blobSuffix;
=======
    std::string auto_gen_pk;
    std::map<std::string, ::rtidb::type::DataType> name_type_map;
>>>>>>> d2549ed8
};

struct GeneralResult {
    GeneralResult() : code(0), msg() {}

    explicit GeneralResult(int err_num) : code(err_num), msg() {}

    GeneralResult(int err_num, const std::string error_msg)
        : code(err_num), msg(error_msg) {}

    void SetError(int err_num, const std::string& error_msg) {
        code = err_num;
        msg = error_msg;
    }

    int code;
    std::string msg;
};

struct ReadOption {
    explicit ReadOption(const std::map<std::string, std::string>& indexs) {
        index.insert(indexs.begin(), indexs.end());
    }

    ReadOption() : index(), read_filter(), col_set(), limit(0) {}

    ~ReadOption() {}

    std::map<std::string, std::string> index;
    std::vector<ReadFilter> read_filter;
    std::set<std::string> col_set;
    uint64_t limit;
};

class ViewResult {
 public:
    bool GetBool(uint32_t idx) {
        bool val;
        rv_->GetBool(idx, &val);
        return val;
    }
    int16_t GetInt16(uint32_t idx) {
        int16_t val;
        rv_->GetInt16(idx, &val);
        return val;
    }

    int32_t GetInt32(uint32_t idx) {
        int32_t val;
        rv_->GetInt32(idx, &val);
        return val;
    }

    int64_t GetInt64(uint32_t idx) {
        int64_t val;
        rv_->GetInt64(idx, &val);
        return val;
    }

    uint64_t GetSchemaSize() {
        if (!initialed_) {
            return 0;
        }
        return columns_->size();
    }

    int32_t GetColumnType(int32_t idx) {
        if (!initialed_) {
            return -1;
        }
        if (idx >= columns_->size()) {
            return -1;
        }
        return columns_->Get(idx).data_type();
    }

    std::vector<std::string> GetColumnsName() {
        std::vector<std::string> result;
        if (!initialed_) {
            return result;
        }
        for (int i = 0; i < columns_->size(); i++) {
            result.push_back(columns_->Get(i).name());
        }
        return result;
    }

    float GetFloat(uint32_t idx) {
        float val;
        rv_->GetFloat(idx, &val);
        return val;
    }

    double GetDouble(uint32_t idx) {
        double val;
        rv_->GetDouble(idx, &val);
        return val;
    }

    double GetFloatNum(uint32_t idx) {
        double val;
        auto type = columns_->Get(idx).data_type();
        if (type == rtidb::type::kFloat) {
            float f_val;
            rv_->GetFloat(idx, &f_val);
            val = f_val;
        } else {
            rv_->GetDouble(idx, &val);
        }
        return val;
    }

    std::string GetString(uint32_t idx) {
        std::string col = "";
        char* ch = NULL;
        uint32_t length = 0;
        int ret = rv_->GetString(idx, &ch, &length);
        if (ret == 0) {
            col.assign(ch, length);
        }
        return col;
    }

    int64_t GetTimestamp(uint32_t idx) {
        int64_t val;
        rv_->GetTimestamp(idx, &val);
        return val;
    }

    bool IsNULL(uint32_t idx) { return rv_->IsNULL(idx); }

    void SetRv(const std::shared_ptr<TableHandler>& th) {
        columns_ = th->columns;
        rv_ = std::make_shared<rtidb::codec::RowView>(*columns_);
        initialed_ = true;
    }

    ViewResult() : rv_(), columns_(), initialed_(false) {}

    ~ViewResult() {}

    int64_t GetInt(uint32_t idx);

    std::shared_ptr<rtidb::codec::RowView> rv_;

 private:
    std::shared_ptr<
        google::protobuf::RepeatedPtrField<rtidb::common::ColumnDesc>>
        columns_;
    bool initialed_;
};

class RtidbClient;

class TraverseResult : public ViewResult {
 public:
    TraverseResult()
        : code_(0),
          msg_(),
          offset_(0),
          value_(),
          client_(nullptr),
          is_finish_(false),
          ro_(),
          table_name_(),
          count_(0),
          last_pk_() {}

    void SetError(int err_code, const std::string& err_msg) {
        code_ = err_code;
        msg_ = err_msg;
    }

    void Init(RtidbClient* client, std::string* table_name,
              struct ReadOption* ro, uint32_t count, uint64_t snapshot_id);

    ~TraverseResult();

    void SetValue(std::string* value, bool is_finish,
            const std::string pk) {
        value_.reset(value);
        is_finish_ = is_finish;
        last_pk_ = pk;
    }

    bool Next();

 public:
    int code_;
    std::string msg_;

 private:
    bool TraverseNext();

    uint32_t offset_;
    std::shared_ptr<std::string> value_;
    RtidbClient* client_;
    bool is_finish_;
    std::shared_ptr<ReadOption> ro_;
    std::shared_ptr<std::string> table_name_;
    uint32_t count_;
    std::string last_pk_;
    uint64_t snapshot_id_;
};

class BatchQueryResult : public ViewResult {
 public:
    BatchQueryResult()
        : code_(0),
          msg_(),
          offset_(0),
          value_(),
          count_(0) {}

    void SetError(int err_code, const std::string& err_msg) {
        code_ = err_code;
        msg_ = err_msg;
    }

    ~BatchQueryResult();

    void SetValue(std::string* value, bool is_finish,
            uint32_t count) {
        value_.reset(value);
        count_ = count;
    }

    bool Next();
    uint64_t Count() { return count_; }

 public:
    int code_;
    std::string msg_;

 private:
    uint32_t offset_;
    std::shared_ptr<std::string> value_;
    uint32_t count_;
};

class BaseClient {
 public:
    BaseClient(const std::string& zk_cluster, const std::string& zk_root_path,
               const std::string& endpoint, int32_t zk_session_timeout,
               int32_t zk_keep_alive_check)
        : mu_(),
          tablets_(),
          blobs_(),
          tables_(),
          zk_client_(NULL),
          zk_cluster_(zk_cluster),
          zk_root_path_(zk_root_path),
          endpoint_(endpoint),
          zk_session_timeout_(zk_session_timeout),
          zk_keep_alive_check_(zk_keep_alive_check),
          zk_table_data_path_() {}
    ~BaseClient();

    bool Init(std::string* msg);
    void CheckZkClient();
    bool RefreshNodeList();
    void UpdateEndpoint(const std::set<std::string>& alive_endpoints);
    void UpdateBlobEndpoint(const std::set<std::string>& alive_endpoints);
    void RefreshTable();
    void SetZkCheckInterval(int32_t interval);
    void DoFresh(const std::vector<std::string>& events);
    bool RegisterZK(std::string* msg);
    std::shared_ptr<rtidb::client::TabletClient> GetTabletClient(
        const std::string& endpoint, std::string* msg);
    std::shared_ptr<rtidb::client::BsClient> GetBlobClient(
        const std::string& endpoint, std::string* msg);
    std::shared_ptr<TableHandler> GetTableHandler(const std::string& name);

 private:
    std::mutex mu_;
    std::map<std::string, std::shared_ptr<rtidb::client::TabletClient>>
        tablets_;
    std::map<std::string, std::shared_ptr<rtidb::client::BsClient>> blobs_;
    std::map<std::string, std::shared_ptr<TableHandler>> tables_;
    rtidb::zk::ZkClient* zk_client_;
    std::string zk_cluster_;
    std::string zk_root_path_;
    std::string endpoint_;
    int32_t zk_session_timeout_;
    int32_t zk_keep_alive_check_;
    std::string zk_table_data_path_;
    baidu::common::ThreadPool task_thread_pool_;
};

class RtidbClient {
 public:
    RtidbClient();
    ~RtidbClient();
    GeneralResult Init(const std::string& zk_cluster,
                       const std::string& zk_path);
    GeneralResult Put(const std::string& name,
                      std::map<std::string, std::string>& values, // NOLINT
                      const WriteOption& wo);
    GeneralResult Delete(const std::string& name,
                         const std::map<std::string, std::string>& values);
    TraverseResult Traverse(const std::string& name,
                            const struct ReadOption& ro);
    bool Traverse(const std::string& name, const struct ReadOption& ro,
                  std::string* data, uint32_t* count,
                  std::string* last_key, bool* is_finish,
                  uint64_t* snapshot_id_);
    BatchQueryResult BatchQuery(const std::string& name,
                                const std::vector<ReadOption>& ros);
    bool BatchQuery(const std::string& name,
            ::google::protobuf::RepeatedPtrField<
            ::rtidb::api::ReadOption> ros_pb,
            std::string* data,
            uint32_t* count,
            std::string* msg);
    void SetZkCheckInterval(int32_t interval);
    GeneralResult Update(
        const std::string& table_name,
        const std::map<std::string, std::string>& condition_columns_map,
        const std::map<std::string, std::string>& value_columns_map,
        const WriteOption& wo);

 private:
    BaseClient* client_;
};<|MERGE_RESOLUTION|>--- conflicted
+++ resolved
@@ -42,15 +42,10 @@
         google::protobuf::RepeatedPtrField<rtidb::common::ColumnDesc>>
         columns;
     std::vector<PartitionInfo> partition;
-<<<<<<< HEAD
-    int pk_index;
-    rtidb::type::DataType pk_type;
     std::string auto_gen_pk_;
     std::vector<int32_t> blobSuffix;
-=======
     std::string auto_gen_pk;
     std::map<std::string, ::rtidb::type::DataType> name_type_map;
->>>>>>> d2549ed8
 };
 
 struct GeneralResult {
