--- conflicted
+++ resolved
@@ -201,34 +201,23 @@
     return false;
 }
 
-<<<<<<< HEAD
-bool TabletClient::Put(uint32_t tid, uint32_t pid, uint64_t time, const std::string& value,
-                       const std::vector<std::pair<std::string, uint32_t>>& dimensions, bool put_if_absent) {
-=======
 base::Status TabletClient::Put(uint32_t tid, uint32_t pid, uint64_t time, const std::string& value,
                        const std::vector<std::pair<std::string, uint32_t>>& dimensions,
-                       int memory_usage_limit) {
->>>>>>> a1128720
+                       int memory_usage_limit, bool put_if_absent) {
+
     ::google::protobuf::RepeatedPtrField<::openmldb::api::Dimension> pb_dimensions;
     for (size_t i = 0; i < dimensions.size(); i++) {
         ::openmldb::api::Dimension* d = pb_dimensions.Add();
         d->set_key(dimensions[i].first);
         d->set_idx(dimensions[i].second);
     }
-<<<<<<< HEAD
-    return Put(tid, pid, time, base::Slice(value), &pb_dimensions, put_if_absent);
-}
-
-bool TabletClient::Put(uint32_t tid, uint32_t pid, uint64_t time, const base::Slice& value,
-            ::google::protobuf::RepeatedPtrField<::openmldb::api::Dimension>* dimensions, bool put_if_absent) {
-=======
-    return Put(tid, pid, time, base::Slice(value), &pb_dimensions, memory_usage_limit);
+
+    return Put(tid, pid, time, base::Slice(value), &pb_dimensions, memory_usage_limit, put_if_absent);
 }
 
 base::Status TabletClient::Put(uint32_t tid, uint32_t pid, uint64_t time, const base::Slice& value,
             ::google::protobuf::RepeatedPtrField<::openmldb::api::Dimension>* dimensions,
-            int memory_usage_limit) {
->>>>>>> a1128720
+            int memory_usage_limit, bool put_if_absent) {
     ::openmldb::api::PutRequest request;
     if (memory_usage_limit < 0 || memory_usage_limit > 100) {
         return {base::ReturnCode::kError, absl::StrCat("invalid memory_usage_limit ", memory_usage_limit)};
