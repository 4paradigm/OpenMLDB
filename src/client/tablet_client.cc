//
// tablet_client.cc
// Copyright (C) 2017 4paradigm.com
// Author wangtaize
// Date 2017-04-02
//

#include "client/tablet_client.h"
#include <iostream>
#include <algorithm>
#include "base/codec.h"
#include "logging.h" // NOLINT
#include "timer.h" // NOLINT

DECLARE_int32(request_max_retry);
DECLARE_int32(request_timeout_ms);
DECLARE_uint32(latest_ttl_max);
DECLARE_uint32(absolute_ttl_max);
DECLARE_bool(enable_show_tp);

namespace rtidb {
namespace client {

TabletClient::TabletClient(const std::string& endpoint)
    : endpoint_(endpoint), client_(endpoint) {}

TabletClient::TabletClient(const std::string& endpoint, bool use_sleep_policy)
    : endpoint_(endpoint), client_(endpoint, use_sleep_policy) {}

TabletClient::~TabletClient() {}

int TabletClient::Init() { return client_.Init(); }

std::string TabletClient::GetEndpoint() { return endpoint_; }

bool TabletClient::CreateTable(
    const std::string& name, uint32_t tid, uint32_t pid, uint64_t abs_ttl,
    uint64_t lat_ttl, uint32_t seg_cnt,
    const std::vector<::rtidb::base::ColumnDesc>& columns,
    const ::rtidb::api::TTLType& type, bool leader,
    const std::vector<std::string>& endpoints, uint64_t term,
    const ::rtidb::api::CompressType compress_type) {
    std::string schema;
    ::rtidb::base::SchemaCodec codec;
    bool codec_ok = codec.Encode(columns, schema);
    if (!codec_ok) {
        return false;
    }
    ::rtidb::api::CreateTableRequest request;
    ::rtidb::api::TableMeta* table_meta = request.mutable_table_meta();
    for (uint32_t i = 0; i < columns.size(); i++) {
        if (columns[i].add_ts_idx) {
            table_meta->add_dimensions(columns[i].name);
        }
    }
    table_meta->set_name(name);
    table_meta->set_tid(tid);
    table_meta->set_pid(pid);
    if (type == ::rtidb::api::kLatestTime) {
        if (lat_ttl > FLAGS_latest_ttl_max) {
            return false;
        }
    } else if (type == ::rtidb::api::TTLType::kAbsoluteTime) {
        if (abs_ttl > FLAGS_absolute_ttl_max) {
            return false;
        }
    } else {
        if (lat_ttl > FLAGS_latest_ttl_max ||
            abs_ttl > FLAGS_absolute_ttl_max) {
            return false;
        }
    }
    table_meta->set_seg_cnt(seg_cnt);
    table_meta->set_mode(::rtidb::api::TableMode::kTableLeader);
    table_meta->set_schema(schema);
    table_meta->set_ttl_type(type);
    ::rtidb::api::TTLDesc* ttl_desc = table_meta->mutable_ttl_desc();
    ttl_desc->set_ttl_type(type);
    ttl_desc->set_abs_ttl(abs_ttl);
    ttl_desc->set_lat_ttl(lat_ttl);
    if (type == ::rtidb::api::TTLType::kAbsoluteTime) {
        table_meta->set_ttl(abs_ttl);
    } else {
        table_meta->set_ttl(lat_ttl);
    }
    table_meta->set_compress_type(compress_type);
    if (leader) {
        table_meta->set_mode(::rtidb::api::TableMode::kTableLeader);
        table_meta->set_term(term);
        for (size_t i = 0; i < endpoints.size(); i++) {
            table_meta->add_replicas(endpoints[i]);
        }
    } else {
        table_meta->set_mode(::rtidb::api::TableMode::kTableFollower);
    }
    ::rtidb::api::CreateTableResponse response;
    bool ok =
        client_.SendRequest(&::rtidb::api::TabletServer_Stub::CreateTable,
                            &request, &response, FLAGS_request_timeout_ms, 1);
    if (ok && response.code() == 0) {
        return true;
    }
    return false;
}

bool TabletClient::CreateTable(const std::string& name, uint32_t tid,
                               uint32_t pid, uint64_t abs_ttl, uint64_t lat_ttl,
                               bool leader,
                               const std::vector<std::string>& endpoints,
                               const ::rtidb::api::TTLType& type,
                               uint32_t seg_cnt, uint64_t term,
                               const ::rtidb::api::CompressType compress_type) {
    ::rtidb::api::CreateTableRequest request;
    if (type == ::rtidb::api::kLatestTime) {
        if (lat_ttl > FLAGS_latest_ttl_max) {
            return false;
        }
    } else if (type == ::rtidb::api::TTLType::kAbsoluteTime) {
        if (abs_ttl > FLAGS_absolute_ttl_max) {
            return false;
        }
    } else {
        if (abs_ttl > FLAGS_absolute_ttl_max ||
            lat_ttl > FLAGS_latest_ttl_max) {
            return false;
        }
    }
    ::rtidb::api::TableMeta* table_meta = request.mutable_table_meta();
    table_meta->set_name(name);
    table_meta->set_tid(tid);
    table_meta->set_pid(pid);
    ::rtidb::api::TTLDesc* ttl_desc = table_meta->mutable_ttl_desc();
    ttl_desc->set_ttl_type(type);
    ttl_desc->set_abs_ttl(abs_ttl);
    ttl_desc->set_lat_ttl(lat_ttl);
    table_meta->set_compress_type(compress_type);
    table_meta->set_seg_cnt(seg_cnt);
    if (leader) {
        table_meta->set_mode(::rtidb::api::TableMode::kTableLeader);
        table_meta->set_term(term);
    } else {
        table_meta->set_mode(::rtidb::api::TableMode::kTableFollower);
    }
    for (size_t i = 0; i < endpoints.size(); i++) {
        table_meta->add_replicas(endpoints[i]);
    }
    // table_meta->set_ttl_type(type);
    ::rtidb::api::CreateTableResponse response;
    bool ok =
        client_.SendRequest(&::rtidb::api::TabletServer_Stub::CreateTable,
                            &request, &response, FLAGS_request_timeout_ms, 1);
    if (ok && response.code() == 0) {
        return true;
    }
    return false;
}

bool TabletClient::CreateTable(const ::rtidb::api::TableMeta& table_meta) {
    ::rtidb::api::CreateTableRequest request;
    ::rtidb::api::TableMeta* table_meta_ptr = request.mutable_table_meta();
    table_meta_ptr->CopyFrom(table_meta);
    ::rtidb::api::CreateTableResponse response;
    bool ok =
        client_.SendRequest(&::rtidb::api::TabletServer_Stub::CreateTable,
                            &request, &response, FLAGS_request_timeout_ms, 1);
    if (ok && response.code() == 0) {
        return true;
    }
    return false;
}

bool TabletClient::UpdateTableMetaForAddField(
    uint32_t tid, const ::rtidb::common::ColumnDesc& column_desc,
    const std::string& schema, std::string& msg) {
    ::rtidb::api::UpdateTableMetaForAddFieldRequest request;
    ::rtidb::api::GeneralResponse response;
    request.set_tid(tid);
    ::rtidb::common::ColumnDesc* column_desc_ptr =
        request.mutable_column_desc();
    column_desc_ptr->CopyFrom(column_desc);
    request.set_schema(schema);
    bool ok = client_.SendRequest(
        &::rtidb::api::TabletServer_Stub::UpdateTableMetaForAddField, &request,
        &response, FLAGS_request_timeout_ms, 1);
    if (ok && response.code() == 0) {
        return true;
    }
    msg = response.msg();
    return false;
}

bool TabletClient::Update(uint32_t tid, uint32_t pid,
                          const Schema& new_cd_schema,
                          const Schema& new_value_schema,
                          const std::string& cd_value, const std::string& value,
                          std::string& msg) {
    ::rtidb::api::UpdateRequest request;
    ::rtidb::api::GeneralResponse response;
    request.set_tid(tid);
    request.set_pid(pid);
<<<<<<< HEAD
=======
    ::rtidb::api::Columns* cd = request.mutable_condition_columns();
>>>>>>> 0a1c156f
    for (int i = 0; i < new_cd_schema.size(); i++) {
        ::rtidb::api::Columns* cd = request.add_condition_columns();
        cd->add_name(new_cd_schema.Get(i).name());
        cd->set_value(cd_value);
    }
    ::rtidb::api::Columns* val = request.mutable_value_columns();
    for (int i = 0; i < new_value_schema.size(); i++) {
        val->add_name(new_value_schema.Get(i).name());
    }
    val->set_allocated_value(const_cast<std::string*>(&value));
<<<<<<< HEAD
    bool ok = client_.SendRequest(&::rtidb::api::TabletServer_Stub::Update,
            &request, &response, FLAGS_request_timeout_ms, 1);
=======
    bool ok =
        client_.SendRequest(&::rtidb::api::TabletServer_Stub::Update, &request,
                            &response, FLAGS_request_timeout_ms, 1);
    cd->release_value();
>>>>>>> 0a1c156f
    val->release_value();
    if (ok && response.code() == 0) {
        return true;
    }
    msg = response.msg();
    return false;
}

bool TabletClient::Put(uint32_t tid, uint32_t pid, const std::string& value,
                       std::string& msg) {
    ::rtidb::api::PutRequest request;
    request.set_tid(tid);
    request.set_pid(pid);
    request.set_allocated_value(const_cast<std::string*>(&value));
    ::rtidb::api::PutResponse response;
    uint64_t consumed = ::baidu::common::timer::get_micros();
    bool ok =
        client_.SendRequest(&::rtidb::api::TabletServer_Stub::Put, &request,
                            &response, FLAGS_request_timeout_ms, 1);
    if (FLAGS_enable_show_tp) {
        consumed = ::baidu::common::timer::get_micros() - consumed;
        percentile_.push_back(consumed);
    }
    request.release_value();
    if (ok && response.code() == 0) {
        return true;
    }
    msg.assign(response.msg());
    return false;
}

bool TabletClient::Put(
    uint32_t tid, uint32_t pid, uint64_t time, const std::string& value,
    const std::vector<std::pair<std::string, uint32_t>>& dimensions) {
    ::rtidb::api::PutRequest request;
    request.set_time(time);
    request.set_value(value);
    request.set_tid(tid);
    request.set_pid(pid);
    for (size_t i = 0; i < dimensions.size(); i++) {
        ::rtidb::api::Dimension* d = request.add_dimensions();
        d->set_key(dimensions[i].first);
        d->set_idx(dimensions[i].second);
    }
    ::rtidb::api::PutResponse response;
    uint64_t consumed = ::baidu::common::timer::get_micros();
    bool ok =
        client_.SendRequest(&::rtidb::api::TabletServer_Stub::Put, &request,
                            &response, FLAGS_request_timeout_ms, 1);
    if (FLAGS_enable_show_tp) {
        consumed = ::baidu::common::timer::get_micros() - consumed;
        percentile_.push_back(consumed);
    }
    if (ok && response.code() == 0) {
        return true;
    }
    return false;
}

bool TabletClient::Put(
    uint32_t tid, uint32_t pid,
    const std::vector<std::pair<std::string, uint32_t>>& dimensions,
    const std::vector<uint64_t>& ts_dimensions, const std::string& value) {
    ::rtidb::api::PutRequest request;
    request.set_value(value);
    request.set_tid(tid);
    request.set_pid(pid);
    for (size_t i = 0; i < dimensions.size(); i++) {
        ::rtidb::api::Dimension* d = request.add_dimensions();
        d->set_key(dimensions[i].first);
        d->set_idx(dimensions[i].second);
    }
    for (size_t i = 0; i < ts_dimensions.size(); i++) {
        ::rtidb::api::TSDimension* d = request.add_ts_dimensions();
        d->set_ts(ts_dimensions[i]);
        d->set_idx(i);
    }
    ::rtidb::api::PutResponse response;
    uint64_t consumed = ::baidu::common::timer::get_micros();
    bool ok =
        client_.SendRequest(&::rtidb::api::TabletServer_Stub::Put, &request,
                            &response, FLAGS_request_timeout_ms, 1);
    if (FLAGS_enable_show_tp) {
        consumed = ::baidu::common::timer::get_micros() - consumed;
        percentile_.push_back(consumed);
    }
    if (ok && response.code() == 0) {
        return true;
    }
    return false;
}

bool TabletClient::Put(uint32_t tid, uint32_t pid, const char* pk,
                       uint64_t time, const char* value, uint32_t size) {
    ::rtidb::api::PutRequest request;
    request.set_pk(pk);
    request.set_time(time);
    request.set_value(value, size);
    request.set_tid(tid);
    request.set_pid(pid);
    ::rtidb::api::PutResponse response;
    uint64_t consumed = ::baidu::common::timer::get_micros();
    bool ok =
        client_.SendRequest(&::rtidb::api::TabletServer_Stub::Put, &request,
                            &response, FLAGS_request_timeout_ms, 1);
    if (FLAGS_enable_show_tp) {
        consumed = ::baidu::common::timer::get_micros() - consumed;
        percentile_.push_back(consumed);
    }
    if (ok && response.code() == 0) {
        return true;
    }
    return false;
}

bool TabletClient::Put(uint32_t tid, uint32_t pid, const std::string& pk,
                       uint64_t time, const std::string& value) {
    return Put(tid, pid, pk.c_str(), time, value.c_str(), value.size());
}

bool TabletClient::MakeSnapshot(uint32_t tid, uint32_t pid, uint64_t offset,
                                std::shared_ptr<TaskInfo> task_info) {
    ::rtidb::api::GeneralRequest request;
    request.set_tid(tid);
    request.set_pid(pid);
    if (task_info) {
        request.mutable_task_info()->CopyFrom(*task_info);
    }
    if (offset > 0) {
        request.set_offset(offset);
    }
    ::rtidb::api::GeneralResponse response;
    bool ok =
        client_.SendRequest(&::rtidb::api::TabletServer_Stub::MakeSnapshot,
                            &request, &response, FLAGS_request_timeout_ms, 1);
    if (ok && response.code() == 0) {
        return true;
    }
    return false;
}

bool TabletClient::FollowOfNoOne(uint32_t tid, uint32_t pid, uint64_t term,
                                 uint64_t& offset) {
    ::rtidb::api::AppendEntriesRequest request;
    request.set_tid(tid);
    request.set_pid(pid);
    request.set_term(term);
    ::rtidb::api::AppendEntriesResponse response;
    bool ok =
        client_.SendRequest(&::rtidb::api::TabletServer_Stub::AppendEntries,
                            &request, &response, FLAGS_request_timeout_ms, 1);
    if (ok && response.code() == 0) {
        offset = response.log_offset();
        return true;
    }
    return false;
}

bool TabletClient::PauseSnapshot(uint32_t tid, uint32_t pid,
                                 std::shared_ptr<TaskInfo> task_info) {
    ::rtidb::api::GeneralRequest request;
    request.set_tid(tid);
    request.set_pid(pid);
    if (task_info) {
        request.mutable_task_info()->CopyFrom(*task_info);
    }
    ::rtidb::api::GeneralResponse response;
    bool ok = client_.SendRequest(
        &::rtidb::api::TabletServer_Stub::PauseSnapshot, &request, &response,
        FLAGS_request_timeout_ms, FLAGS_request_max_retry);
    if (ok && response.code() == 0) {
        return true;
    }
    return false;
}

bool TabletClient::RecoverSnapshot(uint32_t tid, uint32_t pid,
                                   std::shared_ptr<TaskInfo> task_info) {
    ::rtidb::api::GeneralRequest request;
    request.set_tid(tid);
    request.set_pid(pid);
    if (task_info) {
        request.mutable_task_info()->CopyFrom(*task_info);
    }
    ::rtidb::api::GeneralResponse response;
    bool ok =
        client_.SendRequest(&::rtidb::api::TabletServer_Stub::RecoverSnapshot,
                            &request, &response, FLAGS_request_timeout_ms, 1);
    if (ok && response.code() == 0) {
        return true;
    }
    return false;
}

bool TabletClient::SendSnapshot(uint32_t tid, uint32_t remote_tid, uint32_t pid,
                                const std::string& endpoint,
                                std::shared_ptr<TaskInfo> task_info) {
    ::rtidb::api::SendSnapshotRequest request;
    request.set_tid(tid);
    request.set_pid(pid);
    request.set_endpoint(endpoint);
    request.set_remote_tid(remote_tid);
    if (task_info) {
        request.mutable_task_info()->CopyFrom(*task_info);
    }
    ::rtidb::api::GeneralResponse response;
    bool ok =
        client_.SendRequest(&::rtidb::api::TabletServer_Stub::SendSnapshot,
                            &request, &response, FLAGS_request_timeout_ms, 1);
    if (ok && response.code() == 0) {
        return true;
    }
    return false;
}

bool TabletClient::LoadTable(const std::string& name, uint32_t id, uint32_t pid,
                             uint64_t ttl, uint32_t seg_cnt) {
    return LoadTable(name, id, pid, ttl, false, seg_cnt,
                     ::rtidb::common::StorageMode::kMemory);
}

bool TabletClient::LoadTable(const std::string& name, uint32_t tid,
                             uint32_t pid, uint64_t ttl, bool leader,
                             uint32_t seg_cnt,
                             ::rtidb::common::StorageMode storage_mode,
                             std::shared_ptr<TaskInfo> task_info) {
    ::rtidb::api::TableMeta table_meta;
    table_meta.set_name(name);
    table_meta.set_tid(tid);
    table_meta.set_pid(pid);
    table_meta.set_ttl(ttl);
    table_meta.set_seg_cnt(seg_cnt);
    table_meta.set_storage_mode(storage_mode);
    if (leader) {
        table_meta.set_mode(::rtidb::api::TableMode::kTableLeader);
    } else {
        table_meta.set_mode(::rtidb::api::TableMode::kTableFollower);
    }
    return LoadTable(table_meta, task_info);
}

bool TabletClient::LoadTable(const ::rtidb::api::TableMeta& table_meta,
                             std::shared_ptr<TaskInfo> task_info) {
    ::rtidb::api::LoadTableRequest request;
    ::rtidb::api::TableMeta* cur_table_meta = request.mutable_table_meta();
    cur_table_meta->CopyFrom(table_meta);
    if (task_info) {
        request.mutable_task_info()->CopyFrom(*task_info);
    }
    ::rtidb::api::GeneralResponse response;
    bool ok =
        client_.SendRequest(&::rtidb::api::TabletServer_Stub::LoadTable,
                            &request, &response, FLAGS_request_timeout_ms, 1);
    if (ok && response.code() == 0) {
        return true;
    }
    return false;
}

bool TabletClient::ChangeRole(uint32_t tid, uint32_t pid, bool leader,
                              uint64_t term) {
    std::vector<std::string> endpoints;
    return ChangeRole(tid, pid, leader, endpoints, term);
}

bool TabletClient::ChangeRole(
    uint32_t tid, uint32_t pid, bool leader,
    const std::vector<std::string>& endpoints, uint64_t term,
    const std::vector<::rtidb::common::EndpointAndTid>* endpoint_tid) {
    ::rtidb::api::ChangeRoleRequest request;
    request.set_tid(tid);
    request.set_pid(pid);
    if (leader) {
        request.set_mode(::rtidb::api::TableMode::kTableLeader);
        request.set_term(term);
        if ((endpoint_tid != nullptr) && (!endpoint_tid->empty())) {
            for (auto& endpoint : *endpoint_tid) {
                request.add_endpoint_tid()->CopyFrom(endpoint);
            }
        }
    } else {
        request.set_mode(::rtidb::api::TableMode::kTableFollower);
    }
    for (auto iter = endpoints.begin(); iter != endpoints.end(); iter++) {
        request.add_replicas(*iter);
    }
    ::rtidb::api::ChangeRoleResponse response;
    bool ok = client_.SendRequest(&::rtidb::api::TabletServer_Stub::ChangeRole,
                                  &request, &response, FLAGS_request_timeout_ms,
                                  FLAGS_request_max_retry);
    if (ok && response.code() == 0) {
        return true;
    }
    return false;
}

bool TabletClient::SetMaxConcurrency(const std::string& key,
                                     int32_t max_concurrency) {
    ::rtidb::api::SetConcurrencyRequest request;
    request.set_key(key);
    request.set_max_concurrency(max_concurrency);
    ::rtidb::api::SetConcurrencyResponse response;
    bool ret =
        client_.SendRequest(&::rtidb::api::TabletServer_Stub::SetConcurrency,
                            &request, &response, FLAGS_request_timeout_ms, 1);
    if (!ret || response.code() != 0) {
        std::cout << response.msg() << std::endl;
        return false;
    }
    return true;
}

bool TabletClient::GetTaskStatus(::rtidb::api::TaskStatusResponse& response) {
    ::rtidb::api::TaskStatusRequest request;
    bool ret =
        client_.SendRequest(&::rtidb::api::TabletServer_Stub::GetTaskStatus,
                            &request, &response, FLAGS_request_timeout_ms, 1);
    if (!ret || response.code() != 0) {
        return false;
    }
    return true;
}

bool TabletClient::UpdateTTL(uint32_t tid, uint32_t pid,
                             const ::rtidb::api::TTLType& type,
                             uint64_t abs_ttl, uint64_t lat_ttl,
                             const std::string& ts_name) {
    ::rtidb::api::UpdateTTLRequest request;
    request.set_tid(tid);
    request.set_pid(pid);
    request.set_type(type);
    if (type == ::rtidb::api::TTLType::kLatestTime) {
        request.set_value(lat_ttl);
    } else {
        request.set_value(abs_ttl);
    }
    ::rtidb::api::TTLDesc* ttl_desc = request.mutable_ttl_desc();
    ttl_desc->set_ttl_type(type);
    ttl_desc->set_abs_ttl(abs_ttl);
    ttl_desc->set_lat_ttl(lat_ttl);
    if (!ts_name.empty()) {
        request.set_ts_name(ts_name);
    }
    ::rtidb::api::UpdateTTLResponse response;
    bool ret = client_.SendRequest(
        &::rtidb::api::TabletServer_Stub::UpdateTTL, &request, &response,
        FLAGS_request_timeout_ms, FLAGS_request_max_retry);
    if (ret && response.code() == 0) {
        return true;
    }
    return false;
}

bool TabletClient::DeleteOPTask(const std::vector<uint64_t>& op_id_vec) {
    ::rtidb::api::DeleteTaskRequest request;
    ::rtidb::api::GeneralResponse response;
    for (auto op_id : op_id_vec) {
        request.add_op_id(op_id);
    }
    bool ret = client_.SendRequest(
        &::rtidb::api::TabletServer_Stub::DeleteOPTask, &request, &response,
        FLAGS_request_timeout_ms, FLAGS_request_max_retry);
    if (!ret || response.code() != 0) {
        return false;
    }
    return true;
}

bool TabletClient::GetTermPair(uint32_t tid, uint32_t pid,
                               ::rtidb::common::StorageMode storage_mode,
                               uint64_t& term, uint64_t& offset,
                               bool& has_table, bool& is_leader) {
    ::rtidb::api::GetTermPairRequest request;
    ::rtidb::api::GetTermPairResponse response;
    request.set_tid(tid);
    request.set_pid(pid);
    request.set_storage_mode(storage_mode);
    bool ret = client_.SendRequest(
        &::rtidb::api::TabletServer_Stub::GetTermPair, &request, &response,
        FLAGS_request_timeout_ms, FLAGS_request_max_retry);
    if (!ret || response.code() != 0) {
        return false;
    }
    has_table = response.has_table();
    term = response.term();
    offset = response.offset();
    if (has_table) {
        is_leader = response.is_leader();
    }
    return true;
}

bool TabletClient::GetManifest(uint32_t tid, uint32_t pid,
                               ::rtidb::common::StorageMode storage_mode,
                               ::rtidb::api::Manifest& manifest) {
    ::rtidb::api::GetManifestRequest request;
    ::rtidb::api::GetManifestResponse response;
    request.set_tid(tid);
    request.set_pid(pid);
    request.set_storage_mode(storage_mode);
    bool ret = client_.SendRequest(
        &::rtidb::api::TabletServer_Stub::GetManifest, &request, &response,
        FLAGS_request_timeout_ms, FLAGS_request_max_retry);
    if (!ret || response.code() != 0) {
        return false;
    }
    manifest.CopyFrom(response.manifest());
    return true;
}

bool TabletClient::GetTableStatus(
    ::rtidb::api::GetTableStatusResponse& response) {
    ::rtidb::api::GetTableStatusRequest request;
    bool ret =
        client_.SendRequest(&::rtidb::api::TabletServer_Stub::GetTableStatus,
                            &request, &response, FLAGS_request_timeout_ms, 1);
    if (ret) {
        return true;
    }
    return false;
}

bool TabletClient::GetTableStatus(uint32_t tid, uint32_t pid,
                                  ::rtidb::api::TableStatus& table_status) {
    return GetTableStatus(tid, pid, false, table_status);
}

bool TabletClient::GetTableStatus(uint32_t tid, uint32_t pid, bool need_schema,
                                  ::rtidb::api::TableStatus& table_status) {
    ::rtidb::api::GetTableStatusRequest request;
    request.set_tid(tid);
    request.set_pid(pid);
    request.set_need_schema(need_schema);
    ::rtidb::api::GetTableStatusResponse response;
    bool ret =
        client_.SendRequest(&::rtidb::api::TabletServer_Stub::GetTableStatus,
                            &request, &response, FLAGS_request_timeout_ms, 1);
    if (!ret) {
        return false;
    }
    if (response.all_table_status_size() > 0) {
        table_status = response.all_table_status(0);
        return true;
    }
    return false;
}

::rtidb::base::KvIterator* TabletClient::Scan(
    uint32_t tid, uint32_t pid, const std::string& pk, uint64_t stime,
    uint64_t etime, const std::string& idx_name, const std::string& ts_name,
    uint32_t limit, uint32_t atleast, std::string& msg) {
    if (limit != 0 && atleast > limit) {
        msg = "atleast should be no greater than limit";
        return NULL;
    }
    ::rtidb::api::ScanRequest request;
    request.set_pk(pk);
    request.set_st(stime);
    request.set_et(etime);
    request.set_tid(tid);
    request.set_pid(pid);
    request.set_atleast(atleast);
    if (!idx_name.empty()) {
        request.set_idx_name(idx_name);
    }
    if (!ts_name.empty()) {
        request.set_ts_name(ts_name);
    }
    request.set_limit(limit);
    ::rtidb::api::ScanResponse* response = new ::rtidb::api::ScanResponse();
    bool ok =
        client_.SendRequest(&::rtidb::api::TabletServer_Stub::Scan, &request,
                            response, FLAGS_request_timeout_ms, 1);
    response->mutable_metric()->set_rptime(
        ::baidu::common::timer::get_micros());
    if (response->has_msg()) {
        msg = response->msg();
    }
    if (!ok || response->code() != 0) {
        return NULL;
    }
    ::rtidb::base::KvIterator* kv_it = new ::rtidb::base::KvIterator(response);
    return kv_it;
}

::rtidb::base::KvIterator* TabletClient::Scan(uint32_t tid, uint32_t pid,
                                              const std::string& pk,
                                              uint64_t stime, uint64_t etime,
                                              const std::string& idx_name,
                                              uint32_t limit, uint32_t atleast,
                                              std::string& msg) {
    return Scan(tid, pid, pk, stime, etime, idx_name, "", limit, atleast, msg);
}

::rtidb::base::KvIterator* TabletClient::Scan(uint32_t tid, uint32_t pid,
                                              const std::string& pk,
                                              uint64_t stime, uint64_t etime,
                                              uint32_t limit, uint32_t atleast,
                                              std::string& msg) {
    if (limit != 0 && atleast > limit) {
        msg = "atleast should be no greater than limit";
        return NULL;
    }
    ::rtidb::api::ScanRequest request;
    request.set_pk(pk);
    request.set_st(stime);
    request.set_et(etime);
    request.set_tid(tid);
    request.set_pid(pid);
    request.set_limit(limit);
    request.set_atleast(atleast);
    request.mutable_metric()->set_sqtime(::baidu::common::timer::get_micros());
    ::rtidb::api::ScanResponse* response = new ::rtidb::api::ScanResponse();
    uint64_t consumed = ::baidu::common::timer::get_micros();
    bool ok =
        client_.SendRequest(&::rtidb::api::TabletServer_Stub::Scan, &request,
                            response, FLAGS_request_timeout_ms, 1);
    response->mutable_metric()->set_rptime(
        ::baidu::common::timer::get_micros());
    if (response->has_msg()) {
        msg = response->msg();
    }
    if (!ok || response->code() != 0) {
        return NULL;
    }
    ::rtidb::base::KvIterator* kv_it = new ::rtidb::base::KvIterator(response);
    if (FLAGS_enable_show_tp) {
        consumed = ::baidu::common::timer::get_micros() - consumed;
        percentile_.push_back(consumed);
    }
    return kv_it;
}

bool TabletClient::GetTableSchema(uint32_t tid, uint32_t pid,
                                  ::rtidb::api::TableMeta& table_meta) {
    ::rtidb::api::GetTableSchemaRequest request;
    request.set_tid(tid);
    request.set_pid(pid);
    ::rtidb::api::GetTableSchemaResponse response;
    bool ok =
        client_.SendRequest(&::rtidb::api::TabletServer_Stub::GetTableSchema,
                            &request, &response, FLAGS_request_timeout_ms, 1);
    if (ok && response.code() == 0) {
        table_meta.CopyFrom(response.table_meta());
        if (response.has_schema() && response.schema().size() == 0) {
            table_meta.set_schema(response.schema());
        }
        return true;
    }
    return false;
}

::rtidb::base::KvIterator* TabletClient::Scan(uint32_t tid, uint32_t pid,
                                              const char* pk, uint64_t stime,
                                              uint64_t etime, std::string& msg,
                                              bool showm) {
    ::rtidb::api::ScanRequest request;
    request.set_pk(pk);
    request.set_st(stime);
    request.set_et(etime);
    request.set_tid(tid);
    request.set_pid(pid);
    request.mutable_metric()->set_sqtime(::baidu::common::timer::get_micros());
    ::rtidb::api::ScanResponse* response = new ::rtidb::api::ScanResponse();
    uint64_t consumed = ::baidu::common::timer::get_micros();
    bool ok =
        client_.SendRequest(&::rtidb::api::TabletServer_Stub::Scan, &request,
                            response, FLAGS_request_timeout_ms, 1);
    response->mutable_metric()->set_rptime(
        ::baidu::common::timer::get_micros());
    if (response->has_msg()) {
        msg = response->msg();
    }
    if (!ok || response->code() != 0) {
        return NULL;
    }
    ::rtidb::base::KvIterator* kv_it = new ::rtidb::base::KvIterator(response);
    if (showm) {
        while (kv_it->Valid()) {
            kv_it->Next();
            kv_it->GetValue().ToString();
        }
    }
    if (FLAGS_enable_show_tp) {
        consumed = ::baidu::common::timer::get_micros() - consumed;
        percentile_.push_back(consumed);
    }
    if (showm) {
        uint64_t rpc_send_time =
            response->metric().rqtime() - response->metric().sqtime();
        uint64_t mutex_time =
            response->metric().sctime() - response->metric().rqtime();
        uint64_t seek_time =
            response->metric().sitime() - response->metric().sctime();
        uint64_t it_time =
            response->metric().setime() - response->metric().sitime();
        uint64_t encode_time =
            response->metric().sptime() - response->metric().setime();
        uint64_t receive_time =
            response->metric().rptime() - response->metric().sptime();
        uint64_t decode_time =
            ::baidu::common::timer::get_micros() - response->metric().rptime();
        std::cout << "Metric: rpc_send=" << rpc_send_time << " "
                  << "db_lock=" << mutex_time << " "
                  << "seek_time=" << seek_time << " "
                  << "iterator_time=" << it_time << " "
                  << "encode=" << encode_time << " "
                  << "receive_time=" << receive_time << " "
                  << "decode_time=" << decode_time << std::endl;
    }
    return kv_it;
}

bool TabletClient::DropTable(uint32_t id, uint32_t pid,
                             std::shared_ptr<TaskInfo> task_info) {
    return DropTable(id, pid, ::rtidb::type::kTimeSeries, task_info);
}

bool TabletClient::DropTable(uint32_t id, uint32_t pid, TableType table_type,
                             std::shared_ptr<TaskInfo> task_info) {
    ::rtidb::api::DropTableRequest request;
    request.set_tid(id);
    request.set_pid(pid);
    if (task_info) {
        request.mutable_task_info()->CopyFrom(*task_info);
    }
    if (table_type == ::rtidb::type::kRelational) {
        request.set_table_type(::rtidb::type::kRelational);
    }
    ::rtidb::api::DropTableResponse response;
    bool ok =
        client_.SendRequest(&::rtidb::api::TabletServer_Stub::DropTable,
                            &request, &response, FLAGS_request_timeout_ms, 1);
    if (!ok || response.code() != 0) {
        return false;
    }
    return true;
}

bool TabletClient::AddReplica(uint32_t tid, uint32_t pid,
                              const std::string& endpoint,
                              std::shared_ptr<TaskInfo> task_info) {
    return AddReplica(tid, pid, endpoint, INVALID_REMOTE_TID, task_info);
}

bool TabletClient::AddReplica(uint32_t tid, uint32_t pid,
                              const std::string& endpoint, uint32_t remote_tid,
                              std::shared_ptr<TaskInfo> task_info) {
    ::rtidb::api::ReplicaRequest request;
    ::rtidb::api::AddReplicaResponse response;
    request.set_tid(tid);
    request.set_pid(pid);
    request.set_endpoint(endpoint);
    if (remote_tid != INVALID_REMOTE_TID) {
        request.set_remote_tid(remote_tid);
    }
    if (task_info) {
        request.mutable_task_info()->CopyFrom(*task_info);
    }
    bool ok =
        client_.SendRequest(&::rtidb::api::TabletServer_Stub::AddReplica,
                            &request, &response, FLAGS_request_timeout_ms, 1);
    if (!ok || response.code() != 0) {
        return false;
    }
    return true;
}

bool TabletClient::DelReplica(uint32_t tid, uint32_t pid,
                              const std::string& endpoint,
                              std::shared_ptr<TaskInfo> task_info) {
    if (task_info) {
        // fix the bug FEX-439
        ::rtidb::api::GetTableFollowerRequest get_follower_request;
        ::rtidb::api::GetTableFollowerResponse get_follower_response;
        get_follower_request.set_tid(tid);
        get_follower_request.set_pid(pid);
        bool ok = client_.SendRequest(
            &::rtidb::api::TabletServer_Stub::GetTableFollower,
            &get_follower_request, &get_follower_response,
            FLAGS_request_timeout_ms, 1);
        if (ok) {
            if (get_follower_response.code() < 0 &&
                get_follower_response.msg() == "has no follower") {
                task_info->set_status(::rtidb::api::TaskStatus::kDone);
                PDLOG(INFO,
                      "update task status from[kDoing] to[kDone]. op_id[%lu], "
                      "task_type[%s]",
                      task_info->op_id(),
                      ::rtidb::api::TaskType_Name(task_info->task_type())
                          .c_str());
                return true;
            }
            if (get_follower_response.code() == 0) {
                bool has_replica = false;
                for (int idx = 0;
                     idx < get_follower_response.follower_info_size(); idx++) {
                    if (get_follower_response.follower_info(idx).endpoint() ==
                        endpoint) {
                        has_replica = true;
                    }
                }
                if (!has_replica) {
                    task_info->set_status(::rtidb::api::TaskStatus::kDone);
                    PDLOG(INFO,
                          "update task status from[kDoing] to[kDone]. "
                          "op_id[%lu], task_type[%s]",
                          task_info->op_id(),
                          ::rtidb::api::TaskType_Name(task_info->task_type())
                              .c_str());
                    return true;
                }
            }
        }
    }
    ::rtidb::api::ReplicaRequest request;
    ::rtidb::api::GeneralResponse response;
    request.set_tid(tid);
    request.set_pid(pid);
    request.set_endpoint(endpoint);
    if (task_info) {
        request.mutable_task_info()->CopyFrom(*task_info);
    }
    bool ok =
        client_.SendRequest(&::rtidb::api::TabletServer_Stub::DelReplica,
                            &request, &response, FLAGS_request_timeout_ms, 1);
    if (!ok || response.code() != 0) {
        return false;
    }
    return true;
}

bool TabletClient::SetExpire(uint32_t tid, uint32_t pid, bool is_expire) {
    ::rtidb::api::SetExpireRequest request;
    ::rtidb::api::GeneralResponse response;
    request.set_tid(tid);
    request.set_pid(pid);
    request.set_is_expire(is_expire);
    bool ok =
        client_.SendRequest(&::rtidb::api::TabletServer_Stub::SetExpire,
                            &request, &response, FLAGS_request_timeout_ms, 1);
    if (!ok || response.code() != 0) {
        return false;
    }
    return true;
}

bool TabletClient::SetTTLClock(uint32_t tid, uint32_t pid, uint64_t timestamp) {
    ::rtidb::api::SetTTLClockRequest request;
    ::rtidb::api::GeneralResponse response;
    request.set_tid(tid);
    request.set_pid(pid);
    request.set_timestamp(timestamp);
    bool ok =
        client_.SendRequest(&::rtidb::api::TabletServer_Stub::SetTTLClock,
                            &request, &response, FLAGS_request_timeout_ms, 1);
    if (!ok || response.code() != 0) {
        return false;
    }
    return true;
}

bool TabletClient::GetTableFollower(uint32_t tid, uint32_t pid,
                                    uint64_t& offset,
                                    std::map<std::string, uint64_t>& info_map,
                                    std::string& msg) {
    ::rtidb::api::GetTableFollowerRequest request;
    ::rtidb::api::GetTableFollowerResponse response;
    request.set_tid(tid);
    request.set_pid(pid);
    bool ok =
        client_.SendRequest(&::rtidb::api::TabletServer_Stub::GetTableFollower,
                            &request, &response, FLAGS_request_timeout_ms, 1);
    if (response.has_msg()) {
        msg = response.msg();
    }
    if (!ok || response.code() != 0) {
        return false;
    }
    for (int idx = 0; idx < response.follower_info_size(); idx++) {
        info_map.insert(std::make_pair(response.follower_info(idx).endpoint(),
                                       response.follower_info(idx).offset()));
    }
    offset = response.offset();
    return true;
}

void TabletClient::ShowTp() {
    if (!FLAGS_enable_show_tp) {
        return;
    }
    std::sort(percentile_.begin(), percentile_.end());
    uint32_t size = percentile_.size();
    std::cout << "Percentile:99=" << percentile_[(uint32_t)(size * 0.99)]
              << " ,95=" << percentile_[(uint32_t)(size * 0.95)]
              << " ,90=" << percentile_[(uint32_t)(size * 0.90)]
              << " ,50=" << percentile_[(uint32_t)(size * 0.5)] << std::endl;
    percentile_.clear();
}

bool TabletClient::Get(uint32_t tid, uint32_t pid, const std::string& pk,
                       uint64_t time, std::string& value, uint64_t& ts,
                       std::string& msg) {
    ::rtidb::api::GetRequest request;
    ::rtidb::api::GetResponse response;
    request.set_tid(tid);
    request.set_pid(pid);
    request.set_key(pk);
    request.set_ts(time);
    uint64_t consumed = ::baidu::common::timer::get_micros();
    bool ok =
        client_.SendRequest(&::rtidb::api::TabletServer_Stub::Get, &request,
                            &response, FLAGS_request_timeout_ms, 1);
    if (FLAGS_enable_show_tp) {
        consumed = ::baidu::common::timer::get_micros() - consumed;
        percentile_.push_back(consumed);
    }
    if (response.has_msg()) {
        msg = response.msg();
    }
    if (!ok || response.code() != 0) {
        return false;
    }
    ts = response.ts();
    value.assign(response.value());
    return true;
}

bool TabletClient::Count(uint32_t tid, uint32_t pid, const std::string& pk,
                         const std::string& idx_name, bool filter_expired_data,
                         uint64_t& value, std::string& msg) {
    return Count(tid, pid, pk, idx_name, "", filter_expired_data, value, msg);
}

bool TabletClient::Count(uint32_t tid, uint32_t pid, const std::string& pk,
                         const std::string& idx_name,
                         const std::string& ts_name, bool filter_expired_data,
                         uint64_t& value, std::string& msg) {
    ::rtidb::api::CountRequest request;
    ::rtidb::api::CountResponse response;
    request.set_tid(tid);
    request.set_pid(pid);
    request.set_key(pk);
    request.set_filter_expired_data(filter_expired_data);
    if (!idx_name.empty()) {
        request.set_idx_name(idx_name);
    }
    if (!ts_name.empty()) {
        request.set_ts_name(ts_name);
    }
    bool ok =
        client_.SendRequest(&::rtidb::api::TabletServer_Stub::Count, &request,
                            &response, FLAGS_request_timeout_ms, 1);
    if (response.has_msg()) {
        msg = response.msg();
    }
    if (!ok || response.code() != 0) {
        return false;
    }
    value = response.count();
    return true;
}

bool TabletClient::Get(uint32_t tid, uint32_t pid, const std::string& pk,
                       uint64_t time, const std::string& idx_name,
                       std::string& value, uint64_t& ts, std::string& msg) {
    return Get(tid, pid, pk, time, idx_name, "", value, ts, msg);
}

bool TabletClient::Get(uint32_t tid, uint32_t pid, const std::string& pk,
                       uint64_t time, const std::string& idx_name,
                       const std::string& ts_name, std::string& value,
                       uint64_t& ts, std::string& msg) {
    ::rtidb::api::GetRequest request;
    ::rtidb::api::GetResponse response;
    request.set_tid(tid);
    request.set_pid(pid);
    request.set_key(pk);
    request.set_ts(time);
    if (!idx_name.empty()) {
        request.set_idx_name(idx_name);
    }
    if (!ts_name.empty()) {
        request.set_ts_name(ts_name);
    }
    response.set_allocated_value(&value);
    bool ok =
        client_.SendRequest(&::rtidb::api::TabletServer_Stub::Get, &request,
                            &response, FLAGS_request_timeout_ms, 1);
    if (response.has_msg()) {
        msg = response.msg();
    }
    if (!ok || response.code() != 0) {
        response.release_value();
        return false;
    }
    ts = response.ts();
    response.release_value();
    return true;
}

bool TabletClient::Delete(uint32_t tid, uint32_t pid, const std::string& pk,
                          const std::string& idx_name, std::string& msg) {
    ::rtidb::api::DeleteRequest request;
    ::rtidb::api::GeneralResponse response;
    request.set_tid(tid);
    request.set_pid(pid);
    request.set_key(pk);
    if (!idx_name.empty()) {
        request.set_idx_name(idx_name);
    }
    bool ok =
        client_.SendRequest(&::rtidb::api::TabletServer_Stub::Delete, &request,
                            &response, FLAGS_request_timeout_ms, 1);
    if (response.has_msg()) {
        msg = response.msg();
    }
    if (!ok || response.code() != 0) {
        return false;
    }
    return true;
}

bool TabletClient::ConnectZK() {
    ::rtidb::api::ConnectZKRequest request;
    ::rtidb::api::GeneralResponse response;
    bool ok =
        client_.SendRequest(&::rtidb::api::TabletServer_Stub::ConnectZK,
                            &request, &response, FLAGS_request_timeout_ms, 1);
    if (!ok || response.code() != 0) {
        return false;
    }
    return true;
}

bool TabletClient::DisConnectZK() {
    ::rtidb::api::DisConnectZKRequest request;
    ::rtidb::api::GeneralResponse response;
    bool ok =
        client_.SendRequest(&::rtidb::api::TabletServer_Stub::DisConnectZK,
                            &request, &response, FLAGS_request_timeout_ms, 1);
    if (!ok || response.code() != 0) {
        return false;
    }
    return true;
}

bool TabletClient::DeleteBinlog(uint32_t tid, uint32_t pid,
                                ::rtidb::common::StorageMode storage_mode) {
    ::rtidb::api::GeneralRequest request;
    request.set_tid(tid);
    request.set_pid(pid);
    request.set_storage_mode(storage_mode);
    ::rtidb::api::GeneralResponse response;
    bool ok =
        client_.SendRequest(&::rtidb::api::TabletServer_Stub::DeleteBinlog,
                            &request, &response, FLAGS_request_timeout_ms, 1);
    if (!ok || response.code() != 0) {
        return false;
    }
    return true;
}

::rtidb::base::KvIterator* TabletClient::Traverse(uint32_t tid, uint32_t pid,
                                                  const std::string& idx_name,
                                                  const std::string& pk,
                                                  uint64_t ts, uint32_t limit,
                                                  uint32_t& count) {
    ::rtidb::api::TraverseRequest request;
    ::rtidb::api::TraverseResponse* response =
        new ::rtidb::api::TraverseResponse();
    request.set_tid(tid);
    request.set_pid(pid);
    request.set_limit(limit);
    if (!idx_name.empty()) {
        request.set_idx_name(idx_name);
    }
    if (!pk.empty()) {
        request.set_pk(pk);
        request.set_ts(ts);
    }
    bool ok = client_.SendRequest(&::rtidb::api::TabletServer_Stub::Traverse,
                                  &request, response, FLAGS_request_timeout_ms,
                                  FLAGS_request_max_retry);
    if (!ok || response->code() != 0) {
        return NULL;
    }
    ::rtidb::base::KvIterator* kv_it = new ::rtidb::base::KvIterator(response);
    count = response->count();
    return kv_it;
}
bool TabletClient::Traverse(uint32_t tid, uint32_t pid, const std::string& pk,
                            uint32_t limit, uint32_t* count, std::string* msg,
                            std::string* data, bool* is_finish,
                            uint64_t* snapshot_id) {
    rtidb::api::TraverseRequest request;
    rtidb::api::TraverseResponse response;
    request.set_tid(tid);
    request.set_pid(pid);
    request.set_limit(limit);
    if (*snapshot_id > 0) {
        request.set_snapshot_id(*snapshot_id);
    }

    response.set_allocated_pairs(data);
    response.set_allocated_msg(msg);
    if (!pk.empty()) {
        request.set_pk(pk);
    }
    bool ok = client_.SendRequest(&rtidb::api::TabletServer_Stub::Traverse,
                                  &request, &response, FLAGS_request_timeout_ms,
                                  FLAGS_request_max_retry);
    response.release_pairs();
    response.release_msg();
    if (!ok || response.code() != 0) {
        return false;
    }
    *count = response.count();
    *is_finish = response.is_finish();
    *snapshot_id = response.snapshot_id();
    return true;
}

bool TabletClient::SetMode(bool mode) {
    ::rtidb::api::SetModeRequest request;
    ::rtidb::api::GeneralResponse response;
    request.set_follower(mode);
    bool ok = client_.SendRequest(&::rtidb::api::TabletServer_Stub::SetMode,
                                  &request, &response, FLAGS_request_timeout_ms,
                                  FLAGS_request_max_retry);
    if (!ok || response.code() != 0) {
        return false;
    }
    return true;
}

bool TabletClient::BatchQuery(uint32_t tid, uint32_t pid,
                              const std::string& idx_name,
                              const std::vector<std::string>& keys,
                              std::string* msg, std::string* data,
                              bool* is_finish, uint32_t* count) {
    rtidb::api::BatchQueryRequest request;
    rtidb::api::BatchQueryResponse response;
    request.set_tid(tid);
    request.set_pid(pid);
    response.set_allocated_msg(msg);
    response.set_allocated_pairs(data);
    for (const auto& key : keys) {
        request.add_query_key(key);
    }
    bool ok = client_.SendRequest(&rtidb::api::TabletServer_Stub::BatchQuery,
                                  &request, &response, FLAGS_request_timeout_ms,
                                  FLAGS_request_max_retry);
    response.release_msg();
    response.release_pairs();
    if (!ok || response.code() != 0) {
        return false;
    }
    *is_finish = response.is_finish();
    *count = response.count();
    return true;
}

bool TabletClient::GetAllSnapshotOffset(
    std::map<uint32_t, std::map<uint32_t, uint64_t>>& tid_pid_offset) {
    ::rtidb::api::EmptyRequest request;
    ::rtidb::api::TableSnapshotOffsetResponse response;
    bool ok = client_.SendRequest(
        &rtidb::api::TabletServer_Stub::GetAllSnapshotOffset, &request,
        &response, FLAGS_request_timeout_ms, FLAGS_request_max_retry);
    if (!ok) {
        return false;
    }
    if (response.tables_size() < 1) {
        return true;
    }

    for (auto table : response.tables()) {
        uint32_t tid = table.tid();
        std::map<uint32_t, uint64_t> pid_offset;
        for (auto part : table.parts()) {
            pid_offset.insert(std::make_pair(part.pid(), part.offset()));
        }
        tid_pid_offset.insert(std::make_pair(tid, pid_offset));
    }
    return true;
}

bool TabletClient::DeleteIndex(uint32_t tid, const std::string& idx_name) {
    ::rtidb::api::DeleteIndexRequest request;
    ::rtidb::api::GeneralResponse response;
    request.set_tid(tid);
    request.set_idx_name(idx_name);
    bool ok =
        client_.SendRequest(&rtidb::api::TabletServer_Stub::DeleteIndex,
                            &request, &response, FLAGS_request_timeout_ms, 1);
    if (!ok || response.code() != 0) {
        return false;
    }
    return true;
}

bool TabletClient::AddIndex(uint32_t tid, uint32_t pid,
                            const ::rtidb::common::ColumnKey& column_key,
                            std::shared_ptr<TaskInfo> task_info) {
    ::rtidb::api::AddIndexRequest request;
    ::rtidb::api::GeneralResponse response;
    request.set_tid(tid);
    request.set_pid(pid);
    ::rtidb::common::ColumnKey* cur_column_key = request.mutable_column_key();
    cur_column_key->CopyFrom(column_key);
    bool ok =
        client_.SendRequest(&rtidb::api::TabletServer_Stub::AddIndex, &request,
                            &response, FLAGS_request_timeout_ms, 1);
    if (!ok || response.code() != 0) {
        task_info->set_status(::rtidb::api::TaskStatus::kFailed);
        return false;
    }
    task_info->set_status(::rtidb::api::TaskStatus::kDone);
    return true;
}

bool TabletClient::DumpIndexData(uint32_t tid, uint32_t pid,
                                 uint32_t partition_num,
                                 const ::rtidb::common::ColumnKey& column_key,
                                 uint32_t idx,
                                 std::shared_ptr<TaskInfo> task_info) {
    ::rtidb::api::DumpIndexDataRequest request;
    ::rtidb::api::GeneralResponse response;
    request.set_tid(tid);
    request.set_pid(pid);
    request.set_partition_num(partition_num);
    request.set_idx(idx);
    ::rtidb::common::ColumnKey* cur_column_key = request.mutable_column_key();
    cur_column_key->CopyFrom(column_key);
    if (task_info) {
        request.mutable_task_info()->CopyFrom(*task_info);
    }
    bool ok =
        client_.SendRequest(&rtidb::api::TabletServer_Stub::DumpIndexData,
                            &request, &response, FLAGS_request_timeout_ms, 1);
    if (!ok || response.code() != 0) {
        return false;
    }
    return true;
}

bool TabletClient::SendIndexData(
    uint32_t tid, uint32_t pid,
    const std::map<uint32_t, std::string>& pid_endpoint_map,
    std::shared_ptr<TaskInfo> task_info) {
    ::rtidb::api::SendIndexDataRequest request;
    ::rtidb::api::GeneralResponse response;
    request.set_tid(tid);
    request.set_pid(pid);
    for (const auto& kv : pid_endpoint_map) {
        auto pair = request.add_pairs();
        pair->set_pid(kv.first);
        pair->set_endpoint(kv.second);
    }
    if (task_info) {
        request.mutable_task_info()->CopyFrom(*task_info);
    }
    bool ok =
        client_.SendRequest(&rtidb::api::TabletServer_Stub::SendIndexData,
                            &request, &response, FLAGS_request_timeout_ms, 1);
    if (!ok || response.code() != 0) {
        return false;
    }
    return true;
}

bool TabletClient::LoadIndexData(uint32_t tid, uint32_t pid,
                                 uint32_t partition_num,
                                 std::shared_ptr<TaskInfo> task_info) {
    ::rtidb::api::LoadIndexDataRequest request;
    ::rtidb::api::GeneralResponse response;
    request.set_tid(tid);
    request.set_pid(pid);
    request.set_partition_num(partition_num);
    if (task_info) {
        request.mutable_task_info()->CopyFrom(*task_info);
    }
    bool ok =
        client_.SendRequest(&rtidb::api::TabletServer_Stub::LoadIndexData,
                            &request, &response, FLAGS_request_timeout_ms, 1);
    if (!ok || response.code() != 0) {
        return false;
    }
    return true;
}

bool TabletClient::ExtractIndexData(
    uint32_t tid, uint32_t pid, uint32_t partition_num,
    const ::rtidb::common::ColumnKey& column_key, uint32_t idx,
    std::shared_ptr<TaskInfo> task_info) {
    ::rtidb::api::ExtractIndexDataRequest request;
    ::rtidb::api::GeneralResponse response;
    request.set_tid(tid);
    request.set_pid(pid);
    request.set_partition_num(partition_num);
    request.set_idx(idx);
    ::rtidb::common::ColumnKey* cur_column_key = request.mutable_column_key();
    cur_column_key->CopyFrom(column_key);
    if (task_info) {
        request.mutable_task_info()->CopyFrom(*task_info);
    }
    bool ok =
        client_.SendRequest(&rtidb::api::TabletServer_Stub::ExtractIndexData,
                            &request, &response, FLAGS_request_timeout_ms, 1);
    if (!ok || response.code() != 0) {
        return false;
    }
    return true;
}

bool TabletClient::CancelOP(const uint64_t op_id) {
    ::rtidb::api::CancelOPRequest request;
    ::rtidb::api::GeneralResponse response;
    request.set_op_id(op_id);
    bool ret = client_.SendRequest(
        &::rtidb::api::TabletServer_Stub::CancelOP, &request, &response,
        FLAGS_request_timeout_ms, FLAGS_request_max_retry);
    if (!ret || response.code() != 0) {
        return false;
    }
    return true;
}

}  // namespace client
}  // namespace rtidb<|MERGE_RESOLUTION|>--- conflicted
+++ resolved
@@ -6,11 +6,11 @@
 //
 
 #include "client/tablet_client.h"
+#include <algorithm>
 #include <iostream>
-#include <algorithm>
 #include "base/codec.h"
-#include "logging.h" // NOLINT
-#include "timer.h" // NOLINT
+#include "logging.h"  // NOLINT
+#include "timer.h"    // NOLINT
 
 DECLARE_int32(request_max_retry);
 DECLARE_int32(request_timeout_ms);
@@ -198,10 +198,6 @@
     ::rtidb::api::GeneralResponse response;
     request.set_tid(tid);
     request.set_pid(pid);
-<<<<<<< HEAD
-=======
-    ::rtidb::api::Columns* cd = request.mutable_condition_columns();
->>>>>>> 0a1c156f
     for (int i = 0; i < new_cd_schema.size(); i++) {
         ::rtidb::api::Columns* cd = request.add_condition_columns();
         cd->add_name(new_cd_schema.Get(i).name());
@@ -212,15 +208,9 @@
         val->add_name(new_value_schema.Get(i).name());
     }
     val->set_allocated_value(const_cast<std::string*>(&value));
-<<<<<<< HEAD
-    bool ok = client_.SendRequest(&::rtidb::api::TabletServer_Stub::Update,
-            &request, &response, FLAGS_request_timeout_ms, 1);
-=======
     bool ok =
         client_.SendRequest(&::rtidb::api::TabletServer_Stub::Update, &request,
                             &response, FLAGS_request_timeout_ms, 1);
-    cd->release_value();
->>>>>>> 0a1c156f
     val->release_value();
     if (ok && response.code() == 0) {
         return true;
