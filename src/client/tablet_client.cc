//
// tablet_client.cc
// Copyright (C) 2017 4paradigm.com
// Author wangtaize
// Date 2017-04-02
//

#include "client/tablet_client.h"

#include <algorithm>
#include <iostream>

#include "base/glog_wapper.h"  // NOLINT
#include "brpc/channel.h"
#include "codec/codec.h"
#include "timer.h"  // NOLINT

DECLARE_int32(request_max_retry);
DECLARE_int32(request_timeout_ms);
DECLARE_uint32(latest_ttl_max);
DECLARE_uint32(absolute_ttl_max);
DECLARE_bool(enable_show_tp);

namespace rtidb {
namespace client {

TabletClient::TabletClient(const std::string& endpoint)
    : endpoint_(endpoint), client_(endpoint) {}

TabletClient::TabletClient(const std::string& endpoint, bool use_sleep_policy)
    : endpoint_(endpoint), client_(endpoint, use_sleep_policy) {}

TabletClient::~TabletClient() {}

int TabletClient::Init() { return client_.Init(); }

std::string TabletClient::GetEndpoint() { return endpoint_; }

bool TabletClient::CreateTable(
    const std::string& name, uint32_t tid, uint32_t pid, uint64_t abs_ttl,
    uint64_t lat_ttl, uint32_t seg_cnt,
    const std::vector<::rtidb::codec::ColumnDesc>& columns,
    const ::rtidb::api::TTLType& type, bool leader,
    const std::vector<std::string>& endpoints, uint64_t term,
    const ::rtidb::api::CompressType compress_type) {
    std::string schema;
    ::rtidb::codec::SchemaCodec codec;
    bool codec_ok = codec.Encode(columns, schema);
    if (!codec_ok) {
        return false;
    }
    ::rtidb::api::CreateTableRequest request;
    ::rtidb::api::TableMeta* table_meta = request.mutable_table_meta();
    for (uint32_t i = 0; i < columns.size(); i++) {
        if (columns[i].add_ts_idx) {
            table_meta->add_dimensions(columns[i].name);
        }
    }
    table_meta->set_name(name);
    table_meta->set_tid(tid);
    table_meta->set_pid(pid);
    if (type == ::rtidb::api::kLatestTime) {
        if (lat_ttl > FLAGS_latest_ttl_max) {
            return false;
        }
    } else if (type == ::rtidb::api::TTLType::kAbsoluteTime) {
        if (abs_ttl > FLAGS_absolute_ttl_max) {
            return false;
        }
    } else {
        if (lat_ttl > FLAGS_latest_ttl_max ||
            abs_ttl > FLAGS_absolute_ttl_max) {
            return false;
        }
    }
    table_meta->set_seg_cnt(seg_cnt);
    table_meta->set_mode(::rtidb::api::TableMode::kTableLeader);
    table_meta->set_schema(schema);
    table_meta->set_ttl_type(type);
    ::rtidb::api::TTLDesc* ttl_desc = table_meta->mutable_ttl_desc();
    ttl_desc->set_ttl_type(type);
    ttl_desc->set_abs_ttl(abs_ttl);
    ttl_desc->set_lat_ttl(lat_ttl);
    if (type == ::rtidb::api::TTLType::kAbsoluteTime) {
        table_meta->set_ttl(abs_ttl);
    } else {
        table_meta->set_ttl(lat_ttl);
    }
    table_meta->set_compress_type(compress_type);
    if (leader) {
        table_meta->set_mode(::rtidb::api::TableMode::kTableLeader);
        table_meta->set_term(term);
        for (size_t i = 0; i < endpoints.size(); i++) {
            table_meta->add_replicas(endpoints[i]);
        }
    } else {
        table_meta->set_mode(::rtidb::api::TableMode::kTableFollower);
    }
    ::rtidb::api::CreateTableResponse response;
    bool ok =
        client_.SendRequest(&::rtidb::api::TabletServer_Stub::CreateTable,
                            &request, &response, FLAGS_request_timeout_ms, 1);
    if (ok && response.code() == 0) {
        return true;
    }
    return false;
}

bool TabletClient::Query(const std::string& db, const std::string& sql,
        const std::string& row,
        brpc::Controller* cntl,
        rtidb::api::QueryResponse* response) {
    if (cntl == NULL || response == NULL) return false;
    ::rtidb::api::QueryRequest request;
    request.set_sql(sql);
    request.set_db(db);
    request.set_is_batch(false);
    request.set_input_row(row);
    bool ok = client_.SendRequest(&::rtidb::api::TabletServer_Stub::Query, cntl,
                                  &request, response);

    if (!ok) {
        LOG(WARNING) << "fail to query tablet";
        return false;
    }
    return true;
}


bool TabletClient::Query(const std::string& db, const std::string& sql,
                         brpc::Controller* cntl,
                         ::rtidb::api::QueryResponse* response) {
    if (cntl == NULL || response == NULL) return false;
    ::rtidb::api::QueryRequest request;
    request.set_sql(sql);
    request.set_db(db);
    request.set_is_batch(true);
    bool ok = client_.SendRequest(&::rtidb::api::TabletServer_Stub::Query, cntl,
                                  &request, response);

    if (!ok) {
        LOG(WARNING) << "fail to query tablet";
        return false;
    }
    return true;
}

bool TabletClient::CreateTable(const std::string& name, uint32_t tid,
                               uint32_t pid, uint64_t abs_ttl, uint64_t lat_ttl,
                               bool leader,
                               const std::vector<std::string>& endpoints,
                               const ::rtidb::api::TTLType& type,
                               uint32_t seg_cnt, uint64_t term,
                               const ::rtidb::api::CompressType compress_type) {
    ::rtidb::api::CreateTableRequest request;
    if (type == ::rtidb::api::kLatestTime) {
        if (lat_ttl > FLAGS_latest_ttl_max) {
            return false;
        }
    } else if (type == ::rtidb::api::TTLType::kAbsoluteTime) {
        if (abs_ttl > FLAGS_absolute_ttl_max) {
            return false;
        }
    } else {
        if (abs_ttl > FLAGS_absolute_ttl_max ||
            lat_ttl > FLAGS_latest_ttl_max) {
            return false;
        }
    }
    ::rtidb::api::TableMeta* table_meta = request.mutable_table_meta();
    table_meta->set_name(name);
    table_meta->set_tid(tid);
    table_meta->set_pid(pid);
    ::rtidb::api::TTLDesc* ttl_desc = table_meta->mutable_ttl_desc();
    ttl_desc->set_ttl_type(type);
    ttl_desc->set_abs_ttl(abs_ttl);
    ttl_desc->set_lat_ttl(lat_ttl);
    table_meta->set_compress_type(compress_type);
    table_meta->set_seg_cnt(seg_cnt);
    if (leader) {
        table_meta->set_mode(::rtidb::api::TableMode::kTableLeader);
        table_meta->set_term(term);
    } else {
        table_meta->set_mode(::rtidb::api::TableMode::kTableFollower);
    }
    for (size_t i = 0; i < endpoints.size(); i++) {
        table_meta->add_replicas(endpoints[i]);
    }
    // table_meta->set_ttl_type(type);
    ::rtidb::api::CreateTableResponse response;
    bool ok =
        client_.SendRequest(&::rtidb::api::TabletServer_Stub::CreateTable,
                            &request, &response, FLAGS_request_timeout_ms, 1);
    if (ok && response.code() == 0) {
        return true;
    }
    return false;
}

bool TabletClient::CreateTable(const ::rtidb::api::TableMeta& table_meta) {
    ::rtidb::api::CreateTableRequest request;
    ::rtidb::api::TableMeta* table_meta_ptr = request.mutable_table_meta();
    table_meta_ptr->CopyFrom(table_meta);
    ::rtidb::api::CreateTableResponse response;
    bool ok =
        client_.SendRequest(&::rtidb::api::TabletServer_Stub::CreateTable,
                            &request, &response, FLAGS_request_timeout_ms, 1);
    if (ok && response.code() == 0) {
        return true;
    }
    return false;
}

bool TabletClient::UpdateTableMetaForAddField(
    uint32_t tid, const ::rtidb::common::ColumnDesc& column_desc,
    const std::string& schema, std::string& msg) {
    ::rtidb::api::UpdateTableMetaForAddFieldRequest request;
    ::rtidb::api::GeneralResponse response;
    request.set_tid(tid);
    ::rtidb::common::ColumnDesc* column_desc_ptr =
        request.mutable_column_desc();
    column_desc_ptr->CopyFrom(column_desc);
    request.set_schema(schema);
    bool ok = client_.SendRequest(
        &::rtidb::api::TabletServer_Stub::UpdateTableMetaForAddField, &request,
        &response, FLAGS_request_timeout_ms, 1);
    if (ok && response.code() == 0) {
        return true;
    }
    msg = response.msg();
    return false;
}

<<<<<<< HEAD
bool TabletClient::Update(
    uint32_t tid, uint32_t pid,
    const ::google::protobuf::RepeatedPtrField<::rtidb::api::Columns>&
        cd_columns,
    const Schema& new_value_schema, const std::string& value,
    std::string* msg) {
=======
bool TabletClient::Update(uint32_t tid, uint32_t pid,
        const ::google::protobuf::RepeatedPtrField<
        ::rtidb::api::Columns>& cd_columns,
        const Schema& new_value_schema,
        const std::string& value, uint32_t* count,
        std::string* msg) {
>>>>>>> 0774957b
    ::rtidb::api::UpdateRequest request;
    ::rtidb::api::UpdateResponse response;
    request.set_tid(tid);
    request.set_pid(pid);
    ::google::protobuf::RepeatedPtrField<::rtidb::api::Columns>*
        cd_columns_ptr = request.mutable_condition_columns();
    cd_columns_ptr->CopyFrom(cd_columns);
    ::rtidb::api::Columns* val = request.mutable_value_columns();
    for (int i = 0; i < new_value_schema.size(); i++) {
        val->add_name(new_value_schema.Get(i).name());
    }
    val->set_allocated_value(const_cast<std::string*>(&value));
    bool ok =
        client_.SendRequest(&::rtidb::api::TabletServer_Stub::Update, &request,
                            &response, FLAGS_request_timeout_ms, 1);
    val->release_value();
    if (ok && response.code() == 0) {
        *count = response.count();
        return true;
    }
    *msg = response.msg();
    return false;
}

bool TabletClient::Put(uint32_t tid, uint32_t pid, const std::string& value,
                       int64_t* auto_gen_pk, std::string* msg) {
    ::rtidb::api::PutRequest request;
    request.set_tid(tid);
    request.set_pid(pid);
    request.set_allocated_value(const_cast<std::string*>(&value));
    ::rtidb::api::PutResponse response;
    uint64_t consumed = ::baidu::common::timer::get_micros();
    bool ok =
        client_.SendRequest(&::rtidb::api::TabletServer_Stub::Put, &request,
                            &response, FLAGS_request_timeout_ms, 1);
    if (FLAGS_enable_show_tp) {
        consumed = ::baidu::common::timer::get_micros() - consumed;
        percentile_.push_back(consumed);
    }
    request.release_value();
    msg->swap(*response.mutable_msg());
    if (ok && response.code() == 0) {
        *auto_gen_pk = response.auto_gen_pk();
        return true;
    }
    return false;
}

bool TabletClient::Put(
    uint32_t tid, uint32_t pid, uint64_t time, const std::string& value,
    const std::vector<std::pair<std::string, uint32_t>>& dimensions) {
    return Put(tid, pid, time, value, dimensions, 0);
}

bool TabletClient::Put(
    uint32_t tid, uint32_t pid, uint64_t time, const std::string& value,
    const std::vector<std::pair<std::string, uint32_t>>& dimensions,
    uint32_t format_version) {
    ::rtidb::api::PutRequest request;
    request.set_time(time);
    request.set_value(value);
    request.set_tid(tid);
    request.set_pid(pid);
    request.set_format_version(format_version);
    for (size_t i = 0; i < dimensions.size(); i++) {
        ::rtidb::api::Dimension* d = request.add_dimensions();
        d->set_key(dimensions[i].first);
        d->set_idx(dimensions[i].second);
    }
    ::rtidb::api::PutResponse response;
    uint64_t consumed = ::baidu::common::timer::get_micros();
    bool ok =
        client_.SendRequest(&::rtidb::api::TabletServer_Stub::Put, &request,
                            &response, FLAGS_request_timeout_ms, 1);
    if (FLAGS_enable_show_tp) {
        consumed = ::baidu::common::timer::get_micros() - consumed;
        percentile_.push_back(consumed);
    }
    if (ok && response.code() == 0) {
        return true;
    }
    return false;
}
bool TabletClient::Put(
    uint32_t tid, uint32_t pid,
    const std::vector<std::pair<std::string, uint32_t>>& dimensions,
    const std::vector<uint64_t>& ts_dimensions, const std::string& value,
    uint32_t format_version) {
    ::rtidb::api::PutRequest request;
    request.set_value(value);
    request.set_tid(tid);
    request.set_pid(pid);
    for (size_t i = 0; i < dimensions.size(); i++) {
        ::rtidb::api::Dimension* d = request.add_dimensions();
        d->set_key(dimensions[i].first);
        d->set_idx(dimensions[i].second);
    }
    for (size_t i = 0; i < ts_dimensions.size(); i++) {
        ::rtidb::api::TSDimension* d = request.add_ts_dimensions();
        d->set_ts(ts_dimensions[i]);
        d->set_idx(i);
    }
    request.set_format_version(format_version);
    ::rtidb::api::PutResponse response;
    bool ok =
        client_.SendRequest(&::rtidb::api::TabletServer_Stub::Put, &request,
                            &response, FLAGS_request_timeout_ms, 1);
    if (ok && response.code() == 0) {
        return true;
    }
    DLOG(INFO) << "put row to table " << tid << " failed with error "
               << response.msg();
    return false;
}

bool TabletClient::Put(
    uint32_t tid, uint32_t pid,
    const std::vector<std::pair<std::string, uint32_t>>& dimensions,
    const std::vector<uint64_t>& ts_dimensions, const std::string& value) {
    return Put(tid, pid, dimensions, ts_dimensions, value, 0);
}

bool TabletClient::Put(uint32_t tid, uint32_t pid, const char* pk,
                       uint64_t time, const char* value, uint32_t size,
                       uint32_t format_version) {
    ::rtidb::api::PutRequest request;
    request.set_pk(pk);
    request.set_time(time);
    request.set_value(value, size);
    request.set_tid(tid);
    request.set_pid(pid);
    request.set_format_version(format_version);
    ::rtidb::api::PutResponse response;

    bool ok =
        client_.SendRequest(&::rtidb::api::TabletServer_Stub::Put, &request,
                            &response, FLAGS_request_timeout_ms, 1);
    if (ok && response.code() == 0) {
        return true;
    }
    LOG(WARNING) << "fail to put for error " << response.msg();
    return false;
}

bool TabletClient::Put(uint32_t tid, uint32_t pid, const std::string& pk,
                       uint64_t time, const std::string& value,
                       uint32_t format_version) {
    return Put(tid, pid, pk.c_str(), time, value.c_str(), value.size(),
               format_version);
}

bool TabletClient::MakeSnapshot(uint32_t tid, uint32_t pid, uint64_t offset,
                                std::shared_ptr<TaskInfo> task_info) {
    ::rtidb::api::GeneralRequest request;
    request.set_tid(tid);
    request.set_pid(pid);
    if (task_info) {
        request.mutable_task_info()->CopyFrom(*task_info);
    }
    if (offset > 0) {
        request.set_offset(offset);
    }
    ::rtidb::api::GeneralResponse response;
    bool ok =
        client_.SendRequest(&::rtidb::api::TabletServer_Stub::MakeSnapshot,
                            &request, &response, FLAGS_request_timeout_ms, 1);
    if (ok && response.code() == 0) {
        return true;
    }
    return false;
}

bool TabletClient::FollowOfNoOne(uint32_t tid, uint32_t pid, uint64_t term,
                                 uint64_t& offset) {
    ::rtidb::api::AppendEntriesRequest request;
    request.set_tid(tid);
    request.set_pid(pid);
    request.set_term(term);
    ::rtidb::api::AppendEntriesResponse response;
    bool ok =
        client_.SendRequest(&::rtidb::api::TabletServer_Stub::AppendEntries,
                            &request, &response, FLAGS_request_timeout_ms, 1);
    if (ok && response.code() == 0) {
        offset = response.log_offset();
        return true;
    }
    return false;
}

bool TabletClient::PauseSnapshot(uint32_t tid, uint32_t pid,
                                 std::shared_ptr<TaskInfo> task_info) {
    ::rtidb::api::GeneralRequest request;
    request.set_tid(tid);
    request.set_pid(pid);
    if (task_info) {
        request.mutable_task_info()->CopyFrom(*task_info);
    }
    ::rtidb::api::GeneralResponse response;
    bool ok = client_.SendRequest(
        &::rtidb::api::TabletServer_Stub::PauseSnapshot, &request, &response,
        FLAGS_request_timeout_ms, FLAGS_request_max_retry);
    if (ok && response.code() == 0) {
        return true;
    }
    return false;
}

bool TabletClient::RecoverSnapshot(uint32_t tid, uint32_t pid,
                                   std::shared_ptr<TaskInfo> task_info) {
    ::rtidb::api::GeneralRequest request;
    request.set_tid(tid);
    request.set_pid(pid);
    if (task_info) {
        request.mutable_task_info()->CopyFrom(*task_info);
    }
    ::rtidb::api::GeneralResponse response;
    bool ok =
        client_.SendRequest(&::rtidb::api::TabletServer_Stub::RecoverSnapshot,
                            &request, &response, FLAGS_request_timeout_ms, 1);
    if (ok && response.code() == 0) {
        return true;
    }
    return false;
}

bool TabletClient::SendSnapshot(uint32_t tid, uint32_t remote_tid, uint32_t pid,
                                const std::string& endpoint,
                                std::shared_ptr<TaskInfo> task_info) {
    ::rtidb::api::SendSnapshotRequest request;
    request.set_tid(tid);
    request.set_pid(pid);
    request.set_endpoint(endpoint);
    request.set_remote_tid(remote_tid);
    if (task_info) {
        request.mutable_task_info()->CopyFrom(*task_info);
    }
    ::rtidb::api::GeneralResponse response;
    bool ok =
        client_.SendRequest(&::rtidb::api::TabletServer_Stub::SendSnapshot,
                            &request, &response, FLAGS_request_timeout_ms, 1);
    if (ok && response.code() == 0) {
        return true;
    }
    return false;
}

bool TabletClient::LoadTable(const std::string& name, uint32_t id, uint32_t pid,
                             uint64_t ttl, uint32_t seg_cnt) {
    return LoadTable(name, id, pid, ttl, false, seg_cnt,
                     ::rtidb::common::StorageMode::kMemory);
}

bool TabletClient::LoadTable(const std::string& name, uint32_t tid,
                             uint32_t pid, uint64_t ttl, bool leader,
                             uint32_t seg_cnt,
                             ::rtidb::common::StorageMode storage_mode,
                             std::shared_ptr<TaskInfo> task_info) {
    ::rtidb::api::TableMeta table_meta;
    table_meta.set_name(name);
    table_meta.set_tid(tid);
    table_meta.set_pid(pid);
    table_meta.set_ttl(ttl);
    table_meta.set_seg_cnt(seg_cnt);
    table_meta.set_storage_mode(storage_mode);
    if (leader) {
        table_meta.set_mode(::rtidb::api::TableMode::kTableLeader);
    } else {
        table_meta.set_mode(::rtidb::api::TableMode::kTableFollower);
    }
    return LoadTable(table_meta, task_info);
}

bool TabletClient::LoadTable(const ::rtidb::api::TableMeta& table_meta,
                             std::shared_ptr<TaskInfo> task_info) {
    ::rtidb::api::LoadTableRequest request;
    ::rtidb::api::TableMeta* cur_table_meta = request.mutable_table_meta();
    cur_table_meta->CopyFrom(table_meta);
    if (task_info) {
        request.mutable_task_info()->CopyFrom(*task_info);
    }
    ::rtidb::api::GeneralResponse response;
    bool ok =
        client_.SendRequest(&::rtidb::api::TabletServer_Stub::LoadTable,
                            &request, &response, FLAGS_request_timeout_ms, 1);
    if (ok && response.code() == 0) {
        return true;
    }
    return false;
}

bool TabletClient::ChangeRole(uint32_t tid, uint32_t pid, bool leader,
                              uint64_t term) {
    std::vector<std::string> endpoints;
    return ChangeRole(tid, pid, leader, endpoints, term);
}

bool TabletClient::ChangeRole(
    uint32_t tid, uint32_t pid, bool leader,
    const std::vector<std::string>& endpoints, uint64_t term,
    const std::vector<::rtidb::common::EndpointAndTid>* endpoint_tid) {
    ::rtidb::api::ChangeRoleRequest request;
    request.set_tid(tid);
    request.set_pid(pid);
    if (leader) {
        request.set_mode(::rtidb::api::TableMode::kTableLeader);
        request.set_term(term);
        if ((endpoint_tid != nullptr) && (!endpoint_tid->empty())) {
            for (auto& endpoint : *endpoint_tid) {
                request.add_endpoint_tid()->CopyFrom(endpoint);
            }
        }
    } else {
        request.set_mode(::rtidb::api::TableMode::kTableFollower);
    }
    for (auto iter = endpoints.begin(); iter != endpoints.end(); iter++) {
        request.add_replicas(*iter);
    }
    ::rtidb::api::ChangeRoleResponse response;
    bool ok = client_.SendRequest(&::rtidb::api::TabletServer_Stub::ChangeRole,
                                  &request, &response, FLAGS_request_timeout_ms,
                                  FLAGS_request_max_retry);
    if (ok && response.code() == 0) {
        return true;
    }
    return false;
}

bool TabletClient::SetMaxConcurrency(const std::string& key,
                                     int32_t max_concurrency) {
    ::rtidb::api::SetConcurrencyRequest request;
    request.set_key(key);
    request.set_max_concurrency(max_concurrency);
    ::rtidb::api::SetConcurrencyResponse response;
    bool ret =
        client_.SendRequest(&::rtidb::api::TabletServer_Stub::SetConcurrency,
                            &request, &response, FLAGS_request_timeout_ms, 1);
    if (!ret || response.code() != 0) {
        std::cout << response.msg() << std::endl;
        return false;
    }
    return true;
}

bool TabletClient::GetTaskStatus(::rtidb::api::TaskStatusResponse& response) {
    ::rtidb::api::TaskStatusRequest request;
    bool ret =
        client_.SendRequest(&::rtidb::api::TabletServer_Stub::GetTaskStatus,
                            &request, &response, FLAGS_request_timeout_ms, 1);
    if (!ret || response.code() != 0) {
        return false;
    }
    return true;
}

bool TabletClient::UpdateTTL(uint32_t tid, uint32_t pid,
                             const ::rtidb::api::TTLType& type,
                             uint64_t abs_ttl, uint64_t lat_ttl,
                             const std::string& ts_name) {
    ::rtidb::api::UpdateTTLRequest request;
    request.set_tid(tid);
    request.set_pid(pid);
    request.set_type(type);
    if (type == ::rtidb::api::TTLType::kLatestTime) {
        request.set_value(lat_ttl);
    } else {
        request.set_value(abs_ttl);
    }
    ::rtidb::api::TTLDesc* ttl_desc = request.mutable_ttl_desc();
    ttl_desc->set_ttl_type(type);
    ttl_desc->set_abs_ttl(abs_ttl);
    ttl_desc->set_lat_ttl(lat_ttl);
    if (!ts_name.empty()) {
        request.set_ts_name(ts_name);
    }
    ::rtidb::api::UpdateTTLResponse response;
    bool ret = client_.SendRequest(
        &::rtidb::api::TabletServer_Stub::UpdateTTL, &request, &response,
        FLAGS_request_timeout_ms, FLAGS_request_max_retry);
    if (ret && response.code() == 0) {
        return true;
    }
    return false;
}

bool TabletClient::DeleteOPTask(const std::vector<uint64_t>& op_id_vec) {
    ::rtidb::api::DeleteTaskRequest request;
    ::rtidb::api::GeneralResponse response;
    for (auto op_id : op_id_vec) {
        request.add_op_id(op_id);
    }
    bool ret = client_.SendRequest(
        &::rtidb::api::TabletServer_Stub::DeleteOPTask, &request, &response,
        FLAGS_request_timeout_ms, FLAGS_request_max_retry);
    if (!ret || response.code() != 0) {
        return false;
    }
    return true;
}

bool TabletClient::GetTermPair(uint32_t tid, uint32_t pid,
                               ::rtidb::common::StorageMode storage_mode,
                               uint64_t& term, uint64_t& offset,
                               bool& has_table, bool& is_leader) {
    ::rtidb::api::GetTermPairRequest request;
    ::rtidb::api::GetTermPairResponse response;
    request.set_tid(tid);
    request.set_pid(pid);
    request.set_storage_mode(storage_mode);
    bool ret = client_.SendRequest(
        &::rtidb::api::TabletServer_Stub::GetTermPair, &request, &response,
        FLAGS_request_timeout_ms, FLAGS_request_max_retry);
    if (!ret || response.code() != 0) {
        return false;
    }
    has_table = response.has_table();
    term = response.term();
    offset = response.offset();
    if (has_table) {
        is_leader = response.is_leader();
    }
    return true;
}

bool TabletClient::GetManifest(uint32_t tid, uint32_t pid,
                               ::rtidb::common::StorageMode storage_mode,
                               ::rtidb::api::Manifest& manifest) {
    ::rtidb::api::GetManifestRequest request;
    ::rtidb::api::GetManifestResponse response;
    request.set_tid(tid);
    request.set_pid(pid);
    request.set_storage_mode(storage_mode);
    bool ret = client_.SendRequest(
        &::rtidb::api::TabletServer_Stub::GetManifest, &request, &response,
        FLAGS_request_timeout_ms, FLAGS_request_max_retry);
    if (!ret || response.code() != 0) {
        return false;
    }
    manifest.CopyFrom(response.manifest());
    return true;
}

bool TabletClient::GetTableStatus(
    ::rtidb::api::GetTableStatusResponse& response) {
    ::rtidb::api::GetTableStatusRequest request;
    bool ret =
        client_.SendRequest(&::rtidb::api::TabletServer_Stub::GetTableStatus,
                            &request, &response, FLAGS_request_timeout_ms, 1);
    if (ret) {
        return true;
    }
    return false;
}

bool TabletClient::GetTableStatus(uint32_t tid, uint32_t pid,
                                  ::rtidb::api::TableStatus& table_status) {
    return GetTableStatus(tid, pid, false, table_status);
}

bool TabletClient::GetTableStatus(uint32_t tid, uint32_t pid, bool need_schema,
                                  ::rtidb::api::TableStatus& table_status) {
    ::rtidb::api::GetTableStatusRequest request;
    request.set_tid(tid);
    request.set_pid(pid);
    request.set_need_schema(need_schema);
    ::rtidb::api::GetTableStatusResponse response;
    bool ret =
        client_.SendRequest(&::rtidb::api::TabletServer_Stub::GetTableStatus,
                            &request, &response, FLAGS_request_timeout_ms, 1);
    if (!ret) {
        return false;
    }
    if (response.all_table_status_size() > 0) {
        table_status = response.all_table_status(0);
        return true;
    }
    return false;
}

::rtidb::base::KvIterator* TabletClient::Scan(
    uint32_t tid, uint32_t pid, const std::string& pk, uint64_t stime,
    uint64_t etime, const std::string& idx_name, const std::string& ts_name,
    uint32_t limit, uint32_t atleast, std::string& msg) {
    if (limit != 0 && atleast > limit) {
        msg = "atleast should be no greater than limit";
        return NULL;
    }
    ::rtidb::api::ScanRequest request;
    request.set_pk(pk);
    request.set_st(stime);
    request.set_et(etime);
    request.set_tid(tid);
    request.set_pid(pid);
    request.set_atleast(atleast);
    if (!idx_name.empty()) {
        request.set_idx_name(idx_name);
    }
    if (!ts_name.empty()) {
        request.set_ts_name(ts_name);
    }
    request.set_limit(limit);
    ::rtidb::api::ScanResponse* response = new ::rtidb::api::ScanResponse();
    bool ok =
        client_.SendRequest(&::rtidb::api::TabletServer_Stub::Scan, &request,
                            response, FLAGS_request_timeout_ms, 1);
    response->mutable_metric()->set_rptime(
        ::baidu::common::timer::get_micros());
    if (response->has_msg()) {
        msg = response->msg();
    }
    if (!ok || response->code() != 0) {
        return NULL;
    }
    ::rtidb::base::KvIterator* kv_it = new ::rtidb::base::KvIterator(response);
    return kv_it;
}

::rtidb::base::KvIterator* TabletClient::Scan(uint32_t tid, uint32_t pid,
                                              const std::string& pk,
                                              uint64_t stime, uint64_t etime,
                                              const std::string& idx_name,
                                              uint32_t limit, uint32_t atleast,
                                              std::string& msg) {
    return Scan(tid, pid, pk, stime, etime, idx_name, "", limit, atleast, msg);
}

::rtidb::base::KvIterator* TabletClient::Scan(uint32_t tid, uint32_t pid,
                                              const std::string& pk,
                                              uint64_t stime, uint64_t etime,
                                              uint32_t limit, uint32_t atleast,
                                              std::string& msg) {
    if (limit != 0 && atleast > limit) {
        msg = "atleast should be no greater than limit";
        return NULL;
    }
    ::rtidb::api::ScanRequest request;
    request.set_pk(pk);
    request.set_st(stime);
    request.set_et(etime);
    request.set_tid(tid);
    request.set_pid(pid);
    request.set_limit(limit);
    request.set_atleast(atleast);
    request.mutable_metric()->set_sqtime(::baidu::common::timer::get_micros());
    ::rtidb::api::ScanResponse* response = new ::rtidb::api::ScanResponse();
    uint64_t consumed = ::baidu::common::timer::get_micros();
    bool ok =
        client_.SendRequest(&::rtidb::api::TabletServer_Stub::Scan, &request,
                            response, FLAGS_request_timeout_ms, 1);
    response->mutable_metric()->set_rptime(
        ::baidu::common::timer::get_micros());
    if (response->has_msg()) {
        msg = response->msg();
    }
    if (!ok || response->code() != 0) {
        return NULL;
    }
    ::rtidb::base::KvIterator* kv_it = new ::rtidb::base::KvIterator(response);
    if (FLAGS_enable_show_tp) {
        consumed = ::baidu::common::timer::get_micros() - consumed;
        percentile_.push_back(consumed);
    }
    return kv_it;
}

bool TabletClient::GetTableSchema(uint32_t tid, uint32_t pid,
                                  ::rtidb::api::TableMeta& table_meta) {
    ::rtidb::api::GetTableSchemaRequest request;
    request.set_tid(tid);
    request.set_pid(pid);
    ::rtidb::api::GetTableSchemaResponse response;
    bool ok =
        client_.SendRequest(&::rtidb::api::TabletServer_Stub::GetTableSchema,
                            &request, &response, FLAGS_request_timeout_ms, 1);
    if (ok && response.code() == 0) {
        table_meta.CopyFrom(response.table_meta());
        if (response.has_schema() && response.schema().size() == 0) {
            table_meta.set_schema(response.schema());
        }
        return true;
    }
    return false;
}

::rtidb::base::KvIterator* TabletClient::Scan(uint32_t tid, uint32_t pid,
                                              const char* pk, uint64_t stime,
                                              uint64_t etime, std::string& msg,
                                              bool showm) {
    ::rtidb::api::ScanRequest request;
    request.set_pk(pk);
    request.set_st(stime);
    request.set_et(etime);
    request.set_tid(tid);
    request.set_pid(pid);
    request.mutable_metric()->set_sqtime(::baidu::common::timer::get_micros());
    ::rtidb::api::ScanResponse* response = new ::rtidb::api::ScanResponse();
    uint64_t consumed = ::baidu::common::timer::get_micros();
    bool ok =
        client_.SendRequest(&::rtidb::api::TabletServer_Stub::Scan, &request,
                            response, FLAGS_request_timeout_ms, 1);
    response->mutable_metric()->set_rptime(
        ::baidu::common::timer::get_micros());
    if (response->has_msg()) {
        msg = response->msg();
    }
    if (!ok || response->code() != 0) {
        return NULL;
    }
    ::rtidb::base::KvIterator* kv_it = new ::rtidb::base::KvIterator(response);
    if (showm) {
        while (kv_it->Valid()) {
            kv_it->Next();
            kv_it->GetValue().ToString();
        }
    }
    if (FLAGS_enable_show_tp) {
        consumed = ::baidu::common::timer::get_micros() - consumed;
        percentile_.push_back(consumed);
    }
    if (showm) {
        uint64_t rpc_send_time =
            response->metric().rqtime() - response->metric().sqtime();
        uint64_t mutex_time =
            response->metric().sctime() - response->metric().rqtime();
        uint64_t seek_time =
            response->metric().sitime() - response->metric().sctime();
        uint64_t it_time =
            response->metric().setime() - response->metric().sitime();
        uint64_t encode_time =
            response->metric().sptime() - response->metric().setime();
        uint64_t receive_time =
            response->metric().rptime() - response->metric().sptime();
        uint64_t decode_time =
            ::baidu::common::timer::get_micros() - response->metric().rptime();
        std::cout << "Metric: rpc_send=" << rpc_send_time << " "
                  << "db_lock=" << mutex_time << " "
                  << "seek_time=" << seek_time << " "
                  << "iterator_time=" << it_time << " "
                  << "encode=" << encode_time << " "
                  << "receive_time=" << receive_time << " "
                  << "decode_time=" << decode_time << std::endl;
    }
    return kv_it;
}

bool TabletClient::DropTable(uint32_t id, uint32_t pid,
                             std::shared_ptr<TaskInfo> task_info) {
    return DropTable(id, pid, ::rtidb::type::kTimeSeries, task_info);
}

bool TabletClient::DropTable(uint32_t id, uint32_t pid, TableType table_type,
                             std::shared_ptr<TaskInfo> task_info) {
    ::rtidb::api::DropTableRequest request;
    request.set_tid(id);
    request.set_pid(pid);
    if (task_info) {
        request.mutable_task_info()->CopyFrom(*task_info);
    }
    request.set_table_type(table_type);
    ::rtidb::api::DropTableResponse response;
    bool ok =
        client_.SendRequest(&::rtidb::api::TabletServer_Stub::DropTable,
                            &request, &response, FLAGS_request_timeout_ms, 1);
    if (!ok || response.code() != 0) {
        return false;
    }
    return true;
}

bool TabletClient::AddReplica(uint32_t tid, uint32_t pid,
                              const std::string& endpoint,
                              std::shared_ptr<TaskInfo> task_info) {
    return AddReplica(tid, pid, endpoint, INVALID_REMOTE_TID, task_info);
}

bool TabletClient::AddReplica(uint32_t tid, uint32_t pid,
                              const std::string& endpoint, uint32_t remote_tid,
                              std::shared_ptr<TaskInfo> task_info) {
    ::rtidb::api::ReplicaRequest request;
    ::rtidb::api::AddReplicaResponse response;
    request.set_tid(tid);
    request.set_pid(pid);
    request.set_endpoint(endpoint);
    if (remote_tid != INVALID_REMOTE_TID) {
        request.set_remote_tid(remote_tid);
    }
    if (task_info) {
        request.mutable_task_info()->CopyFrom(*task_info);
    }
    bool ok =
        client_.SendRequest(&::rtidb::api::TabletServer_Stub::AddReplica,
                            &request, &response, FLAGS_request_timeout_ms, 1);
    if (!ok || response.code() != 0) {
        return false;
    }
    return true;
}

bool TabletClient::DelReplica(uint32_t tid, uint32_t pid,
                              const std::string& endpoint,
                              std::shared_ptr<TaskInfo> task_info) {
    if (task_info) {
        // fix the bug FEX-439
        ::rtidb::api::GetTableFollowerRequest get_follower_request;
        ::rtidb::api::GetTableFollowerResponse get_follower_response;
        get_follower_request.set_tid(tid);
        get_follower_request.set_pid(pid);
        bool ok = client_.SendRequest(
            &::rtidb::api::TabletServer_Stub::GetTableFollower,
            &get_follower_request, &get_follower_response,
            FLAGS_request_timeout_ms, 1);
        if (ok) {
            if (get_follower_response.code() < 0 &&
                get_follower_response.msg() == "has no follower") {
                task_info->set_status(::rtidb::api::TaskStatus::kDone);
                PDLOG(INFO,
                      "update task status from[kDoing] to[kDone]. op_id[%lu], "
                      "task_type[%s]",
                      task_info->op_id(),
                      ::rtidb::api::TaskType_Name(task_info->task_type())
                          .c_str());
                return true;
            }
            if (get_follower_response.code() == 0) {
                bool has_replica = false;
                for (int idx = 0;
                     idx < get_follower_response.follower_info_size(); idx++) {
                    if (get_follower_response.follower_info(idx).endpoint() ==
                        endpoint) {
                        has_replica = true;
                    }
                }
                if (!has_replica) {
                    task_info->set_status(::rtidb::api::TaskStatus::kDone);
                    PDLOG(INFO,
                          "update task status from[kDoing] to[kDone]. "
                          "op_id[%lu], task_type[%s]",
                          task_info->op_id(),
                          ::rtidb::api::TaskType_Name(task_info->task_type())
                              .c_str());
                    return true;
                }
            }
        }
    }
    ::rtidb::api::ReplicaRequest request;
    ::rtidb::api::GeneralResponse response;
    request.set_tid(tid);
    request.set_pid(pid);
    request.set_endpoint(endpoint);
    if (task_info) {
        request.mutable_task_info()->CopyFrom(*task_info);
    }
    bool ok =
        client_.SendRequest(&::rtidb::api::TabletServer_Stub::DelReplica,
                            &request, &response, FLAGS_request_timeout_ms, 1);
    if (!ok || response.code() != 0) {
        return false;
    }
    return true;
}

bool TabletClient::SetExpire(uint32_t tid, uint32_t pid, bool is_expire) {
    ::rtidb::api::SetExpireRequest request;
    ::rtidb::api::GeneralResponse response;
    request.set_tid(tid);
    request.set_pid(pid);
    request.set_is_expire(is_expire);
    bool ok =
        client_.SendRequest(&::rtidb::api::TabletServer_Stub::SetExpire,
                            &request, &response, FLAGS_request_timeout_ms, 1);
    if (!ok || response.code() != 0) {
        return false;
    }
    return true;
}

bool TabletClient::SetTTLClock(uint32_t tid, uint32_t pid, uint64_t timestamp) {
    ::rtidb::api::SetTTLClockRequest request;
    ::rtidb::api::GeneralResponse response;
    request.set_tid(tid);
    request.set_pid(pid);
    request.set_timestamp(timestamp);
    bool ok =
        client_.SendRequest(&::rtidb::api::TabletServer_Stub::SetTTLClock,
                            &request, &response, FLAGS_request_timeout_ms, 1);
    if (!ok || response.code() != 0) {
        return false;
    }
    return true;
}

bool TabletClient::GetTableFollower(uint32_t tid, uint32_t pid,
                                    uint64_t& offset,
                                    std::map<std::string, uint64_t>& info_map,
                                    std::string& msg) {
    ::rtidb::api::GetTableFollowerRequest request;
    ::rtidb::api::GetTableFollowerResponse response;
    request.set_tid(tid);
    request.set_pid(pid);
    bool ok =
        client_.SendRequest(&::rtidb::api::TabletServer_Stub::GetTableFollower,
                            &request, &response, FLAGS_request_timeout_ms, 1);
    if (response.has_msg()) {
        msg = response.msg();
    }
    if (!ok || response.code() != 0) {
        return false;
    }
    for (int idx = 0; idx < response.follower_info_size(); idx++) {
        info_map.insert(std::make_pair(response.follower_info(idx).endpoint(),
                                       response.follower_info(idx).offset()));
    }
    offset = response.offset();
    return true;
}

void TabletClient::ShowTp() {
    if (!FLAGS_enable_show_tp) {
        return;
    }
    std::sort(percentile_.begin(), percentile_.end());
    uint32_t size = percentile_.size();
    std::cout << "Percentile:99=" << percentile_[(uint32_t)(size * 0.99)]
              << " ,95=" << percentile_[(uint32_t)(size * 0.95)]
              << " ,90=" << percentile_[(uint32_t)(size * 0.90)]
              << " ,50=" << percentile_[(uint32_t)(size * 0.5)] << std::endl;
    percentile_.clear();
}

bool TabletClient::Get(uint32_t tid, uint32_t pid, const std::string& pk,
                       uint64_t time, std::string& value, uint64_t& ts,
                       std::string& msg) {
    ::rtidb::api::GetRequest request;
    ::rtidb::api::GetResponse response;
    request.set_tid(tid);
    request.set_pid(pid);
    request.set_key(pk);
    request.set_ts(time);
    uint64_t consumed = ::baidu::common::timer::get_micros();
    bool ok =
        client_.SendRequest(&::rtidb::api::TabletServer_Stub::Get, &request,
                            &response, FLAGS_request_timeout_ms, 1);
    if (FLAGS_enable_show_tp) {
        consumed = ::baidu::common::timer::get_micros() - consumed;
        percentile_.push_back(consumed);
    }
    if (response.has_msg()) {
        msg = response.msg();
    }
    if (!ok || response.code() != 0) {
        return false;
    }
    ts = response.ts();
    value.assign(response.value());
    return true;
}

bool TabletClient::Count(uint32_t tid, uint32_t pid, const std::string& pk,
                         const std::string& idx_name, bool filter_expired_data,
                         uint64_t& value, std::string& msg) {
    return Count(tid, pid, pk, idx_name, "", filter_expired_data, value, msg);
}

bool TabletClient::Count(uint32_t tid, uint32_t pid, const std::string& pk,
                         const std::string& idx_name,
                         const std::string& ts_name, bool filter_expired_data,
                         uint64_t& value, std::string& msg) {
    ::rtidb::api::CountRequest request;
    ::rtidb::api::CountResponse response;
    request.set_tid(tid);
    request.set_pid(pid);
    request.set_key(pk);
    request.set_filter_expired_data(filter_expired_data);
    if (!idx_name.empty()) {
        request.set_idx_name(idx_name);
    }
    if (!ts_name.empty()) {
        request.set_ts_name(ts_name);
    }
    bool ok =
        client_.SendRequest(&::rtidb::api::TabletServer_Stub::Count, &request,
                            &response, FLAGS_request_timeout_ms, 1);
    if (response.has_msg()) {
        msg = response.msg();
    }
    if (!ok || response.code() != 0) {
        return false;
    }
    value = response.count();
    return true;
}

bool TabletClient::Get(uint32_t tid, uint32_t pid, const std::string& pk,
                       uint64_t time, const std::string& idx_name,
                       std::string& value, uint64_t& ts, std::string& msg) {
    return Get(tid, pid, pk, time, idx_name, "", value, ts, msg);
}

bool TabletClient::Get(uint32_t tid, uint32_t pid, const std::string& pk,
                       uint64_t time, const std::string& idx_name,
                       const std::string& ts_name, std::string& value,
                       uint64_t& ts, std::string& msg) {
    ::rtidb::api::GetRequest request;
    ::rtidb::api::GetResponse response;
    request.set_tid(tid);
    request.set_pid(pid);
    request.set_key(pk);
    request.set_ts(time);
    if (!idx_name.empty()) {
        request.set_idx_name(idx_name);
    }
    if (!ts_name.empty()) {
        request.set_ts_name(ts_name);
    }
    bool ok =
        client_.SendRequest(&::rtidb::api::TabletServer_Stub::Get, &request,
                            &response, FLAGS_request_timeout_ms, 1);
    if (response.has_msg()) {
        msg = response.msg();
    }
    value.swap(*response.mutable_value());
    if (!ok || response.code() != 0) {
        return false;
    }
    ts = response.ts();
    return true;
}

bool TabletClient::Delete(uint32_t tid, uint32_t pid, const std::string& pk,
                          const std::string& idx_name, std::string& msg) {
    ::rtidb::api::DeleteRequest request;
    ::rtidb::api::GeneralResponse response;
    request.set_tid(tid);
    request.set_pid(pid);
    request.set_key(pk);
    if (!idx_name.empty()) {
        request.set_idx_name(idx_name);
    }
    bool ok =
        client_.SendRequest(&::rtidb::api::TabletServer_Stub::Delete, &request,
                            &response, FLAGS_request_timeout_ms, 1);
    if (response.has_msg()) {
        msg = response.msg();
    }
    if (!ok || response.code() != 0) {
        return false;
    }
    return true;
}

<<<<<<< HEAD
bool TabletClient::Delete(
    uint32_t tid, uint32_t pid,
    const ::google::protobuf::RepeatedPtrField<::rtidb::api::Columns>&
        cd_columns,
    std::string* msg) {
=======
bool TabletClient::Delete(uint32_t tid, uint32_t pid,
        const ::google::protobuf::RepeatedPtrField<
        ::rtidb::api::Columns>& cd_columns,
        uint32_t* count, std::string* msg) {
>>>>>>> 0774957b
    ::rtidb::api::DeleteRequest request;
    ::rtidb::api::GeneralResponse response;
    request.set_tid(tid);
    request.set_pid(pid);
    request.mutable_condition_columns()->CopyFrom(cd_columns);
    bool ok =
        client_.SendRequest(&::rtidb::api::TabletServer_Stub::Delete, &request,
                            &response, FLAGS_request_timeout_ms, 1);
    if (ok && response.code() == 0) {
        *count = response.count();
        return true;
    }
    *msg = response.msg();
    return false;
}

bool TabletClient::ConnectZK() {
    ::rtidb::api::ConnectZKRequest request;
    ::rtidb::api::GeneralResponse response;
    bool ok =
        client_.SendRequest(&::rtidb::api::TabletServer_Stub::ConnectZK,
                            &request, &response, FLAGS_request_timeout_ms, 1);
    if (!ok || response.code() != 0) {
        return false;
    }
    return true;
}

bool TabletClient::DisConnectZK() {
    ::rtidb::api::DisConnectZKRequest request;
    ::rtidb::api::GeneralResponse response;
    bool ok =
        client_.SendRequest(&::rtidb::api::TabletServer_Stub::DisConnectZK,
                            &request, &response, FLAGS_request_timeout_ms, 1);
    if (!ok || response.code() != 0) {
        return false;
    }
    return true;
}

bool TabletClient::DeleteBinlog(uint32_t tid, uint32_t pid,
                                ::rtidb::common::StorageMode storage_mode) {
    ::rtidb::api::GeneralRequest request;
    request.set_tid(tid);
    request.set_pid(pid);
    request.set_storage_mode(storage_mode);
    ::rtidb::api::GeneralResponse response;
    bool ok =
        client_.SendRequest(&::rtidb::api::TabletServer_Stub::DeleteBinlog,
                            &request, &response, FLAGS_request_timeout_ms, 1);
    if (!ok || response.code() != 0) {
        return false;
    }
    return true;
}

::rtidb::base::KvIterator* TabletClient::Traverse(uint32_t tid, uint32_t pid,
                                                  const std::string& idx_name,
                                                  const std::string& pk,
                                                  uint64_t ts, uint32_t limit,
                                                  uint32_t& count) {
    ::rtidb::api::TraverseRequest request;
    ::rtidb::api::TraverseResponse* response =
        new ::rtidb::api::TraverseResponse();
    request.set_tid(tid);
    request.set_pid(pid);
    request.set_limit(limit);
    if (!idx_name.empty()) {
        request.set_idx_name(idx_name);
    }
    if (!pk.empty()) {
        request.set_pk(pk);
        request.set_ts(ts);
    }
    bool ok = client_.SendRequest(&::rtidb::api::TabletServer_Stub::Traverse,
                                  &request, response, FLAGS_request_timeout_ms,
                                  FLAGS_request_max_retry);
    if (!ok || response->code() != 0) {
        return NULL;
    }
    ::rtidb::base::KvIterator* kv_it = new ::rtidb::base::KvIterator(response);
    count = response->count();
    return kv_it;
}
bool TabletClient::Traverse(uint32_t tid, uint32_t pid,
                            const ::rtidb::api::ReadOption& ro, uint32_t limit,
                            std::string* pk, uint64_t* snapshot_id,
                            std::string* data, uint32_t* count, bool* is_finish,
                            std::string* msg) {
    rtidb::api::TraverseRequest request;
    rtidb::api::TraverseResponse response;
    request.set_tid(tid);
    request.set_pid(pid);
    request.set_limit(limit);
    if (*snapshot_id > 0) {
        request.set_snapshot_id(*snapshot_id);
    }
    request.mutable_read_option()->CopyFrom(ro);
    if (!pk->empty()) {
        request.set_pk(*pk);
    }
    bool ok = client_.SendRequest(&rtidb::api::TabletServer_Stub::Traverse,
                                  &request, &response, FLAGS_request_timeout_ms,
                                  FLAGS_request_max_retry);
    data->swap(*response.mutable_pairs());
    msg->swap(*response.mutable_msg());
    pk->swap(*response.mutable_pk());
    if (!ok || response.code() != 0) {
        return false;
    }
    *count = response.count();
    *is_finish = response.is_finish();
    *snapshot_id = response.snapshot_id();
    return true;
}

bool TabletClient::SetMode(bool mode) {
    ::rtidb::api::SetModeRequest request;
    ::rtidb::api::GeneralResponse response;
    request.set_follower(mode);
    bool ok = client_.SendRequest(&::rtidb::api::TabletServer_Stub::SetMode,
                                  &request, &response, FLAGS_request_timeout_ms,
                                  FLAGS_request_max_retry);
    if (!ok || response.code() != 0) {
        return false;
    }
    return true;
}

bool TabletClient::BatchQuery(
    uint32_t tid, uint32_t pid,
    const ::google::protobuf::RepeatedPtrField<::rtidb::api::ReadOption>& ros,
    std::string* data, uint32_t* count, std::string* msg) {
    rtidb::api::BatchQueryRequest request;
    rtidb::api::BatchQueryResponse response;
    request.set_tid(tid);
    request.set_pid(pid);
    ::google::protobuf::RepeatedPtrField<::rtidb::api::ReadOption>* ros_ptr =
        request.mutable_read_option();
    ros_ptr->CopyFrom(ros);
    bool ok = client_.SendRequest(&rtidb::api::TabletServer_Stub::BatchQuery,
                                  &request, &response, FLAGS_request_timeout_ms,
                                  FLAGS_request_max_retry);
    data->swap(*response.mutable_pairs());
    msg->swap(*response.mutable_msg());
    if (!ok || response.code() != 0) {
        return false;
    }
    *count = response.count();
    return true;
}

bool TabletClient::GetAllSnapshotOffset(
    std::map<uint32_t, std::map<uint32_t, uint64_t>>& tid_pid_offset) {
    ::rtidb::api::EmptyRequest request;
    ::rtidb::api::TableSnapshotOffsetResponse response;
    bool ok = client_.SendRequest(
        &rtidb::api::TabletServer_Stub::GetAllSnapshotOffset, &request,
        &response, FLAGS_request_timeout_ms, FLAGS_request_max_retry);
    if (!ok) {
        return false;
    }
    if (response.tables_size() < 1) {
        return true;
    }

    for (auto table : response.tables()) {
        uint32_t tid = table.tid();
        std::map<uint32_t, uint64_t> pid_offset;
        for (auto part : table.parts()) {
            pid_offset.insert(std::make_pair(part.pid(), part.offset()));
        }
        tid_pid_offset.insert(std::make_pair(tid, pid_offset));
    }
    return true;
}

bool TabletClient::DeleteIndex(uint32_t tid, uint32_t pid,
                               const std::string& idx_name, std::string* msg) {
    ::rtidb::api::DeleteIndexRequest request;
    ::rtidb::api::GeneralResponse response;
    request.set_tid(tid);
    request.set_pid(pid);
    request.set_idx_name(idx_name);
    bool ok =
        client_.SendRequest(&rtidb::api::TabletServer_Stub::DeleteIndex,
                            &request, &response, FLAGS_request_timeout_ms, 1);
    if (!ok || response.code() != 0) {
        return false;
        *msg = response.msg();
    }
    return true;
}

bool TabletClient::AddIndex(uint32_t tid, uint32_t pid,
                            const ::rtidb::common::ColumnKey& column_key,
                            std::shared_ptr<TaskInfo> task_info) {
    ::rtidb::api::AddIndexRequest request;
    ::rtidb::api::GeneralResponse response;
    request.set_tid(tid);
    request.set_pid(pid);
    ::rtidb::common::ColumnKey* cur_column_key = request.mutable_column_key();
    cur_column_key->CopyFrom(column_key);
    bool ok =
        client_.SendRequest(&rtidb::api::TabletServer_Stub::AddIndex, &request,
                            &response, FLAGS_request_timeout_ms, 1);
    if (!ok || response.code() != 0) {
        task_info->set_status(::rtidb::api::TaskStatus::kFailed);
        return false;
    }
    task_info->set_status(::rtidb::api::TaskStatus::kDone);
    return true;
}

bool TabletClient::DumpIndexData(uint32_t tid, uint32_t pid,
                                 uint32_t partition_num,
                                 const ::rtidb::common::ColumnKey& column_key,
                                 uint32_t idx,
                                 std::shared_ptr<TaskInfo> task_info) {
    ::rtidb::api::DumpIndexDataRequest request;
    ::rtidb::api::GeneralResponse response;
    request.set_tid(tid);
    request.set_pid(pid);
    request.set_partition_num(partition_num);
    request.set_idx(idx);
    ::rtidb::common::ColumnKey* cur_column_key = request.mutable_column_key();
    cur_column_key->CopyFrom(column_key);
    if (task_info) {
        request.mutable_task_info()->CopyFrom(*task_info);
    }
    bool ok =
        client_.SendRequest(&rtidb::api::TabletServer_Stub::DumpIndexData,
                            &request, &response, FLAGS_request_timeout_ms, 1);
    if (!ok || response.code() != 0) {
        return false;
    }
    return true;
}

bool TabletClient::SendIndexData(
    uint32_t tid, uint32_t pid,
    const std::map<uint32_t, std::string>& pid_endpoint_map,
    std::shared_ptr<TaskInfo> task_info) {
    ::rtidb::api::SendIndexDataRequest request;
    ::rtidb::api::GeneralResponse response;
    request.set_tid(tid);
    request.set_pid(pid);
    for (const auto& kv : pid_endpoint_map) {
        auto pair = request.add_pairs();
        pair->set_pid(kv.first);
        pair->set_endpoint(kv.second);
    }
    if (task_info) {
        request.mutable_task_info()->CopyFrom(*task_info);
    }
    bool ok =
        client_.SendRequest(&rtidb::api::TabletServer_Stub::SendIndexData,
                            &request, &response, FLAGS_request_timeout_ms, 1);
    if (!ok || response.code() != 0) {
        return false;
    }
    return true;
}

bool TabletClient::LoadIndexData(uint32_t tid, uint32_t pid,
                                 uint32_t partition_num,
                                 std::shared_ptr<TaskInfo> task_info) {
    ::rtidb::api::LoadIndexDataRequest request;
    ::rtidb::api::GeneralResponse response;
    request.set_tid(tid);
    request.set_pid(pid);
    request.set_partition_num(partition_num);
    if (task_info) {
        request.mutable_task_info()->CopyFrom(*task_info);
    }
    bool ok =
        client_.SendRequest(&rtidb::api::TabletServer_Stub::LoadIndexData,
                            &request, &response, FLAGS_request_timeout_ms, 1);
    if (!ok || response.code() != 0) {
        return false;
    }
    return true;
}

bool TabletClient::ExtractIndexData(
    uint32_t tid, uint32_t pid, uint32_t partition_num,
    const ::rtidb::common::ColumnKey& column_key, uint32_t idx,
    std::shared_ptr<TaskInfo> task_info) {
    ::rtidb::api::ExtractIndexDataRequest request;
    ::rtidb::api::GeneralResponse response;
    request.set_tid(tid);
    request.set_pid(pid);
    request.set_partition_num(partition_num);
    request.set_idx(idx);
    ::rtidb::common::ColumnKey* cur_column_key = request.mutable_column_key();
    cur_column_key->CopyFrom(column_key);
    if (task_info) {
        request.mutable_task_info()->CopyFrom(*task_info);
    }
    bool ok =
        client_.SendRequest(&rtidb::api::TabletServer_Stub::ExtractIndexData,
                            &request, &response, FLAGS_request_timeout_ms, 1);
    if (!ok || response.code() != 0) {
        return false;
    }
    return true;
}

bool TabletClient::CancelOP(const uint64_t op_id) {
    ::rtidb::api::CancelOPRequest request;
    ::rtidb::api::GeneralResponse response;
    request.set_op_id(op_id);
    bool ret = client_.SendRequest(
        &::rtidb::api::TabletServer_Stub::CancelOP, &request, &response,
        FLAGS_request_timeout_ms, FLAGS_request_max_retry);
    if (!ret || response.code() != 0) {
        return false;
    }
    return true;
}

}  // namespace client
}  // namespace rtidb<|MERGE_RESOLUTION|>--- conflicted
+++ resolved
@@ -231,21 +231,13 @@
     return false;
 }
 
-<<<<<<< HEAD
-bool TabletClient::Update(
-    uint32_t tid, uint32_t pid,
-    const ::google::protobuf::RepeatedPtrField<::rtidb::api::Columns>&
-        cd_columns,
-    const Schema& new_value_schema, const std::string& value,
-    std::string* msg) {
-=======
+
 bool TabletClient::Update(uint32_t tid, uint32_t pid,
         const ::google::protobuf::RepeatedPtrField<
         ::rtidb::api::Columns>& cd_columns,
         const Schema& new_value_schema,
         const std::string& value, uint32_t* count,
         std::string* msg) {
->>>>>>> 0774957b
     ::rtidb::api::UpdateRequest request;
     ::rtidb::api::UpdateResponse response;
     request.set_tid(tid);
@@ -1196,18 +1188,11 @@
     return true;
 }
 
-<<<<<<< HEAD
-bool TabletClient::Delete(
-    uint32_t tid, uint32_t pid,
-    const ::google::protobuf::RepeatedPtrField<::rtidb::api::Columns>&
-        cd_columns,
-    std::string* msg) {
-=======
+
 bool TabletClient::Delete(uint32_t tid, uint32_t pid,
         const ::google::protobuf::RepeatedPtrField<
         ::rtidb::api::Columns>& cd_columns,
         uint32_t* count, std::string* msg) {
->>>>>>> 0774957b
     ::rtidb::api::DeleteRequest request;
     ::rtidb::api::GeneralResponse response;
     request.set_tid(tid);
