--- conflicted
+++ resolved
@@ -243,7 +243,6 @@
     return false;
 }
 
-<<<<<<< HEAD
 bool TabletClient::Put(uint32_t tid,
              uint32_t pid,
              uint64_t time,
@@ -258,11 +257,6 @@
              const std::string& value,
              const std::vector<std::pair<std::string, uint32_t> >& dimensions,
              uint32_t format_version) {
-=======
-bool TabletClient::Put(
-    uint32_t tid, uint32_t pid, uint64_t time, const std::string& value,
-    const std::vector<std::pair<std::string, uint32_t>>& dimensions) {
->>>>>>> 0a1c156f
     ::rtidb::api::PutRequest request;
     request.set_time(time);
     request.set_value(value);
@@ -288,20 +282,12 @@
     }
     return false;
 }
-<<<<<<< HEAD
 bool TabletClient::Put(uint32_t tid,
              uint32_t pid,
              const std::vector<std::pair<std::string, uint32_t> >& dimensions,
              const std::vector<uint64_t>& ts_dimensions,
              const std::string& value,
              uint32_t format_version) {
-=======
-
-bool TabletClient::Put(
-    uint32_t tid, uint32_t pid,
-    const std::vector<std::pair<std::string, uint32_t>>& dimensions,
-    const std::vector<uint64_t>& ts_dimensions, const std::string& value) {
->>>>>>> 0a1c156f
     ::rtidb::api::PutRequest request;
     request.set_value(value);
     request.set_tid(tid);
@@ -332,7 +318,6 @@
     return false;
 }
 
-<<<<<<< HEAD
 bool TabletClient::Put(uint32_t tid,
              uint32_t pid,
              const std::vector<std::pair<std::string, uint32_t> >& dimensions,
@@ -347,10 +332,6 @@
                        uint64_t time,
                        const char* value,
                        uint32_t size) {
-=======
-bool TabletClient::Put(uint32_t tid, uint32_t pid, const char* pk,
-                       uint64_t time, const char* value, uint32_t size) {
->>>>>>> 0a1c156f
     ::rtidb::api::PutRequest request;
     request.set_pk(pk);
     request.set_time(time);
