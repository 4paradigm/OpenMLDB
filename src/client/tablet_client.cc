//
// tablet_client.cc
// Copyright (C) 2017 4paradigm.com
// Author wangtaize 
// Date 2017-04-02
//

#include "client/tablet_client.h"
#include "base/codec.h"
#include "timer.h"
#include <iostream>
#include "logging.h"

DECLARE_int32(request_max_retry);
DECLARE_int32(request_timeout_ms);
DECLARE_uint32(latest_ttl_max);
DECLARE_uint32(absolute_ttl_max);
DECLARE_bool(enable_show_tp);

namespace rtidb {
namespace client {

TabletClient::TabletClient(const std::string& endpoint):endpoint_(endpoint), client_(endpoint) {
}

TabletClient::TabletClient(const std::string& endpoint, bool use_sleep_policy):endpoint_(endpoint), 
        client_(endpoint, use_sleep_policy) {
}

TabletClient::~TabletClient() {
}

int TabletClient::Init() {
    return client_.Init();
}

std::string TabletClient::GetEndpoint() {
    return endpoint_;
}

bool TabletClient::CreateTable(const std::string& name, 
                     uint32_t tid, uint32_t pid,
                     uint64_t ttl, uint32_t seg_cnt,
                     const std::vector<::rtidb::base::ColumnDesc>& columns,
                     const ::rtidb::api::TTLType& type,
                     bool leader, const std::vector<std::string>& endpoints,
                     uint64_t term, const ::rtidb::api::CompressType compress_type) {
    std::string schema;
    ::rtidb::base::SchemaCodec codec;
    bool codec_ok = codec.Encode(columns, schema);
    if (!codec_ok) {
        return false;
    }
    ::rtidb::api::CreateTableRequest request;
    ::rtidb::api::TableMeta* table_meta = request.mutable_table_meta();
    for (uint32_t i = 0; i < columns.size(); i++) {
        if (columns[i].add_ts_idx) {
            table_meta->add_dimensions(columns[i].name);
        }
    }
    table_meta->set_name(name);
    table_meta->set_tid(tid);
    table_meta->set_pid(pid);
    if (type == ::rtidb::api::kLatestTime) {
        if (ttl > FLAGS_latest_ttl_max) {
            return false;
        }    
    } else {
        if (ttl > FLAGS_absolute_ttl_max) {
            return false;
        }
    }
    table_meta->set_ttl(ttl);
    table_meta->set_seg_cnt(seg_cnt);
    table_meta->set_mode(::rtidb::api::TableMode::kTableLeader);
    table_meta->set_schema(schema);
    table_meta->set_ttl_type(type);
    table_meta->set_compress_type(compress_type);
    if (leader) {
        table_meta->set_mode(::rtidb::api::TableMode::kTableLeader);
        table_meta->set_term(term);
        for (size_t i = 0; i < endpoints.size(); i++) {
            table_meta->add_replicas(endpoints[i]);
        }
    } else {
        table_meta->set_mode(::rtidb::api::TableMode::kTableFollower);
    }
    ::rtidb::api::CreateTableResponse response;
    bool ok = client_.SendRequest(&::rtidb::api::TabletServer_Stub::CreateTable,
            &request, &response, FLAGS_request_timeout_ms, FLAGS_request_max_retry);
    if (ok && response.code() == 0) {
        return true;
    }
    return false;
}

bool TabletClient::CreateTable(const std::string& name,
                     uint32_t tid, uint32_t pid, uint64_t ttl,
                     bool leader, 
                     const std::vector<std::string>& endpoints,
                     const ::rtidb::api::TTLType& type,
                     uint32_t seg_cnt, uint64_t term, const ::rtidb::api::CompressType compress_type) {
    ::rtidb::api::CreateTableRequest request;
    if (type == ::rtidb::api::kLatestTime) {
        if (ttl > FLAGS_latest_ttl_max) {
            return false;
        }    
    } else {
        if (ttl > FLAGS_absolute_ttl_max) {
            return false;
        }
    }
    ::rtidb::api::TableMeta* table_meta = request.mutable_table_meta();
    table_meta->set_name(name);
    table_meta->set_tid(tid);
    table_meta->set_pid(pid);
    table_meta->set_ttl(ttl);
    table_meta->set_compress_type(compress_type);
    table_meta->set_seg_cnt(seg_cnt);
    if (leader) {
        table_meta->set_mode(::rtidb::api::TableMode::kTableLeader);
        table_meta->set_term(term);
    }else {
        table_meta->set_mode(::rtidb::api::TableMode::kTableFollower);
    }
    for (size_t i = 0; i < endpoints.size(); i++) {
        table_meta->add_replicas(endpoints[i]);
    }
    table_meta->set_ttl_type(type);
    ::rtidb::api::CreateTableResponse response;
    bool ok = client_.SendRequest(&::rtidb::api::TabletServer_Stub::CreateTable,
            &request, &response, FLAGS_request_timeout_ms, FLAGS_request_max_retry);
    if (ok && response.code() == 0) {
        return true;
    }
    return false;
}

bool TabletClient::CreateTable(const ::rtidb::api::TableMeta& table_meta) {
    ::rtidb::api::CreateTableRequest request;
    ::rtidb::api::TableMeta* table_meta_ptr = request.mutable_table_meta();
    table_meta_ptr->CopyFrom(table_meta);
    ::rtidb::api::CreateTableResponse response;
    bool ok = client_.SendRequest(&::rtidb::api::TabletServer_Stub::CreateTable,
            &request, &response, FLAGS_request_timeout_ms, FLAGS_request_max_retry);
    if (ok && response.code() == 0) {
        return true;
    }
    return false;
}

bool TabletClient::UpdateTableMetaForAddField(uint32_t tid, 
        const ::rtidb::common::ColumnDesc& column_desc, 
        const std::string& schema, 
        std::string& msg) {
    ::rtidb::api::UpdateTableMetaForAddFieldRequest request;
    ::rtidb::api::GeneralResponse response;
    request.set_tid(tid);
    ::rtidb::common::ColumnDesc* column_desc_ptr = request.mutable_column_desc();
    column_desc_ptr->CopyFrom(column_desc);
    request.set_schema(schema);
    bool ok = client_.SendRequest(&::rtidb::api::TabletServer_Stub::UpdateTableMetaForAddField,
            &request, &response, FLAGS_request_timeout_ms, FLAGS_request_max_retry);
    if (ok && response.code() == 0) {
        return true;
    }
    msg = response.msg();
    return false;
}

bool TabletClient::Put(uint32_t tid,
             uint32_t pid,
             uint64_t time,
             const std::string& value,
             const std::vector<std::pair<std::string, uint32_t> >& dimensions) {
    ::rtidb::api::PutRequest request;
    request.set_time(time);
    request.set_value(value);
    request.set_tid(tid);
    request.set_pid(pid);
    for (size_t i = 0; i < dimensions.size(); i++) {
        ::rtidb::api::Dimension* d = request.add_dimensions();
        d->set_key(dimensions[i].first);
        d->set_idx(dimensions[i].second);
    }
    ::rtidb::api::PutResponse response;
    uint64_t consumed = ::baidu::common::timer::get_micros();
    bool ok = client_.SendRequest(&::rtidb::api::TabletServer_Stub::Put,
            &request, &response, FLAGS_request_timeout_ms, 1);
    if (FLAGS_enable_show_tp) {
        consumed = ::baidu::common::timer::get_micros() - consumed;
        percentile_.push_back(consumed);
    }
    if (ok && response.code() == 0) {
        return true;
    }
    return false;
}

bool TabletClient::Put(uint32_t tid,
             uint32_t pid,
             const std::vector<std::pair<std::string, uint32_t> >& dimensions,
             const std::vector<uint64_t>& ts_dimensions,
             const std::string& value) {
    ::rtidb::api::PutRequest request;
    request.set_value(value);
    request.set_tid(tid);
    request.set_pid(pid);
    for (size_t i = 0; i < dimensions.size(); i++) {
        ::rtidb::api::Dimension* d = request.add_dimensions();
        d->set_key(dimensions[i].first);
        d->set_idx(dimensions[i].second);
    }
    for (size_t i = 0; i < ts_dimensions.size(); i++) {
        ::rtidb::api::TSDimension* d = request.add_ts_dimensions();
        d->set_ts(ts_dimensions[i]);
        d->set_idx(i);
    }
    ::rtidb::api::PutResponse response;
    uint64_t consumed = ::baidu::common::timer::get_micros();
    bool ok = client_.SendRequest(&::rtidb::api::TabletServer_Stub::Put,
            &request, &response, FLAGS_request_timeout_ms, 1);
    if (FLAGS_enable_show_tp) {
        consumed = ::baidu::common::timer::get_micros() - consumed;
        percentile_.push_back(consumed);
    }
    if (ok && response.code() == 0) {
        return true;
    }
    return false;
}

bool TabletClient::Put(uint32_t tid,
                       uint32_t pid,
                       const char* pk,
                       uint64_t time,
                       const char* value,
                       uint32_t size) {
    ::rtidb::api::PutRequest request;
    request.set_pk(pk);
    request.set_time(time);
    request.set_value(value, size);
    request.set_tid(tid);
    request.set_pid(pid);
    ::rtidb::api::PutResponse response;
    uint64_t consumed = ::baidu::common::timer::get_micros();
    bool ok = client_.SendRequest(&::rtidb::api::TabletServer_Stub::Put,
            &request, &response, FLAGS_request_timeout_ms, 1);
    if (FLAGS_enable_show_tp) {
        consumed = ::baidu::common::timer::get_micros() - consumed;
        percentile_.push_back(consumed);
    }
    if (ok && response.code() == 0) {
        return true;
    }
    return false;
}

bool TabletClient::Put(uint32_t tid,
                       uint32_t pid,
                       const std::string& pk,
                       uint64_t time, 
                       const std::string& value) {
    return Put(tid, pid, pk.c_str(), time, value.c_str(), value.size());
}

bool TabletClient::MakeSnapshot(uint32_t tid, uint32_t pid,
        std::shared_ptr<TaskInfo> task_info) {
    ::rtidb::api::GeneralRequest request;
    request.set_tid(tid);
    request.set_pid(pid);
    if (task_info) {
        request.mutable_task_info()->CopyFrom(*task_info);
    }
    ::rtidb::api::GeneralResponse response;
    bool ok = client_.SendRequest(&::rtidb::api::TabletServer_Stub::MakeSnapshot,
            &request, &response, FLAGS_request_timeout_ms, FLAGS_request_max_retry);
    if (ok && response.code() == 0) {
        return true;
    }
    return false;
}

bool TabletClient::FollowOfNoOne(uint32_t tid, uint32_t pid, uint64_t term, uint64_t& offset) {
    ::rtidb::api::AppendEntriesRequest request;
    request.set_tid(tid);
    request.set_pid(pid);
    request.set_term(term);
    ::rtidb::api::AppendEntriesResponse response;
    bool ok = client_.SendRequest(&::rtidb::api::TabletServer_Stub::AppendEntries,
            &request, &response, FLAGS_request_timeout_ms, FLAGS_request_max_retry);
    if (ok && response.code() == 0) {
        offset = response.log_offset();
        return true;
    }
    return false;
}

bool TabletClient::PauseSnapshot(uint32_t tid, uint32_t pid, 
        std::shared_ptr<TaskInfo> task_info) {
    ::rtidb::api::GeneralRequest request;
    request.set_tid(tid);
    request.set_pid(pid);
    if (task_info) {
        request.mutable_task_info()->CopyFrom(*task_info);
    }
    ::rtidb::api::GeneralResponse response;
    bool ok = client_.SendRequest(&::rtidb::api::TabletServer_Stub::PauseSnapshot,
            &request, &response, FLAGS_request_timeout_ms, FLAGS_request_max_retry);
    if (ok && response.code() == 0) {
        return true;
    }
    return false;
}

bool TabletClient::RecoverSnapshot(uint32_t tid, uint32_t pid,
        std::shared_ptr<TaskInfo> task_info) {
    ::rtidb::api::GeneralRequest request;
    request.set_tid(tid);
    request.set_pid(pid);
    if (task_info) {
        request.mutable_task_info()->CopyFrom(*task_info);
    }
    ::rtidb::api::GeneralResponse response;
    bool ok = client_.SendRequest(&::rtidb::api::TabletServer_Stub::RecoverSnapshot,
            &request, &response, FLAGS_request_timeout_ms, FLAGS_request_max_retry);
    if (ok && response.code() == 0) {
        return true;
    }
    return false;
}

bool TabletClient::SendSnapshot(uint32_t tid, uint32_t pid, const std::string& endpoint,
        std::shared_ptr<TaskInfo> task_info) {
    return SendSnapshot(tid, pid, endpoint, INVALID_REMOTE_TID, task_info);
}

bool TabletClient::SendSnapshot(uint32_t tid, uint32_t pid, const std::string& endpoint,
        uint32_t remote_tid, std::shared_ptr<TaskInfo> task_info) {
    ::rtidb::api::SendSnapshotRequest request;
    request.set_tid(tid);
    request.set_pid(pid);
    request.set_endpoint(endpoint);
    if(remote_tid != INVALID_REMOTE_TID) {
        request.set_remote_tid(remote_tid);
    }
    if (task_info) {
        request.mutable_task_info()->CopyFrom(*task_info);
    }
    ::rtidb::api::GeneralResponse response;
    bool ok = client_.SendRequest(&::rtidb::api::TabletServer_Stub::SendSnapshot,
            &request, &response, FLAGS_request_timeout_ms, FLAGS_request_max_retry);
    if (ok && response.code() == 0) {
        return true;
    }
    return false;
}        

bool TabletClient::LoadTable(const std::string& name, uint32_t id,
        uint32_t pid, uint64_t ttl, uint32_t seg_cnt) {
    std::vector<std::string> endpoints;
    return LoadTable(name, id, pid, ttl, false, endpoints, seg_cnt);
}

bool TabletClient::LoadTable(const std::string& name,
                               uint32_t tid, uint32_t pid, uint64_t ttl,
                               bool leader, const std::vector<std::string>& endpoints,
                               uint32_t seg_cnt, std::shared_ptr<TaskInfo> task_info) {
    ::rtidb::api::TableMeta table_meta;
    table_meta.set_name(name);
    table_meta.set_tid(tid);
    table_meta.set_pid(pid);
    table_meta.set_ttl(ttl);
    table_meta.set_seg_cnt(seg_cnt);
    if (leader) {
        table_meta.set_mode(::rtidb::api::TableMode::kTableLeader);
    } else {
        table_meta.set_mode(::rtidb::api::TableMode::kTableFollower);
    }
    for (size_t i = 0; i < endpoints.size(); i++) {
        table_meta.add_replicas(endpoints[i]);
    }
    return LoadTable(table_meta, task_info);
}

bool TabletClient::LoadTable(const ::rtidb::api::TableMeta& table_meta, std::shared_ptr<TaskInfo> task_info) {
    ::rtidb::api::LoadTableRequest request;
    ::rtidb::api::TableMeta* cur_table_meta = request.mutable_table_meta();
    cur_table_meta->CopyFrom(table_meta);
    if (task_info) {
        request.mutable_task_info()->CopyFrom(*task_info);
    }
    ::rtidb::api::GeneralResponse response;
    bool ok = client_.SendRequest(&::rtidb::api::TabletServer_Stub::LoadTable,
            &request, &response, FLAGS_request_timeout_ms, FLAGS_request_max_retry);
    if (ok && response.code() == 0) {
        return true;
    }
    return false;
}

bool TabletClient::ChangeRole(uint32_t tid, uint32_t pid, bool leader, uint64_t term) {
    std::vector<std::string> endpoints;
    return ChangeRole(tid, pid, leader, endpoints, term);
}

bool TabletClient::ChangeRole(uint32_t tid, uint32_t pid, bool leader,
        const std::vector<std::string>& endpoints,
        uint64_t term, const std::vector<::rtidb::common::EndpointAndTid>* endpoint_tid) {
    ::rtidb::api::ChangeRoleRequest request;
    request.set_tid(tid);
    request.set_pid(pid);
    if (leader) {
        request.set_mode(::rtidb::api::TableMode::kTableLeader);
        request.set_term(term);
        if ((endpoint_tid != nullptr) && (!endpoint_tid->empty())) {
            for (auto& endpoint : *endpoint_tid) {
                request.add_endpoint_tid()->CopyFrom(endpoint);
            }
        }
    } else {
        request.set_mode(::rtidb::api::TableMode::kTableFollower);
    }
    for (auto iter = endpoints.begin(); iter != endpoints.end(); iter++) {
        request.add_replicas(*iter);
    }
    ::rtidb::api::ChangeRoleResponse response;
    bool ok = client_.SendRequest(&::rtidb::api::TabletServer_Stub::ChangeRole,
            &request, &response, FLAGS_request_timeout_ms, FLAGS_request_max_retry);
    if (ok && response.code() == 0) {
        return true;
    }
    return false;
}

bool TabletClient::SetMaxConcurrency(const std::string& key,  int32_t max_concurrency) {
    ::rtidb::api::SetConcurrencyRequest request;
    request.set_key(key);
    request.set_max_concurrency(max_concurrency);
    ::rtidb::api::SetConcurrencyResponse response;
    bool ret = client_.SendRequest(&::rtidb::api::TabletServer_Stub::SetConcurrency,
            &request, &response, FLAGS_request_timeout_ms, 1);
    if (!ret || response.code() != 0) {
        std::cout << response.msg() << std::endl;
        return false;
    }
    return true;
}

bool TabletClient::GetTaskStatus(::rtidb::api::TaskStatusResponse& response) {
    ::rtidb::api::TaskStatusRequest request;
    bool ret = client_.SendRequest(&::rtidb::api::TabletServer_Stub::GetTaskStatus,
            &request, &response, FLAGS_request_timeout_ms, 1);
    if (!ret || response.code() != 0) {
        return false;
    }
    return true;
}

bool TabletClient::UpdateTTL(uint32_t tid, uint32_t pid,
                             const ::rtidb::api::TTLType& type,
                             uint64_t ttl, const std::string& ts_name) {
    ::rtidb::api::UpdateTTLRequest request;
    request.set_tid(tid);
    request.set_pid(pid);
    request.set_type(type);
    request.set_value(ttl);
    if (!ts_name.empty()) {
        request.set_ts_name(ts_name);
    }
    ::rtidb::api::UpdateTTLResponse response;
    bool ret = client_.SendRequest(&::rtidb::api::TabletServer_Stub::UpdateTTL,
            &request, &response, FLAGS_request_timeout_ms, FLAGS_request_max_retry);
    if (ret && response.code() == 0) {
        return true; 
    }
    return false;
}

bool TabletClient::DeleteOPTask(const std::vector<uint64_t>& op_id_vec) {
    ::rtidb::api::DeleteTaskRequest request;
    ::rtidb::api::GeneralResponse response;
    for (auto op_id : op_id_vec) {
        request.add_op_id(op_id);
    }
    bool ret = client_.SendRequest(&::rtidb::api::TabletServer_Stub::DeleteOPTask,
            &request, &response, FLAGS_request_timeout_ms, FLAGS_request_max_retry);
    if (!ret || response.code() != 0) {
        return false;
    }
    return true;
}

bool TabletClient::GetTermPair(uint32_t tid, uint32_t pid, ::rtidb::common::StorageMode storage_mode,
            uint64_t& term, uint64_t& offset, bool& has_table, bool& is_leader) {
    ::rtidb::api::GetTermPairRequest request;
    ::rtidb::api::GetTermPairResponse response;
    request.set_tid(tid);
    request.set_pid(pid);
    request.set_storage_mode(storage_mode);
    bool ret = client_.SendRequest(&::rtidb::api::TabletServer_Stub::GetTermPair,
            &request, &response, FLAGS_request_timeout_ms, FLAGS_request_max_retry);
    if (!ret || response.code() != 0) {
        return false;
    }
    has_table = response.has_table();
    term = response.term();
    offset = response.offset();
    if (has_table) {
        is_leader = response.is_leader();
    }
    return true;
}

bool TabletClient::GetManifest(uint32_t tid, uint32_t pid, ::rtidb::common::StorageMode storage_mode,
            ::rtidb::api::Manifest& manifest) {
    ::rtidb::api::GetManifestRequest request;
    ::rtidb::api::GetManifestResponse response;
    request.set_tid(tid);
    request.set_pid(pid);
    request.set_storage_mode(storage_mode);
    bool ret = client_.SendRequest(&::rtidb::api::TabletServer_Stub::GetManifest,
            &request, &response, FLAGS_request_timeout_ms, FLAGS_request_max_retry);
    if (!ret || response.code() != 0) {
        return false;
    }
    manifest.CopyFrom(response.manifest());
    return true;
}

bool TabletClient::GetTableStatus(::rtidb::api::GetTableStatusResponse& response) {
    ::rtidb::api::GetTableStatusRequest request;
    bool ret = client_.SendRequest(&::rtidb::api::TabletServer_Stub::GetTableStatus,
            &request, &response, FLAGS_request_timeout_ms, 1);
    if (ret) {
        return true;
    }
    return false;
}

bool TabletClient::GetTableStatus(uint32_t tid, uint32_t pid, 
            ::rtidb::api::TableStatus& table_status) {
    return GetTableStatus(tid, pid, false, table_status);
}

bool TabletClient::GetTableStatus(uint32_t tid, uint32_t pid, bool need_schema,
            ::rtidb::api::TableStatus& table_status) {
    ::rtidb::api::GetTableStatusRequest request;
    request.set_tid(tid);
    request.set_pid(pid);
    request.set_need_schema(need_schema);
    ::rtidb::api::GetTableStatusResponse response;
    bool ret = client_.SendRequest(&::rtidb::api::TabletServer_Stub::GetTableStatus,
            &request, &response, FLAGS_request_timeout_ms, 1);
    if (!ret) {
        return false;
    }
    if (response.all_table_status_size() > 0) {
        table_status = response.all_table_status(0);
        return true;
    }
    return false;
}

::rtidb::base::KvIterator* TabletClient::Scan(uint32_t tid,
                                 uint32_t pid,
                                 const std::string& pk,
                                 uint64_t stime,
                                 uint64_t etime,
                                 const std::string& idx_name,
                                 const std::string& ts_name,
                                 uint32_t limit,
                                 std::string& msg) {
    ::rtidb::api::ScanRequest request;
    request.set_pk(pk);
    request.set_st(stime);
    request.set_et(etime);
    request.set_tid(tid);
    request.set_pid(pid);
    if (!idx_name.empty()) {
        request.set_idx_name(idx_name);
    }
    if (!ts_name.empty()) {
        request.set_ts_name(ts_name);
    }
    request.set_limit(limit);
    ::rtidb::api::ScanResponse* response  = new ::rtidb::api::ScanResponse();
    bool ok = client_.SendRequest(&::rtidb::api::TabletServer_Stub::Scan,
            &request, response, FLAGS_request_timeout_ms, 1);
    response->mutable_metric()->set_rptime(::baidu::common::timer::get_micros());
    if (response->has_msg()) {
        msg = response->msg();
    }
    if (!ok || response->code() != 0) {
        return NULL;
    }
    ::rtidb::base::KvIterator* kv_it = new ::rtidb::base::KvIterator(response);
    return kv_it;
}

::rtidb::base::KvIterator* TabletClient::Scan(uint32_t tid,
                                 uint32_t pid,
                                 const std::string& pk,
                                 uint64_t stime,
                                 uint64_t etime,
                                 const std::string& idx_name,
                                 uint32_t limit,
                                 std::string& msg) {
    return Scan(tid, pid, pk, stime, etime, idx_name, "", limit, msg);
}


::rtidb::base::KvIterator* TabletClient::Scan(uint32_t tid,
             uint32_t pid,
             const std::string& pk,
             uint64_t stime,
             uint64_t etime,
             uint32_t limit,
             std::string& msg) {
    ::rtidb::api::ScanRequest request;
    request.set_pk(pk);
    request.set_st(stime);
    request.set_et(etime);
    request.set_tid(tid);
    request.set_pid(pid);
    request.set_limit(limit);
    request.mutable_metric()->set_sqtime(::baidu::common::timer::get_micros());
    ::rtidb::api::ScanResponse* response  = new ::rtidb::api::ScanResponse();
    uint64_t consumed = ::baidu::common::timer::get_micros();
    bool ok = client_.SendRequest(&::rtidb::api::TabletServer_Stub::Scan,
            &request, response, FLAGS_request_timeout_ms, 1);
    response->mutable_metric()->set_rptime(::baidu::common::timer::get_micros());
    if (response->has_msg()) {
        msg = response->msg();
    }
    if (!ok || response->code() != 0) {
        return NULL;
    }
    ::rtidb::base::KvIterator* kv_it = new ::rtidb::base::KvIterator(response);
    if (FLAGS_enable_show_tp) {
        consumed = ::baidu::common::timer::get_micros() - consumed;
        percentile_.push_back(consumed);
    }
    return kv_it;
}

bool TabletClient::GetTableSchema(uint32_t tid, uint32_t pid,
        ::rtidb::api::TableMeta& table_meta) {
    ::rtidb::api::GetTableSchemaRequest request;
    request.set_tid(tid);
    request.set_pid(pid);
    ::rtidb::api::GetTableSchemaResponse response;
    bool ok = client_.SendRequest(&::rtidb::api::TabletServer_Stub::GetTableSchema,
            &request, &response, FLAGS_request_timeout_ms, 1);
    if (ok && response.code() == 0) {
        table_meta.CopyFrom(response.table_meta());
        if (response.has_schema() && response.schema().size() == 0) {
            table_meta.set_schema(response.schema());
        }
        return true;
    }
    return false;
}

::rtidb::base::KvIterator* TabletClient::Scan(uint32_t tid,
             uint32_t pid,
             const char* pk,
             uint64_t stime,
             uint64_t etime,
             std::string& msg,
             bool showm) {
    ::rtidb::api::ScanRequest request;
    request.set_pk(pk);
    request.set_st(stime);
    request.set_et(etime);
    request.set_tid(tid);
    request.set_pid(pid);
    request.mutable_metric()->set_sqtime(::baidu::common::timer::get_micros());
    ::rtidb::api::ScanResponse* response  = new ::rtidb::api::ScanResponse();
    uint64_t consumed = ::baidu::common::timer::get_micros();
    bool ok = client_.SendRequest(&::rtidb::api::TabletServer_Stub::Scan,
            &request, response, FLAGS_request_timeout_ms, 1);
    response->mutable_metric()->set_rptime(::baidu::common::timer::get_micros());
    if (response->has_msg()) {
        msg = response->msg();
    }
    if (!ok || response->code() != 0) {
        return NULL;
    }
    ::rtidb::base::KvIterator* kv_it = new ::rtidb::base::KvIterator(response);
    if (showm) {
        while (kv_it->Valid()) {
            kv_it->Next();
            kv_it->GetValue().ToString();
        }
    }
    if (FLAGS_enable_show_tp) {
        consumed = ::baidu::common::timer::get_micros() - consumed;
        percentile_.push_back(consumed);
    }
    if (showm) {
        uint64_t rpc_send_time = response->metric().rqtime() - response->metric().sqtime();
        uint64_t mutex_time = response->metric().sctime() - response->metric().rqtime();
        uint64_t seek_time = response->metric().sitime() - response->metric().sctime();
        uint64_t it_time = response->metric().setime() - response->metric().sitime();
        uint64_t encode_time = response->metric().sptime() - response->metric().setime();
        uint64_t receive_time = response->metric().rptime() - response->metric().sptime();
        uint64_t decode_time = ::baidu::common::timer::get_micros() - response->metric().rptime();
        std::cout << "Metric: rpc_send="<< rpc_send_time << " "
                  << "db_lock="<< mutex_time << " "
                  << "seek_time="<< seek_time << " "
                  << "iterator_time=" << it_time << " "
                  << "encode="<<encode_time << " "
                  << "receive_time="<<receive_time << " "
                  << "decode_time=" << decode_time << std::endl;
    }
    return kv_it;
}



bool TabletClient::DropTable(uint32_t id, uint32_t pid, std::shared_ptr<TaskInfo> task_info) {
    ::rtidb::api::DropTableRequest request;
    request.set_tid(id);
    request.set_pid(pid);
    if (task_info) {
        request.mutable_task_info()->CopyFrom(*task_info);
    }
    ::rtidb::api::DropTableResponse response;
    bool ok = client_.SendRequest(&::rtidb::api::TabletServer_Stub::DropTable,
            &request, &response, FLAGS_request_timeout_ms, FLAGS_request_max_retry);
    if (!ok || response.code()  != 0) {
        return false;
    }
    return true;
}

bool TabletClient::AddReplica(uint32_t tid, uint32_t pid, const std::string& endpoint,
        std::shared_ptr<TaskInfo> task_info) {
<<<<<<< HEAD
    return AddReplica(tid, pid, endpoint, INVALID_REMOTE_TID, task_info);
=======
    return AddReplica(tid, pid, endpoint, INVALID_TID, task_info);
>>>>>>> 109a5278
}

bool TabletClient::AddReplica(uint32_t tid, uint32_t pid, const std::string& endpoint,
        uint32_t remote_tid, std::shared_ptr<TaskInfo> task_info) {
    ::rtidb::api::ReplicaRequest request;
    ::rtidb::api::AddReplicaResponse response;
    request.set_tid(tid);
    request.set_pid(pid);
    request.set_endpoint(endpoint);
<<<<<<< HEAD
    if(remote_tid != INVALID_REMOTE_TID) {
=======
    if(remote_tid != INVALID_TID) {
>>>>>>> 109a5278
        request.set_remote_tid(remote_tid);
    }
    if (task_info) {
        request.mutable_task_info()->CopyFrom(*task_info);
    }
    bool ok = client_.SendRequest(&::rtidb::api::TabletServer_Stub::AddReplica,
            &request, &response, FLAGS_request_timeout_ms, FLAGS_request_max_retry);
    if (!ok || response.code()  != 0) {
        return false;
    }
    return true;
}

bool TabletClient::DelReplica(uint32_t tid, uint32_t pid, const std::string& endpoint,
            std::shared_ptr<TaskInfo> task_info) {
    if (task_info) {        
        // fix the bug FEX-439
        ::rtidb::api::GetTableFollowerRequest get_follower_request;
        ::rtidb::api::GetTableFollowerResponse get_follower_response;
        get_follower_request.set_tid(tid);
        get_follower_request.set_pid(pid);
        bool ok = client_.SendRequest(&::rtidb::api::TabletServer_Stub::GetTableFollower,
                &get_follower_request, &get_follower_response, FLAGS_request_timeout_ms, 1);
        if (ok) {
            if (get_follower_response.code() < 0 && get_follower_response.msg() == "has no follower") {
                task_info->set_status(::rtidb::api::TaskStatus::kDone);
                PDLOG(INFO, "update task status from[kDoing] to[kDone]. op_id[%lu], task_type[%s]",
                                task_info->op_id(), ::rtidb::api::TaskType_Name(task_info->task_type()).c_str());
                return true;
            }
            if (get_follower_response.code() == 0) {
                bool has_replica = false;
                for (int idx = 0; idx < get_follower_response.follower_info_size(); idx++) {
                    if (get_follower_response.follower_info(idx).endpoint() == endpoint) {
                        has_replica = true;
                    }
                }
                if (!has_replica) {
                    task_info->set_status(::rtidb::api::TaskStatus::kDone);
                    PDLOG(INFO, "update task status from[kDoing] to[kDone]. op_id[%lu], task_type[%s]",
                                    task_info->op_id(), ::rtidb::api::TaskType_Name(task_info->task_type()).c_str());
                    return true;
                }
            }
        }
    }
    ::rtidb::api::ReplicaRequest request;
    ::rtidb::api::GeneralResponse response;
    request.set_tid(tid);
    request.set_pid(pid);
    request.set_endpoint(endpoint);
    if (task_info) {
        request.mutable_task_info()->CopyFrom(*task_info);
    }
    bool ok = client_.SendRequest(&::rtidb::api::TabletServer_Stub::DelReplica,
            &request, &response, FLAGS_request_timeout_ms, FLAGS_request_max_retry);
    if (!ok || response.code()  != 0) {
        return false;
    }
    return true;
}

bool TabletClient::SetExpire(uint32_t tid, uint32_t pid, bool is_expire) {
    ::rtidb::api::SetExpireRequest request;
    ::rtidb::api::GeneralResponse response;
    request.set_tid(tid);
    request.set_pid(pid);
    request.set_is_expire(is_expire);
    bool ok = client_.SendRequest(&::rtidb::api::TabletServer_Stub::SetExpire,
                                  &request, &response, FLAGS_request_timeout_ms, 1);
    if (!ok || response.code()  != 0) {
        return false;
    }
    return true;
}

bool TabletClient::SetTTLClock(uint32_t tid, uint32_t pid, uint64_t timestamp) {
    ::rtidb::api::SetTTLClockRequest request;
    ::rtidb::api::GeneralResponse response;
    request.set_tid(tid);
    request.set_pid(pid);
    request.set_timestamp(timestamp);
    bool ok = client_.SendRequest(&::rtidb::api::TabletServer_Stub::SetTTLClock,
            &request, &response, FLAGS_request_timeout_ms, 1);
    if (!ok || response.code()  != 0) {
        return false;
    }
    return true;

}

bool TabletClient::GetTableFollower(uint32_t tid, uint32_t pid, uint64_t& offset, 
            std::map<std::string, uint64_t>& info_map, std::string& msg) {
    ::rtidb::api::GetTableFollowerRequest request;
    ::rtidb::api::GetTableFollowerResponse response;
    request.set_tid(tid);
    request.set_pid(pid);
    bool ok = client_.SendRequest(&::rtidb::api::TabletServer_Stub::GetTableFollower,
            &request, &response, FLAGS_request_timeout_ms, 1);
    if (response.has_msg()) {
        msg = response.msg();
    }
    if (!ok || response.code() != 0) {
        return false;
    }
    for (int idx = 0; idx < response.follower_info_size(); idx++) {
        info_map.insert(std::make_pair(response.follower_info(idx).endpoint(), response.follower_info(idx).offset()));
    }
    offset = response.offset();
    return true;
}

void TabletClient::ShowTp() {
    if (!FLAGS_enable_show_tp) {
        return;
    }
    std::sort(percentile_.begin(), percentile_.end());
    uint32_t size = percentile_.size();
    std::cout << "Percentile:99=" << percentile_[(uint32_t)(size * 0.99)] 
              << " ,95=" << percentile_[(uint32_t)(size * 0.95)]
              << " ,90=" << percentile_[(uint32_t)(size * 0.90)]
              << " ,50=" << percentile_[(uint32_t)(size * 0.5)]
              << std::endl;
    percentile_.clear();
}

bool TabletClient::Get(uint32_t tid, 
             uint32_t pid,
             const std::string& pk,
             uint64_t time,
             std::string& value,
             uint64_t& ts,
             std::string& msg) {
    ::rtidb::api::GetRequest request;
    ::rtidb::api::GetResponse response;
    request.set_tid(tid);
    request.set_pid(pid);
    request.set_key(pk);
    request.set_ts(time);
    uint64_t consumed = ::baidu::common::timer::get_micros();
    bool ok = client_.SendRequest(&::rtidb::api::TabletServer_Stub::Get,
            &request, &response, FLAGS_request_timeout_ms, 1);
    if (FLAGS_enable_show_tp) {
        consumed = ::baidu::common::timer::get_micros() - consumed;
        percentile_.push_back(consumed);
    }
    if (response.has_msg()) {
        msg = response.msg();
    }
    if (!ok || response.code()  != 0) {
        return false;
    }
    ts = response.ts();
    value.assign(response.value());
    return true;
}

bool TabletClient::Count(uint32_t tid, uint32_t pid, const std::string& pk,
            const std::string& idx_name, bool filter_expired_data,
            uint64_t& value, std::string& msg) {
    return Count(tid, pid, pk, idx_name ,"", filter_expired_data, value, msg);
}

bool TabletClient::Count(uint32_t tid, uint32_t pid, const std::string& pk,
            const std::string& idx_name, const std::string& ts_name, bool filter_expired_data,
             uint64_t& value, std::string& msg) {
    ::rtidb::api::CountRequest request;
    ::rtidb::api::CountResponse response;
    request.set_tid(tid);
    request.set_pid(pid);
    request.set_key(pk);
    request.set_filter_expired_data(filter_expired_data);
    if (!idx_name.empty()) {
        request.set_idx_name(idx_name);
    }
    if (!ts_name.empty()) {
        request.set_ts_name(ts_name);
    }
    bool ok = client_.SendRequest(&::rtidb::api::TabletServer_Stub::Count,
            &request, &response, FLAGS_request_timeout_ms, 1);
    if (response.has_msg()) {
        msg = response.msg();
    }
    if (!ok || response.code()  != 0) {
        return false;
    }
    value = response.count();
    return true;
}

bool TabletClient::Get(uint32_t tid, 
             uint32_t pid,
             const std::string& pk,
             uint64_t time,
             const std::string& idx_name,
             std::string& value,
             uint64_t& ts,
             std::string& msg) {
    return Get(tid, pid, pk, time, idx_name, "", value, ts, msg);
}

bool TabletClient::Get(uint32_t tid, 
             uint32_t pid,
             const std::string& pk,
             uint64_t time,
             const std::string& idx_name,
             const std::string& ts_name,
             std::string& value,
             uint64_t& ts,
             std::string& msg) {
    ::rtidb::api::GetRequest request;
    ::rtidb::api::GetResponse response;
    request.set_tid(tid);
    request.set_pid(pid);
    request.set_key(pk);
    request.set_ts(time);
    if (!idx_name.empty()) {
        request.set_idx_name(idx_name);
    }
    if (!ts_name.empty()) {
        request.set_ts_name(ts_name);
    }
    bool ok = client_.SendRequest(&::rtidb::api::TabletServer_Stub::Get,
            &request, &response, FLAGS_request_timeout_ms, 1);
    if (response.has_msg()) {
        msg = response.msg();
    }
    if (!ok || response.code()  != 0) {
        return false;
    }
    ts = response.ts();
    value.assign(response.value());
    return true;
}

bool TabletClient::Delete(uint32_t tid, uint32_t pid,
             const std::string& pk, const std::string& idx_name,
             std::string& msg) {
    ::rtidb::api::DeleteRequest request;
    ::rtidb::api::GeneralResponse response;
    request.set_tid(tid);
    request.set_pid(pid);
    request.set_key(pk);
    if (!idx_name.empty()) {
        request.set_idx_name(idx_name);
    }
    bool ok = client_.SendRequest(&::rtidb::api::TabletServer_Stub::Delete,
            &request, &response, FLAGS_request_timeout_ms, 1);
    if (response.has_msg()) {
        msg = response.msg();
    }
    if (!ok || response.code()  != 0) {
        return false;
    }
    return true;
}

bool TabletClient::ConnectZK() {
    ::rtidb::api::ConnectZKRequest request;
    ::rtidb::api::GeneralResponse response;
    bool ok = client_.SendRequest(&::rtidb::api::TabletServer_Stub::ConnectZK,
            &request, &response, FLAGS_request_timeout_ms, 1);
    if (!ok || response.code()  != 0) {
        return false;
    }
    return true;
}

bool TabletClient::DisConnectZK() {
    ::rtidb::api::DisConnectZKRequest request;
    ::rtidb::api::GeneralResponse response;
    bool ok = client_.SendRequest(&::rtidb::api::TabletServer_Stub::DisConnectZK,
            &request, &response, FLAGS_request_timeout_ms, 1);
    if (!ok || response.code()  != 0) {
        return false;
    }
    return true;
}

bool TabletClient::DeleteBinlog(uint32_t tid, uint32_t pid, ::rtidb::common::StorageMode storage_mode) {
    ::rtidb::api::GeneralRequest request;
    request.set_tid(tid);
    request.set_pid(pid);
    request.set_storage_mode(storage_mode);
    ::rtidb::api::GeneralResponse response;
    bool ok = client_.SendRequest(&::rtidb::api::TabletServer_Stub::DeleteBinlog,
            &request, &response, FLAGS_request_timeout_ms, FLAGS_request_max_retry);
    if (!ok || response.code()  != 0) {
        return false;
    }
    return true;
}

::rtidb::base::KvIterator* TabletClient::Traverse(uint32_t tid, uint32_t pid, const std::string& idx_name,
            const std::string& pk, uint64_t ts, uint32_t limit, uint32_t& count) {
    ::rtidb::api::TraverseRequest request;
    ::rtidb::api::TraverseResponse* response = new ::rtidb::api::TraverseResponse();
    request.set_tid(tid);
    request.set_pid(pid);
    request.set_limit(limit);
    if (!idx_name.empty()) {
        request.set_idx_name(idx_name);
    }
    if (!pk.empty()) {
        request.set_pk(pk);
        request.set_ts(ts);
    }
    bool ok = client_.SendRequest(&::rtidb::api::TabletServer_Stub::Traverse,
            &request, response, FLAGS_request_timeout_ms, FLAGS_request_max_retry);
    if (!ok || response->code()  != 0) {
        return NULL;
    }
    ::rtidb::base::KvIterator* kv_it = new ::rtidb::base::KvIterator(response);
    count = response->count();
    return kv_it;
}

bool TabletClient::SetMode(bool mode) {
    ::rtidb::api::SetModeRequest request;
    ::rtidb::api::GeneralResponse response;
    request.set_follower(mode);
    bool ok = client_.SendRequest(&::rtidb::api::TabletServer_Stub::SetMode,
        &request, &response, FLAGS_request_timeout_ms, FLAGS_request_max_retry);
    if (!ok || response.code() != 0) {
        return false;
    }
    return true;
}

}
}<|MERGE_RESOLUTION|>--- conflicted
+++ resolved
@@ -737,11 +737,7 @@
 
 bool TabletClient::AddReplica(uint32_t tid, uint32_t pid, const std::string& endpoint,
         std::shared_ptr<TaskInfo> task_info) {
-<<<<<<< HEAD
     return AddReplica(tid, pid, endpoint, INVALID_REMOTE_TID, task_info);
-=======
-    return AddReplica(tid, pid, endpoint, INVALID_TID, task_info);
->>>>>>> 109a5278
 }
 
 bool TabletClient::AddReplica(uint32_t tid, uint32_t pid, const std::string& endpoint,
@@ -751,11 +747,7 @@
     request.set_tid(tid);
     request.set_pid(pid);
     request.set_endpoint(endpoint);
-<<<<<<< HEAD
     if(remote_tid != INVALID_REMOTE_TID) {
-=======
-    if(remote_tid != INVALID_TID) {
->>>>>>> 109a5278
         request.set_remote_tid(remote_tid);
     }
     if (task_info) {
