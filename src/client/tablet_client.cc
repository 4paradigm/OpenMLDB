--- conflicted
+++ resolved
@@ -268,31 +268,6 @@
 }
 
 
-<<<<<<< HEAD
-=======
-::rtidb::base::KvIterator* TabletClient::BatchGet(uint32_t tid, uint32_t pid,
-        const std::vector<std::string>& keys) {
-
-    uint64_t consumed = ::baidu::common::timer::get_micros();
-    ::rtidb::api::BatchGetRequest request;
-    request.set_pid(pid);
-    request.set_tid(tid);
-    for (size_t i = 0; i < keys.size(); i++) {
-        request.add_keys(keys[i]);
-    }
-    ::rtidb::api::BatchGetResponse* response = new ::rtidb::api::BatchGetResponse();
-    bool ok = client_.SendRequest(&::rtidb::api::TabletServer_Stub::BatchGet,
-            &request, response, 12, 1);
-    consumed = ::baidu::common::timer::get_micros() - consumed;
-    percentile_.push_back(consumed);
-    if (!ok || response->code() != 0) {
-        return NULL;
-    }
-    ::rtidb::base::KvIterator* kv_it = new ::rtidb::base::KvIterator(response);
-    return kv_it;
-}
-
->>>>>>> 63a6259a
 bool TabletClient::GetTaskStatus(::rtidb::api::TaskStatusResponse& response) {
     ::rtidb::api::TaskStatusRequest request;
     bool ret = client_.SendRequest(&::rtidb::api::TabletServer_Stub::GetTaskStatus,
