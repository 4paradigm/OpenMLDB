--- conflicted
+++ resolved
@@ -1690,7 +1690,6 @@
     return true;
 }
 
-<<<<<<< HEAD
 bool TabletClient::SubQuery(const ::rtidb::api::QueryRequest& request,
         brpc::Controller* cntl,
         ::rtidb::api::QueryResponse* response) {
@@ -1699,7 +1698,8 @@
     }
     cntl->set_timeout_ms(FLAGS_request_timeout_ms);
     return client_.SendRequest(&::rtidb::api::TabletServer_Stub::SubQuery, cntl, &request, response, brpc::DoNothing());
-=======
+}
+
 bool TabletClient::CallSQLBatchRequestProcedure(const std::string& db, const std::string& sp_name,
         std::shared_ptr<::rtidb::sdk::SQLRequestRowBatch> row_batch,
         brpc::Controller* cntl,
@@ -1726,7 +1726,6 @@
         return false;
     }
     return true;
->>>>>>> 2c00c039
 }
 
 bool TabletClient::DropProcedure(const std::string& db_name, const std::string& sp_name) {
