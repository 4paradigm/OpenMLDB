/*
 * Copyright 2021 4Paradigm
 *
 * Licensed under the Apache License, Version 2.0 (the "License");
 * you may not use this file except in compliance with the License.
 * You may obtain a copy of the License at
 *
 *   http://www.apache.org/licenses/LICENSE-2.0
 *
 * Unless required by applicable law or agreed to in writing, software
 * distributed under the License is distributed on an "AS IS" BASIS,
 * WITHOUT WARRANTIES OR CONDITIONS OF ANY KIND, either express or implied.
 * See the License for the specific language governing permissions and
 * limitations under the License.
 */

#include "client/tablet_client.h"

#include <algorithm>
#include <iostream>
#include <set>

#include "base/glog_wrapper.h"
#include "brpc/channel.h"
#include "codec/codec.h"
#include "codec/sql_rpc_row_codec.h"
#include "common/timer.h"
#include "sdk/sql_request_row.h"

DECLARE_int32(request_max_retry);
DECLARE_int32(request_timeout_ms);
DECLARE_uint32(latest_ttl_max);
DECLARE_uint32(absolute_ttl_max);

namespace openmldb {
namespace client {

TabletClient::TabletClient(const std::string& endpoint, const std::string& real_endpoint)
    : Client(endpoint, real_endpoint), client_(real_endpoint.empty() ? endpoint : real_endpoint) {}

TabletClient::TabletClient(const std::string& endpoint, const std::string& real_endpoint, bool use_sleep_policy)
    : Client(endpoint, real_endpoint), client_(real_endpoint.empty() ? endpoint : real_endpoint, use_sleep_policy) {}

TabletClient::~TabletClient() {}

int TabletClient::Init() { return client_.Init(); }

bool TabletClient::Query(const std::string& db, const std::string& sql, const std::string& row, brpc::Controller* cntl,
                         openmldb::api::QueryResponse* response, const bool is_debug) {
    if (cntl == NULL || response == NULL) return false;
    ::openmldb::api::QueryRequest request;
    request.set_sql(sql);
    request.set_db(db);
    request.set_is_batch(false);
    request.set_is_debug(is_debug);
    request.set_row_size(row.size());
    request.set_row_slices(1);
    auto& io_buf = cntl->request_attachment();
    if (!codec::EncodeRpcRow(reinterpret_cast<const int8_t*>(row.data()), row.size(), &io_buf)) {
        LOG(WARNING) << "Encode row buffer failed";
        return false;
    }
    bool ok = client_.SendRequest(&::openmldb::api::TabletServer_Stub::Query, cntl, &request, response);
    if (!ok || response->code() != 0) {
        LOG(WARNING) << "fail to query tablet";
        return false;
    }
    return true;
}

bool TabletClient::Query(const std::string& db, const std::string& sql,
                         const std::vector<openmldb::type::DataType>& parameter_types,
                         const std::string& parameter_row,
                         brpc::Controller* cntl, ::openmldb::api::QueryResponse* response, const bool is_debug) {
    if (cntl == NULL || response == NULL) return false;
    ::openmldb::api::QueryRequest request;
    request.set_sql(sql);
    request.set_db(db);
    request.set_is_batch(true);
    request.set_is_debug(is_debug);
    request.set_parameter_row_size(parameter_row.size());
    request.set_parameter_row_slices(1);
    for (auto& type : parameter_types) {
        request.add_parameter_types(type);
    }
    auto& io_buf = cntl->request_attachment();
    if (!codec::EncodeRpcRow(reinterpret_cast<const int8_t*>(parameter_row.data()), parameter_row.size(), &io_buf)) {
        LOG(WARNING) << "Encode parameter buffer failed";
        return false;
    }
    bool ok = client_.SendRequest(&::openmldb::api::TabletServer_Stub::Query, cntl, &request, response);

    if (!ok || response->code() != 0) {
        LOG(WARNING) << "send rpc request failed";
        return false;
    }
    return true;
}

/**
 * Utility function to encode row batch data into rpc attachment buffer
 */
static bool EncodeRowBatch(std::shared_ptr<::openmldb::sdk::SQLRequestRowBatch> row_batch,
                           ::openmldb::api::SQLBatchRequestQueryRequest* request, butil::IOBuf* io_buf) {
    auto common_slice = row_batch->GetCommonSlice();
    if (common_slice->empty()) {
        request->set_common_slices(0);
    } else {
        if (!codec::EncodeRpcRow(reinterpret_cast<const int8_t*>(common_slice->data()), common_slice->size(), io_buf)) {
            LOG(WARNING) << "encode common row buf failed";
            return false;
        }
        request->add_row_sizes(common_slice->size());
        request->set_common_slices(1);
    }
    for (int i = 0; i < row_batch->Size(); ++i) {
        auto non_common_slice = row_batch->GetNonCommonSlice(i);
        if (!codec::EncodeRpcRow(reinterpret_cast<const int8_t*>(non_common_slice->data()), non_common_slice->size(),
                                 io_buf)) {
            LOG(WARNING) << "encode common row buf failed";
            return false;
        }
        request->add_row_sizes(non_common_slice->size());
        request->set_non_common_slices(1);
    }
    return true;
}

bool TabletClient::SQLBatchRequestQuery(const std::string& db, const std::string& sql,
                                        std::shared_ptr<::openmldb::sdk::SQLRequestRowBatch> row_batch,
                                        brpc::Controller* cntl, ::openmldb::api::SQLBatchRequestQueryResponse* response,
                                        const bool is_debug) {
    if (cntl == NULL || response == NULL) return false;
    ::openmldb::api::SQLBatchRequestQueryRequest request;
    request.set_sql(sql);
    request.set_db(db);
    request.set_is_debug(is_debug);

    const std::set<size_t>& indices_set = row_batch->common_column_indices();
    for (size_t idx : indices_set) {
        request.add_common_column_indices(idx);
    }
    auto& io_buf = cntl->request_attachment();
    if (!EncodeRowBatch(row_batch, &request, &io_buf)) {
        return false;
    }

    bool ok = client_.SendRequest(&::openmldb::api::TabletServer_Stub::SQLBatchRequestQuery, cntl, &request, response);
    if (!ok || response->code() != ::openmldb::base::kOk) {
        LOG(WARNING) << "fail to query tablet" << response->msg();
        return false;
    }
    return true;
}

<<<<<<< HEAD
=======
base::Status TabletClient::TruncateTable(uint32_t tid, uint32_t pid) {
    ::openmldb::api::TruncateTableRequest request;
    ::openmldb::api::TruncateTableResponse response;
    request.set_tid(tid);
    request.set_pid(pid);
    if (!client_.SendRequest(&::openmldb::api::TabletServer_Stub::TruncateTable, &request, &response,
                                  FLAGS_request_timeout_ms, 1)) {
        return {base::ReturnCode::kRPCError, "send request failed!"};
    } else if (response.code() == 0) {
        return {};
    }
    return {response.code(), response.msg()};
}

>>>>>>> 72f752bd
base::Status TabletClient::CreateTable(const ::openmldb::api::TableMeta& table_meta) {
    ::openmldb::api::CreateTableRequest request;
    ::openmldb::api::TableMeta* table_meta_ptr = request.mutable_table_meta();
    table_meta_ptr->CopyFrom(table_meta);
    ::openmldb::api::CreateTableResponse response;
    if (!client_.SendRequest(&::openmldb::api::TabletServer_Stub::CreateTable, &request, &response,
                                  FLAGS_request_timeout_ms * 2, 1)) {
        return {base::ReturnCode::kRPCError, "send request failed!"};
    } else if (response.code() == 0) {
        return {};
    }
    return {response.code(), response.msg()};
}

bool TabletClient::UpdateTableMetaForAddField(uint32_t tid, const std::vector<openmldb::common::ColumnDesc>& cols,
                                              const openmldb::common::VersionPair& pair, std::string& msg) {
    ::openmldb::api::UpdateTableMetaForAddFieldRequest request;
    ::openmldb::api::GeneralResponse response;
    request.set_tid(tid);
    for (const auto& col : cols) {
        ::openmldb::common::ColumnDesc* column_desc_ptr = request.add_column_descs();
        column_desc_ptr->CopyFrom(col);
    }
    openmldb::common::VersionPair* new_pair = request.mutable_version_pair();
    new_pair->CopyFrom(pair);
    bool ok = client_.SendRequest(&::openmldb::api::TabletServer_Stub::UpdateTableMetaForAddField, &request, &response,
                                  FLAGS_request_timeout_ms, 1);
    if (ok && response.code() == 0) {
        return true;
    }
    msg = response.msg();
    return false;
}

bool TabletClient::Put(uint32_t tid, uint32_t pid, uint64_t time, const std::string& value,
                       const std::vector<std::pair<std::string, uint32_t>>& dimensions) {
    ::google::protobuf::RepeatedPtrField<::openmldb::api::Dimension> pb_dimensions;
    for (size_t i = 0; i < dimensions.size(); i++) {
        ::openmldb::api::Dimension* d = pb_dimensions.Add();
        d->set_key(dimensions[i].first);
        d->set_idx(dimensions[i].second);
    }
    return Put(tid, pid, time, base::Slice(value), &pb_dimensions);
}

bool TabletClient::Put(uint32_t tid, uint32_t pid, uint64_t time, const base::Slice& value,
            ::google::protobuf::RepeatedPtrField<::openmldb::api::Dimension>* dimensions) {
    ::openmldb::api::PutRequest request;
    request.set_time(time);
    request.set_value(value.data(), value.size());
    request.set_tid(tid);
    request.set_pid(pid);
    request.mutable_dimensions()->Swap(dimensions);
    ::openmldb::api::PutResponse response;
    bool ok =
        client_.SendRequest(&::openmldb::api::TabletServer_Stub::Put, &request, &response, FLAGS_request_timeout_ms, 1);
    if (ok && response.code() == 0) {
        return true;
    }
    LOG(WARNING) << "fail to send write request for " << response.msg() << " and error code " << response.code();
    return false;
}

bool TabletClient::Put(uint32_t tid, uint32_t pid, const std::string& pk, uint64_t time, const std::string& value) {
    ::openmldb::api::PutRequest request;
    auto dim = request.add_dimensions();
    dim->set_key(pk);
    dim->set_idx(0);
    request.set_time(time);
    request.set_value(value);
    request.set_tid(tid);
    request.set_pid(pid);
    ::openmldb::api::PutResponse response;

    bool ok =
        client_.SendRequest(&::openmldb::api::TabletServer_Stub::Put, &request, &response, FLAGS_request_timeout_ms, 1);
    if (ok && response.code() == 0) {
        return true;
    }
    LOG(WARNING) << "fail to put for error " << response.msg();
    return false;
}

bool TabletClient::MakeSnapshot(uint32_t tid, uint32_t pid, uint64_t offset, std::shared_ptr<TaskInfo> task_info) {
    ::openmldb::api::GeneralRequest request;
    request.set_tid(tid);
    request.set_pid(pid);
    if (task_info) {
        request.mutable_task_info()->CopyFrom(*task_info);
    }
    if (offset > 0) {
        request.set_offset(offset);
    }
    ::openmldb::api::GeneralResponse response;
    bool ok = client_.SendRequest(&::openmldb::api::TabletServer_Stub::MakeSnapshot, &request, &response,
                                  FLAGS_request_timeout_ms, 1);
    if (ok && response.code() == 0) {
        return true;
    }
    return false;
}

bool TabletClient::FollowOfNoOne(uint32_t tid, uint32_t pid, uint64_t term, uint64_t& offset) {
    ::openmldb::api::AppendEntriesRequest request;
    request.set_tid(tid);
    request.set_pid(pid);
    request.set_term(term);
    ::openmldb::api::AppendEntriesResponse response;
    bool ok = client_.SendRequest(&::openmldb::api::TabletServer_Stub::AppendEntries, &request, &response,
                                  FLAGS_request_timeout_ms, 1);
    if (ok && response.code() == 0) {
        offset = response.log_offset();
        return true;
    }
    return false;
}

bool TabletClient::PauseSnapshot(uint32_t tid, uint32_t pid, std::shared_ptr<TaskInfo> task_info) {
    ::openmldb::api::GeneralRequest request;
    request.set_tid(tid);
    request.set_pid(pid);
    if (task_info) {
        request.mutable_task_info()->CopyFrom(*task_info);
    }
    ::openmldb::api::GeneralResponse response;
    bool ok = client_.SendRequest(&::openmldb::api::TabletServer_Stub::PauseSnapshot, &request, &response,
                                  FLAGS_request_timeout_ms, FLAGS_request_max_retry);
    if (ok && response.code() == 0) {
        return true;
    }
    return false;
}

bool TabletClient::RecoverSnapshot(uint32_t tid, uint32_t pid, std::shared_ptr<TaskInfo> task_info) {
    ::openmldb::api::GeneralRequest request;
    request.set_tid(tid);
    request.set_pid(pid);
    if (task_info) {
        request.mutable_task_info()->CopyFrom(*task_info);
    }
    ::openmldb::api::GeneralResponse response;
    bool ok = client_.SendRequest(&::openmldb::api::TabletServer_Stub::RecoverSnapshot, &request, &response,
                                  FLAGS_request_timeout_ms, 1);
    if (ok && response.code() == 0) {
        return true;
    }
    return false;
}

bool TabletClient::SendSnapshot(uint32_t tid, uint32_t remote_tid, uint32_t pid, const std::string& endpoint,
                                std::shared_ptr<TaskInfo> task_info) {
    ::openmldb::api::SendSnapshotRequest request;
    request.set_tid(tid);
    request.set_pid(pid);
    request.set_endpoint(endpoint);
    request.set_remote_tid(remote_tid);
    if (task_info) {
        request.mutable_task_info()->CopyFrom(*task_info);
    }
    ::openmldb::api::GeneralResponse response;
    bool ok = client_.SendRequest(&::openmldb::api::TabletServer_Stub::SendSnapshot, &request, &response,
                                  FLAGS_request_timeout_ms, 1);
    if (ok && response.code() == 0) {
        return true;
    }
    return false;
}

base::Status TabletClient::LoadTable(const std::string& name, uint32_t id, uint32_t pid, uint64_t ttl,
                                     uint32_t seg_cnt) {
    return LoadTable(name, id, pid, ttl, false, seg_cnt);
}

base::Status TabletClient::LoadTable(const std::string& name, uint32_t tid, uint32_t pid, uint64_t ttl, bool leader,
                                     uint32_t seg_cnt, std::shared_ptr<TaskInfo> task_info) {
    ::openmldb::api::TableMeta table_meta;
    table_meta.set_name(name);
    table_meta.set_tid(tid);
    table_meta.set_pid(pid);
    table_meta.set_seg_cnt(seg_cnt);
    if (leader) {
        table_meta.set_mode(::openmldb::api::TableMode::kTableLeader);
    } else {
        table_meta.set_mode(::openmldb::api::TableMode::kTableFollower);
    }
    return LoadTableInternal(table_meta, task_info);
}

base::Status TabletClient::LoadTableInternal(const ::openmldb::api::TableMeta& table_meta,
                                     std::shared_ptr<TaskInfo> task_info) {
    ::openmldb::api::LoadTableRequest request;
    ::openmldb::api::TableMeta* cur_table_meta = request.mutable_table_meta();
    cur_table_meta->CopyFrom(table_meta);
    if (task_info) {
        request.mutable_task_info()->CopyFrom(*task_info);
    }
    ::openmldb::api::GeneralResponse response;
    auto st = client_.SendRequestSt(&::openmldb::api::TabletServer_Stub::LoadTable, &request, &response,
                                    FLAGS_request_timeout_ms, 1);
    if (st.OK()) {
        return {response.code(), response.msg()};
    }
    return st;
}

bool TabletClient::LoadTable(const ::openmldb::api::TableMeta& table_meta, std::shared_ptr<TaskInfo> task_info) {
    auto st = LoadTableInternal(table_meta, task_info);
    // can't return msg, log here
    if (!st.OK()) {
        LOG(WARNING) << st.ToString();
    }
    return st.OK();
}

bool TabletClient::ChangeRole(uint32_t tid, uint32_t pid, bool leader, uint64_t term) {
    std::vector<std::string> endpoints;
    return ChangeRole(tid, pid, leader, endpoints, term);
}

bool TabletClient::ChangeRole(uint32_t tid, uint32_t pid, bool leader, const std::vector<std::string>& endpoints,
                              uint64_t term, const std::vector<::openmldb::common::EndpointAndTid>* endpoint_tid) {
    ::openmldb::api::ChangeRoleRequest request;
    request.set_tid(tid);
    request.set_pid(pid);
    if (leader) {
        request.set_mode(::openmldb::api::TableMode::kTableLeader);
        request.set_term(term);
        if ((endpoint_tid != nullptr) && (!endpoint_tid->empty())) {
            for (auto& endpoint : *endpoint_tid) {
                request.add_endpoint_tid()->CopyFrom(endpoint);
            }
        }
    } else {
        request.set_mode(::openmldb::api::TableMode::kTableFollower);
    }
    for (auto iter = endpoints.begin(); iter != endpoints.end(); iter++) {
        request.add_replicas(*iter);
    }
    ::openmldb::api::ChangeRoleResponse response;
    bool ok = client_.SendRequest(&::openmldb::api::TabletServer_Stub::ChangeRole, &request, &response,
                                  FLAGS_request_timeout_ms, FLAGS_request_max_retry);
    if (ok && response.code() == 0) {
        return true;
    }
    return false;
}

bool TabletClient::GetTaskStatus(::openmldb::api::TaskStatusResponse& response) {
    ::openmldb::api::TaskStatusRequest request;
    bool ret = client_.SendRequest(&::openmldb::api::TabletServer_Stub::GetTaskStatus, &request, &response,
                                   FLAGS_request_timeout_ms, 1);
    if (!ret || response.code() != 0) {
        return false;
    }
    return true;
}

bool TabletClient::UpdateTTL(uint32_t tid, uint32_t pid, const ::openmldb::type::TTLType& type, uint64_t abs_ttl,
                             uint64_t lat_ttl, const std::string& index_name) {
    ::openmldb::api::UpdateTTLRequest request;
    request.set_tid(tid);
    request.set_pid(pid);
    ::openmldb::common::TTLSt* ttl_desc = request.mutable_ttl();
    ttl_desc->set_ttl_type(type);
    ttl_desc->set_abs_ttl(abs_ttl);
    ttl_desc->set_lat_ttl(lat_ttl);
    if (!index_name.empty()) {
        request.set_index_name(index_name);
    }
    ::openmldb::api::UpdateTTLResponse response;
    bool ret = client_.SendRequest(&::openmldb::api::TabletServer_Stub::UpdateTTL, &request, &response,
                                   FLAGS_request_timeout_ms, FLAGS_request_max_retry);
    if (ret && response.code() == 0) {
        return true;
    }
    return false;
}

bool TabletClient::Refresh(uint32_t tid) {
    ::openmldb::api::RefreshRequest request;
    request.set_tid(tid);
    ::openmldb::api::GeneralResponse response;
    bool ret = client_.SendRequest(&::openmldb::api::TabletServer_Stub::Refresh, &request, &response,
                                   FLAGS_request_timeout_ms, FLAGS_request_max_retry);
    if (!ret || response.code() != 0) {
        return false;
    }
    return true;
}

bool TabletClient::DeleteOPTask(const std::vector<uint64_t>& op_id_vec) {
    ::openmldb::api::DeleteTaskRequest request;
    ::openmldb::api::GeneralResponse response;
    for (auto op_id : op_id_vec) {
        request.add_op_id(op_id);
    }
    bool ret = client_.SendRequest(&::openmldb::api::TabletServer_Stub::DeleteOPTask, &request, &response,
                                   FLAGS_request_timeout_ms, FLAGS_request_max_retry);
    if (!ret || response.code() != 0) {
        return false;
    }
    return true;
}

bool TabletClient::GetTermPair(uint32_t tid, uint32_t pid, ::openmldb::common::StorageMode storage_mode, uint64_t& term,
                               uint64_t& offset, bool& has_table, bool& is_leader) {
    ::openmldb::api::GetTermPairRequest request;
    ::openmldb::api::GetTermPairResponse response;
    request.set_tid(tid);
    request.set_pid(pid);
    request.set_storage_mode(storage_mode);
    bool ret = client_.SendRequest(&::openmldb::api::TabletServer_Stub::GetTermPair, &request, &response,
                                   FLAGS_request_timeout_ms, FLAGS_request_max_retry);
    if (!ret || response.code() != 0) {
        return false;
    }
    has_table = response.has_table();
    term = response.term();
    offset = response.offset();
    if (has_table) {
        is_leader = response.is_leader();
    }
    return true;
}

bool TabletClient::GetManifest(uint32_t tid, uint32_t pid, ::openmldb::common::StorageMode storage_mode,
                               ::openmldb::api::Manifest& manifest) {
    ::openmldb::api::GetManifestRequest request;
    ::openmldb::api::GetManifestResponse response;
    request.set_tid(tid);
    request.set_pid(pid);
    request.set_storage_mode(storage_mode);
    bool ret = client_.SendRequest(&::openmldb::api::TabletServer_Stub::GetManifest, &request, &response,
                                   FLAGS_request_timeout_ms, FLAGS_request_max_retry);
    if (!ret || response.code() != 0) {
        return false;
    }
    manifest.CopyFrom(response.manifest());
    return true;
}

base::Status TabletClient::GetTableStatus(::openmldb::api::GetTableStatusResponse& response) {
    ::openmldb::api::GetTableStatusRequest request;
    auto st = client_.SendRequestSt(&::openmldb::api::TabletServer_Stub::GetTableStatus, &request, &response,
                                   FLAGS_request_timeout_ms, 1);
    if (st.OK()) {
        return {response.code(), response.msg()};
    }
    return st;
}

base::Status TabletClient::GetTableStatus(uint32_t tid, uint32_t pid, ::openmldb::api::TableStatus& table_status) {
    return GetTableStatus(tid, pid, false, table_status);
}

base::Status TabletClient::GetTableStatus(uint32_t tid, uint32_t pid, bool need_schema,
                                  ::openmldb::api::TableStatus& table_status) {
    ::openmldb::api::GetTableStatusRequest request;
    request.set_tid(tid);
    request.set_pid(pid);
    request.set_need_schema(need_schema);
    ::openmldb::api::GetTableStatusResponse response;
    auto st = client_.SendRequestSt(&::openmldb::api::TabletServer_Stub::GetTableStatus, &request, &response,
                                   FLAGS_request_timeout_ms, 1);
    if (!st.OK()) {
        return st;
    }
    if (response.code() == 0 && response.all_table_status_size() > 0) {
        table_status = response.all_table_status(0);
    }
    return {response.code(), response.msg()};
}

std::shared_ptr<openmldb::base::ScanKvIterator> TabletClient::Scan(uint32_t tid, uint32_t pid,
        const std::string& pk, const std::string& idx_name,
        uint64_t stime, uint64_t etime, uint32_t limit, uint32_t skip_record_num, std::string& msg) {
    ::openmldb::api::ScanRequest request;
    request.set_pk(pk);
    request.set_st(stime);
    request.set_et(etime);
    request.set_tid(tid);
    request.set_pid(pid);
    if (!idx_name.empty()) {
        request.set_idx_name(idx_name);
    }
    request.set_limit(limit);
    request.set_skip_record_num(skip_record_num);
    auto response = std::make_shared<openmldb::api::ScanResponse>();
    bool ok = client_.SendRequest(&::openmldb::api::TabletServer_Stub::Scan, &request, response.get(),
                FLAGS_request_timeout_ms, 1);
    if (response->has_msg()) {
        msg = response->msg();
    }
    if (!ok || response->code() != 0) {
        return {};
    }
    return std::make_shared<::openmldb::base::ScanKvIterator>(pk, response);
}

std::shared_ptr<openmldb::base::ScanKvIterator> TabletClient::Scan(uint32_t tid, uint32_t pid,
        const std::string& pk, const std::string& idx_name,
        uint64_t stime, uint64_t etime, uint32_t limit, std::string& msg) {
    return Scan(tid, pid, pk, idx_name, stime, etime, limit, 0, msg);
}

bool TabletClient::GetTableSchema(uint32_t tid, uint32_t pid, ::openmldb::api::TableMeta& table_meta) {
    ::openmldb::api::GetTableSchemaRequest request;
    request.set_tid(tid);
    request.set_pid(pid);
    ::openmldb::api::GetTableSchemaResponse response;
    bool ok = client_.SendRequest(&::openmldb::api::TabletServer_Stub::GetTableSchema, &request, &response,
                                  FLAGS_request_timeout_ms, 1);
    if (ok && response.code() == 0) {
        table_meta.CopyFrom(response.table_meta());
        return true;
    }
    return false;
}

bool TabletClient::DropTable(uint32_t id, uint32_t pid, std::shared_ptr<TaskInfo> task_info) {
    ::openmldb::api::DropTableRequest request;
    request.set_tid(id);
    request.set_pid(pid);
    if (task_info) {
        request.mutable_task_info()->CopyFrom(*task_info);
    }
    ::openmldb::api::DropTableResponse response;
    bool ok = client_.SendRequest(&::openmldb::api::TabletServer_Stub::DropTable, &request, &response,
                                  FLAGS_request_timeout_ms, 1);
    if (!ok || (response.code() != 0 && response.code() != base::ReturnCode::kTableIsNotExist)) {
        return false;
    }
    return true;
}

bool TabletClient::AddReplica(uint32_t tid, uint32_t pid, const std::string& endpoint,
                              std::shared_ptr<TaskInfo> task_info) {
    return AddReplica(tid, pid, endpoint, INVALID_REMOTE_TID, task_info);
}

bool TabletClient::AddReplica(uint32_t tid, uint32_t pid, const std::string& endpoint, uint32_t remote_tid,
                              std::shared_ptr<TaskInfo> task_info) {
    ::openmldb::api::ReplicaRequest request;
    ::openmldb::api::AddReplicaResponse response;
    request.set_tid(tid);
    request.set_pid(pid);
    request.set_endpoint(endpoint);
    if (remote_tid != INVALID_REMOTE_TID) {
        request.set_remote_tid(remote_tid);
    }
    if (task_info) {
        request.mutable_task_info()->CopyFrom(*task_info);
    }
    bool ok = client_.SendRequest(&::openmldb::api::TabletServer_Stub::AddReplica, &request, &response,
                                  FLAGS_request_timeout_ms, 1);
    if (!ok || response.code() != 0) {
        return false;
    }
    return true;
}

bool TabletClient::DelReplica(uint32_t tid, uint32_t pid, const std::string& endpoint,
                              std::shared_ptr<TaskInfo> task_info) {
    if (task_info) {
        // fix the bug FEX-439
        ::openmldb::api::GetTableFollowerRequest get_follower_request;
        ::openmldb::api::GetTableFollowerResponse get_follower_response;
        get_follower_request.set_tid(tid);
        get_follower_request.set_pid(pid);
        bool ok = client_.SendRequest(&::openmldb::api::TabletServer_Stub::GetTableFollower, &get_follower_request,
                                      &get_follower_response, FLAGS_request_timeout_ms, 1);
        if (ok) {
            if (get_follower_response.code() < 0 && get_follower_response.msg() == "has no follower") {
                task_info->set_status(::openmldb::api::TaskStatus::kDone);
                PDLOG(INFO,
                      "update task status from[kDoing] to[kDone]. op_id[%lu], "
                      "task_type[%s]",
                      task_info->op_id(), ::openmldb::api::TaskType_Name(task_info->task_type()).c_str());
                return true;
            }
            if (get_follower_response.code() == 0) {
                bool has_replica = false;
                for (int idx = 0; idx < get_follower_response.follower_info_size(); idx++) {
                    if (get_follower_response.follower_info(idx).endpoint() == endpoint) {
                        has_replica = true;
                    }
                }
                if (!has_replica) {
                    task_info->set_status(::openmldb::api::TaskStatus::kDone);
                    PDLOG(INFO,
                          "update task status from[kDoing] to[kDone]. "
                          "op_id[%lu], task_type[%s]",
                          task_info->op_id(), ::openmldb::api::TaskType_Name(task_info->task_type()).c_str());
                    return true;
                }
            }
        }
    }
    ::openmldb::api::ReplicaRequest request;
    ::openmldb::api::GeneralResponse response;
    request.set_tid(tid);
    request.set_pid(pid);
    request.set_endpoint(endpoint);
    if (task_info) {
        request.mutable_task_info()->CopyFrom(*task_info);
    }
    bool ok = client_.SendRequest(&::openmldb::api::TabletServer_Stub::DelReplica, &request, &response,
                                  FLAGS_request_timeout_ms, 1);
    if (!ok || response.code() != 0) {
        return false;
    }
    return true;
}

bool TabletClient::SetExpire(uint32_t tid, uint32_t pid, bool is_expire) {
    ::openmldb::api::SetExpireRequest request;
    ::openmldb::api::GeneralResponse response;
    request.set_tid(tid);
    request.set_pid(pid);
    request.set_is_expire(is_expire);
    bool ok = client_.SendRequest(&::openmldb::api::TabletServer_Stub::SetExpire, &request, &response,
                                  FLAGS_request_timeout_ms, 1);
    if (!ok || response.code() != 0) {
        return false;
    }
    return true;
}

base::Status TabletClient::GetTableFollower(uint32_t tid, uint32_t pid, uint64_t& offset,
                                    std::map<std::string, uint64_t>& info_map) {
    ::openmldb::api::GetTableFollowerRequest request;
    ::openmldb::api::GetTableFollowerResponse response;
    request.set_tid(tid);
    request.set_pid(pid);
    auto st = client_.SendRequestSt(&::openmldb::api::TabletServer_Stub::GetTableFollower, &request, &response,
                                    FLAGS_request_timeout_ms, 1);
    if (st.OK()) {
        if (response.code() == 0) {
            offset = response.offset();
            for (int idx = 0; idx < response.follower_info_size(); idx++) {
                info_map.insert(
                    std::make_pair(response.follower_info(idx).endpoint(), response.follower_info(idx).offset()));
            }
            return {};
        } else {
            return {response.code(), response.msg()};
        }
    }
    return st;
}

bool TabletClient::Get(uint32_t tid, uint32_t pid, const std::string& pk, uint64_t time, std::string& value,
                       uint64_t& ts, std::string& msg) {
    ::openmldb::api::GetRequest request;
    ::openmldb::api::GetResponse response;
    request.set_tid(tid);
    request.set_pid(pid);
    request.set_key(pk);
    request.set_ts(time);
    bool ok =
        client_.SendRequest(&::openmldb::api::TabletServer_Stub::Get, &request, &response, FLAGS_request_timeout_ms, 1);
    if (response.has_msg()) {
        msg = response.msg();
    }
    if (!ok || response.code() != 0) {
        return false;
    }
    ts = response.ts();
    value.assign(response.value());
    return true;
}

bool TabletClient::Count(uint32_t tid, uint32_t pid, const std::string& pk, const std::string& idx_name,
                         bool filter_expired_data, uint64_t& value, std::string& msg) {
    ::openmldb::api::CountRequest request;
    ::openmldb::api::CountResponse response;
    request.set_tid(tid);
    request.set_pid(pid);
    request.set_key(pk);
    request.set_filter_expired_data(filter_expired_data);
    if (!idx_name.empty()) {
        request.set_idx_name(idx_name);
    }
    bool ok = client_.SendRequest(&::openmldb::api::TabletServer_Stub::Count, &request, &response,
                                  FLAGS_request_timeout_ms, 1);
    if (response.has_msg()) {
        msg = response.msg();
    }
    if (!ok || response.code() != 0) {
        return false;
    }
    value = response.count();
    return true;
}

bool TabletClient::Get(uint32_t tid, uint32_t pid, const std::string& pk, uint64_t time, const std::string& idx_name,
                       std::string& value, uint64_t& ts, std::string& msg) {
    ::openmldb::api::GetRequest request;
    ::openmldb::api::GetResponse response;
    request.set_tid(tid);
    request.set_pid(pid);
    request.set_key(pk);
    request.set_ts(time);
    if (!idx_name.empty()) {
        request.set_idx_name(idx_name);
    }
    bool ok =
        client_.SendRequest(&::openmldb::api::TabletServer_Stub::Get, &request, &response, FLAGS_request_timeout_ms, 1);
    if (response.has_msg()) {
        msg = response.msg();
    }
    value.swap(*response.mutable_value());
    if (!ok || response.code() != 0) {
        return false;
    }
    ts = response.ts();
    return true;
}

bool TabletClient::Delete(uint32_t tid, uint32_t pid, const std::string& pk, const std::string& idx_name,
                          std::string& msg) {
    ::openmldb::api::DeleteRequest request;
    ::openmldb::api::GeneralResponse response;
    request.set_tid(tid);
    request.set_pid(pid);
    request.set_key(pk);
    if (!idx_name.empty()) {
        request.set_idx_name(idx_name);
    }
    bool ok = client_.SendRequest(&::openmldb::api::TabletServer_Stub::Delete, &request, &response,
                                  FLAGS_request_timeout_ms, 1);
    if (response.has_msg()) {
        msg = response.msg();
    }
    if (!ok || (response.code() != 0 && response.code() != ::openmldb::base::ReturnCode::kDeleteFailed)) {
        return false;
    }
    return true;
}

base::Status TabletClient::Delete(uint32_t tid, uint32_t pid, const std::map<uint32_t, std::string>& index_val,
        const std::string& ts_name, const std::optional<uint64_t> start_ts, const std::optional<uint64_t>& end_ts) {
    ::openmldb::api::DeleteRequest request;
    ::openmldb::api::GeneralResponse response;
    request.set_tid(tid);
    request.set_pid(pid);
    for (const auto& kv : index_val) {
        auto dimension = request.add_dimensions();
        dimension->set_idx(kv.first);
        dimension->set_key(kv.second);
    }
    if (start_ts.has_value()) {
        request.set_ts(start_ts.value());
    }
    if (end_ts.has_value()) {
        request.set_end_ts(end_ts.value());
    }
    if (!ts_name.empty()) {
        request.set_ts_name(ts_name);
    }
    bool ok = client_.SendRequest(&::openmldb::api::TabletServer_Stub::Delete, &request, &response,
                                  FLAGS_request_timeout_ms, 1);
    if (!ok || response.code() != 0) {
        return {base::ReturnCode::kError, response.msg()};
    }
    return {};
}

bool TabletClient::ConnectZK() {
    ::openmldb::api::ConnectZKRequest request;
    ::openmldb::api::GeneralResponse response;
    bool ok = client_.SendRequest(&::openmldb::api::TabletServer_Stub::ConnectZK, &request, &response,
                                  FLAGS_request_timeout_ms, 1);
    if (!ok || response.code() != 0) {
        return false;
    }
    return true;
}

bool TabletClient::DisConnectZK() {
    ::openmldb::api::DisConnectZKRequest request;
    ::openmldb::api::GeneralResponse response;
    bool ok = client_.SendRequest(&::openmldb::api::TabletServer_Stub::DisConnectZK, &request, &response,
                                  FLAGS_request_timeout_ms, 1);
    if (!ok || response.code() != 0) {
        return false;
    }
    return true;
}

bool TabletClient::DeleteBinlog(uint32_t tid, uint32_t pid, openmldb::common::StorageMode storage_mode) {
    ::openmldb::api::GeneralRequest request;
    request.set_tid(tid);
    request.set_pid(pid);
    request.set_storage_mode(storage_mode);
    ::openmldb::api::GeneralResponse response;
    bool ok = client_.SendRequest(&::openmldb::api::TabletServer_Stub::DeleteBinlog, &request, &response,
                                  FLAGS_request_timeout_ms, 1);
    if (!ok || response.code() != 0) {
        return false;
    }
    return true;
}

std::shared_ptr<openmldb::base::TraverseKvIterator> TabletClient::Traverse(uint32_t tid, uint32_t pid,
        const std::string& idx_name, const std::string& pk, uint64_t ts, uint32_t limit, bool skip_current_pk,
        uint32_t ts_pos, uint32_t& count) {
    ::openmldb::api::TraverseRequest request;
    auto response = std::make_shared<openmldb::api::TraverseResponse>();
    request.set_tid(tid);
    request.set_pid(pid);
    request.set_limit(limit);
    if (!idx_name.empty()) {
        request.set_idx_name(idx_name);
    }
    if (!pk.empty()) {
        request.set_pk(pk);
        request.set_ts(ts);
        request.set_ts_pos(ts_pos);
    }
    request.set_skip_current_pk(skip_current_pk);
    bool ok = client_.SendRequest(&::openmldb::api::TabletServer_Stub::Traverse, &request, response.get(),
                                  FLAGS_request_timeout_ms, FLAGS_request_max_retry);
    if (!ok || response->code() != 0) {
        return {};
    }
    count = response->count();
    return std::make_shared<openmldb::base::TraverseKvIterator>(response);
}

bool TabletClient::SetMode(bool mode) {
    ::openmldb::api::SetModeRequest request;
    ::openmldb::api::GeneralResponse response;
    request.set_follower(mode);
    bool ok = client_.SendRequest(&::openmldb::api::TabletServer_Stub::SetMode, &request, &response,
                                  FLAGS_request_timeout_ms, FLAGS_request_max_retry);
    if (!ok || response.code() != 0) {
        return false;
    }
    return true;
}

bool TabletClient::GetAllSnapshotOffset(std::map<uint32_t, std::map<uint32_t, uint64_t>>& tid_pid_offset) {
    ::openmldb::api::EmptyRequest request;
    ::openmldb::api::TableSnapshotOffsetResponse response;
    bool ok = client_.SendRequest(&openmldb::api::TabletServer_Stub::GetAllSnapshotOffset, &request, &response,
                                  FLAGS_request_timeout_ms, FLAGS_request_max_retry);
    if (!ok) {
        return false;
    }
    if (response.tables_size() < 1) {
        return true;
    }

    for (auto table : response.tables()) {
        uint32_t tid = table.tid();
        std::map<uint32_t, uint64_t> pid_offset;
        for (auto part : table.parts()) {
            pid_offset.insert(std::make_pair(part.pid(), part.offset()));
        }
        tid_pid_offset.insert(std::make_pair(tid, pid_offset));
    }
    return true;
}

bool TabletClient::DeleteIndex(uint32_t tid, uint32_t pid, const std::string& idx_name, std::string* msg) {
    ::openmldb::api::DeleteIndexRequest request;
    ::openmldb::api::GeneralResponse response;
    request.set_tid(tid);
    request.set_pid(pid);
    request.set_idx_name(idx_name);
    bool ok = client_.SendRequest(&openmldb::api::TabletServer_Stub::DeleteIndex, &request, &response,
                                  FLAGS_request_timeout_ms, 1);
    if (!ok || response.code() != 0) {
        return false;
        *msg = response.msg();
    }
    return true;
}

bool TabletClient::AddIndex(uint32_t tid, uint32_t pid, const ::openmldb::common::ColumnKey& column_key,
                            std::shared_ptr<TaskInfo> task_info) {
    return AddMultiIndex(tid, pid, {column_key}, task_info);
}

bool TabletClient::AddMultiIndex(uint32_t tid, uint32_t pid,
        const std::vector<::openmldb::common::ColumnKey>& column_keys,
        std::shared_ptr<TaskInfo> task_info) {
    ::openmldb::api::AddIndexRequest request;
    ::openmldb::api::GeneralResponse response;
    request.set_tid(tid);
    request.set_pid(pid);
    if (column_keys.empty()) {
        if (task_info) {
            task_info->set_status(::openmldb::api::TaskStatus::kFailed);
        }
        return false;
    } else if (column_keys.size() == 1) {
        request.mutable_column_key()->CopyFrom(column_keys[0]);
    } else {
        for (const auto& column_key : column_keys) {
            request.add_column_keys()->CopyFrom(column_key);
        }
    }
    bool ok = client_.SendRequest(&openmldb::api::TabletServer_Stub::AddIndex, &request, &response,
                                  FLAGS_request_timeout_ms, 1);
    if (!ok || response.code() != 0) {
        if (task_info) {
            task_info->set_status(::openmldb::api::TaskStatus::kFailed);
        }
        return false;
    }
    if (task_info) {
        task_info->set_status(::openmldb::api::TaskStatus::kDone);
    }
    return true;
}

bool TabletClient::SendIndexData(uint32_t tid, uint32_t pid, const std::map<uint32_t, std::string>& pid_endpoint_map,
                                 std::shared_ptr<TaskInfo> task_info) {
    ::openmldb::api::SendIndexDataRequest request;
    ::openmldb::api::GeneralResponse response;
    request.set_tid(tid);
    request.set_pid(pid);
    for (const auto& kv : pid_endpoint_map) {
        auto pair = request.add_pairs();
        pair->set_pid(kv.first);
        pair->set_endpoint(kv.second);
    }
    if (task_info) {
        request.mutable_task_info()->CopyFrom(*task_info);
    }
    bool ok = client_.SendRequest(&openmldb::api::TabletServer_Stub::SendIndexData, &request, &response,
                                  FLAGS_request_timeout_ms, 1);
    if (!ok || response.code() != 0) {
        return false;
    }
    return true;
}

bool TabletClient::LoadIndexData(uint32_t tid, uint32_t pid, uint32_t partition_num,
                                 std::shared_ptr<TaskInfo> task_info) {
    ::openmldb::api::LoadIndexDataRequest request;
    ::openmldb::api::GeneralResponse response;
    request.set_tid(tid);
    request.set_pid(pid);
    request.set_partition_num(partition_num);
    if (task_info) {
        request.mutable_task_info()->CopyFrom(*task_info);
    }
    bool ok = client_.SendRequest(&openmldb::api::TabletServer_Stub::LoadIndexData, &request, &response,
                                  FLAGS_request_timeout_ms, 1);
    if (!ok || response.code() != 0) {
        return false;
    }
    return true;
}

bool TabletClient::ExtractIndexData(uint32_t tid, uint32_t pid, uint32_t partition_num,
                                    const std::vector<::openmldb::common::ColumnKey>& column_key,
                                    uint64_t offset, bool dump_data,
                                    std::shared_ptr<TaskInfo> task_info) {
    if (column_key.empty()) {
        if (task_info) {
            task_info->set_status(::openmldb::api::TaskStatus::kFailed);
        }
        return false;
    }
    ::openmldb::api::ExtractIndexDataRequest request;
    ::openmldb::api::GeneralResponse response;
    request.set_tid(tid);
    request.set_pid(pid);
    request.set_partition_num(partition_num);
    request.set_offset(offset);
    request.set_dump_data(dump_data);
    for (const auto& cur_column_key : column_key) {
        request.add_column_key()->CopyFrom(cur_column_key);
    }
    if (task_info) {
        request.mutable_task_info()->CopyFrom(*task_info);
    }
    bool ok = client_.SendRequest(&openmldb::api::TabletServer_Stub::ExtractIndexData, &request, &response,
                                  FLAGS_request_timeout_ms, 1);
    if (!ok || response.code() != 0) {
        return false;
    }
    return true;
}

bool TabletClient::CancelOP(const uint64_t op_id) {
    ::openmldb::api::CancelOPRequest request;
    ::openmldb::api::GeneralResponse response;
    request.set_op_id(op_id);
    bool ret = client_.SendRequest(&::openmldb::api::TabletServer_Stub::CancelOP, &request, &response,
                                   FLAGS_request_timeout_ms, FLAGS_request_max_retry);
    if (!ret || response.code() != 0) {
        return false;
    }
    return true;
}

bool TabletClient::GetCatalog(uint64_t* version) {
    if (version == nullptr) {
        return false;
    }
    ::openmldb::api::GetCatalogRequest request;
    ::openmldb::api::GetCatalogResponse response;
    bool ok = client_.SendRequest(&::openmldb::api::TabletServer_Stub::GetCatalog, &request, &response,
                                  FLAGS_request_timeout_ms, FLAGS_request_max_retry);
    if (!ok || response.code() != 0) {
        return false;
    }
    *version = response.catalog().version();
    return true;
}

bool TabletClient::UpdateRealEndpointMap(const std::map<std::string, std::string>& map) {
    ::openmldb::api::UpdateRealEndpointMapRequest request;
    ::openmldb::api::GeneralResponse response;
    for (std::map<std::string, std::string>::const_iterator it = map.cbegin(); it != map.cend(); ++it) {
        ::openmldb::api::RealEndpointPair* pair = request.add_real_endpoint_map();
        pair->set_name(it->first);
        pair->set_real_endpoint(it->second);
    }
    bool ok = client_.SendRequest(&::openmldb::api::TabletServer_Stub::UpdateRealEndpointMap, &request, &response,
                                  FLAGS_request_timeout_ms, FLAGS_request_max_retry);
    if (!ok || response.code() != 0) {
        return false;
    }
    return true;
}

base::Status TabletClient::CreateProcedure(const openmldb::api::CreateProcedureRequest& sp_request) {
    openmldb::api::GeneralResponse response;
    bool ok = client_.SendRequest(&::openmldb::api::TabletServer_Stub::CreateProcedure, &sp_request, &response,
                                  sp_request.timeout_ms(), FLAGS_request_max_retry);
    if (!ok || response.code() != 0) {
        return {base::ReturnCode::kError, response.msg()};
    }
    return {};
}

bool TabletClient::AsyncScan(const ::openmldb::api::ScanRequest& request,
                             openmldb::RpcCallback<openmldb::api::ScanResponse>* callback) {
    if (callback == nullptr) {
        return false;
    }
    return client_.SendRequest(&::openmldb::api::TabletServer_Stub::Scan, callback->GetController().get(), &request,
                               callback->GetResponse().get(), callback);
}

bool TabletClient::Scan(const ::openmldb::api::ScanRequest& request, brpc::Controller* cntl,
                        ::openmldb::api::ScanResponse* response) {
    bool ok = client_.SendRequest(&::openmldb::api::TabletServer_Stub::Scan, cntl, &request, response);
    if (!ok || response->code() != 0) {
        LOG(WARNING) << "fail to scan table with tid " << request.tid();
        return false;
    }
    return true;
}

bool TabletClient::CallProcedure(const std::string& db, const std::string& sp_name, const base::Slice& row,
                                 brpc::Controller* cntl, openmldb::api::QueryResponse* response, bool is_debug,
                                 uint64_t timeout_ms) {
    if (cntl == NULL || response == NULL) return false;
    ::openmldb::api::QueryRequest request;
    request.set_sp_name(sp_name);
    request.set_db(db);
    request.set_is_debug(is_debug);
    request.set_is_batch(false);
    request.set_is_procedure(true);
    request.set_row_size(row.size());
    request.set_row_slices(1);
    cntl->set_timeout_ms(timeout_ms);
    auto& io_buf = cntl->request_attachment();
    if (!codec::EncodeRpcRow(reinterpret_cast<const int8_t*>(row.data()), row.size(), &io_buf)) {
        LOG(WARNING) << "encode row buf failed";
        return false;
    }
    bool ok = client_.SendRequest(&::openmldb::api::TabletServer_Stub::Query, cntl, &request, response);
    if (!ok || response->code() != 0) {
        LOG(WARNING) << "fail to query tablet";
        return false;
    }
    return true;
}

bool TabletClient::SubQuery(const ::openmldb::api::QueryRequest& request,
                            openmldb::RpcCallback<openmldb::api::QueryResponse>* callback) {
    if (callback == nullptr) {
        return false;
    }
    return client_.SendRequest(&::openmldb::api::TabletServer_Stub::SubQuery, callback->GetController().get(), &request,
                               callback->GetResponse().get(), callback);
}
bool TabletClient::SubBatchRequestQuery(const ::openmldb::api::SQLBatchRequestQueryRequest& request,
                                        openmldb::RpcCallback<openmldb::api::SQLBatchRequestQueryResponse>* callback) {
    if (callback == nullptr) {
        return false;
    }
    return client_.SendRequest(&::openmldb::api::TabletServer_Stub::SubBatchRequestQuery,
                               callback->GetController().get(), &request, callback->GetResponse().get(), callback);
}

bool TabletClient::CallSQLBatchRequestProcedure(const std::string& db, const std::string& sp_name,
                                                std::shared_ptr<::openmldb::sdk::SQLRequestRowBatch> row_batch,
                                                brpc::Controller* cntl,
                                                openmldb::api::SQLBatchRequestQueryResponse* response, bool is_debug,
                                                uint64_t timeout_ms) {
    if (cntl == NULL || response == NULL) {
        return false;
    }
    ::openmldb::api::SQLBatchRequestQueryRequest request;
    request.set_sp_name(sp_name);
    request.set_is_procedure(true);
    request.set_db(db);
    request.set_is_debug(is_debug);
    cntl->set_timeout_ms(timeout_ms);

    auto& io_buf = cntl->request_attachment();
    if (!EncodeRowBatch(row_batch, &request, &io_buf)) {
        return false;
    }

    bool ok = client_.SendRequest(&::openmldb::api::TabletServer_Stub::SQLBatchRequestQuery, cntl, &request, response);
    if (!ok || response->code() != ::openmldb::base::kOk) {
        LOG(WARNING) << "fail to query tablet";
        return false;
    }
    return true;
}

bool static ParseBatchRequestMeta(const base::Slice& meta, const base::Slice& data,
        ::openmldb::api::SQLBatchRequestQueryRequest* request) {
    uint64_t total_len = 0;
    const int32_t* buf = reinterpret_cast<const int32_t*>(meta.data());
    int32_t cnt = meta.size() / sizeof(int32_t);
    for (int32_t idx = 0; idx < cnt; idx++) {
        // the first field is for common_slice
        if (idx == 0) {
            if (buf[idx] == 0) {
                request->set_common_slices(0);
            } else {
                request->set_common_slices(1);
                request->add_row_sizes(buf[idx]);
            }
        } else {
            request->add_row_sizes(buf[idx]);
        }
        total_len += buf[idx];
    }
    if (total_len != data.size()) {
        return false;
    }
    return true;
}

base::Status TabletClient::CallSQLBatchRequestProcedure(const std::string& db, const std::string& sp_name,
        const base::Slice& meta, const base::Slice& data,
        bool is_debug, uint64_t timeout_ms,
        brpc::Controller* cntl, openmldb::api::SQLBatchRequestQueryResponse* response) {
    ::openmldb::api::SQLBatchRequestQueryRequest request;
    request.set_sp_name(sp_name);
    request.set_is_procedure(true);
    request.set_db(db);
    request.set_is_debug(is_debug);
    request.set_common_slices(0);
    request.set_non_common_slices(1);
    cntl->set_timeout_ms(timeout_ms);
    if (!ParseBatchRequestMeta(meta, data, &request)) {
        return {base::ReturnCode::kError, "parse meta data failed"};
    }
    auto& io_buf = cntl->request_attachment();
    if (io_buf.append(data.data(), data.size()) != 0) {
        return {base::ReturnCode::kError, "append to iobuf error"};
    }
    bool ok = client_.SendRequest(&::openmldb::api::TabletServer_Stub::SQLBatchRequestQuery, cntl, &request, response);
    if (!ok || response->code() != ::openmldb::base::kOk) {
        LOG(WARNING) << "fail to query tablet";
        return {base::ReturnCode::kError, "fail to query tablet. " + response->msg()};
    }
    return {};
}

base::Status TabletClient::CallSQLBatchRequestProcedure(const std::string& db, const std::string& sp_name,
        const base::Slice& meta, const base::Slice& data,
        bool is_debug, uint64_t timeout_ms,
        openmldb::RpcCallback<openmldb::api::SQLBatchRequestQueryResponse>* callback) {
    if (callback == nullptr) {
        return {base::ReturnCode::kError, "callback is null"};
    }
    ::openmldb::api::SQLBatchRequestQueryRequest request;
    request.set_sp_name(sp_name);
    request.set_is_procedure(true);
    request.set_db(db);
    request.set_is_debug(is_debug);
    request.set_common_slices(0);
    request.set_non_common_slices(1);
    if (!ParseBatchRequestMeta(meta, data, &request)) {
        return {base::ReturnCode::kError, "parse meta data failed"};
    }
    auto& io_buf = callback->GetController()->request_attachment();
    if (io_buf.append(data.data(), data.size()) != 0) {
        return {base::ReturnCode::kError, "append to iobuf error"};
    }
    callback->GetController()->set_timeout_ms(timeout_ms);
    if (!client_.SendRequest(&::openmldb::api::TabletServer_Stub::SQLBatchRequestQuery,
                               callback->GetController().get(), &request, callback->GetResponse().get(), callback)) {
        return {base::ReturnCode::kError, "stub is null"};
    }
    return {};
}

bool TabletClient::DropProcedure(const std::string& db_name, const std::string& sp_name) {
    ::openmldb::api::DropProcedureRequest request;
    ::openmldb::api::GeneralResponse response;
    request.set_db_name(db_name);
    request.set_sp_name(sp_name);
    bool ok = client_.SendRequest(&::openmldb::api::TabletServer_Stub::DropProcedure, &request, &response,
                                  FLAGS_request_timeout_ms, 1);
    if (!ok || response.code() != 0) {
        return false;
    }
    return true;
}

bool TabletClient::CallProcedure(const std::string& db, const std::string& sp_name, const base::Slice& row,
                                 uint64_t timeout_ms, bool is_debug,
                                 openmldb::RpcCallback<openmldb::api::QueryResponse>* callback) {
    if (callback == nullptr) {
        return false;
    }
    ::openmldb::api::QueryRequest request;
    request.set_db(db);
    request.set_sp_name(sp_name);
    request.set_is_debug(is_debug);
    request.set_is_batch(false);
    request.set_is_procedure(true);
    request.set_row_size(row.size());
    request.set_row_slices(1);
    auto& io_buf = callback->GetController()->request_attachment();
    if (!codec::EncodeRpcRow(reinterpret_cast<const int8_t*>(row.data()), row.size(), &io_buf)) {
        LOG(WARNING) << "Encode row buf failed";
        return false;
    }
    callback->GetController()->set_timeout_ms(timeout_ms);
    return client_.SendRequest(&::openmldb::api::TabletServer_Stub::Query, callback->GetController().get(), &request,
                               callback->GetResponse().get(), callback);
}

bool TabletClient::CallSQLBatchRequestProcedure(
    const std::string& db, const std::string& sp_name, std::shared_ptr<::openmldb::sdk::SQLRequestRowBatch> row_batch,
    bool is_debug, uint64_t timeout_ms, openmldb::RpcCallback<openmldb::api::SQLBatchRequestQueryResponse>* callback) {
    if (callback == nullptr) {
        return false;
    }
    ::openmldb::api::SQLBatchRequestQueryRequest request;
    request.set_sp_name(sp_name);
    request.set_is_procedure(true);
    request.set_db(db);
    request.set_is_debug(is_debug);

    auto& io_buf = callback->GetController()->request_attachment();
    if (!EncodeRowBatch(row_batch, &request, &io_buf)) {
        return false;
    }

    callback->GetController()->set_timeout_ms(timeout_ms);
    return client_.SendRequest(&::openmldb::api::TabletServer_Stub::SQLBatchRequestQuery,
                               callback->GetController().get(), &request, callback->GetResponse().get(), callback);
}

bool TabletClient::CreateFunction(const ::openmldb::common::ExternalFun& fun, std::string* msg) {
    if (msg == nullptr) {
        return false;
    }
    ::openmldb::api::CreateFunctionRequest request;
    ::openmldb::api::CreateFunctionResponse response;
    request.mutable_fun()->CopyFrom(fun);
    bool ok = client_.SendRequest(&::openmldb::api::TabletServer_Stub::CreateFunction, &request, &response,
                                  FLAGS_request_timeout_ms, 1);
    if (!ok || response.code() != 0) {
        *msg = response.msg();
        return false;
    }
    return true;
}

bool TabletClient::DropFunction(const ::openmldb::common::ExternalFun& fun, std::string* msg) {
    if (msg == nullptr) {
        return false;
    }
    ::openmldb::api::DropFunctionRequest request;
    ::openmldb::api::DropFunctionResponse response;
    request.mutable_fun()->CopyFrom(fun);
    bool ok = client_.SendRequest(&::openmldb::api::TabletServer_Stub::DropFunction, &request, &response,
                                  FLAGS_request_timeout_ms, 1);
    if (!ok || response.code() != 0) {
        *msg = response.msg();
        return false;
    }
    return true;
}

bool TabletClient::CreateAggregator(const ::openmldb::api::TableMeta& base_table_meta,
                          uint32_t aggr_tid, uint32_t aggr_pid, uint32_t index_pos,
                          const ::openmldb::base::LongWindowInfo& window_info) {
    ::openmldb::api::CreateAggregatorRequest request;
    ::openmldb::api::TableMeta* base_meta_ptr = request.mutable_base_table_meta();
    base_meta_ptr->CopyFrom(base_table_meta);
    request.set_aggr_table_tid(aggr_tid);
    request.set_aggr_table_pid(aggr_pid);
    request.set_index_pos(index_pos);
    request.set_aggr_func(window_info.aggr_func_);
    request.set_aggr_col(window_info.aggr_col_);
    request.set_order_by_col(window_info.order_col_);
    request.set_bucket_size(window_info.bucket_size_);
    if (!window_info.filter_col_.empty()) {
        request.set_filter_col(window_info.filter_col_);
    }
    ::openmldb::api::CreateAggregatorResponse response;
    bool ok = client_.SendRequest(&::openmldb::api::TabletServer_Stub::CreateAggregator, &request, &response,
                                  FLAGS_request_timeout_ms * 2, 1);
    if (ok && response.code() == 0) {
        return true;
    }
    return false;
}

bool TabletClient::GetAndFlushDeployStats(::openmldb::api::DeployStatsResponse* res) {
    ::openmldb::api::GAFDeployStatsRequest req;
    bool ok = client_.SendRequest(&::openmldb::api::TabletServer_Stub::GetAndFlushDeployStats, &req, res,
                               FLAGS_request_timeout_ms, FLAGS_request_max_retry);
    return ok && res->code() == 0;
}

}  // namespace client
}  // namespace openmldb<|MERGE_RESOLUTION|>--- conflicted
+++ resolved
@@ -153,8 +153,6 @@
     return true;
 }
 
-<<<<<<< HEAD
-=======
 base::Status TabletClient::TruncateTable(uint32_t tid, uint32_t pid) {
     ::openmldb::api::TruncateTableRequest request;
     ::openmldb::api::TruncateTableResponse response;
@@ -169,7 +167,6 @@
     return {response.code(), response.msg()};
 }
 
->>>>>>> 72f752bd
 base::Status TabletClient::CreateTable(const ::openmldb::api::TableMeta& table_meta) {
     ::openmldb::api::CreateTableRequest request;
     ::openmldb::api::TableMeta* table_meta_ptr = request.mutable_table_meta();
