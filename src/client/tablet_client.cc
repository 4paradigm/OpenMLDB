/*
 * Copyright 2021 4Paradigm
 *
 * Licensed under the Apache License, Version 2.0 (the "License");
 * you may not use this file except in compliance with the License.
 * You may obtain a copy of the License at
 *
 *   http://www.apache.org/licenses/LICENSE-2.0
 *
 * Unless required by applicable law or agreed to in writing, software
 * distributed under the License is distributed on an "AS IS" BASIS,
 * WITHOUT WARRANTIES OR CONDITIONS OF ANY KIND, either express or implied.
 * See the License for the specific language governing permissions and
 * limitations under the License.
 */

#include "client/tablet_client.h"

#include <algorithm>
#include <iostream>
#include <set>

#include "base/glog_wapper.h"  // NOLINT
#include "brpc/channel.h"
#include "codec/codec.h"
#include "codec/sql_rpc_row_codec.h"
#include "common/timer.h"
#include "sdk/sql_request_row.h"

DECLARE_int32(request_max_retry);
DECLARE_int32(request_timeout_ms);
DECLARE_uint32(latest_ttl_max);
DECLARE_uint32(absolute_ttl_max);

namespace openmldb {
namespace client {

TabletClient::TabletClient(const std::string& endpoint, const std::string& real_endpoint)
    : Client(endpoint, real_endpoint), client_(real_endpoint.empty() ? endpoint : real_endpoint) {}

TabletClient::TabletClient(const std::string& endpoint, const std::string& real_endpoint, bool use_sleep_policy)
    : Client(endpoint, real_endpoint), client_(real_endpoint.empty() ? endpoint : real_endpoint, use_sleep_policy) {}

TabletClient::~TabletClient() {}

int TabletClient::Init() { return client_.Init(); }

bool TabletClient::Query(const std::string& db, const std::string& sql, const std::string& row, brpc::Controller* cntl,
                         openmldb::api::QueryResponse* response, const bool is_debug) {
    if (cntl == NULL || response == NULL) return false;
    ::openmldb::api::QueryRequest request;
    request.set_sql(sql);
    request.set_db(db);
    request.set_is_batch(false);
    request.set_is_debug(is_debug);
    request.set_row_size(row.size());
    request.set_row_slices(1);
    auto& io_buf = cntl->request_attachment();
    if (!codec::EncodeRpcRow(reinterpret_cast<const int8_t*>(row.data()), row.size(), &io_buf)) {
        LOG(WARNING) << "Encode row buffer failed";
        return false;
    }
    bool ok = client_.SendRequest(&::openmldb::api::TabletServer_Stub::Query, cntl, &request, response);
    if (!ok || response->code() != 0) {
        LOG(WARNING) << "fail to query tablet";
        return false;
    }
    return true;
}

bool TabletClient::Query(const std::string& db, const std::string& sql,
                         const std::vector<openmldb::type::DataType>& parameter_types,
                         const std::string& parameter_row,
                         brpc::Controller* cntl, ::openmldb::api::QueryResponse* response, const bool is_debug) {
    if (cntl == NULL || response == NULL) return false;
    ::openmldb::api::QueryRequest request;
    request.set_sql(sql);
    request.set_db(db);
    request.set_is_batch(true);
    request.set_is_debug(is_debug);
    request.set_parameter_row_size(parameter_row.size());
    request.set_parameter_row_slices(1);
    for (auto& type : parameter_types) {
        request.add_parameter_types(type);
    }
    auto& io_buf = cntl->request_attachment();
    if (!codec::EncodeRpcRow(reinterpret_cast<const int8_t*>(parameter_row.data()), parameter_row.size(), &io_buf)) {
        LOG(WARNING) << "Encode parameter buffer failed";
        return false;
    }
    bool ok = client_.SendRequest(&::openmldb::api::TabletServer_Stub::Query, cntl, &request, response);

    if (!ok || response->code() != 0) {
        LOG(WARNING) << "fail to query tablet";
        return false;
    }
    return true;
}

/**
 * Utility function to encode row batch data into rpc attachment buffer
 */
static bool EncodeRowBatch(std::shared_ptr<::openmldb::sdk::SQLRequestRowBatch> row_batch,
                           ::openmldb::api::SQLBatchRequestQueryRequest* request, butil::IOBuf* io_buf) {
    auto common_slice = row_batch->GetCommonSlice();
    if (common_slice->empty()) {
        request->set_common_slices(0);
    } else {
        if (!codec::EncodeRpcRow(reinterpret_cast<const int8_t*>(common_slice->data()), common_slice->size(), io_buf)) {
            LOG(WARNING) << "encode common row buf failed";
            return false;
        }
        request->add_row_sizes(common_slice->size());
        request->set_common_slices(1);
    }
    for (int i = 0; i < row_batch->Size(); ++i) {
        auto non_common_slice = row_batch->GetNonCommonSlice(i);
        if (!codec::EncodeRpcRow(reinterpret_cast<const int8_t*>(non_common_slice->data()), non_common_slice->size(),
                                 io_buf)) {
            LOG(WARNING) << "encode common row buf failed";
            return false;
        }
        request->add_row_sizes(non_common_slice->size());
        request->set_non_common_slices(1);
    }
    return true;
}

bool TabletClient::SQLBatchRequestQuery(const std::string& db, const std::string& sql,
                                        std::shared_ptr<::openmldb::sdk::SQLRequestRowBatch> row_batch,
                                        brpc::Controller* cntl, ::openmldb::api::SQLBatchRequestQueryResponse* response,
                                        const bool is_debug) {
    if (cntl == NULL || response == NULL) return false;
    ::openmldb::api::SQLBatchRequestQueryRequest request;
    request.set_sql(sql);
    request.set_db(db);
    request.set_is_debug(is_debug);

    const std::set<size_t>& indices_set = row_batch->common_column_indices();
    for (size_t idx : indices_set) {
        request.add_common_column_indices(idx);
    }
    auto& io_buf = cntl->request_attachment();
    if (!EncodeRowBatch(row_batch, &request, &io_buf)) {
        return false;
    }

    bool ok = client_.SendRequest(&::openmldb::api::TabletServer_Stub::SQLBatchRequestQuery, cntl, &request, response);
    if (!ok || response->code() != ::openmldb::base::kOk) {
        LOG(WARNING) << "fail to query tablet" << response->msg();
        return false;
    }
    return true;
}

bool TabletClient::CreateTable(const std::string& name, uint32_t tid, uint32_t pid, uint64_t abs_ttl, uint64_t lat_ttl,
                               bool leader, const std::vector<std::string>& endpoints,
                               const ::openmldb::type::TTLType& type, uint32_t seg_cnt, uint64_t term,
                               const ::openmldb::type::CompressType compress_type) {
    ::openmldb::api::CreateTableRequest request;
    if (type == ::openmldb::type::kLatestTime) {
        if (lat_ttl > FLAGS_latest_ttl_max) {
            return false;
        }
    } else if (type == ::openmldb::type::TTLType::kAbsoluteTime) {
        if (abs_ttl > FLAGS_absolute_ttl_max) {
            return false;
        }
    } else {
        if (abs_ttl > FLAGS_absolute_ttl_max || lat_ttl > FLAGS_latest_ttl_max) {
            return false;
        }
    }
    ::openmldb::api::TableMeta* table_meta = request.mutable_table_meta();
    table_meta->set_name(name);
    table_meta->set_tid(tid);
    table_meta->set_pid(pid);
    table_meta->set_compress_type(compress_type);
    table_meta->set_seg_cnt(seg_cnt);
    if (leader) {
        table_meta->set_mode(::openmldb::api::TableMode::kTableLeader);
        table_meta->set_term(term);
    } else {
        table_meta->set_mode(::openmldb::api::TableMode::kTableFollower);
    }
    for (size_t i = 0; i < endpoints.size(); i++) {
        table_meta->add_replicas(endpoints[i]);
    }
    ::openmldb::common::ColumnDesc* column_desc = table_meta->add_column_desc();
    column_desc->set_name("idx0");
    column_desc->set_data_type(::openmldb::type::kString);
    ::openmldb::common::ColumnKey* index = table_meta->add_column_key();
    index->set_index_name("idx0");
    index->add_col_name("idx0");
    ::openmldb::common::TTLSt* ttl = index->mutable_ttl();
    ttl->set_abs_ttl(abs_ttl);
    ttl->set_lat_ttl(lat_ttl);
    ttl->set_ttl_type(type);
    // table_meta->set_ttl_type(type);
    ::openmldb::api::CreateTableResponse response;
    bool ok = client_.SendRequest(&::openmldb::api::TabletServer_Stub::CreateTable, &request, &response,
                                  FLAGS_request_timeout_ms * 2, 1);
    if (ok && response.code() == 0) {
        return true;
    }
    return false;
}

bool TabletClient::CreateTable(const ::openmldb::api::TableMeta& table_meta) {
    ::openmldb::api::CreateTableRequest request;
    ::openmldb::api::TableMeta* table_meta_ptr = request.mutable_table_meta();
    table_meta_ptr->CopyFrom(table_meta);
    ::openmldb::api::CreateTableResponse response;
    bool ok = client_.SendRequest(&::openmldb::api::TabletServer_Stub::CreateTable, &request, &response,
                                  FLAGS_request_timeout_ms * 2, 1);
    if (ok && response.code() == 0) {
        return true;
    }
    return false;
}

bool TabletClient::UpdateTableMetaForAddField(uint32_t tid, const std::vector<openmldb::common::ColumnDesc>& cols,
                                              const openmldb::common::VersionPair& pair, std::string& msg) {
    ::openmldb::api::UpdateTableMetaForAddFieldRequest request;
    ::openmldb::api::GeneralResponse response;
    request.set_tid(tid);
    for (const auto& col : cols) {
        ::openmldb::common::ColumnDesc* column_desc_ptr = request.add_column_descs();
        column_desc_ptr->CopyFrom(col);
    }
    openmldb::common::VersionPair* new_pair = request.mutable_version_pair();
    new_pair->CopyFrom(pair);
    bool ok = client_.SendRequest(&::openmldb::api::TabletServer_Stub::UpdateTableMetaForAddField, &request, &response,
                                  FLAGS_request_timeout_ms, 1);
    if (ok && response.code() == 0) {
        return true;
    }
    msg = response.msg();
    return false;
}

bool TabletClient::Put(uint32_t tid, uint32_t pid, uint64_t time, const std::string& value,
                       const std::vector<std::pair<std::string, uint32_t>>& dimensions) {
    return Put(tid, pid, time, value, dimensions, 0);
}

bool TabletClient::Put(uint32_t tid, uint32_t pid, uint64_t time, const std::string& value,
                       const std::vector<std::pair<std::string, uint32_t>>& dimensions, uint32_t format_version) {
    ::openmldb::api::PutRequest request;
    request.set_time(time);
    request.set_value(value);
    request.set_tid(tid);
    request.set_pid(pid);
    request.set_format_version(format_version);
    for (size_t i = 0; i < dimensions.size(); i++) {
        ::openmldb::api::Dimension* d = request.add_dimensions();
        d->set_key(dimensions[i].first);
        d->set_idx(dimensions[i].second);
    }
    ::openmldb::api::PutResponse response;
    bool ok =
        client_.SendRequest(&::openmldb::api::TabletServer_Stub::Put, &request, &response, FLAGS_request_timeout_ms, 1);
    if (ok && response.code() == 0) {
        return true;
    }
    LOG(WARNING) << "fail to send write request for " << response.msg() << " and error code " << response.code();
    return false;
}

bool TabletClient::Put(uint32_t tid, uint32_t pid, const char* pk, uint64_t time, const char* value, uint32_t size,
                       uint32_t format_version) {
    ::openmldb::api::PutRequest request;
    auto dim = request.add_dimensions();
    dim->set_key(pk);
    dim->set_idx(0);
    request.set_time(time);
    request.set_value(value, size);
    request.set_tid(tid);
    request.set_pid(pid);
    request.set_format_version(format_version);
    ::openmldb::api::PutResponse response;

    bool ok =
        client_.SendRequest(&::openmldb::api::TabletServer_Stub::Put, &request, &response, FLAGS_request_timeout_ms, 1);
    if (ok && response.code() == 0) {
        return true;
    }
    LOG(WARNING) << "fail to put for error " << response.msg();
    return false;
}

bool TabletClient::Put(uint32_t tid, uint32_t pid, const std::string& pk, uint64_t time, const std::string& value,
                       uint32_t format_version) {
    return Put(tid, pid, pk.c_str(), time, value.c_str(), value.size(), format_version);
}

bool TabletClient::MakeSnapshot(uint32_t tid, uint32_t pid, uint64_t offset, std::shared_ptr<TaskInfo> task_info) {
    ::openmldb::api::GeneralRequest request;
    request.set_tid(tid);
    request.set_pid(pid);
    if (task_info) {
        request.mutable_task_info()->CopyFrom(*task_info);
    }
    if (offset > 0) {
        request.set_offset(offset);
    }
    ::openmldb::api::GeneralResponse response;
    bool ok = client_.SendRequest(&::openmldb::api::TabletServer_Stub::MakeSnapshot, &request, &response,
                                  FLAGS_request_timeout_ms, 1);
    if (ok && response.code() == 0) {
        return true;
    }
    return false;
}

bool TabletClient::FollowOfNoOne(uint32_t tid, uint32_t pid, uint64_t term, uint64_t& offset) {
    ::openmldb::api::AppendEntriesRequest request;
    request.set_tid(tid);
    request.set_pid(pid);
    request.set_term(term);
    ::openmldb::api::AppendEntriesResponse response;
    bool ok = client_.SendRequest(&::openmldb::api::TabletServer_Stub::AppendEntries, &request, &response,
                                  FLAGS_request_timeout_ms, 1);
    if (ok && response.code() == 0) {
        offset = response.log_offset();
        return true;
    }
    return false;
}

bool TabletClient::PauseSnapshot(uint32_t tid, uint32_t pid, std::shared_ptr<TaskInfo> task_info) {
    ::openmldb::api::GeneralRequest request;
    request.set_tid(tid);
    request.set_pid(pid);
    if (task_info) {
        request.mutable_task_info()->CopyFrom(*task_info);
    }
    ::openmldb::api::GeneralResponse response;
    bool ok = client_.SendRequest(&::openmldb::api::TabletServer_Stub::PauseSnapshot, &request, &response,
                                  FLAGS_request_timeout_ms, FLAGS_request_max_retry);
    if (ok && response.code() == 0) {
        return true;
    }
    return false;
}

bool TabletClient::RecoverSnapshot(uint32_t tid, uint32_t pid, std::shared_ptr<TaskInfo> task_info) {
    ::openmldb::api::GeneralRequest request;
    request.set_tid(tid);
    request.set_pid(pid);
    if (task_info) {
        request.mutable_task_info()->CopyFrom(*task_info);
    }
    ::openmldb::api::GeneralResponse response;
    bool ok = client_.SendRequest(&::openmldb::api::TabletServer_Stub::RecoverSnapshot, &request, &response,
                                  FLAGS_request_timeout_ms, 1);
    if (ok && response.code() == 0) {
        return true;
    }
    return false;
}

bool TabletClient::SendSnapshot(uint32_t tid, uint32_t remote_tid, uint32_t pid, const std::string& endpoint,
                                std::shared_ptr<TaskInfo> task_info) {
    ::openmldb::api::SendSnapshotRequest request;
    request.set_tid(tid);
    request.set_pid(pid);
    request.set_endpoint(endpoint);
    request.set_remote_tid(remote_tid);
    if (task_info) {
        request.mutable_task_info()->CopyFrom(*task_info);
    }
    ::openmldb::api::GeneralResponse response;
    bool ok = client_.SendRequest(&::openmldb::api::TabletServer_Stub::SendSnapshot, &request, &response,
                                  FLAGS_request_timeout_ms, 1);
    if (ok && response.code() == 0) {
        return true;
    }
    return false;
}

bool TabletClient::LoadTable(const std::string& name, uint32_t id, uint32_t pid, uint64_t ttl, uint32_t seg_cnt) {
    return LoadTable(name, id, pid, ttl, false, seg_cnt);
}

bool TabletClient::LoadTable(const std::string& name, uint32_t tid, uint32_t pid, uint64_t ttl, bool leader,
                             uint32_t seg_cnt, std::shared_ptr<TaskInfo> task_info) {
    ::openmldb::api::TableMeta table_meta;
    table_meta.set_name(name);
    table_meta.set_tid(tid);
    table_meta.set_pid(pid);
    table_meta.set_seg_cnt(seg_cnt);
    if (leader) {
        table_meta.set_mode(::openmldb::api::TableMode::kTableLeader);
    } else {
        table_meta.set_mode(::openmldb::api::TableMode::kTableFollower);
    }
    return LoadTable(table_meta, task_info);
}

bool TabletClient::LoadTable(const ::openmldb::api::TableMeta& table_meta, std::shared_ptr<TaskInfo> task_info) {
    ::openmldb::api::LoadTableRequest request;
    ::openmldb::api::TableMeta* cur_table_meta = request.mutable_table_meta();
    cur_table_meta->CopyFrom(table_meta);
    if (task_info) {
        request.mutable_task_info()->CopyFrom(*task_info);
    }
    ::openmldb::api::GeneralResponse response;
    bool ok = client_.SendRequest(&::openmldb::api::TabletServer_Stub::LoadTable, &request, &response,
                                  FLAGS_request_timeout_ms, 1);
    if (ok && response.code() == 0) {
        return true;
    }
    return false;
}

bool TabletClient::LoadTable(uint32_t tid, uint32_t pid, std::string* msg) {
    ::openmldb::api::LoadTableRequest request;
    ::openmldb::api::TableMeta* table_meta = request.mutable_table_meta();
    table_meta->set_tid(tid);
    table_meta->set_pid(pid);
    table_meta->set_mode(::openmldb::api::TableMode::kTableLeader);
    ::openmldb::api::GeneralResponse response;
    bool ok = client_.SendRequest(&::openmldb::api::TabletServer_Stub::LoadTable, &request, &response,
                                  FLAGS_request_timeout_ms, 1);
    msg->swap(*response.mutable_msg());
    if (ok && response.code() == 0) {
        return true;
    }
    return false;
}

bool TabletClient::ChangeRole(uint32_t tid, uint32_t pid, bool leader, uint64_t term) {
    std::vector<std::string> endpoints;
    return ChangeRole(tid, pid, leader, endpoints, term);
}

bool TabletClient::ChangeRole(uint32_t tid, uint32_t pid, bool leader, const std::vector<std::string>& endpoints,
                              uint64_t term, const std::vector<::openmldb::common::EndpointAndTid>* endpoint_tid) {
    ::openmldb::api::ChangeRoleRequest request;
    request.set_tid(tid);
    request.set_pid(pid);
    if (leader) {
        request.set_mode(::openmldb::api::TableMode::kTableLeader);
        request.set_term(term);
        if ((endpoint_tid != nullptr) && (!endpoint_tid->empty())) {
            for (auto& endpoint : *endpoint_tid) {
                request.add_endpoint_tid()->CopyFrom(endpoint);
            }
        }
    } else {
        request.set_mode(::openmldb::api::TableMode::kTableFollower);
    }
    for (auto iter = endpoints.begin(); iter != endpoints.end(); iter++) {
        request.add_replicas(*iter);
    }
    ::openmldb::api::ChangeRoleResponse response;
    bool ok = client_.SendRequest(&::openmldb::api::TabletServer_Stub::ChangeRole, &request, &response,
                                  FLAGS_request_timeout_ms, FLAGS_request_max_retry);
    if (ok && response.code() == 0) {
        return true;
    }
    return false;
}

bool TabletClient::GetTaskStatus(::openmldb::api::TaskStatusResponse& response) {
    ::openmldb::api::TaskStatusRequest request;
    bool ret = client_.SendRequest(&::openmldb::api::TabletServer_Stub::GetTaskStatus, &request, &response,
                                   FLAGS_request_timeout_ms, 1);
    if (!ret || response.code() != 0) {
        return false;
    }
    return true;
}

bool TabletClient::UpdateTTL(uint32_t tid, uint32_t pid, const ::openmldb::type::TTLType& type, uint64_t abs_ttl,
                             uint64_t lat_ttl, const std::string& index_name) {
    ::openmldb::api::UpdateTTLRequest request;
    request.set_tid(tid);
    request.set_pid(pid);
    ::openmldb::common::TTLSt* ttl_desc = request.mutable_ttl();
    ttl_desc->set_ttl_type(type);
    ttl_desc->set_abs_ttl(abs_ttl);
    ttl_desc->set_lat_ttl(lat_ttl);
    if (!index_name.empty()) {
        request.set_index_name(index_name);
    }
    ::openmldb::api::UpdateTTLResponse response;
    bool ret = client_.SendRequest(&::openmldb::api::TabletServer_Stub::UpdateTTL, &request, &response,
                                   FLAGS_request_timeout_ms, FLAGS_request_max_retry);
    if (ret && response.code() == 0) {
        return true;
    }
    return false;
}

bool TabletClient::Refresh(uint32_t tid) {
    ::openmldb::api::RefreshRequest request;
    request.set_tid(tid);
    ::openmldb::api::GeneralResponse response;
    bool ret = client_.SendRequest(&::openmldb::api::TabletServer_Stub::Refresh, &request, &response,
                                   FLAGS_request_timeout_ms, FLAGS_request_max_retry);
    if (!ret || response.code() != 0) {
        return false;
    }
    return true;
}

bool TabletClient::DeleteOPTask(const std::vector<uint64_t>& op_id_vec) {
    ::openmldb::api::DeleteTaskRequest request;
    ::openmldb::api::GeneralResponse response;
    for (auto op_id : op_id_vec) {
        request.add_op_id(op_id);
    }
    bool ret = client_.SendRequest(&::openmldb::api::TabletServer_Stub::DeleteOPTask, &request, &response,
                                   FLAGS_request_timeout_ms, FLAGS_request_max_retry);
    if (!ret || response.code() != 0) {
        return false;
    }
    return true;
}

bool TabletClient::GetTermPair(uint32_t tid, uint32_t pid, ::openmldb::common::StorageMode storage_mode, uint64_t& term,
                               uint64_t& offset, bool& has_table, bool& is_leader) {
    ::openmldb::api::GetTermPairRequest request;
    ::openmldb::api::GetTermPairResponse response;
    request.set_tid(tid);
    request.set_pid(pid);
    request.set_storage_mode(storage_mode);
    bool ret = client_.SendRequest(&::openmldb::api::TabletServer_Stub::GetTermPair, &request, &response,
                                   FLAGS_request_timeout_ms, FLAGS_request_max_retry);
    if (!ret || response.code() != 0) {
        return false;
    }
    has_table = response.has_table();
    term = response.term();
    offset = response.offset();
    if (has_table) {
        is_leader = response.is_leader();
    }
    return true;
}

bool TabletClient::GetManifest(uint32_t tid, uint32_t pid, ::openmldb::common::StorageMode storage_mode,
                               ::openmldb::api::Manifest& manifest) {
    ::openmldb::api::GetManifestRequest request;
    ::openmldb::api::GetManifestResponse response;
    request.set_tid(tid);
    request.set_pid(pid);
    request.set_storage_mode(storage_mode);
    bool ret = client_.SendRequest(&::openmldb::api::TabletServer_Stub::GetManifest, &request, &response,
                                   FLAGS_request_timeout_ms, FLAGS_request_max_retry);
    if (!ret || response.code() != 0) {
        return false;
    }
    manifest.CopyFrom(response.manifest());
    return true;
}

bool TabletClient::GetTableStatus(::openmldb::api::GetTableStatusResponse& response) {
    ::openmldb::api::GetTableStatusRequest request;
    bool ret = client_.SendRequest(&::openmldb::api::TabletServer_Stub::GetTableStatus, &request, &response,
                                   FLAGS_request_timeout_ms, 1);
    if (ret) {
        return true;
    }
    return false;
}

bool TabletClient::GetTableStatus(uint32_t tid, uint32_t pid, ::openmldb::api::TableStatus& table_status) {
    return GetTableStatus(tid, pid, false, table_status);
}

bool TabletClient::GetTableStatus(uint32_t tid, uint32_t pid, bool need_schema,
                                  ::openmldb::api::TableStatus& table_status) {
    ::openmldb::api::GetTableStatusRequest request;
    request.set_tid(tid);
    request.set_pid(pid);
    request.set_need_schema(need_schema);
    ::openmldb::api::GetTableStatusResponse response;
    bool ret = client_.SendRequest(&::openmldb::api::TabletServer_Stub::GetTableStatus, &request, &response,
                                   FLAGS_request_timeout_ms, 1);
    if (!ret) {
        return false;
    }
    if (response.all_table_status_size() > 0) {
        table_status = response.all_table_status(0);
        return true;
    }
    return false;
}

std::shared_ptr<openmldb::base::ScanKvIterator> TabletClient::Scan(uint32_t tid, uint32_t pid,
        const std::string& pk, const std::string& idx_name,
        uint64_t stime, uint64_t etime, uint32_t limit, uint32_t skip_record_num, std::string& msg) {
    ::openmldb::api::ScanRequest request;
    request.set_pk(pk);
    request.set_st(stime);
    request.set_et(etime);
    request.set_tid(tid);
    request.set_pid(pid);
    if (!idx_name.empty()) {
        request.set_idx_name(idx_name);
    }
    request.set_limit(limit);
    request.set_skip_record_num(skip_record_num);
    auto response = std::make_shared<openmldb::api::ScanResponse>();
    bool ok = client_.SendRequest(&::openmldb::api::TabletServer_Stub::Scan, &request, response.get(),
                FLAGS_request_timeout_ms, 1);
    if (response->has_msg()) {
        msg = response->msg();
    }
    if (!ok || response->code() != 0) {
        return {};
    }
    return std::make_shared<::openmldb::base::ScanKvIterator>(pk, response);
}

<<<<<<< HEAD
::openmldb::base::KvIterator* TabletClient::Scan(uint32_t tid, uint32_t pid, const std::string& pk, uint64_t stime,
                                                 uint64_t etime, uint32_t limit, uint32_t atleast, std::string& msg) {
    if (limit != 0 && atleast > limit) {
        msg = "atleast should be no greater than limit";
        return NULL;
    }
    ::openmldb::api::ScanRequest request;
    request.set_pk(pk);
    request.set_st(stime);
    request.set_et(etime);
    request.set_tid(tid);
    request.set_pid(pid);
    request.set_limit(limit);
    request.set_atleast(atleast);
    ::openmldb::api::ScanResponse* response = new ::openmldb::api::ScanResponse();
    uint64_t consumed = ::baidu::common::timer::get_micros();
    bool ok =
        client_.SendRequest(&::openmldb::api::TabletServer_Stub::Scan, &request, response, FLAGS_request_timeout_ms, 1);
    if (response->has_msg()) {
        msg = response->msg();
    }
    if (!ok || response->code() != 0) {
        return NULL;
    }
    return kv_it;
=======
std::shared_ptr<openmldb::base::ScanKvIterator> TabletClient::Scan(uint32_t tid, uint32_t pid,
        const std::string& pk, const std::string& idx_name,
        uint64_t stime, uint64_t etime, uint32_t limit, std::string& msg) {
    return Scan(tid, pid, pk, idx_name, stime, etime, limit, 0, msg);
>>>>>>> 14259551
}

bool TabletClient::GetTableSchema(uint32_t tid, uint32_t pid, ::openmldb::api::TableMeta& table_meta) {
    ::openmldb::api::GetTableSchemaRequest request;
    request.set_tid(tid);
    request.set_pid(pid);
    ::openmldb::api::GetTableSchemaResponse response;
    bool ok = client_.SendRequest(&::openmldb::api::TabletServer_Stub::GetTableSchema, &request, &response,
                                  FLAGS_request_timeout_ms, 1);
    if (ok && response.code() == 0) {
        table_meta.CopyFrom(response.table_meta());
        return true;
    }
    return false;
}

<<<<<<< HEAD
::openmldb::base::KvIterator* TabletClient::Scan(uint32_t tid, uint32_t pid, const char* pk, uint64_t stime,
                                                 uint64_t etime, std::string& msg, bool showm) {
    ::openmldb::api::ScanRequest request;
    request.set_pk(pk);
    request.set_st(stime);
    request.set_et(etime);
    request.set_tid(tid);
    request.set_pid(pid);
    ::openmldb::api::ScanResponse* response = new ::openmldb::api::ScanResponse();
    uint64_t consumed = ::baidu::common::timer::get_micros();
    bool ok =
        client_.SendRequest(&::openmldb::api::TabletServer_Stub::Scan, &request, response, FLAGS_request_timeout_ms, 1);
    if (response->has_msg()) {
        msg = response->msg();
    }
    if (!ok || response->code() != 0) {
        return NULL;
    }
    ::openmldb::base::KvIterator* kv_it = new ::openmldb::base::KvIterator(response);
    if (showm) {
        while (kv_it->Valid()) {
            kv_it->Next();
            kv_it->GetValue().ToString();
        }
    }
    return kv_it;
}

=======
>>>>>>> 14259551
bool TabletClient::DropTable(uint32_t id, uint32_t pid, std::shared_ptr<TaskInfo> task_info) {
    ::openmldb::api::DropTableRequest request;
    request.set_tid(id);
    request.set_pid(pid);
    if (task_info) {
        request.mutable_task_info()->CopyFrom(*task_info);
    }
    ::openmldb::api::DropTableResponse response;
    bool ok = client_.SendRequest(&::openmldb::api::TabletServer_Stub::DropTable, &request, &response,
                                  FLAGS_request_timeout_ms, 1);
    if (!ok || response.code() != 0) {
        return false;
    }
    return true;
}

bool TabletClient::AddReplica(uint32_t tid, uint32_t pid, const std::string& endpoint,
                              std::shared_ptr<TaskInfo> task_info) {
    return AddReplica(tid, pid, endpoint, INVALID_REMOTE_TID, task_info);
}

bool TabletClient::AddReplica(uint32_t tid, uint32_t pid, const std::string& endpoint, uint32_t remote_tid,
                              std::shared_ptr<TaskInfo> task_info) {
    ::openmldb::api::ReplicaRequest request;
    ::openmldb::api::AddReplicaResponse response;
    request.set_tid(tid);
    request.set_pid(pid);
    request.set_endpoint(endpoint);
    if (remote_tid != INVALID_REMOTE_TID) {
        request.set_remote_tid(remote_tid);
    }
    if (task_info) {
        request.mutable_task_info()->CopyFrom(*task_info);
    }
    bool ok = client_.SendRequest(&::openmldb::api::TabletServer_Stub::AddReplica, &request, &response,
                                  FLAGS_request_timeout_ms, 1);
    if (!ok || response.code() != 0) {
        return false;
    }
    return true;
}

bool TabletClient::DelReplica(uint32_t tid, uint32_t pid, const std::string& endpoint,
                              std::shared_ptr<TaskInfo> task_info) {
    if (task_info) {
        // fix the bug FEX-439
        ::openmldb::api::GetTableFollowerRequest get_follower_request;
        ::openmldb::api::GetTableFollowerResponse get_follower_response;
        get_follower_request.set_tid(tid);
        get_follower_request.set_pid(pid);
        bool ok = client_.SendRequest(&::openmldb::api::TabletServer_Stub::GetTableFollower, &get_follower_request,
                                      &get_follower_response, FLAGS_request_timeout_ms, 1);
        if (ok) {
            if (get_follower_response.code() < 0 && get_follower_response.msg() == "has no follower") {
                task_info->set_status(::openmldb::api::TaskStatus::kDone);
                PDLOG(INFO,
                      "update task status from[kDoing] to[kDone]. op_id[%lu], "
                      "task_type[%s]",
                      task_info->op_id(), ::openmldb::api::TaskType_Name(task_info->task_type()).c_str());
                return true;
            }
            if (get_follower_response.code() == 0) {
                bool has_replica = false;
                for (int idx = 0; idx < get_follower_response.follower_info_size(); idx++) {
                    if (get_follower_response.follower_info(idx).endpoint() == endpoint) {
                        has_replica = true;
                    }
                }
                if (!has_replica) {
                    task_info->set_status(::openmldb::api::TaskStatus::kDone);
                    PDLOG(INFO,
                          "update task status from[kDoing] to[kDone]. "
                          "op_id[%lu], task_type[%s]",
                          task_info->op_id(), ::openmldb::api::TaskType_Name(task_info->task_type()).c_str());
                    return true;
                }
            }
        }
    }
    ::openmldb::api::ReplicaRequest request;
    ::openmldb::api::GeneralResponse response;
    request.set_tid(tid);
    request.set_pid(pid);
    request.set_endpoint(endpoint);
    if (task_info) {
        request.mutable_task_info()->CopyFrom(*task_info);
    }
    bool ok = client_.SendRequest(&::openmldb::api::TabletServer_Stub::DelReplica, &request, &response,
                                  FLAGS_request_timeout_ms, 1);
    if (!ok || response.code() != 0) {
        return false;
    }
    return true;
}

bool TabletClient::SetExpire(uint32_t tid, uint32_t pid, bool is_expire) {
    ::openmldb::api::SetExpireRequest request;
    ::openmldb::api::GeneralResponse response;
    request.set_tid(tid);
    request.set_pid(pid);
    request.set_is_expire(is_expire);
    bool ok = client_.SendRequest(&::openmldb::api::TabletServer_Stub::SetExpire, &request, &response,
                                  FLAGS_request_timeout_ms, 1);
    if (!ok || response.code() != 0) {
        return false;
    }
    return true;
}

bool TabletClient::GetTableFollower(uint32_t tid, uint32_t pid, uint64_t& offset,
                                    std::map<std::string, uint64_t>& info_map, std::string& msg) {
    ::openmldb::api::GetTableFollowerRequest request;
    ::openmldb::api::GetTableFollowerResponse response;
    request.set_tid(tid);
    request.set_pid(pid);
    bool ok = client_.SendRequest(&::openmldb::api::TabletServer_Stub::GetTableFollower, &request, &response,
                                  FLAGS_request_timeout_ms, 1);
    if (response.has_msg()) {
        msg = response.msg();
    }
    if (!ok || response.code() != 0) {
        return false;
    }
    for (int idx = 0; idx < response.follower_info_size(); idx++) {
        info_map.insert(std::make_pair(response.follower_info(idx).endpoint(), response.follower_info(idx).offset()));
    }
    offset = response.offset();
    return true;
}

bool TabletClient::Get(uint32_t tid, uint32_t pid, const std::string& pk, uint64_t time, std::string& value,
                       uint64_t& ts, std::string& msg) {
    ::openmldb::api::GetRequest request;
    ::openmldb::api::GetResponse response;
    request.set_tid(tid);
    request.set_pid(pid);
    request.set_key(pk);
    request.set_ts(time);
    uint64_t consumed = ::baidu::common::timer::get_micros();
    bool ok =
        client_.SendRequest(&::openmldb::api::TabletServer_Stub::Get, &request, &response, FLAGS_request_timeout_ms, 1);
    if (response.has_msg()) {
        msg = response.msg();
    }
    if (!ok || response.code() != 0) {
        return false;
    }
    ts = response.ts();
    value.assign(response.value());
    return true;
}

bool TabletClient::Count(uint32_t tid, uint32_t pid, const std::string& pk, const std::string& idx_name,
                         bool filter_expired_data, uint64_t& value, std::string& msg) {
    return Count(tid, pid, pk, idx_name, "", filter_expired_data, value, msg);
}

bool TabletClient::Count(uint32_t tid, uint32_t pid, const std::string& pk, const std::string& idx_name,
                         const std::string& ts_name, bool filter_expired_data, uint64_t& value, std::string& msg) {
    ::openmldb::api::CountRequest request;
    ::openmldb::api::CountResponse response;
    request.set_tid(tid);
    request.set_pid(pid);
    request.set_key(pk);
    request.set_filter_expired_data(filter_expired_data);
    if (!idx_name.empty()) {
        request.set_idx_name(idx_name);
    }
    bool ok = client_.SendRequest(&::openmldb::api::TabletServer_Stub::Count, &request, &response,
                                  FLAGS_request_timeout_ms, 1);
    if (response.has_msg()) {
        msg = response.msg();
    }
    if (!ok || response.code() != 0) {
        return false;
    }
    value = response.count();
    return true;
}

bool TabletClient::Get(uint32_t tid, uint32_t pid, const std::string& pk, uint64_t time, const std::string& idx_name,
                       std::string& value, uint64_t& ts, std::string& msg) {
    return Get(tid, pid, pk, time, idx_name, "", value, ts, msg);
}

bool TabletClient::Get(uint32_t tid, uint32_t pid, const std::string& pk, uint64_t time, const std::string& idx_name,
                       const std::string& ts_name, std::string& value, uint64_t& ts, std::string& msg) {
    ::openmldb::api::GetRequest request;
    ::openmldb::api::GetResponse response;
    request.set_tid(tid);
    request.set_pid(pid);
    request.set_key(pk);
    request.set_ts(time);
    if (!idx_name.empty()) {
        request.set_idx_name(idx_name);
    }
    bool ok =
        client_.SendRequest(&::openmldb::api::TabletServer_Stub::Get, &request, &response, FLAGS_request_timeout_ms, 1);
    if (response.has_msg()) {
        msg = response.msg();
    }
    value.swap(*response.mutable_value());
    if (!ok || response.code() != 0) {
        return false;
    }
    ts = response.ts();
    return true;
}

bool TabletClient::Delete(uint32_t tid, uint32_t pid, const std::string& pk, const std::string& idx_name,
                          std::string& msg) {
    ::openmldb::api::DeleteRequest request;
    ::openmldb::api::GeneralResponse response;
    request.set_tid(tid);
    request.set_pid(pid);
    request.set_key(pk);
    if (!idx_name.empty()) {
        request.set_idx_name(idx_name);
    }
    bool ok = client_.SendRequest(&::openmldb::api::TabletServer_Stub::Delete, &request, &response,
                                  FLAGS_request_timeout_ms, 1);
    if (response.has_msg()) {
        msg = response.msg();
    }
    if (!ok || response.code() != 0) {
        return false;
    }
    return true;
}

bool TabletClient::ConnectZK() {
    ::openmldb::api::ConnectZKRequest request;
    ::openmldb::api::GeneralResponse response;
    bool ok = client_.SendRequest(&::openmldb::api::TabletServer_Stub::ConnectZK, &request, &response,
                                  FLAGS_request_timeout_ms, 1);
    if (!ok || response.code() != 0) {
        return false;
    }
    return true;
}

bool TabletClient::DisConnectZK() {
    ::openmldb::api::DisConnectZKRequest request;
    ::openmldb::api::GeneralResponse response;
    bool ok = client_.SendRequest(&::openmldb::api::TabletServer_Stub::DisConnectZK, &request, &response,
                                  FLAGS_request_timeout_ms, 1);
    if (!ok || response.code() != 0) {
        return false;
    }
    return true;
}

bool TabletClient::DeleteBinlog(uint32_t tid, uint32_t pid, openmldb::common::StorageMode storage_mode) {
    ::openmldb::api::GeneralRequest request;
    request.set_tid(tid);
    request.set_pid(pid);
    request.set_storage_mode(storage_mode);
    ::openmldb::api::GeneralResponse response;
    bool ok = client_.SendRequest(&::openmldb::api::TabletServer_Stub::DeleteBinlog, &request, &response,
                                  FLAGS_request_timeout_ms, 1);
    if (!ok || response.code() != 0) {
        return false;
    }
    return true;
}

std::shared_ptr<openmldb::base::TraverseKvIterator> TabletClient::Traverse(uint32_t tid, uint32_t pid,
        const std::string& idx_name, const std::string& pk, uint64_t ts, uint32_t limit, uint32_t& count) {
    ::openmldb::api::TraverseRequest request;
    auto response = std::make_shared<openmldb::api::TraverseResponse>();
    request.set_tid(tid);
    request.set_pid(pid);
    request.set_limit(limit);
    if (!idx_name.empty()) {
        request.set_idx_name(idx_name);
    }
    if (!pk.empty()) {
        request.set_pk(pk);
        request.set_ts(ts);
    }
    bool ok = client_.SendRequest(&::openmldb::api::TabletServer_Stub::Traverse, &request, response.get(),
                                  FLAGS_request_timeout_ms, FLAGS_request_max_retry);
    if (!ok || response->code() != 0) {
        return {};
    }
    count = response->count();
    return std::make_shared<openmldb::base::TraverseKvIterator>(response);
}

bool TabletClient::SetMode(bool mode) {
    ::openmldb::api::SetModeRequest request;
    ::openmldb::api::GeneralResponse response;
    request.set_follower(mode);
    bool ok = client_.SendRequest(&::openmldb::api::TabletServer_Stub::SetMode, &request, &response,
                                  FLAGS_request_timeout_ms, FLAGS_request_max_retry);
    if (!ok || response.code() != 0) {
        return false;
    }
    return true;
}

bool TabletClient::GetAllSnapshotOffset(std::map<uint32_t, std::map<uint32_t, uint64_t>>& tid_pid_offset) {
    ::openmldb::api::EmptyRequest request;
    ::openmldb::api::TableSnapshotOffsetResponse response;
    bool ok = client_.SendRequest(&openmldb::api::TabletServer_Stub::GetAllSnapshotOffset, &request, &response,
                                  FLAGS_request_timeout_ms, FLAGS_request_max_retry);
    if (!ok) {
        return false;
    }
    if (response.tables_size() < 1) {
        return true;
    }

    for (auto table : response.tables()) {
        uint32_t tid = table.tid();
        std::map<uint32_t, uint64_t> pid_offset;
        for (auto part : table.parts()) {
            pid_offset.insert(std::make_pair(part.pid(), part.offset()));
        }
        tid_pid_offset.insert(std::make_pair(tid, pid_offset));
    }
    return true;
}

bool TabletClient::DeleteIndex(uint32_t tid, uint32_t pid, const std::string& idx_name, std::string* msg) {
    ::openmldb::api::DeleteIndexRequest request;
    ::openmldb::api::GeneralResponse response;
    request.set_tid(tid);
    request.set_pid(pid);
    request.set_idx_name(idx_name);
    bool ok = client_.SendRequest(&openmldb::api::TabletServer_Stub::DeleteIndex, &request, &response,
                                  FLAGS_request_timeout_ms, 1);
    if (!ok || response.code() != 0) {
        return false;
        *msg = response.msg();
    }
    return true;
}

bool TabletClient::AddIndex(uint32_t tid, uint32_t pid, const ::openmldb::common::ColumnKey& column_key,
                            std::shared_ptr<TaskInfo> task_info) {
    return AddMultiIndex(tid, pid, {column_key}, task_info).OK();
}

base::Status TabletClient::AddMultiIndex(uint32_t tid, uint32_t pid,
        const std::vector<::openmldb::common::ColumnKey>& column_keys,
        std::shared_ptr<TaskInfo> task_info) {
    ::openmldb::api::AddIndexRequest request;
    ::openmldb::api::GeneralResponse response;
    request.set_tid(tid);
    request.set_pid(pid);
    if (column_keys.empty()) {
        if (task_info) {
            task_info->set_status(::openmldb::api::TaskStatus::kFailed);
        }
        return {base::ReturnCode::kError, "no column key"};
    } else if (column_keys.size() == 1) {
        request.mutable_column_key()->CopyFrom(column_keys[0]);
    } else {
        for (const auto& column_key : column_keys) {
            request.add_column_keys()->CopyFrom(column_key);
        }
    }
    bool ok = client_.SendRequest(&openmldb::api::TabletServer_Stub::AddIndex, &request, &response,
                                  FLAGS_request_timeout_ms, 1);
    if (!ok || response.code() != 0) {
        if (task_info) {
            task_info->set_status(::openmldb::api::TaskStatus::kFailed);
        }
        return {base::ReturnCode::kError, response.msg()};
    }
    if (task_info) {
        task_info->set_status(::openmldb::api::TaskStatus::kDone);
    }
    return {};
}

bool TabletClient::DumpIndexData(uint32_t tid, uint32_t pid, uint32_t partition_num,
                                 const ::openmldb::common::ColumnKey& column_key, uint32_t idx,
                                 std::shared_ptr<TaskInfo> task_info) {
    ::openmldb::api::DumpIndexDataRequest request;
    ::openmldb::api::GeneralResponse response;
    request.set_tid(tid);
    request.set_pid(pid);
    request.set_partition_num(partition_num);
    request.set_idx(idx);
    ::openmldb::common::ColumnKey* cur_column_key = request.mutable_column_key();
    cur_column_key->CopyFrom(column_key);
    if (task_info) {
        request.mutable_task_info()->CopyFrom(*task_info);
    }
    bool ok = client_.SendRequest(&openmldb::api::TabletServer_Stub::DumpIndexData, &request, &response,
                                  FLAGS_request_timeout_ms, 1);
    if (!ok || response.code() != 0) {
        return false;
    }
    return true;
}

bool TabletClient::SendIndexData(uint32_t tid, uint32_t pid, const std::map<uint32_t, std::string>& pid_endpoint_map,
                                 std::shared_ptr<TaskInfo> task_info) {
    ::openmldb::api::SendIndexDataRequest request;
    ::openmldb::api::GeneralResponse response;
    request.set_tid(tid);
    request.set_pid(pid);
    for (const auto& kv : pid_endpoint_map) {
        auto pair = request.add_pairs();
        pair->set_pid(kv.first);
        pair->set_endpoint(kv.second);
    }
    if (task_info) {
        request.mutable_task_info()->CopyFrom(*task_info);
    }
    bool ok = client_.SendRequest(&openmldb::api::TabletServer_Stub::SendIndexData, &request, &response,
                                  FLAGS_request_timeout_ms, 1);
    if (!ok || response.code() != 0) {
        return false;
    }
    return true;
}

bool TabletClient::LoadIndexData(uint32_t tid, uint32_t pid, uint32_t partition_num,
                                 std::shared_ptr<TaskInfo> task_info) {
    ::openmldb::api::LoadIndexDataRequest request;
    ::openmldb::api::GeneralResponse response;
    request.set_tid(tid);
    request.set_pid(pid);
    request.set_partition_num(partition_num);
    if (task_info) {
        request.mutable_task_info()->CopyFrom(*task_info);
    }
    bool ok = client_.SendRequest(&openmldb::api::TabletServer_Stub::LoadIndexData, &request, &response,
                                  FLAGS_request_timeout_ms, 1);
    if (!ok || response.code() != 0) {
        return false;
    }
    return true;
}

bool TabletClient::ExtractIndexData(uint32_t tid, uint32_t pid, uint32_t partition_num,
                                    const ::openmldb::common::ColumnKey& column_key, uint32_t idx,
                                    std::shared_ptr<TaskInfo> task_info) {
    ::openmldb::api::ExtractIndexDataRequest request;
    ::openmldb::api::GeneralResponse response;
    request.set_tid(tid);
    request.set_pid(pid);
    request.set_partition_num(partition_num);
    request.set_idx(idx);
    ::openmldb::common::ColumnKey* cur_column_key = request.mutable_column_key();
    cur_column_key->CopyFrom(column_key);
    if (task_info) {
        request.mutable_task_info()->CopyFrom(*task_info);
    }
    bool ok = client_.SendRequest(&openmldb::api::TabletServer_Stub::ExtractIndexData, &request, &response,
                                  FLAGS_request_timeout_ms, 1);
    if (!ok || response.code() != 0) {
        return false;
    }
    return true;
}

bool TabletClient::ExtractMultiIndexData(uint32_t tid, uint32_t pid, uint32_t partition_num,
        const std::vector<::openmldb::common::ColumnKey>& column_key_vec) {
    ::openmldb::api::ExtractMultiIndexDataRequest request;
    ::openmldb::api::GeneralResponse response;
    request.set_tid(tid);
    request.set_pid(pid);
    request.set_partition_num(partition_num);
    for (const auto& column_key : column_key_vec) {
        auto cur_column_key = request.add_column_key();
        cur_column_key->CopyFrom(column_key);
    }
    bool ok = client_.SendRequest(&openmldb::api::TabletServer_Stub::ExtractMultiIndexData, &request, &response,
                                  FLAGS_request_timeout_ms, 1);
    if (!ok || response.code() != 0) {
        return false;
    }
    return true;
}

bool TabletClient::CancelOP(const uint64_t op_id) {
    ::openmldb::api::CancelOPRequest request;
    ::openmldb::api::GeneralResponse response;
    request.set_op_id(op_id);
    bool ret = client_.SendRequest(&::openmldb::api::TabletServer_Stub::CancelOP, &request, &response,
                                   FLAGS_request_timeout_ms, FLAGS_request_max_retry);
    if (!ret || response.code() != 0) {
        return false;
    }
    return true;
}

bool TabletClient::GetCatalog(uint64_t* version) {
    if (version == nullptr) {
        return false;
    }
    ::openmldb::api::GetCatalogRequest request;
    ::openmldb::api::GetCatalogResponse response;
    bool ok = client_.SendRequest(&::openmldb::api::TabletServer_Stub::GetCatalog, &request, &response,
                                  FLAGS_request_timeout_ms, FLAGS_request_max_retry);
    if (!ok || response.code() != 0) {
        return false;
    }
    *version = response.catalog().version();
    return true;
}

bool TabletClient::UpdateRealEndpointMap(const std::map<std::string, std::string>& map) {
    ::openmldb::api::UpdateRealEndpointMapRequest request;
    ::openmldb::api::GeneralResponse response;
    for (std::map<std::string, std::string>::const_iterator it = map.cbegin(); it != map.cend(); ++it) {
        ::openmldb::api::RealEndpointPair* pair = request.add_real_endpoint_map();
        pair->set_name(it->first);
        pair->set_real_endpoint(it->second);
    }
    bool ok = client_.SendRequest(&::openmldb::api::TabletServer_Stub::UpdateRealEndpointMap, &request, &response,
                                  FLAGS_request_timeout_ms, FLAGS_request_max_retry);
    if (!ok || response.code() != 0) {
        return false;
    }
    return true;
}

bool TabletClient::CreateProcedure(const openmldb::api::CreateProcedureRequest& sp_request, std::string& msg) {
    openmldb::api::GeneralResponse response;
    bool ok = client_.SendRequest(&::openmldb::api::TabletServer_Stub::CreateProcedure, &sp_request, &response,
                                  sp_request.timeout_ms(), FLAGS_request_max_retry);
    msg = response.msg();
    if (!ok || response.code() != 0) {
        return false;
    }
    return true;
}

bool TabletClient::AsyncScan(const ::openmldb::api::ScanRequest& request,
                             openmldb::RpcCallback<openmldb::api::ScanResponse>* callback) {
    if (callback == nullptr) {
        return false;
    }
    return client_.SendRequest(&::openmldb::api::TabletServer_Stub::Scan, callback->GetController().get(), &request,
                               callback->GetResponse().get(), callback);
}

bool TabletClient::Scan(const ::openmldb::api::ScanRequest& request, brpc::Controller* cntl,
                        ::openmldb::api::ScanResponse* response) {
    bool ok = client_.SendRequest(&::openmldb::api::TabletServer_Stub::Scan, cntl, &request, response);
    if (!ok || response->code() != 0) {
        LOG(WARNING) << "fail to scan table with tid " << request.tid();
        return false;
    }
    return true;
}

bool TabletClient::CallProcedure(const std::string& db, const std::string& sp_name, const std::string& row,
                                 brpc::Controller* cntl, openmldb::api::QueryResponse* response, bool is_debug,
                                 uint64_t timeout_ms) {
    if (cntl == NULL || response == NULL) return false;
    ::openmldb::api::QueryRequest request;
    request.set_sp_name(sp_name);
    request.set_db(db);
    request.set_is_debug(is_debug);
    request.set_is_batch(false);
    request.set_is_procedure(true);
    request.set_row_size(row.size());
    request.set_row_slices(1);
    cntl->set_timeout_ms(timeout_ms);
    auto& io_buf = cntl->request_attachment();
    if (!codec::EncodeRpcRow(reinterpret_cast<const int8_t*>(row.data()), row.size(), &io_buf)) {
        LOG(WARNING) << "encode row buf failed";
        return false;
    }
    bool ok = client_.SendRequest(&::openmldb::api::TabletServer_Stub::Query, cntl, &request, response);
    if (!ok || response->code() != 0) {
        LOG(WARNING) << "fail to query tablet";
        return false;
    }
    return true;
}

bool TabletClient::SubQuery(const ::openmldb::api::QueryRequest& request,
                            openmldb::RpcCallback<openmldb::api::QueryResponse>* callback) {
    if (callback == nullptr) {
        return false;
    }
    return client_.SendRequest(&::openmldb::api::TabletServer_Stub::SubQuery, callback->GetController().get(), &request,
                               callback->GetResponse().get(), callback);
}
bool TabletClient::SubBatchRequestQuery(const ::openmldb::api::SQLBatchRequestQueryRequest& request,
                                        openmldb::RpcCallback<openmldb::api::SQLBatchRequestQueryResponse>* callback) {
    if (callback == nullptr) {
        return false;
    }
    return client_.SendRequest(&::openmldb::api::TabletServer_Stub::SQLBatchRequestQuery,
                               callback->GetController().get(), &request, callback->GetResponse().get(), callback);
}

bool TabletClient::CallSQLBatchRequestProcedure(const std::string& db, const std::string& sp_name,
                                                std::shared_ptr<::openmldb::sdk::SQLRequestRowBatch> row_batch,
                                                brpc::Controller* cntl,
                                                openmldb::api::SQLBatchRequestQueryResponse* response, bool is_debug,
                                                uint64_t timeout_ms) {
    if (cntl == NULL || response == NULL) {
        return false;
    }
    ::openmldb::api::SQLBatchRequestQueryRequest request;
    request.set_sp_name(sp_name);
    request.set_is_procedure(true);
    request.set_db(db);
    request.set_is_debug(is_debug);
    cntl->set_timeout_ms(timeout_ms);

    auto& io_buf = cntl->request_attachment();
    if (!EncodeRowBatch(row_batch, &request, &io_buf)) {
        return false;
    }

    bool ok = client_.SendRequest(&::openmldb::api::TabletServer_Stub::SQLBatchRequestQuery, cntl, &request, response);
    if (!ok || response->code() != ::openmldb::base::kOk) {
        LOG(WARNING) << "fail to query tablet";
        return false;
    }
    return true;
}

bool TabletClient::DropProcedure(const std::string& db_name, const std::string& sp_name) {
    ::openmldb::api::DropProcedureRequest request;
    ::openmldb::api::GeneralResponse response;
    request.set_db_name(db_name);
    request.set_sp_name(sp_name);
    bool ok = client_.SendRequest(&::openmldb::api::TabletServer_Stub::DropProcedure, &request, &response,
                                  FLAGS_request_timeout_ms, 1);
    if (!ok || response.code() != 0) {
        return false;
    }
    return true;
}

bool TabletClient::CallProcedure(const std::string& db, const std::string& sp_name, const std::string& row,
                                 uint64_t timeout_ms, bool is_debug,
                                 openmldb::RpcCallback<openmldb::api::QueryResponse>* callback) {
    if (callback == nullptr) {
        return false;
    }
    ::openmldb::api::QueryRequest request;
    request.set_db(db);
    request.set_sp_name(sp_name);
    request.set_is_debug(is_debug);
    request.set_is_batch(false);
    request.set_is_procedure(true);
    request.set_row_size(row.size());
    request.set_row_slices(1);
    auto& io_buf = callback->GetController()->request_attachment();
    if (!codec::EncodeRpcRow(reinterpret_cast<const int8_t*>(row.data()), row.size(), &io_buf)) {
        LOG(WARNING) << "Encode row buf failed";
        return false;
    }
    callback->GetController()->set_timeout_ms(timeout_ms);
    return client_.SendRequest(&::openmldb::api::TabletServer_Stub::Query, callback->GetController().get(), &request,
                               callback->GetResponse().get(), callback);
}

bool TabletClient::CallSQLBatchRequestProcedure(
    const std::string& db, const std::string& sp_name, std::shared_ptr<::openmldb::sdk::SQLRequestRowBatch> row_batch,
    bool is_debug, uint64_t timeout_ms, openmldb::RpcCallback<openmldb::api::SQLBatchRequestQueryResponse>* callback) {
    if (callback == nullptr) {
        return false;
    }
    ::openmldb::api::SQLBatchRequestQueryRequest request;
    request.set_sp_name(sp_name);
    request.set_is_procedure(true);
    request.set_db(db);
    request.set_is_debug(is_debug);

    auto& io_buf = callback->GetController()->request_attachment();
    if (!EncodeRowBatch(row_batch, &request, &io_buf)) {
        return false;
    }

    callback->GetController()->set_timeout_ms(timeout_ms);
    return client_.SendRequest(&::openmldb::api::TabletServer_Stub::SQLBatchRequestQuery,
                               callback->GetController().get(), &request, callback->GetResponse().get(), callback);
}

bool TabletClient::CreateFunction(const ::openmldb::common::ExternalFun& fun, std::string* msg) {
    if (msg == nullptr) {
        return false;
    }
    ::openmldb::api::CreateFunctionRequest request;
    ::openmldb::api::CreateFunctionResponse response;
    request.mutable_fun()->CopyFrom(fun);
    bool ok = client_.SendRequest(&::openmldb::api::TabletServer_Stub::CreateFunction, &request, &response,
                                  FLAGS_request_timeout_ms, 1);
    if (!ok || response.code() != 0) {
        *msg = response.msg();
        return false;
    }
    return true;
}

bool TabletClient::DropFunction(const ::openmldb::common::ExternalFun& fun, std::string* msg) {
    if (msg == nullptr) {
        return false;
    }
    ::openmldb::api::DropFunctionRequest request;
    ::openmldb::api::DropFunctionResponse response;
    request.mutable_fun()->CopyFrom(fun);
    bool ok = client_.SendRequest(&::openmldb::api::TabletServer_Stub::DropFunction, &request, &response,
                                  FLAGS_request_timeout_ms, 1);
    if (!ok || response.code() != 0) {
        *msg = response.msg();
        return false;
    }
    return true;
}

bool TabletClient::CreateAggregator(const ::openmldb::api::TableMeta& base_table_meta,
                          uint32_t aggr_tid, uint32_t aggr_pid, uint32_t index_pos,
                          const ::openmldb::base::LongWindowInfo& window_info) {
    ::openmldb::api::CreateAggregatorRequest request;
    ::openmldb::api::TableMeta* base_meta_ptr = request.mutable_base_table_meta();
    base_meta_ptr->CopyFrom(base_table_meta);
    request.set_aggr_table_tid(aggr_tid);
    request.set_aggr_table_pid(aggr_pid);
    request.set_index_pos(index_pos);
    request.set_aggr_func(window_info.aggr_func_);
    request.set_aggr_col(window_info.aggr_col_);
    request.set_order_by_col(window_info.order_col_);
    request.set_bucket_size(window_info.bucket_size_);
    ::openmldb::api::CreateAggregatorResponse response;
    bool ok = client_.SendRequest(&::openmldb::api::TabletServer_Stub::CreateAggregator, &request, &response,
                                  FLAGS_request_timeout_ms * 2, 1);
    if (ok && response.code() == 0) {
        return true;
    }
    return false;
}

bool TabletClient::GetAndFlushDeployStats(::openmldb::api::DeployStatsResponse* res) {
    ::openmldb::api::GAFDeployStatsRequest req;
    bool ok = client_.SendRequest(&::openmldb::api::TabletServer_Stub::GetAndFlushDeployStats, &req, res,
                               FLAGS_request_timeout_ms, FLAGS_request_max_retry);
    return ok && res->code() == 0;
}

}  // namespace client
}  // namespace openmldb<|MERGE_RESOLUTION|>--- conflicted
+++ resolved
@@ -616,38 +616,10 @@
     return std::make_shared<::openmldb::base::ScanKvIterator>(pk, response);
 }
 
-<<<<<<< HEAD
-::openmldb::base::KvIterator* TabletClient::Scan(uint32_t tid, uint32_t pid, const std::string& pk, uint64_t stime,
-                                                 uint64_t etime, uint32_t limit, uint32_t atleast, std::string& msg) {
-    if (limit != 0 && atleast > limit) {
-        msg = "atleast should be no greater than limit";
-        return NULL;
-    }
-    ::openmldb::api::ScanRequest request;
-    request.set_pk(pk);
-    request.set_st(stime);
-    request.set_et(etime);
-    request.set_tid(tid);
-    request.set_pid(pid);
-    request.set_limit(limit);
-    request.set_atleast(atleast);
-    ::openmldb::api::ScanResponse* response = new ::openmldb::api::ScanResponse();
-    uint64_t consumed = ::baidu::common::timer::get_micros();
-    bool ok =
-        client_.SendRequest(&::openmldb::api::TabletServer_Stub::Scan, &request, response, FLAGS_request_timeout_ms, 1);
-    if (response->has_msg()) {
-        msg = response->msg();
-    }
-    if (!ok || response->code() != 0) {
-        return NULL;
-    }
-    return kv_it;
-=======
 std::shared_ptr<openmldb::base::ScanKvIterator> TabletClient::Scan(uint32_t tid, uint32_t pid,
         const std::string& pk, const std::string& idx_name,
         uint64_t stime, uint64_t etime, uint32_t limit, std::string& msg) {
     return Scan(tid, pid, pk, idx_name, stime, etime, limit, 0, msg);
->>>>>>> 14259551
 }
 
 bool TabletClient::GetTableSchema(uint32_t tid, uint32_t pid, ::openmldb::api::TableMeta& table_meta) {
@@ -664,37 +636,6 @@
     return false;
 }
 
-<<<<<<< HEAD
-::openmldb::base::KvIterator* TabletClient::Scan(uint32_t tid, uint32_t pid, const char* pk, uint64_t stime,
-                                                 uint64_t etime, std::string& msg, bool showm) {
-    ::openmldb::api::ScanRequest request;
-    request.set_pk(pk);
-    request.set_st(stime);
-    request.set_et(etime);
-    request.set_tid(tid);
-    request.set_pid(pid);
-    ::openmldb::api::ScanResponse* response = new ::openmldb::api::ScanResponse();
-    uint64_t consumed = ::baidu::common::timer::get_micros();
-    bool ok =
-        client_.SendRequest(&::openmldb::api::TabletServer_Stub::Scan, &request, response, FLAGS_request_timeout_ms, 1);
-    if (response->has_msg()) {
-        msg = response->msg();
-    }
-    if (!ok || response->code() != 0) {
-        return NULL;
-    }
-    ::openmldb::base::KvIterator* kv_it = new ::openmldb::base::KvIterator(response);
-    if (showm) {
-        while (kv_it->Valid()) {
-            kv_it->Next();
-            kv_it->GetValue().ToString();
-        }
-    }
-    return kv_it;
-}
-
-=======
->>>>>>> 14259551
 bool TabletClient::DropTable(uint32_t id, uint32_t pid, std::shared_ptr<TaskInfo> task_info) {
     ::openmldb::api::DropTableRequest request;
     request.set_tid(id);
