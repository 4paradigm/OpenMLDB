//
// tablet_client.h
// Copyright (C) 2017 4paradigm.com
// Author wangtaize 
// Date 2017-04-02 
// 


#ifndef RTIDB_TABLET_CLIENT_H
#define RTIDB_TABLET_CLIENT_H

#include "proto/tablet.pb.h"
#include "rpc/rpc_client.h"
#include "base/kv_iterator.h"
#include "base/schema_codec.h"

namespace rtidb {
namespace client {
using ::rtidb::api::TaskInfo;

class TabletClient {

public:
    TabletClient(const std::string& endpoint);

    TabletClient(const std::string& endpoint, bool use_sleep_policy);

    ~TabletClient();

    int Init();

    std::string GetEndpoint();

    bool CreateTable(const std::string& name,
                     uint32_t tid, uint32_t pid, uint64_t ttl,
                     bool leader, 
                     const std::vector<std::string>& endpoints,
                     const ::rtidb::api::TTLType& type,
                     uint32_t seg_cnt, uint64_t term, 
                     const ::rtidb::api::CompressType compress_type);


    bool CreateTable(const std::string& name, 
                     uint32_t tid, uint32_t pid,
                     uint64_t ttl, uint32_t seg_cnt,
                     const std::vector<::rtidb::base::ColumnDesc>& columns,
                     const ::rtidb::api::TTLType& type,
                     bool leader, const std::vector<std::string>& endpoints,
                     uint64_t term = 0, const ::rtidb::api::CompressType compress_type = ::rtidb::api::CompressType::kNoCompress);

    bool Put(uint32_t tid,
             uint32_t pid,
             const std::string& pk, 
             uint64_t time,
             const std::string& value);

    bool Put(uint32_t tid,
             uint32_t pid,
             const char* pk,
             uint64_t time,
             const char* value,
             uint32_t size);

    bool Put(uint32_t tid,
             uint32_t pid,
             uint64_t time,
             const std::string& value,
             const std::vector<std::pair<std::string, uint32_t> >& dimensions);

    bool Get(uint32_t tid, 
             uint32_t pid,
             const std::string& pk,
             uint64_t time,
             std::string& value,
             uint64_t& ts,
             std::string& msg);

    bool Get(uint32_t tid, 
             uint32_t pid,
             const std::string& pk,
             uint64_t time,
             const std::string& idx_name,
             std::string& value,
             uint64_t& ts,
             std::string& msg);

    ::rtidb::base::KvIterator* Scan(uint32_t tid,
             uint32_t pid,
             const std::string& pk,
             uint64_t stime,
             uint64_t etime,
             uint32_t limit,
             std::string& msg);
    
    ::rtidb::base::KvIterator* Scan(uint32_t tid,
                                 uint32_t pid,
                                 const std::string& pk,
                                 uint64_t stime,
                                 uint64_t etime,
                                 const std::string& idx_name,
                                 uint32_t limit,
                                 std::string& msg);

    ::rtidb::base::KvIterator* Scan(uint32_t tid,
             uint32_t pid,
             const char* pk,
             uint64_t stime,
             uint64_t etime,
             std::string& msg,
             bool showm = false);

    bool GetTableSchema(uint32_t tid, uint32_t pid, 
                        std::string& schema);

    bool DropTable(uint32_t id, uint32_t pid,
                std::shared_ptr<TaskInfo> task_info = std::shared_ptr<TaskInfo>());

    bool AddReplica(uint32_t tid, uint32_t pid, const std::string& endpoint,
                std::shared_ptr<TaskInfo> task_info = std::shared_ptr<TaskInfo>());

    bool DelReplica(uint32_t tid, uint32_t pid, const std::string& endpoint,
                std::shared_ptr<TaskInfo> task_info = std::shared_ptr<TaskInfo>());

    bool MakeSnapshot(uint32_t tid, uint32_t pid, 
                std::shared_ptr<TaskInfo> task_info = std::shared_ptr<TaskInfo>());

    bool SendSnapshot(uint32_t tid, uint32_t pid, const std::string& endpoint, 
                std::shared_ptr<TaskInfo> task_info = std::shared_ptr<TaskInfo>());

    bool PauseSnapshot(uint32_t tid, uint32_t pid, 
                std::shared_ptr<TaskInfo> task_info = std::shared_ptr<TaskInfo>());

    bool RecoverSnapshot(uint32_t tid, uint32_t pid,
                std::shared_ptr<TaskInfo> task_info = std::shared_ptr<TaskInfo>());

    bool LoadTable(const std::string& name, uint32_t id, uint32_t pid, uint64_t ttl, uint32_t seg_cnt);

    bool LoadTable(const std::string& name, uint32_t id, uint32_t pid, uint64_t ttl,
               bool leader, const std::vector<std::string>& endpoints, uint32_t seg_cnt,
               std::shared_ptr<TaskInfo> task_info = std::shared_ptr<TaskInfo>());

    bool ChangeRole(uint32_t tid, uint32_t pid, bool leader, uint64_t term = 0);

    bool ChangeRole(uint32_t tid, uint32_t pid, bool leader, 
                    const std::vector<std::string>& endpoints, uint64_t term = 0);

<<<<<<< HEAD
    bool UpdateTTL(uint32_t tid, uint32_t pid, 
                   const ::rtidb::api::TTLType& type,
                   uint64_t ttl);

=======
    bool SetMaxConcurrency(const std::string& key, int32_t max_concurrency);
>>>>>>> 0b6857b0
    bool DeleteBinlog(uint32_t tid, uint32_t pid);

    bool GetTaskStatus(::rtidb::api::TaskStatusResponse& response);               

    bool DeleteOPTask(const std::vector<uint64_t>& op_id_vec);

    bool GetTermPair(uint32_t tid, uint32_t pid, uint64_t& term, uint64_t& offset, bool& has_table, bool& is_leader);

    bool GetManifest(uint32_t tid, uint32_t pid, ::rtidb::api::Manifest& manifest);

    bool GetTableStatus(::rtidb::api::GetTableStatusResponse& response);
    bool GetTableStatus(uint32_t tid, uint32_t pid,
                    ::rtidb::api::TableStatus& table_status);

    bool FollowOfNoOne(uint32_t tid, uint32_t pid, uint64_t term, uint64_t& offset);

    bool GetTableFollower(uint32_t tid, uint32_t pid, uint64_t& offset, 
                    std::map<std::string, uint64_t>& info_map, std::string& msg);
    
    bool SetExpire(uint32_t tid, uint32_t pid, bool is_expire);
    bool SetTTLClock(uint32_t tid, uint32_t pid, uint64_t timestamp);
    bool ConnectZK();
    bool DisConnectZK();
    
    void ShowTp();

private:
    std::string endpoint_;
    ::rtidb::RpcClient<::rtidb::api::TabletServer_Stub> client_;
    std::vector<uint64_t> percentile_;
};


}
}


#endif /* !RTIDB_TABLET_CLIENT_H */<|MERGE_RESOLUTION|>--- conflicted
+++ resolved
@@ -144,14 +144,10 @@
     bool ChangeRole(uint32_t tid, uint32_t pid, bool leader, 
                     const std::vector<std::string>& endpoints, uint64_t term = 0);
 
-<<<<<<< HEAD
     bool UpdateTTL(uint32_t tid, uint32_t pid, 
                    const ::rtidb::api::TTLType& type,
                    uint64_t ttl);
-
-=======
     bool SetMaxConcurrency(const std::string& key, int32_t max_concurrency);
->>>>>>> 0b6857b0
     bool DeleteBinlog(uint32_t tid, uint32_t pid);
 
     bool GetTaskStatus(::rtidb::api::TaskStatusResponse& response);               
