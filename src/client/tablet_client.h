/*
 * Copyright 2021 4Paradigm
 *
 * Licensed under the Apache License, Version 2.0 (the "License");
 * you may not use this file except in compliance with the License.
 * You may obtain a copy of the License at
 *
 *   http://www.apache.org/licenses/LICENSE-2.0
 *
 * Unless required by applicable law or agreed to in writing, software
 * distributed under the License is distributed on an "AS IS" BASIS,
 * WITHOUT WARRANTIES OR CONDITIONS OF ANY KIND, either express or implied.
 * See the License for the specific language governing permissions and
 * limitations under the License.
 */

#ifndef SRC_CLIENT_TABLET_CLIENT_H_
#define SRC_CLIENT_TABLET_CLIENT_H_

#include <map>
#include <memory>
#include <string>
#include <utility>
#include <vector>

#include "base/ddl_parser.h"
#include "base/kv_iterator.h"
#include "base/status.h"
#include "brpc/channel.h"
#include "client/client.h"
#include "codec/schema_codec.h"
#include "proto/tablet.pb.h"
#include "rpc/rpc_client.h"

using Schema = ::google::protobuf::RepeatedPtrField<openmldb::common::ColumnDesc>;
using Cond_Column = ::google::protobuf::RepeatedPtrField<openmldb::api::Columns>;

namespace openmldb {

// forward decl
namespace sdk {
class SQLRequestRowBatch;
}  // namespace sdk

const uint32_t INVALID_TID = UINT32_MAX;
namespace client {
using ::openmldb::api::TaskInfo;
const uint32_t INVALID_REMOTE_TID = UINT32_MAX;

class TabletClient : public Client {
 public:
    TabletClient(const std::string& endpoint, const std::string& real_endpoint);

    TabletClient(const std::string& endpoint, const std::string& real_endpoint, bool use_sleep_policy);

    ~TabletClient();

    int Init() override;

    bool CreateTable(const std::string& name, uint32_t tid, uint32_t pid, uint64_t abs_ttl, uint64_t lat_ttl,
                     bool leader, const std::vector<std::string>& endpoints, const ::openmldb::type::TTLType& type,
                     uint32_t seg_cnt, uint64_t term, const ::openmldb::type::CompressType compress_type);

    bool CreateTable(const ::openmldb::api::TableMeta& table_meta);

    bool UpdateTableMetaForAddField(uint32_t tid, const std::vector<openmldb::common::ColumnDesc>& cols,
                                    const openmldb::common::VersionPair& pair,
                                    std::string& msg);  // NOLINT

    bool Query(const std::string& db, const std::string& sql,
               const std::vector<openmldb::type::DataType>& parameter_types, const std::string& parameter_row,
               brpc::Controller* cntl, ::openmldb::api::QueryResponse* response, const bool is_debug = false);

    bool Query(const std::string& db, const std::string& sql, const std::string& row, brpc::Controller* cntl,
               ::openmldb::api::QueryResponse* response, const bool is_debug = false);

    bool SQLBatchRequestQuery(const std::string& db, const std::string& sql,
                              std::shared_ptr<::openmldb::sdk::SQLRequestRowBatch>, brpc::Controller* cntl,
                              ::openmldb::api::SQLBatchRequestQueryResponse* response, const bool is_debug = false);

    bool Put(uint32_t tid, uint32_t pid, const std::string& pk, uint64_t time, const std::string& value,
             uint32_t format_version = 0);

    bool Put(uint32_t tid, uint32_t pid, const char* pk, uint64_t time, const char* value, uint32_t size,
             uint32_t format_version = 0);

    bool Put(uint32_t tid, uint32_t pid, uint64_t time, const std::string& value,
             const std::vector<std::pair<std::string, uint32_t>>& dimensions);

    bool Put(uint32_t tid, uint32_t pid, uint64_t time, const std::string& value,
             const std::vector<std::pair<std::string, uint32_t>>& dimensions, uint32_t format_version);



    bool Get(uint32_t tid, uint32_t pid, const std::string& pk, uint64_t time, std::string& value,  // NOLINT
             uint64_t& ts,                                                                          // NOLINT
             std::string& msg);                        ;                                             // NOLINT

    bool Get(uint32_t tid, uint32_t pid, const std::string& pk, uint64_t time, const std::string& idx_name,
             std::string& value,  // NOLINT
             uint64_t& ts,        // NOLINT
             std::string& msg);   // NOLINT

    bool Get(uint32_t tid, uint32_t pid, const std::string& pk, uint64_t time, const std::string& idx_name,
             const std::string& ts_name, std::string& value, uint64_t& ts, std::string& msg);  // NOLINT

    bool Delete(uint32_t tid, uint32_t pid, const std::string& pk, const std::string& idx_name,
                std::string& msg);  // NOLINT

    bool Count(uint32_t tid, uint32_t pid, const std::string& pk, const std::string& idx_name, bool filter_expired_data,
               uint64_t& value, std::string& msg);  // NOLINT

    bool Count(uint32_t tid, uint32_t pid, const std::string& pk, const std::string& idx_name,
               const std::string& ts_name, bool filter_expired_data, uint64_t& value,  // NOLINT
               std::string& msg);                                                      // NOLINT

    ::openmldb::base::KvIterator* Scan(uint32_t tid, uint32_t pid, const std::string& pk, uint64_t stime,
                                       uint64_t etime, uint32_t limit, uint32_t atleast,
                                       std::string& msg);  // NOLINT

    ::openmldb::base::KvIterator* Scan(uint32_t tid, uint32_t pid, const std::string& pk, uint64_t stime,
                                       uint64_t etime, const std::string& idx_name, const std::string& ts_name,
                                       uint32_t limit, uint32_t atleast,
                                       std::string& msg);  // NOLINT

    ::openmldb::base::KvIterator* Scan(uint32_t tid, uint32_t pid, const std::string& pk, uint64_t stime,
                                       uint64_t etime, const std::string& idx_name, uint32_t limit, uint32_t atleast,
                                       std::string& msg);  // NOLINT

    ::openmldb::base::KvIterator* Scan(uint32_t tid, uint32_t pid, const char* pk, uint64_t stime, uint64_t etime,
                                       std::string& msg,     // NOLINT
                                       bool showm = false);  // NOLINT

    bool Scan(const ::openmldb::api::ScanRequest& request, brpc::Controller* cntl,
              ::openmldb::api::ScanResponse* response);

    bool AsyncScan(const ::openmldb::api::ScanRequest& request,
                   openmldb::RpcCallback<openmldb::api::ScanResponse>* callback);

    bool GetTableSchema(uint32_t tid, uint32_t pid,
                        ::openmldb::api::TableMeta& table_meta);  // NOLINT

    bool DropTable(uint32_t id, uint32_t pid, std::shared_ptr<TaskInfo> task_info = std::shared_ptr<TaskInfo>());

    bool AddReplica(uint32_t tid, uint32_t pid, const std::string& endpoint,
                    std::shared_ptr<TaskInfo> task_info = std::shared_ptr<TaskInfo>());

    bool AddReplica(uint32_t tid, uint32_t pid, const std::string& endpoint, uint32_t remote_tid,
                    std::shared_ptr<TaskInfo> task_info = std::shared_ptr<TaskInfo>());

    bool DelReplica(uint32_t tid, uint32_t pid, const std::string& endpoint,
                    std::shared_ptr<TaskInfo> task_info = std::shared_ptr<TaskInfo>());

    bool MakeSnapshot(uint32_t tid, uint32_t pid, uint64_t offset,
                      std::shared_ptr<TaskInfo> task_info = std::shared_ptr<TaskInfo>());

    bool SendSnapshot(uint32_t tid, uint32_t remote_tid, uint32_t pid, const std::string& endpoint,
                      std::shared_ptr<TaskInfo> task_info = std::shared_ptr<TaskInfo>());

    bool PauseSnapshot(uint32_t tid, uint32_t pid, std::shared_ptr<TaskInfo> task_info = std::shared_ptr<TaskInfo>());

    bool RecoverSnapshot(uint32_t tid, uint32_t pid, std::shared_ptr<TaskInfo> task_info = std::shared_ptr<TaskInfo>());

    bool LoadTable(const std::string& name, uint32_t id, uint32_t pid, uint64_t ttl, uint32_t seg_cnt);

    bool LoadTable(const std::string& name, uint32_t id, uint32_t pid, uint64_t ttl, bool leader, uint32_t seg_cnt,
                   std::shared_ptr<TaskInfo> task_info = std::shared_ptr<TaskInfo>());

    bool LoadTable(const ::openmldb::api::TableMeta& table_meta, std::shared_ptr<TaskInfo> task_info);

    bool LoadTable(uint32_t tid, uint32_t pid, std::string* msg);

    bool ChangeRole(uint32_t tid, uint32_t pid, bool leader, uint64_t term);

    bool ChangeRole(uint32_t tid, uint32_t pid, bool leader, const std::vector<std::string>& endpoints, uint64_t term,
                    const std::vector<::openmldb::common::EndpointAndTid>* et = nullptr);

    bool UpdateTTL(uint32_t tid, uint32_t pid, const ::openmldb::type::TTLType& type, uint64_t abs_ttl,
                   uint64_t lat_ttl, const std::string& index_name);

    bool DeleteBinlog(uint32_t tid, uint32_t pid);

    bool GetTaskStatus(::openmldb::api::TaskStatusResponse& response);  // NOLINT

    bool DeleteOPTask(const std::vector<uint64_t>& op_id_vec);

    bool GetTermPair(uint32_t tid, uint32_t pid,
                     uint64_t& term,                     // NOLINT
                     uint64_t& offset, bool& has_table,  // NOLINT
                     bool& is_leader);                   // NOLINT

    bool GetManifest(uint32_t tid, uint32_t pid,
                     ::openmldb::api::Manifest& manifest);  // NOLINT

    bool GetTableStatus(::openmldb::api::GetTableStatusResponse& response);  // NOLINT
    bool GetTableStatus(uint32_t tid, uint32_t pid,
                        ::openmldb::api::TableStatus& table_status);  // NOLINT
    bool GetTableStatus(uint32_t tid, uint32_t pid, bool need_schema,
                        ::openmldb::api::TableStatus& table_status);  // NOLINT

    bool FollowOfNoOne(uint32_t tid, uint32_t pid, uint64_t term,
                       uint64_t& offset);  // NOLINT

    bool GetTableFollower(uint32_t tid, uint32_t pid,
                          uint64_t& offset,                           // NOLINT
                          std::map<std::string, uint64_t>& info_map,  // NOLINT
                          std::string& msg);                          // NOLINT

    bool GetAllSnapshotOffset(std::map<uint32_t, std::map<uint32_t, uint64_t>>& tid_pid_offset);  // NOLINT

    bool SetExpire(uint32_t tid, uint32_t pid, bool is_expire);
    bool ConnectZK();
    bool DisConnectZK();

    ::openmldb::base::KvIterator* Traverse(uint32_t tid, uint32_t pid, const std::string& idx_name,
                                           const std::string& pk, uint64_t ts, uint32_t limit,
                                           uint32_t& count);  // NOLINT

    void ShowTp();

    bool SetMode(bool mode);

    bool DeleteIndex(uint32_t tid, uint32_t pid, const std::string& idx_name, std::string* msg);

    bool AddIndex(uint32_t tid, uint32_t pid, const ::openmldb::common::ColumnKey& column_key,
                  std::shared_ptr<TaskInfo> task_info);

    base::Status AddMultiIndex(uint32_t tid, uint32_t pid,
            const std::vector<::openmldb::common::ColumnKey>& column_keys,
            std::shared_ptr<TaskInfo> task_info);

    bool DumpIndexData(uint32_t tid, uint32_t pid, uint32_t partition_num,
                       const ::openmldb::common::ColumnKey& column_key, uint32_t idx,
                       std::shared_ptr<TaskInfo> task_info);

    bool GetCatalog(uint64_t* version);

    bool SendIndexData(uint32_t tid, uint32_t pid, const std::map<uint32_t, std::string>& pid_endpoint_map,
                       std::shared_ptr<TaskInfo> task_info);

    bool LoadIndexData(uint32_t tid, uint32_t pid, uint32_t partition_num, std::shared_ptr<TaskInfo> task_info);

    bool ExtractIndexData(uint32_t tid, uint32_t pid, uint32_t partition_num,
                          const ::openmldb::common::ColumnKey& column_key, uint32_t idx,
                          std::shared_ptr<TaskInfo> task_info);

    bool ExtractMultiIndexData(uint32_t tid, uint32_t pid, uint32_t partition_num,
                          const std::vector<::openmldb::common::ColumnKey>& column_key_vec);

    bool CancelOP(const uint64_t op_id);

    bool UpdateRealEndpointMap(const std::map<std::string, std::string>& map);

    bool CreateProcedure(const openmldb::api::CreateProcedureRequest& sp_request,
                         std::string& msg);  // NOLINT

    bool CallProcedure(const std::string& db, const std::string& sp_name, const std::string& row,
                       brpc::Controller* cntl, openmldb::api::QueryResponse* response, bool is_debug,
                       uint64_t timeout_ms);

    bool CallSQLBatchRequestProcedure(const std::string& db, const std::string& sp_name,
                                      std::shared_ptr<::openmldb::sdk::SQLRequestRowBatch>, brpc::Controller* cntl,
                                      openmldb::api::SQLBatchRequestQueryResponse* response, bool is_debug,
                                      uint64_t timeout_ms);

    bool DropProcedure(const std::string& db_name, const std::string& sp_name);

    bool Refresh(uint32_t tid);

    bool SubQuery(const ::openmldb::api::QueryRequest& request,
                  openmldb::RpcCallback<openmldb::api::QueryResponse>* callback);

    bool SubBatchRequestQuery(const ::openmldb::api::SQLBatchRequestQueryRequest& request,
                              openmldb::RpcCallback<openmldb::api::SQLBatchRequestQueryResponse>* callback);
    bool CallProcedure(const std::string& db, const std::string& sp_name, const std::string& row, uint64_t timeout_ms,
                       bool is_debug, openmldb::RpcCallback<openmldb::api::QueryResponse>* callback);

    bool CallSQLBatchRequestProcedure(const std::string& db, const std::string& sp_name,
                                      std::shared_ptr<::openmldb::sdk::SQLRequestRowBatch> row_batch, bool is_debug,
                                      uint64_t timeout_ms,
                                      openmldb::RpcCallback<openmldb::api::SQLBatchRequestQueryResponse>* callback);

<<<<<<< HEAD
    bool CreateAggregator(const ::openmldb::api::TableMeta& base_table_meta,
                          uint32_t aggr_tid, uint32_t aggr_pid, uint32_t index_pos,
                          const ::openmldb::base::LongWindowInfo& window_info);
=======
    bool GetAndFlushDeployStats(::openmldb::api::DeployStatsResponse* res);
>>>>>>> d530c7ee

 private:
    ::openmldb::RpcClient<::openmldb::api::TabletServer_Stub> client_;
    std::vector<uint64_t> percentile_;
};

}  // namespace client
}  // namespace openmldb

#endif  // SRC_CLIENT_TABLET_CLIENT_H_<|MERGE_RESOLUTION|>--- conflicted
+++ resolved
@@ -280,13 +280,12 @@
                                       uint64_t timeout_ms,
                                       openmldb::RpcCallback<openmldb::api::SQLBatchRequestQueryResponse>* callback);
 
-<<<<<<< HEAD
+
     bool CreateAggregator(const ::openmldb::api::TableMeta& base_table_meta,
                           uint32_t aggr_tid, uint32_t aggr_pid, uint32_t index_pos,
                           const ::openmldb::base::LongWindowInfo& window_info);
-=======
+ 
     bool GetAndFlushDeployStats(::openmldb::api::DeployStatsResponse* res);
->>>>>>> d530c7ee
 
  private:
     ::openmldb::RpcClient<::openmldb::api::TabletServer_Stub> client_;
