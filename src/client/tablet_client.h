--- conflicted
+++ resolved
@@ -26,21 +26,14 @@
     bool CreateTable(const std::string& name, 
                      uint32_t id, 
                      uint32_t pid,
-<<<<<<< HEAD
-                     uint32_t ttl,
+                     uint64_t ttl,
                      uint32_t seg_cnt=128);
 
     bool CreateTable(const std::string& name,
                      uint32_t tid, uint32_t pid, uint32_t ttl,
                      bool leader, const std::vector<std::string>& endpoints,
                      uint32_t seg_cnt=128);
-=======
                      uint64_t ttl);
-
-    bool CreateTable(const std::string& name,
-                     uint32_t tid, uint32_t pid, uint64_t ttl,
-                     bool leader, const std::vector<std::string>& endpoints);
->>>>>>> 079d15fe
 
     bool Put(uint32_t tid,
              uint32_t pid,
