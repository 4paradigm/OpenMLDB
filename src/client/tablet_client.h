//
// tablet_client.h
// Copyright (C) 2017 4paradigm.com
// Author wangtaize 
// Date 2017-04-02 
// 


#ifndef RTIDB_TABLET_CLIENT_H
#define RTIDB_TABLET_CLIENT_H

#include "proto/tablet.pb.h"
#include "rpc/rpc_client.h"
#include "base/kv_iterator.h"
#include "base/schema_codec.h"

namespace rtidb {

const uint32_t INVALID_TID = UINT32_MAX;
namespace client {
using ::rtidb::api::TaskInfo;
const uint64_t INVALID_REMOTE_TID = UINT32_MAX;

class TabletClient {

public:
    TabletClient(const std::string& endpoint);

    TabletClient(const std::string& endpoint, bool use_sleep_policy);

    ~TabletClient();

    int Init();

    std::string GetEndpoint();

    bool CreateTable(const std::string& name,
                     uint32_t tid, uint32_t pid, uint64_t ttl,
                     bool leader, 
                     const std::vector<std::string>& endpoints,
                     const ::rtidb::api::TTLType& type,
                     uint32_t seg_cnt, uint64_t term, 
                     const ::rtidb::api::CompressType compress_type);


    bool CreateTable(const std::string& name, 
                     uint32_t tid, uint32_t pid,
                     uint64_t ttl, uint32_t seg_cnt,
                     const std::vector<::rtidb::base::ColumnDesc>& columns,
                     const ::rtidb::api::TTLType& type,
                     bool leader, const std::vector<std::string>& endpoints,
                     uint64_t term = 0, const ::rtidb::api::CompressType compress_type = ::rtidb::api::CompressType::kNoCompress);
                    
    bool CreateTable(const ::rtidb::api::TableMeta& table_meta);
   
    bool UpdateTableMetaForAddField(uint32_t tid, const ::rtidb::common::ColumnDesc& column_desc, const std::string& schema, std::string& msg);

    bool Put(uint32_t tid,
             uint32_t pid,
             const std::string& pk, 
             uint64_t time,
             const std::string& value);

    bool Put(uint32_t tid,
             uint32_t pid,
             const char* pk,
             uint64_t time,
             const char* value,
             uint32_t size);

    bool Put(uint32_t tid,
             uint32_t pid,
             uint64_t time,
             const std::string& value,
             const std::vector<std::pair<std::string, uint32_t> >& dimensions);

    bool Put(uint32_t tid,
             uint32_t pid,
             const std::vector<std::pair<std::string, uint32_t>>& dimensions,
             const std::vector<uint64_t>& ts_dimensions,
             const std::string& value);

    bool Get(uint32_t tid, 
             uint32_t pid,
             const std::string& pk,
             uint64_t time,
             std::string& value,
             uint64_t& ts,
             std::string& msg);

    bool Get(uint32_t tid, 
             uint32_t pid,
             const std::string& pk,
             uint64_t time,
             const std::string& idx_name,
             std::string& value,
             uint64_t& ts,
             std::string& msg);

    bool Get(uint32_t tid, 
             uint32_t pid,
             const std::string& pk,
             uint64_t time,
             const std::string& idx_name,
             const std::string& ts_name,
             std::string& value,
             uint64_t& ts,
             std::string& msg);

    bool Delete(uint32_t tid, uint32_t pid, 
             const std::string& pk, const std::string& idx_name,
             std::string& msg);

    bool Count(uint32_t tid, uint32_t pid, const std::string& pk,
             const std::string& idx_name, bool filter_expired_data, 
             uint64_t& value, std::string& msg);
    
    bool Count(uint32_t tid, uint32_t pid, const std::string& pk,
             const std::string& idx_name, const std::string& ts_name, bool filter_expired_data, 
             uint64_t& value, std::string& msg);

    ::rtidb::base::KvIterator* Scan(uint32_t tid,
             uint32_t pid,
             const std::string& pk,
             uint64_t stime,
             uint64_t etime,
             uint32_t limit,
             std::string& msg);
   
    ::rtidb::base::KvIterator* Scan(uint32_t tid,
                                 uint32_t pid,
                                 const std::string& pk,
                                 uint64_t stime,
                                 uint64_t etime,
                                 const std::string& idx_name,
                                 const std::string& ts_name,
                                 uint32_t limit,
                                 std::string& msg);

    ::rtidb::base::KvIterator* Scan(uint32_t tid,
                                 uint32_t pid,
                                 const std::string& pk,
                                 uint64_t stime,
                                 uint64_t etime,
                                 const std::string& idx_name,
                                 uint32_t limit,
                                 std::string& msg);

    ::rtidb::base::KvIterator* Scan(uint32_t tid,
             uint32_t pid,
             const char* pk,
             uint64_t stime,
             uint64_t etime,
             std::string& msg,
             bool showm = false);

    bool GetTableSchema(uint32_t tid, uint32_t pid, ::rtidb::api::TableMeta& table_meta);

    bool DropTable(uint32_t id, uint32_t pid,
                std::shared_ptr<TaskInfo> task_info = std::shared_ptr<TaskInfo>());

    bool AddReplica(uint32_t tid, uint32_t pid, const std::string& endpoint,
                std::shared_ptr<TaskInfo> task_info = std::shared_ptr<TaskInfo>());

    bool AddReplica(uint32_t tid, uint32_t pid, const std::string& endpoint,
            uint32_t remote_tid, std::shared_ptr<TaskInfo> task_info = std::shared_ptr<TaskInfo>());
<<<<<<< HEAD
    
=======
>>>>>>> 109a5278
    bool DelReplica(uint32_t tid, uint32_t pid, const std::string& endpoint,
                std::shared_ptr<TaskInfo> task_info = std::shared_ptr<TaskInfo>());

    bool MakeSnapshot(uint32_t tid, uint32_t pid, 
                std::shared_ptr<TaskInfo> task_info = std::shared_ptr<TaskInfo>());

    bool SendSnapshot(uint32_t tid, uint32_t pid, const std::string& endpoint, 
                std::shared_ptr<TaskInfo> task_info = std::shared_ptr<TaskInfo>());

    bool SendSnapshot(uint32_t tid, uint32_t pid, const std::string& endpoint, uint32_t remote_tid, 
                std::shared_ptr<TaskInfo> task_info = std::shared_ptr<TaskInfo>());

    bool PauseSnapshot(uint32_t tid, uint32_t pid, 
                std::shared_ptr<TaskInfo> task_info = std::shared_ptr<TaskInfo>());

    bool RecoverSnapshot(uint32_t tid, uint32_t pid,
                std::shared_ptr<TaskInfo> task_info = std::shared_ptr<TaskInfo>());

    bool LoadTable(const std::string& name, uint32_t id, uint32_t pid, uint64_t ttl, uint32_t seg_cnt);

    bool LoadTable(const std::string& name, uint32_t id, uint32_t pid, uint64_t ttl,
               bool leader, const std::vector<std::string>& endpoints, uint32_t seg_cnt,
               std::shared_ptr<TaskInfo> task_info = std::shared_ptr<TaskInfo>());

    bool LoadTable(const ::rtidb::api::TableMeta& table_meta, std::shared_ptr<TaskInfo> task_info);

    bool ChangeRole(uint32_t tid, uint32_t pid, bool leader, uint64_t term);

    bool ChangeRole(uint32_t tid, uint32_t pid, bool leader, 
                    const std::vector<std::string>& endpoints, uint64_t term,
                    const std::vector<::rtidb::common::EndpointAndTid>* et = nullptr);

    bool UpdateTTL(uint32_t tid, uint32_t pid, 
                   const ::rtidb::api::TTLType& type,
                   uint64_t ttl, const std::string& ts_name);
    bool SetMaxConcurrency(const std::string& key, int32_t max_concurrency);
    bool DeleteBinlog(uint32_t tid, uint32_t pid, ::rtidb::common::StorageMode storage_mode);

    bool GetTaskStatus(::rtidb::api::TaskStatusResponse& response);               

    bool DeleteOPTask(const std::vector<uint64_t>& op_id_vec);

    bool GetTermPair(uint32_t tid, uint32_t pid, ::rtidb::common::StorageMode storage_mode, 
                    uint64_t& term, uint64_t& offset, bool& has_table, bool& is_leader);

    bool GetManifest(uint32_t tid, uint32_t pid, ::rtidb::common::StorageMode storage_mode,
                    ::rtidb::api::Manifest& manifest);

    bool GetTableStatus(::rtidb::api::GetTableStatusResponse& response);
    bool GetTableStatus(uint32_t tid, uint32_t pid,
                    ::rtidb::api::TableStatus& table_status);
    bool GetTableStatus(uint32_t tid, uint32_t pid, bool need_schema,
                    ::rtidb::api::TableStatus& table_status);

    bool FollowOfNoOne(uint32_t tid, uint32_t pid, uint64_t term, uint64_t& offset);

    bool GetTableFollower(uint32_t tid, uint32_t pid, uint64_t& offset, 
                    std::map<std::string, uint64_t>& info_map, std::string& msg);
    
    bool SetExpire(uint32_t tid, uint32_t pid, bool is_expire);
    bool SetTTLClock(uint32_t tid, uint32_t pid, uint64_t timestamp);
    bool ConnectZK();
    bool DisConnectZK();

    ::rtidb::base::KvIterator* Traverse(uint32_t tid, uint32_t pid, const std::string& idx_name, 
                const std::string& pk, uint64_t ts, uint32_t limit, uint32_t& count);

    void ShowTp();

    bool SetMode(bool mode);

private:
    std::string endpoint_;
    ::rtidb::RpcClient<::rtidb::api::TabletServer_Stub> client_;
    std::vector<uint64_t> percentile_;
};


}
}


#endif /* !RTIDB_TABLET_CLIENT_H */<|MERGE_RESOLUTION|>--- conflicted
+++ resolved
@@ -19,7 +19,7 @@
 const uint32_t INVALID_TID = UINT32_MAX;
 namespace client {
 using ::rtidb::api::TaskInfo;
-const uint64_t INVALID_REMOTE_TID = UINT32_MAX;
+const uint32_t INVALID_REMOTE_TID = UINT32_MAX;
 
 class TabletClient {
 
@@ -164,10 +164,7 @@
 
     bool AddReplica(uint32_t tid, uint32_t pid, const std::string& endpoint,
             uint32_t remote_tid, std::shared_ptr<TaskInfo> task_info = std::shared_ptr<TaskInfo>());
-<<<<<<< HEAD
     
-=======
->>>>>>> 109a5278
     bool DelReplica(uint32_t tid, uint32_t pid, const std::string& endpoint,
                 std::shared_ptr<TaskInfo> task_info = std::shared_ptr<TaskInfo>());
 
