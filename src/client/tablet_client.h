/*
 * Copyright 2021 4Paradigm
 *
 * Licensed under the Apache License, Version 2.0 (the "License");
 * you may not use this file except in compliance with the License.
 * You may obtain a copy of the License at
 *
 *   http://www.apache.org/licenses/LICENSE-2.0
 *
 * Unless required by applicable law or agreed to in writing, software
 * distributed under the License is distributed on an "AS IS" BASIS,
 * WITHOUT WARRANTIES OR CONDITIONS OF ANY KIND, either express or implied.
 * See the License for the specific language governing permissions and
 * limitations under the License.
 */

#ifndef SRC_CLIENT_TABLET_CLIENT_H_
#define SRC_CLIENT_TABLET_CLIENT_H_

#include <map>
#include <memory>
#include <string>
#include <utility>
#include <vector>

#include "base/ddl_parser.h"
#include "base/kv_iterator.h"
#include "base/status.h"
#include "brpc/channel.h"
#include "client/client.h"
#include "codec/schema_codec.h"
#include "proto/tablet.pb.h"
#include "rpc/rpc_client.h"

namespace openmldb {

// forward decl
namespace sdk {
class SQLRequestRowBatch;
}  // namespace sdk

namespace client {
using ::openmldb::api::TaskInfo;
const uint32_t INVALID_REMOTE_TID = UINT32_MAX;

class TabletClient : public Client {
 public:
    TabletClient(const std::string& endpoint, const std::string& real_endpoint);

    TabletClient(const std::string& endpoint, const std::string& real_endpoint, bool use_sleep_policy);

    ~TabletClient();

    int Init() override;

    base::Status CreateTable(const ::openmldb::api::TableMeta& table_meta);
<<<<<<< HEAD
=======

    base::Status TruncateTable(uint32_t tid, uint32_t pid);
>>>>>>> 72f752bd

    bool UpdateTableMetaForAddField(uint32_t tid, const std::vector<openmldb::common::ColumnDesc>& cols,
                                    const openmldb::common::VersionPair& pair,
                                    std::string& msg);  // NOLINT

    bool Query(const std::string& db, const std::string& sql,
               const std::vector<openmldb::type::DataType>& parameter_types, const std::string& parameter_row,
               brpc::Controller* cntl, ::openmldb::api::QueryResponse* response, const bool is_debug = false);

    bool Query(const std::string& db, const std::string& sql, const std::string& row, brpc::Controller* cntl,
               ::openmldb::api::QueryResponse* response, const bool is_debug = false);

    bool SQLBatchRequestQuery(const std::string& db, const std::string& sql,
                              std::shared_ptr<::openmldb::sdk::SQLRequestRowBatch>, brpc::Controller* cntl,
                              ::openmldb::api::SQLBatchRequestQueryResponse* response, const bool is_debug = false);

    bool Put(uint32_t tid, uint32_t pid, const std::string& pk, uint64_t time, const std::string& value);

    bool Put(uint32_t tid, uint32_t pid, uint64_t time, const std::string& value,
             const std::vector<std::pair<std::string, uint32_t>>& dimensions);

    bool Put(uint32_t tid, uint32_t pid, uint64_t time, const base::Slice& value,
            ::google::protobuf::RepeatedPtrField<::openmldb::api::Dimension>* dimensions);

    bool Get(uint32_t tid, uint32_t pid, const std::string& pk, uint64_t time, std::string& value,  // NOLINT
             uint64_t& ts,                                                                          // NOLINT
             std::string& msg);
    ;  // NOLINT

    bool Get(uint32_t tid, uint32_t pid, const std::string& pk, uint64_t time, const std::string& idx_name,
             std::string& value,  // NOLINT
             uint64_t& ts,        // NOLINT
             std::string& msg);   // NOLINT

    bool Delete(uint32_t tid, uint32_t pid, const std::string& pk, const std::string& idx_name,
                std::string& msg);  // NOLINT

    base::Status Delete(uint32_t tid, uint32_t pid, const std::map<uint32_t, std::string>& index_val,
                        const std::string& ts_name, const std::optional<uint64_t> start_ts,
                        const std::optional<uint64_t>& end_ts);

    bool Count(uint32_t tid, uint32_t pid, const std::string& pk, const std::string& idx_name, bool filter_expired_data,
               uint64_t& value, std::string& msg);  // NOLINT

    std::shared_ptr<openmldb::base::ScanKvIterator> Scan(uint32_t tid, uint32_t pid, const std::string& pk,
                                                         const std::string& idx_name, uint64_t stime, uint64_t etime,
                                                         uint32_t limit, uint32_t skip_record_num,
                                                         std::string& msg);  // NOLINT

    std::shared_ptr<openmldb::base::ScanKvIterator> Scan(uint32_t tid, uint32_t pid, const std::string& pk,
                                                         const std::string& idx_name, uint64_t stime, uint64_t etime,
                                                         uint32_t limit, std::string& msg);  // NOLINT

    bool Scan(const ::openmldb::api::ScanRequest& request, brpc::Controller* cntl,
              ::openmldb::api::ScanResponse* response);

    bool AsyncScan(const ::openmldb::api::ScanRequest& request,
                   openmldb::RpcCallback<openmldb::api::ScanResponse>* callback);

    bool GetTableSchema(uint32_t tid, uint32_t pid,
                        ::openmldb::api::TableMeta& table_meta);  // NOLINT

    bool DropTable(uint32_t id, uint32_t pid, std::shared_ptr<TaskInfo> task_info = std::shared_ptr<TaskInfo>());

    bool AddReplica(uint32_t tid, uint32_t pid, const std::string& endpoint,
                    std::shared_ptr<TaskInfo> task_info = std::shared_ptr<TaskInfo>());

    bool AddReplica(uint32_t tid, uint32_t pid, const std::string& endpoint, uint32_t remote_tid,
                    std::shared_ptr<TaskInfo> task_info = std::shared_ptr<TaskInfo>());

    bool DelReplica(uint32_t tid, uint32_t pid, const std::string& endpoint,
                    std::shared_ptr<TaskInfo> task_info = std::shared_ptr<TaskInfo>());

    bool MakeSnapshot(uint32_t tid, uint32_t pid, uint64_t offset,
                      std::shared_ptr<TaskInfo> task_info = std::shared_ptr<TaskInfo>());

    bool SendSnapshot(uint32_t tid, uint32_t remote_tid, uint32_t pid, const std::string& endpoint,
                      std::shared_ptr<TaskInfo> task_info = std::shared_ptr<TaskInfo>());

    bool PauseSnapshot(uint32_t tid, uint32_t pid, std::shared_ptr<TaskInfo> task_info = std::shared_ptr<TaskInfo>());

    bool RecoverSnapshot(uint32_t tid, uint32_t pid, std::shared_ptr<TaskInfo> task_info = std::shared_ptr<TaskInfo>());

    base::Status LoadTable(const std::string& name, uint32_t id, uint32_t pid, uint64_t ttl, uint32_t seg_cnt);

    base::Status LoadTable(const std::string& name, uint32_t id, uint32_t pid, uint64_t ttl, bool leader,
                           uint32_t seg_cnt, std::shared_ptr<TaskInfo> task_info = std::shared_ptr<TaskInfo>());

    // for ns WrapTaskFun, must return bool
    bool LoadTable(const ::openmldb::api::TableMeta& table_meta, std::shared_ptr<TaskInfo> task_info);

    bool ChangeRole(uint32_t tid, uint32_t pid, bool leader, uint64_t term);

    bool ChangeRole(uint32_t tid, uint32_t pid, bool leader, const std::vector<std::string>& endpoints, uint64_t term,
                    const std::vector<::openmldb::common::EndpointAndTid>* et = nullptr);

    bool UpdateTTL(uint32_t tid, uint32_t pid, const ::openmldb::type::TTLType& type, uint64_t abs_ttl,
                   uint64_t lat_ttl, const std::string& index_name);

    bool DeleteBinlog(uint32_t tid, uint32_t pid, ::openmldb::common::StorageMode storage_mode);

    bool GetTaskStatus(::openmldb::api::TaskStatusResponse& response);  // NOLINT

    bool DeleteOPTask(const std::vector<uint64_t>& op_id_vec);

    bool GetTermPair(uint32_t tid, uint32_t pid,
                     ::openmldb::common::StorageMode storage_mode,  // NOLINT
                     uint64_t& term,                                // NOLINT
                     uint64_t& offset, bool& has_table,             // NOLINT
                     bool& is_leader);                              // NOLINT

    bool GetManifest(uint32_t tid, uint32_t pid, ::openmldb::common::StorageMode storage_mode,
                     ::openmldb::api::Manifest& manifest);  // NOLINT

    base::Status GetTableStatus(::openmldb::api::GetTableStatusResponse& response);  // NOLINT
    base::Status GetTableStatus(uint32_t tid, uint32_t pid,
                                ::openmldb::api::TableStatus& table_status);  // NOLINT
    base::Status GetTableStatus(uint32_t tid, uint32_t pid, bool need_schema,
                                ::openmldb::api::TableStatus& table_status);  // NOLINT

    bool FollowOfNoOne(uint32_t tid, uint32_t pid, uint64_t term,
                       uint64_t& offset);  // NOLINT

    base::Status GetTableFollower(uint32_t tid, uint32_t pid,
                                  uint64_t& offset,                            // NOLINT
                                  std::map<std::string, uint64_t>& info_map);  // NOLINT

    bool GetAllSnapshotOffset(std::map<uint32_t, std::map<uint32_t, uint64_t>>& tid_pid_offset);  // NOLINT

    bool SetExpire(uint32_t tid, uint32_t pid, bool is_expire);
    bool ConnectZK();
    bool DisConnectZK();

    std::shared_ptr<openmldb::base::TraverseKvIterator> Traverse(uint32_t tid, uint32_t pid,
                                                                 const std::string& idx_name, const std::string& pk,
                                                                 uint64_t ts, uint32_t limit, bool skip_current_pk,
                                                                 uint32_t ts_pos, uint32_t& count);  // NOLINT

    bool SetMode(bool mode);

    bool DeleteIndex(uint32_t tid, uint32_t pid, const std::string& idx_name, std::string* msg);

    bool AddIndex(uint32_t tid, uint32_t pid, const ::openmldb::common::ColumnKey& column_key,
                  std::shared_ptr<TaskInfo> task_info);

    bool AddMultiIndex(uint32_t tid, uint32_t pid, const std::vector<::openmldb::common::ColumnKey>& column_keys,
                       std::shared_ptr<TaskInfo> task_info);

    bool GetCatalog(uint64_t* version);

    bool SendIndexData(uint32_t tid, uint32_t pid, const std::map<uint32_t, std::string>& pid_endpoint_map,
                       std::shared_ptr<TaskInfo> task_info);

    bool LoadIndexData(uint32_t tid, uint32_t pid, uint32_t partition_num, std::shared_ptr<TaskInfo> task_info);

    bool ExtractIndexData(uint32_t tid, uint32_t pid, uint32_t partition_num,
                          const std::vector<::openmldb::common::ColumnKey>& column_key, uint64_t offset, bool dump_data,
                          std::shared_ptr<TaskInfo> task_info);

    bool CancelOP(const uint64_t op_id);

    bool UpdateRealEndpointMap(const std::map<std::string, std::string>& map);

    base::Status CreateProcedure(const openmldb::api::CreateProcedureRequest& sp_request);

    bool CallProcedure(const std::string& db, const std::string& sp_name, const base::Slice& row,
                       brpc::Controller* cntl, openmldb::api::QueryResponse* response, bool is_debug,
                       uint64_t timeout_ms);

    bool CallSQLBatchRequestProcedure(const std::string& db, const std::string& sp_name,
                                      std::shared_ptr<::openmldb::sdk::SQLRequestRowBatch>, brpc::Controller* cntl,
                                      openmldb::api::SQLBatchRequestQueryResponse* response, bool is_debug,
                                      uint64_t timeout_ms);

    base::Status CallSQLBatchRequestProcedure(const std::string& db, const std::string& sp_name,
<<<<<<< HEAD
            const base::Slice& meta, const base::Slice& data,
            bool is_debug, uint64_t timeout_ms,
            brpc::Controller* cntl, openmldb::api::SQLBatchRequestQueryResponse* response);
=======
                                              const base::Slice& meta, const base::Slice& data, bool is_debug,
                                              uint64_t timeout_ms, brpc::Controller* cntl,
                                              openmldb::api::SQLBatchRequestQueryResponse* response);
>>>>>>> 72f752bd

    bool DropProcedure(const std::string& db_name, const std::string& sp_name);

    bool Refresh(uint32_t tid);

    bool SubQuery(const ::openmldb::api::QueryRequest& request,
                  openmldb::RpcCallback<openmldb::api::QueryResponse>* callback);

    bool SubBatchRequestQuery(const ::openmldb::api::SQLBatchRequestQueryRequest& request,
                              openmldb::RpcCallback<openmldb::api::SQLBatchRequestQueryResponse>* callback);

    bool CreateFunction(const ::openmldb::common::ExternalFun& fun, std::string* msg);

    bool DropFunction(const ::openmldb::common::ExternalFun& fun, std::string* msg);

    bool CallProcedure(const std::string& db, const std::string& sp_name, const base::Slice& row, uint64_t timeout_ms,
                       bool is_debug, openmldb::RpcCallback<openmldb::api::QueryResponse>* callback);

    bool CallSQLBatchRequestProcedure(const std::string& db, const std::string& sp_name,
                                      std::shared_ptr<::openmldb::sdk::SQLRequestRowBatch> row_batch, bool is_debug,
                                      uint64_t timeout_ms,
                                      openmldb::RpcCallback<openmldb::api::SQLBatchRequestQueryResponse>* callback);

<<<<<<< HEAD
    base::Status CallSQLBatchRequestProcedure(const std::string& db, const std::string& sp_name,
            const base::Slice& meta, const base::Slice& data,
            bool is_debug, uint64_t timeout_ms,
            openmldb::RpcCallback<openmldb::api::SQLBatchRequestQueryResponse>* callback);

    bool CreateAggregator(const ::openmldb::api::TableMeta& base_table_meta,
                          uint32_t aggr_tid, uint32_t aggr_pid, uint32_t index_pos,
                          const ::openmldb::base::LongWindowInfo& window_info);
=======
    base::Status CallSQLBatchRequestProcedure(
        const std::string& db, const std::string& sp_name, const base::Slice& meta, const base::Slice& data,
        bool is_debug, uint64_t timeout_ms,
        openmldb::RpcCallback<openmldb::api::SQLBatchRequestQueryResponse>* callback);

    bool CreateAggregator(const ::openmldb::api::TableMeta& base_table_meta, uint32_t aggr_tid, uint32_t aggr_pid,
                          uint32_t index_pos, const ::openmldb::base::LongWindowInfo& window_info);
>>>>>>> 72f752bd

    bool GetAndFlushDeployStats(::openmldb::api::DeployStatsResponse* res);

 private:
    base::Status LoadTableInternal(const ::openmldb::api::TableMeta& table_meta, std::shared_ptr<TaskInfo> task_info);

 private:
    ::openmldb::RpcClient<::openmldb::api::TabletServer_Stub> client_;
};

}  // namespace client
}  // namespace openmldb

#endif  // SRC_CLIENT_TABLET_CLIENT_H_<|MERGE_RESOLUTION|>--- conflicted
+++ resolved
@@ -54,11 +54,8 @@
     int Init() override;
 
     base::Status CreateTable(const ::openmldb::api::TableMeta& table_meta);
-<<<<<<< HEAD
-=======
 
     base::Status TruncateTable(uint32_t tid, uint32_t pid);
->>>>>>> 72f752bd
 
     bool UpdateTableMetaForAddField(uint32_t tid, const std::vector<openmldb::common::ColumnDesc>& cols,
                                     const openmldb::common::VersionPair& pair,
@@ -234,15 +231,9 @@
                                       uint64_t timeout_ms);
 
     base::Status CallSQLBatchRequestProcedure(const std::string& db, const std::string& sp_name,
-<<<<<<< HEAD
-            const base::Slice& meta, const base::Slice& data,
-            bool is_debug, uint64_t timeout_ms,
-            brpc::Controller* cntl, openmldb::api::SQLBatchRequestQueryResponse* response);
-=======
                                               const base::Slice& meta, const base::Slice& data, bool is_debug,
                                               uint64_t timeout_ms, brpc::Controller* cntl,
                                               openmldb::api::SQLBatchRequestQueryResponse* response);
->>>>>>> 72f752bd
 
     bool DropProcedure(const std::string& db_name, const std::string& sp_name);
 
@@ -266,16 +257,6 @@
                                       uint64_t timeout_ms,
                                       openmldb::RpcCallback<openmldb::api::SQLBatchRequestQueryResponse>* callback);
 
-<<<<<<< HEAD
-    base::Status CallSQLBatchRequestProcedure(const std::string& db, const std::string& sp_name,
-            const base::Slice& meta, const base::Slice& data,
-            bool is_debug, uint64_t timeout_ms,
-            openmldb::RpcCallback<openmldb::api::SQLBatchRequestQueryResponse>* callback);
-
-    bool CreateAggregator(const ::openmldb::api::TableMeta& base_table_meta,
-                          uint32_t aggr_tid, uint32_t aggr_pid, uint32_t index_pos,
-                          const ::openmldb::base::LongWindowInfo& window_info);
-=======
     base::Status CallSQLBatchRequestProcedure(
         const std::string& db, const std::string& sp_name, const base::Slice& meta, const base::Slice& data,
         bool is_debug, uint64_t timeout_ms,
@@ -283,7 +264,6 @@
 
     bool CreateAggregator(const ::openmldb::api::TableMeta& base_table_meta, uint32_t aggr_tid, uint32_t aggr_pid,
                           uint32_t index_pos, const ::openmldb::base::LongWindowInfo& window_info);
->>>>>>> 72f752bd
 
     bool GetAndFlushDeployStats(::openmldb::api::DeployStatsResponse* res);
 
