/*
 * Copyright 2021 4Paradigm
 *
 * Licensed under the Apache License, Version 2.0 (the "License");
 * you may not use this file except in compliance with the License.
 * You may obtain a copy of the License at
 *
 *   http://www.apache.org/licenses/LICENSE-2.0
 *
 * Unless required by applicable law or agreed to in writing, software
 * distributed under the License is distributed on an "AS IS" BASIS,
 * WITHOUT WARRANTIES OR CONDITIONS OF ANY KIND, either express or implied.
 * See the License for the specific language governing permissions and
 * limitations under the License.
 */

#ifndef SRC_CLIENT_NS_CLIENT_H_
#define SRC_CLIENT_NS_CLIENT_H_

#include <stdint.h>

#include <algorithm>
#include <map>
#include <memory>
#include <set>
#include <string>
#include <vector>

#include "base/status.h"
#include "client/client.h"
#include "proto/name_server.pb.h"
#include "proto/tablet.pb.h"
#include "rpc/rpc_client.h"

namespace openmldb {
namespace client {

const uint32_t INVALID_PID = UINT32_MAX;

struct TabletInfo {
    std::string endpoint;
    std::string state;
    uint64_t age;
    std::string real_endpoint;
};

class NsClient : public Client {
 public:
    explicit NsClient(const std::string& endpoint, const std::string& real_endpoint);
    ~NsClient() override = default;

    int Init() override;

    const std::string& GetDb();

    void ClearDb();

    bool Use(const std::string& db, std::string& msg);  // NOLINT

    bool CreateDatabase(const std::string& db, std::string& msg, bool if_not_exists = false);  // NOLINT

    base::Status CreateDatabaseRemote(const std::string& db, const ::openmldb::nameserver::ZoneInfo& zone_info);

    base::Status DropDatabaseRemote(const std::string& db, const ::openmldb::nameserver::ZoneInfo& zone_info);

    bool ShowDatabase(std::vector<std::string>* dbs,
                      std::string& msg);  // NOLINT

    bool DropDatabase(const std::string& db, std::string& msg);  // NOLINT

    bool ShowTablet(std::vector<TabletInfo>& tablets,  // NOLINT
                    std::string& msg);                 // NOLINT

    bool ShowSdkEndpoint(std::vector<TabletInfo>& tablets,  // NOLINT
                         std::string& msg);                 // NOLINT

    bool ShowTable(const std::string& name,
                   std::vector<::openmldb::nameserver::TableInfo>& tables,  // NOLINT
                   std::string& msg);                                       // NOLINT

    base::Status ShowDBTable(const std::string& db_name, std::vector<::openmldb::nameserver::TableInfo>* tables);

    bool ShowTable(const std::string& name, const std::string& db, bool show_all,
                   std::vector<::openmldb::nameserver::TableInfo>& tables,  // NOLINT
                   std::string& msg);                                       // NOLINT

    bool ShowCatalogVersion(std::map<std::string, uint64_t>* version_map, std::string* msg);

    bool ShowAllTable(std::vector<::openmldb::nameserver::TableInfo>& tables,  // NOLINT
                      std::string& msg);                                       // NOLINT

    bool MakeSnapshot(const std::string& name, uint32_t pid, uint64_t end_offset, std::string& msg);  // NOLINT

    bool MakeSnapshot(const std::string& name, const std::string& db, uint32_t pid, uint64_t end_offset,
                      std::string& msg);  // NOLINT

    base::Status ShowOPStatus(const std::string& name, uint32_t pid,
<<<<<<< HEAD
                              ::openmldb::nameserver::ShowOPStatusResponse* response);
=======
            nameserver::ShowOPStatusResponse* response);
>>>>>>> 9e43558d

    base::Status ShowOPStatus(uint64_t op_id, ::openmldb::nameserver::ShowOPStatusResponse* response);

    bool CancelOP(uint64_t op_id, std::string& msg);  // NOLINT

    bool AddTableField(const std::string& table_name, const ::openmldb::common::ColumnDesc& column_desc,
                       std::string& msg);  // NOLINT

    bool CreateTable(const ::openmldb::nameserver::TableInfo& table_info, const bool create_if_not_exist,
                     std::string& msg);  // NOLINT

    bool DropTable(const std::string& name, std::string& msg);  // NOLINT

    bool DropTable(const std::string& db, const std::string& name,
                   std::string& msg);  // NOLINT

    bool SyncTable(const std::string& name, const std::string& cluster_alias, uint32_t pid,
                   std::string& msg);  // NOLINT

    bool SetSdkEndpoint(const std::string& server_name, const std::string& sdk_endpoint, std::string* msg);

    bool DeleteOPTask(const std::vector<uint64_t>& op_id_vec);

    bool GetTaskStatus(::openmldb::api::TaskStatusResponse& response);  // NOLINT

    bool LoadTable(const std::string& name, const std::string& endpoint, uint32_t pid,
                   const ::openmldb::nameserver::ZoneInfo& zone_info, const ::openmldb::api::TaskInfo& task_info);

    bool LoadTable(const std::string& name, const std::string& db, const std::string& endpoint, uint32_t pid,
                   const ::openmldb::nameserver::ZoneInfo& zone_info, const ::openmldb::api::TaskInfo& task_info);

    bool CreateRemoteTableInfo(const ::openmldb::nameserver::ZoneInfo& zone_info,
                               ::openmldb::nameserver::TableInfo& table_info,  // NOLINT
                               std::string& msg);                              // NOLINT

    bool CreateRemoteTableInfoSimply(const ::openmldb::nameserver::ZoneInfo& zone_info,
                                     ::openmldb::nameserver::TableInfo& table_info,  // NOLINT
                                     std::string& msg);                              // NOLINT

    bool DropTableRemote(const ::openmldb::api::TaskInfo& task_info, const std::string& name, const std::string& db,
                         const ::openmldb::nameserver::ZoneInfo& zone_info,
                         std::string& msg);  // NOLINT

    bool CreateTableRemote(const ::openmldb::api::TaskInfo& task_info,
                           const ::openmldb::nameserver::TableInfo& table_info,
                           const ::openmldb::nameserver::ZoneInfo& zone_info,
                           std::string& msg);  // NOLINT

    bool AddReplica(const std::string& name, const std::set<uint32_t>& pid_set, const std::string& endpoint,
                    std::string& msg);  // NOLINT

    bool AddReplicaNS(const std::string& name, const std::vector<std::string>& endpoint_vec, uint32_t pid,
                      const ::openmldb::nameserver::ZoneInfo& zone_info, const ::openmldb::api::TaskInfo& task_info);

    bool DelReplica(const std::string& name, const std::set<uint32_t>& pid_set, const std::string& endpoint,
                    std::string& msg);  // NOLINT

    bool ConfSet(const std::string& key, const std::string& value,
                 std::string& msg);  // NOLINT

    bool ConfGet(const std::string& key, std::map<std::string, std::string>& conf_map,  // NOLINT
                 std::string& msg);                                                     // NOLINT

    bool ChangeLeader(const std::string& name, uint32_t pid,
                      std::string& candidate_leader,  // NOLINT
                      std::string& msg);              // NOLINT

    bool OfflineEndpoint(const std::string& endpoint, uint32_t concurrency,
                         std::string& msg);  // NOLINT

    bool Migrate(const std::string& src_endpoint, const std::string& name, const std::set<uint32_t>& pid_set,
                 const std::string& des_endpoint, std::string& msg);  // NOLINT

    bool RecoverEndpoint(const std::string& endpoint, bool need_restore, uint32_t concurrency,
                         std::string& msg);  // NOLINT

    bool RecoverTable(const std::string& name, uint32_t pid, const std::string& endpoint, std::string& msg);  // NOLINT

    bool ConnectZK(std::string& msg);  // NOLINT

    bool DisConnectZK(std::string& msg);  // NOLINT

    bool SetTablePartition(const std::string& name, const ::openmldb::nameserver::TablePartition& table_partition,
                           std::string& msg);  // NOLINT

    bool GetTablePartition(const std::string& name, uint32_t pid,
                           ::openmldb::nameserver::TablePartition& table_partition,  // NOLINT
                           std::string& msg);                                        // NOLINT

    bool UpdateTableAliveStatus(const std::string& endpoint,
                                std::string& name,  // NOLINT
                                uint32_t pid, bool is_alive,
                                std::string& msg);  // NOLINT

    bool UpdateTTL(const std::string& name, const ::openmldb::type::TTLType& type, uint64_t abs_ttl, uint64_t lat_ttl,
                   const std::string& ts_name, std::string& msg);  // NOLINT

    bool AddReplicaClusterByNs(const std::string& alias, const std::string& name, uint64_t term,
                               std::string& msg);  // NOLINT

    bool AddReplicaCluster(const std::string& zk_ep, const std::string& zk_path, const std::string& alias,
                           std::string& msg);  // NOLINT

    bool ShowReplicaCluster(std::vector<::openmldb::nameserver::ClusterAddAge>& clusterinfo,  // NOLINT
                            std::string& msg);                                                // NOLINT

    bool RemoveReplicaClusterByNs(const std::string& alias, const std::string& zone_name, uint64_t term,
                                  int& code,          // NOLINT
                                  std::string& msg);  // NOLINT

    bool RemoveReplicaCluster(const std::string& alias,
                              std::string& msg);  // NOLINT

    bool SwitchMode(const ::openmldb::nameserver::ServerMode& mode, std::string& msg);  // NOLINT

    bool AddIndex(const std::string& table_name, const ::openmldb::common::ColumnKey& column_key,
                  std::vector<openmldb::common::ColumnDesc>* cols,
                  std::string& msg);  // NOLINT

    bool AddIndex(const std::string& db_name, const std::string& table_name,
                  const ::openmldb::common::ColumnKey& column_key, std::vector<openmldb::common::ColumnDesc>* cols,
                  std::string& msg);  // NOLINT

    base::Status AddMultiIndex(const std::string& db, const std::string& table_name,
                               const std::vector<::openmldb::common::ColumnKey>& column_keys, bool skip_load_data);

    bool DeleteIndex(const std::string& table_name, const std::string& idx_name,
                     std::string& msg);  // NOLINT

    bool DeleteIndex(const std::string& db, const std::string& table_name, const std::string& idx_name,
                     std::string& msg);  // NOLINT

    bool DropProcedure(const std::string& db_name, const std::string& sp_name,
                       std::string& msg);  // NOLINT

    base::Status CreateProcedure(const ::openmldb::api::ProcedureInfo& sp_info, uint64_t request_timeout);

    base::Status CreateFunction(const ::openmldb::common::ExternalFun& fun);

    base::Status DropFunction(const std::string& name, bool if_exists);

    base::Status ShowFunction(const std::string& name, std::vector<::openmldb::common::ExternalFun>* fun_vec);

    bool ShowProcedure(const std::string& db_name, const std::string& sp_name, std::vector<api::ProcedureInfo>* infos,
                       std::string* msg);

    base::Status UpdateOfflineTableInfo(const nameserver::TableInfo& table_info);

    base::Status DeploySQL(
        const ::openmldb::api::ProcedureInfo& sp_info,
        const std::map<std::string, std::map<std::string, std::vector<::openmldb::common::ColumnKey>>>& new_index_map,
        uint64_t* op_id);

 private:
    ::openmldb::RpcClient<::openmldb::nameserver::NameServer_Stub> client_;
    std::string db_;
};

}  // namespace client
}  // namespace openmldb

#endif  // SRC_CLIENT_NS_CLIENT_H_<|MERGE_RESOLUTION|>--- conflicted
+++ resolved
@@ -95,11 +95,7 @@
                       std::string& msg);  // NOLINT
 
     base::Status ShowOPStatus(const std::string& name, uint32_t pid,
-<<<<<<< HEAD
-                              ::openmldb::nameserver::ShowOPStatusResponse* response);
-=======
             nameserver::ShowOPStatusResponse* response);
->>>>>>> 9e43558d
 
     base::Status ShowOPStatus(uint64_t op_id, ::openmldb::nameserver::ShowOPStatusResponse* response);
 
