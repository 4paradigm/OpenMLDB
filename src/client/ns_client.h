/*
 * Copyright 2021 4Paradigm
 *
 * Licensed under the Apache License, Version 2.0 (the "License");
 * you may not use this file except in compliance with the License.
 * You may obtain a copy of the License at
 *
 *   http://www.apache.org/licenses/LICENSE-2.0
 *
 * Unless required by applicable law or agreed to in writing, software
 * distributed under the License is distributed on an "AS IS" BASIS,
 * WITHOUT WARRANTIES OR CONDITIONS OF ANY KIND, either express or implied.
 * See the License for the specific language governing permissions and
 * limitations under the License.
 */

#ifndef SRC_CLIENT_NS_CLIENT_H_
#define SRC_CLIENT_NS_CLIENT_H_

#include <stdint.h>

#include <algorithm>
#include <map>
#include <memory>
#include <set>
#include <string>
#include <vector>

#include "base/status.h"
#include "catalog/schema_adapter.h"
#include "node/node_manager.h"
#include "proto/name_server.pb.h"
#include "proto/tablet.pb.h"
#include "rpc/rpc_client.h"

namespace openmldb {
namespace client {

const uint32_t INVALID_PID = UINT32_MAX;

struct TabletInfo {
    std::string endpoint;
    std::string state;
    uint64_t age;
    std::string real_endpoint;
};

class NsClient {
 public:
    explicit NsClient(const std::string& endpoint, const std::string& real_endpoint);
    ~NsClient() {}

    int Init();

    std::string GetEndpoint();

    const std::string& GetDb();

    void ClearDb();

    bool Use(std::string db, std::string& msg);  // NOLINT

    bool CreateDatabase(const std::string& db, std::string& msg);  // NOLINT

    bool ShowDatabase(std::vector<std::string>* dbs,
                      std::string& msg);  // NOLINT

    bool DropDatabase(const std::string& db, std::string& msg);  // NOLINT

    bool ShowTablet(std::vector<TabletInfo>& tablets,  // NOLINT
                    std::string& msg);                 // NOLINT

    bool ShowSdkEndpoint(std::vector<TabletInfo>& tablets,  // NOLINT
                         std::string& msg);                 // NOLINT

    bool ShowTable(const std::string& name,
                   std::vector<::openmldb::nameserver::TableInfo>& tables,  // NOLINT
                   std::string& msg);                                       // NOLINT

    bool ShowTable(const std::string& name, const std::string& db, bool show_all,
                   std::vector<::openmldb::nameserver::TableInfo>& tables,  // NOLINT
                   std::string& msg);                                       // NOLINT

    bool ShowCatalogVersion(std::map<std::string, uint64_t>* version_map, std::string* msg);

    bool ShowAllTable(std::vector<::openmldb::nameserver::TableInfo>& tables,  // NOLINT
                      std::string& msg);                                       // NOLINT

    bool MakeSnapshot(const std::string& name, uint32_t pid, uint64_t end_offset, std::string& msg);  // NOLINT

    bool MakeSnapshot(const std::string& name, const std::string& db, uint32_t pid, uint64_t end_offset,
                      std::string& msg);  // NOLINT

    bool ShowOPStatus(::openmldb::nameserver::ShowOPStatusResponse& response,    // NOLINT
                      const std::string& name, uint32_t pid, std::string& msg);  // NOLINT

    bool CancelOP(uint64_t op_id, std::string& msg);  // NOLINT

    bool AddTableField(const std::string& table_name, const ::openmldb::common::ColumnDesc& column_desc,
                       std::string& msg);  // NOLINT

    bool CreateTable(const ::openmldb::nameserver::TableInfo& table_info,
                     std::string& msg);  // NOLINT

    bool ExecuteSQL(const std::string& script,
                    std::string& msg);  // NOLINT

    bool ExecuteSQL(const std::string& db, const std::string& script,
                    std::string& msg);  // NOLINT

    bool DropTable(const std::string& name, std::string& msg);  // NOLINT

    bool DropTable(const std::string& db, const std::string& name,
                   std::string& msg);  // NOLINT

    bool SyncTable(const std::string& name, const std::string& cluster_alias, uint32_t pid,
                   std::string& msg);  // NOLINT

    bool SetSdkEndpoint(const std::string& server_name, const std::string& sdk_endpoint, std::string* msg);

    bool DeleteOPTask(const std::vector<uint64_t>& op_id_vec);

    bool GetTaskStatus(::openmldb::api::TaskStatusResponse& response);  // NOLINT

    bool LoadTable(const std::string& name, const std::string& endpoint, uint32_t pid,
                   const ::openmldb::nameserver::ZoneInfo& zone_info, const ::openmldb::api::TaskInfo& task_info);

    bool LoadTable(const std::string& name, const std::string& db, const std::string& endpoint, uint32_t pid,
                   const ::openmldb::nameserver::ZoneInfo& zone_info, const ::openmldb::api::TaskInfo& task_info);

    bool CreateRemoteTableInfo(const ::openmldb::nameserver::ZoneInfo& zone_info,
                               ::openmldb::nameserver::TableInfo& table_info,  // NOLINT
                               std::string& msg);                              // NOLINT

    bool CreateRemoteTableInfoSimply(const ::openmldb::nameserver::ZoneInfo& zone_info,
                                     ::openmldb::nameserver::TableInfo& table_info,  // NOLINT
                                     std::string& msg);                              // NOLINT

    bool DropTableRemote(const ::openmldb::api::TaskInfo& task_info, const std::string& name, const std::string& db,
                         const ::openmldb::nameserver::ZoneInfo& zone_info,
                         std::string& msg);  // NOLINT

    bool CreateTableRemote(const ::openmldb::api::TaskInfo& task_info,
                           const ::openmldb::nameserver::TableInfo& table_info,
                           const ::openmldb::nameserver::ZoneInfo& zone_info,
                           std::string& msg);  // NOLINT

    bool AddReplica(const std::string& name, const std::set<uint32_t>& pid_set, const std::string& endpoint,
                    std::string& msg);  // NOLINT

    bool AddReplicaNS(const std::string& name, const std::vector<std::string>& endpoint_vec, uint32_t pid,
                      const ::openmldb::nameserver::ZoneInfo& zone_info, const ::openmldb::api::TaskInfo& task_info);

    bool DelReplica(const std::string& name, const std::set<uint32_t>& pid_set, const std::string& endpoint,
                    std::string& msg);  // NOLINT

    bool ConfSet(const std::string& key, const std::string& value,
                 std::string& msg);  // NOLINT

    bool ConfGet(const std::string& key, std::map<std::string, std::string>& conf_map,  // NOLINT
                 std::string& msg);                                                     // NOLINT

    bool ChangeLeader(const std::string& name, uint32_t pid,
                      std::string& candidate_leader,  // NOLINT
                      std::string& msg);              // NOLINT

    bool OfflineEndpoint(const std::string& endpoint, uint32_t concurrency,
                         std::string& msg);  // NOLINT

    bool Migrate(const std::string& src_endpoint, const std::string& name, const std::set<uint32_t>& pid_set,
                 const std::string& des_endpoint, std::string& msg);  // NOLINT

    bool RecoverEndpoint(const std::string& endpoint, bool need_restore, uint32_t concurrency,
                         std::string& msg);  // NOLINT

    bool RecoverTable(const std::string& name, uint32_t pid, const std::string& endpoint, std::string& msg);  // NOLINT

    bool ConnectZK(std::string& msg);  // NOLINT

    bool DisConnectZK(std::string& msg);  // NOLINT

    bool SetTablePartition(const std::string& name, const ::openmldb::nameserver::TablePartition& table_partition,
                           std::string& msg);  // NOLINT

    bool GetTablePartition(const std::string& name, uint32_t pid,
                           ::openmldb::nameserver::TablePartition& table_partition,  // NOLINT
                           std::string& msg);                                        // NOLINT

    bool UpdateTableAliveStatus(const std::string& endpoint,
                                std::string& name,  // NOLINT
                                uint32_t pid, bool is_alive,
                                std::string& msg);  // NOLINT

    bool UpdateTTL(const std::string& name, const ::openmldb::type::TTLType& type, uint64_t abs_ttl, uint64_t lat_ttl,
                   const std::string& ts_name, std::string& msg);  // NOLINT

    bool AddReplicaClusterByNs(const std::string& alias, const std::string& name, const uint64_t term,
                               std::string& msg);  // NOLINT

    bool AddReplicaCluster(const std::string& zk_ep, const std::string& zk_path, const std::string& alias,
                           std::string& msg);  // NOLINT

    bool ShowReplicaCluster(std::vector<::openmldb::nameserver::ClusterAddAge>& clusterinfo,  // NOLINT
                            std::string& msg);                                                // NOLINT

    bool RemoveReplicaClusterByNs(const std::string& alias, const std::string& zone_name, const uint64_t term,
                                  int& code,          // NOLINT
                                  std::string& msg);  // NOLINT

    bool RemoveReplicaCluster(const std::string& alias,
                              std::string& msg);  // NOLINT

    bool SwitchMode(const ::openmldb::nameserver::ServerMode mode,
                    std::string& msg);  // NOLINT

    bool AddIndex(const std::string& table_name, const ::openmldb::common::ColumnKey& column_key,
                  std::vector<openmldb::common::ColumnDesc>* cols,
                  std::string& msg);  // NOLINT

    bool DeleteIndex(const std::string& table_name, const std::string& idx_name,
                     std::string& msg);  // NOLINT

    bool DeleteIndex(const std::string& db, const std::string& table_name, const std::string& idx_name,
                     std::string& msg);  // NOLINT

    bool DropProcedure(const std::string& db_name, const std::string& sp_name,
                       std::string& msg);  // NOLINT

    bool CreateProcedure(const ::openmldb::api::ProcedureInfo& sp_info, uint64_t request_timeout, std::string* msg);

 private:
    bool TransformToTableDef(::hybridse::node::CreatePlanNode* create_node, ::openmldb::nameserver::TableInfo* table,
                             hybridse::base::Status* status);

<<<<<<< HEAD
    bool HandleSQLCmd(const hybridse::node::CmdPlanNode* cmd_node,
                      const std::string& db, hybridse::base::Status* sql_status);
    bool HandleSQLCreateTable(hybridse::node::CreatePlanNode* create,
                              const std::string& db,
                              hybridse::node::NodeManager* node_manager,
                              hybridse::base::Status* sql_status);
=======
    bool HandleSQLCmd(const hybridse::node::CmdNode* cmd_node, const std::string& db,
                      hybridse::base::Status* sql_status);
    bool HandleSQLCreateTable(const hybridse::node::NodePointVector& parser_trees, const std::string& db,
                              hybridse::node::NodeManager* node_manager, hybridse::base::Status* sql_status);
>>>>>>> d0e56328

 private:
    std::string endpoint_;
    ::openmldb::RpcClient<::openmldb::nameserver::NameServer_Stub> client_;
    std::string db_;
};

}  // namespace client
}  // namespace openmldb

#endif  // SRC_CLIENT_NS_CLIENT_H_<|MERGE_RESOLUTION|>--- conflicted
+++ resolved
@@ -232,19 +232,12 @@
     bool TransformToTableDef(::hybridse::node::CreatePlanNode* create_node, ::openmldb::nameserver::TableInfo* table,
                              hybridse::base::Status* status);
 
-<<<<<<< HEAD
     bool HandleSQLCmd(const hybridse::node::CmdPlanNode* cmd_node,
                       const std::string& db, hybridse::base::Status* sql_status);
     bool HandleSQLCreateTable(hybridse::node::CreatePlanNode* create,
                               const std::string& db,
                               hybridse::node::NodeManager* node_manager,
                               hybridse::base::Status* sql_status);
-=======
-    bool HandleSQLCmd(const hybridse::node::CmdNode* cmd_node, const std::string& db,
-                      hybridse::base::Status* sql_status);
-    bool HandleSQLCreateTable(const hybridse::node::NodePointVector& parser_trees, const std::string& db,
-                              hybridse::node::NodeManager* node_manager, hybridse::base::Status* sql_status);
->>>>>>> d0e56328
 
  private:
     std::string endpoint_;
