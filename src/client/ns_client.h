--- conflicted
+++ resolved
@@ -55,13 +55,11 @@
 
     bool OfflineEndpoint(const std::string& endpoint, std::string& msg);
 
-<<<<<<< HEAD
     bool RecoverEndpoint(const std::string& endpoint, std::string& msg);
-=======
+
     bool ConnectZK(std::string& msg);
 
     bool DisConnectZK(std::string& msg);
->>>>>>> 63d6e2dd
 	
 private:
     std::string endpoint_;
