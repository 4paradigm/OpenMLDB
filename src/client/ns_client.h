//
// ns_client.h
// Copyright (C) 2017 4paradigm.com
// Author vagrant
// Date 2017-09-18
//


#ifndef RTIDB_NS_CLIENT_H
#define RTIDB_NS_CLIENT_H

#include <stdint.h>
#include <vector>
#include <map>
#include "rpc/rpc_client.h"
#include "proto/name_server.pb.h"

namespace rtidb {
namespace client {

struct TabletInfo {
    std::string endpoint;
    std::string state;
    uint64_t age;
};

class NsClient {

public:
    NsClient(const std::string& endpoint);

    int Init();

    bool ShowTablet(std::vector<TabletInfo>& tablets, std::string& msg);
    
    bool ShowTable(const std::string& name, std::vector<::rtidb::nameserver::TableInfo>& tables, std::string& msg);

    bool MakeSnapshot(const std::string& name, uint32_t pid, std::string& msg);

    bool ShowOPStatus(::rtidb::nameserver::ShowOPStatusResponse& response, std::string& msg);

    bool CreateTable(const ::rtidb::nameserver::TableInfo& table_info, std::string& msg);

    bool DropTable(const std::string& name, std::string& msg);

    bool AddReplica(const std::string& name, uint32_t pid, const std::string& endpoint, std::string& msg);

    bool DelReplica(const std::string& name, uint32_t pid, const std::string& endpoint, std::string& msg);

    bool ConfSet(const std::string& key, const std::string& value, std::string& msg);

    bool ConfGet(const std::string& key, std::map<std::string, std::string>& conf_map, std::string& msg);

    bool ChangeLeader(const std::string& name, uint32_t pid, std::string& msg);

    bool OfflineEndpoint(const std::string& endpoint, std::string& msg);

<<<<<<< HEAD
    bool Migrate(const std::string& src_endpoint, const std::string& name, const std::vector<uint32_t>& pid_vec, 
                    const std::string& des_endpoint, std::string& msg);
=======
    bool RecoverEndpoint(const std::string& endpoint, std::string& msg);

    bool ConnectZK(std::string& msg);

    bool DisConnectZK(std::string& msg);
>>>>>>> 53edb7fb
	
private:
    std::string endpoint_;
    ::rtidb::RpcClient<::rtidb::nameserver::NameServer_Stub> client_;
};

}
}

#endif /* !RTIDB_NS_CLIENT_H */<|MERGE_RESOLUTION|>--- conflicted
+++ resolved
@@ -55,16 +55,14 @@
 
     bool OfflineEndpoint(const std::string& endpoint, std::string& msg);
 
-<<<<<<< HEAD
     bool Migrate(const std::string& src_endpoint, const std::string& name, const std::vector<uint32_t>& pid_vec, 
-                    const std::string& des_endpoint, std::string& msg);
-=======
+                 const std::string& des_endpoint, std::string& msg);
+
     bool RecoverEndpoint(const std::string& endpoint, std::string& msg);
 
     bool ConnectZK(std::string& msg);
 
     bool DisConnectZK(std::string& msg);
->>>>>>> 53edb7fb
 	
 private:
     std::string endpoint_;
