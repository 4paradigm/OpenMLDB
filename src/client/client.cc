//
// Copyright 2020 4paradigm
//
#include "client/client.h"
#include <boost/algorithm/string.hpp>
#include "base/flat_array.h"
#include "base/hash.h"
#ifdef DISALLOW_COPY_AND_ASSIGN
#undef DISALLOW_COPY_AND_ASSIGN
#endif
#include <snappy.h>
#include <memory>
#include <utility>

int64_t ViewResult::GetInt(uint32_t idx) {
    int64_t val = 0;
    auto type = columns_->Get(idx).data_type();
    if (type == rtidb::type::kSmallInt) {
        int16_t st_val;
        rv_->GetInt16(idx, &st_val);
        val = st_val;
    } else if (type == rtidb::type::kInt) {
        int32_t tt_val;
        rv_->GetInt32(idx, &tt_val);
        val = tt_val;
    } else {
        int64_t val;
        rv_->GetInt64(idx, &val);
    }
    return val;
}

void TraverseResult::Init(RtidbClient* client, std::string* table_name,
                          struct ReadOption* ro, uint32_t count, uint64_t snapshot_id) {
    client_ = client;
    table_name_.reset(table_name);
    ro_.reset(ro);
    offset_ = 0;
    count_ = count;
    snapshot_id_ = snapshot_id;
}

void  BatchQueryResult::Init(RtidbClient* client, std::string* table_name, const std::vector<std::string>& keys, uint32_t count) {
    client_ = client;
    table_name_.reset(table_name);
    keys_ = std::make_shared<std::vector<std::string>>(keys);
    offset_ = 0;
    count_ = count;
}

TraverseResult::~TraverseResult() {
}

BatchQueryResult::~BatchQueryResult() {
}

bool TraverseResult::TraverseNext() {
    bool ok = client_->Traverse(*table_name_, *ro_, value_.get(), &count_,
                                last_pk_, &is_finish_, &snapshot_id_);
    return ok;
}

bool TraverseResult::Next() {
    if (count_ < 1) {
        if (is_finish_) {
            return false;
        }
        last_pk_.clear();
        last_pk_ = GetKey();
        value_->clear();
        bool ok = TraverseNext();
        if (!ok) {
            return ok;
        }
        offset_ = 0;
    }
    const char* buffer = value_->c_str();
    buffer += offset_;
    uint32_t size = 0;
    memcpy(static_cast<void*>(&size), buffer, 4);
    memrev32ifbe(static_cast<void*>(&size));
    buffer += 4;
    bool ok =
        rv_->Reset(reinterpret_cast<int8_t*>(const_cast<char*>(buffer)), size);
    if (ok) {
        offset_ += 4 + size;
    }
    count_--;
    return ok;
}

bool BatchQueryResult::Next() {
    if (count_ < 1) {
        if (is_finish_) {
            return false;
        }
        value_->clear();
        offset_ = 0;
        std::vector<std::string> get_keys;
        for (const auto key : *keys_) {
           if (already_get_.find(key) != already_get_.end())  {
               continue;
           }
           get_keys.push_back(key);
        }
        if (get_keys.size() == 0) {
            return  false;
        }
        value_->clear();
        bool ok = BatchQueryNext(get_keys);
        if (!ok) {
            return  ok;
        }
        offset_ = 0;
    }
    const char* buffer = value_->c_str();
    buffer += offset_;
    uint32_t size = 0;
    memcpy(static_cast<void*>(&size), buffer, 4);
    memrev32ifbe(static_cast<void*>(&size));
    buffer += 4;
    bool ok =
            rv_->Reset(reinterpret_cast<int8_t*>(const_cast<char*>(buffer)), size);
    if (ok) {
        offset_ += 4 + size;
    }
    count_--;
    already_get_.insert(GetKey());
    return ok;
}

bool BatchQueryResult::BatchQueryNext(const std::vector<std::string>& get_key) {
    return client_->BatchQuery(*table_name_, get_key, value_.get(), &is_finish_, &count_);
}

bool BaseClient::Init(std::string *msg) {
    zk_client_ = new rtidb::zk::ZkClient(zk_cluster_, zk_session_timeout_, endpoint_, zk_root_path_);
    if (!zk_client_->Init()) {
        if (!zk_client_->Init()) {
            *msg = "zk client init failed";
            return false;
        }
    }
    zk_table_data_path_ = zk_root_path_ + "/table/table_data";
    RefreshNodeList();
    RefreshTable();
    bool ok = zk_client_->WatchChildren(zk_root_path_ + "/table/notify", boost::bind(&BaseClient::DoFresh, this, _1));
    if (!ok) {
        zk_client_->CloseZK();
        *msg = "zk watch table notify failed";
        return false;
    }
    task_thread_pool_.DelayTask(zk_keep_alive_check_, boost::bind(&BaseClient::CheckZkClient, this));
    return true;
}

void BaseClient::CheckZkClient() {
    if (!zk_client_->IsConnected()) {
        std::cout << "reconnect zk" << std::endl;
        if (zk_client_->Reconnect()) {
            std::cout << "reconnect zk ok" << std::endl;
        }
    }
    task_thread_pool_.DelayTask(zk_keep_alive_check_,
                                boost::bind(&BaseClient::CheckZkClient, this));
}

bool BaseClient::RefreshNodeList() {
    std::vector<std::string> endpoints;
    if (!zk_client_->GetNodes(endpoints)) {
        return false;
    }
    std::set<std::string> endpoint_set;
    for (const auto& endpoint : endpoints) {
        endpoint_set.insert(endpoint);
    }
    UpdateEndpoint(endpoint_set);
    return true;
}

void BaseClient::UpdateEndpoint(const std::set<std::string>& alive_endpoints) {
    decltype(tablets_) old_tablets;
    decltype(tablets_) new_tablets;
    {
        std::lock_guard<std::mutex> mx(mu_);
        old_tablets = tablets_;
    }
    for (const auto& endpoint : alive_endpoints) {
        auto iter = old_tablets.find(endpoint);
        if (iter == old_tablets.end()) {
            std::shared_ptr<rtidb::client::TabletClient> tablet =
                    std::make_shared<rtidb::client::TabletClient>(endpoint);
            if (tablet->Init() != 0) {
                std::cerr << endpoint << " initial failed!" << std::endl;
                continue;
            }
            new_tablets.insert(std::make_pair(endpoint, tablet));
        } else {
            new_tablets.insert(std::make_pair(endpoint, iter->second));
        }
    }
    std::lock_guard<std::mutex> mx(mu_);
    tablets_.clear();
    tablets_ = new_tablets;
}

void BaseClient::RefreshTable() {
    std::vector<std::string> table_vec;
    if (!zk_client_->GetChildren(zk_table_data_path_, table_vec)) {
        if (zk_client_->IsExistNode(zk_root_path_)) {
            return;
        }
    }

    decltype(tables_) new_tables;
    for (const auto& table_name : table_vec) {
        std::string value;
        std::string table_node = zk_table_data_path_ + "/" + table_name;
        if (!zk_client_->GetNodeValue(table_node, value)) {
            std::cerr << "get table info failed! name " << table_name <<  " table node " << table_node << std::endl;
            continue;
        }
        std::shared_ptr<rtidb::nameserver::TableInfo> table_info = std::make_shared<rtidb::nameserver::TableInfo>();
        if (!table_info->ParseFromString(value)) {
            std::cerr << "parse table info failed! name " << table_name << std::endl;
            continue;
        }
        if (table_info->table_type() != rtidb::type::TableType::kRelational) {
            continue;
        }
        std::shared_ptr<google::protobuf::RepeatedPtrField<rtidb::common::ColumnDesc>>
                columns = std::make_shared<google::protobuf::RepeatedPtrField<rtidb::common::ColumnDesc>>();
        int code = rtidb::base::RowSchemaCodec::ConvertColumnDesc(table_info->column_desc_v1(), *columns, table_info->added_column_desc());
        if (code != 0) {
            continue;
        }
        std::shared_ptr<TableHandler> handler = std::make_shared<TableHandler>();
        handler->partition.resize(table_info->partition_num());
        int id = 0;
        for (const auto& part : table_info->table_partition()) {
            for (const auto& meta : part.partition_meta()) {
                if (meta.is_leader() && meta.is_alive()) {
                    handler->partition[id].leader = meta.endpoint();
                } else {
                    handler->partition[id].follower.push_back(meta.endpoint());
                }
            }
            id++;
        }
        std::string pk_col_name;
        for (const auto& column_key : table_info->column_key()) {
            if (column_key.index_type() == rtidb::type::kPrimaryKey) {
                pk_col_name = column_key.index_name();
                break;
            }
        }
        int pk_index = 0;
        rtidb::type::DataType pk_type = rtidb::type::kVarchar;
        for (int i = 0; i < table_info->column_desc_size(); i++) {
            if (table_info->column_desc_v1(i).name() == pk_col_name) {
                pk_index = i;
                pk_type = table_info->column_desc_v1(i).data_type();
                break;
            }
        }
        if (pk_type_set.find(pk_type) == pk_type_set.end()) {
            continue;
        }
        for (int i = 0; i < table_info->column_key_size(); i++) {
            if (table_info->column_key(i).has_index_type() &&
                table_info->column_key(i).index_type() == ::rtidb::type::IndexType::kAutoGen) {
                handler->auto_gen_pk_ = table_info->column_key(i).index_name();
                break;
            }
        }
        handler->table_info = table_info;
        handler->columns = columns;
        handler->pk_index = pk_index;
        handler->pk_type = pk_type;
        new_tables.insert(std::make_pair(table_name, handler));
    }
    std::lock_guard<std::mutex> mx(mu_);
    tables_ = new_tables;
}

void BaseClient::SetZkCheckInterval(int32_t interval) {
    if (interval <= 1000) {
        return;
    }
    zk_keep_alive_check_ = interval;
}

void BaseClient::DoFresh(const std::vector<std::string>& events) {
    RefreshNodeList();
    RefreshTable();
}

bool BaseClient::RegisterZK(std::string* msg) {
    if (zk_cluster_.empty()) {
        *msg = "zk cluster is empty";
        return false;
    }
    if (!zk_client_->Register(true)) {
        *msg = "fail to register client with endpoint " + endpoint_;
        return false;
    }
    return true;
}

BaseClient::~BaseClient() {
    task_thread_pool_.Stop(true);
    if (zk_client_ != NULL) {
        delete zk_client_;
    }
}

std::shared_ptr<rtidb::client::TabletClient> BaseClient::GetTabletClient(
        const std::string& endpoint, std::string* msg) {
    {
        std::lock_guard<std::mutex> mx(mu_);
        auto iter = tablets_.find(endpoint);
        if (iter != tablets_.end()) {
            return iter->second;
        }
    }
    std::shared_ptr<rtidb::client::TabletClient> tablet = std::make_shared<rtidb::client::TabletClient>(endpoint);
    int code = tablet->Init();
    if (code < 0) {
        *msg = "failed init table client";
        return NULL;
    }
    {
        std::lock_guard<std::mutex> mx(mu_);
        tablets_.insert(std::make_pair(endpoint, tablet));
    }
    return tablet;
}

std::shared_ptr<TableHandler> BaseClient::GetTableHandler(const std::string& name) {
    std::lock_guard<std::mutex> lock(mu_);
    auto iter = tables_.find(name);
    if (iter == tables_.end()) {
        return NULL;
    }
    return iter->second;
}

RtidbClient::RtidbClient(): client_(NULL), mu_() {
}

RtidbClient::~RtidbClient() { delete client_; }


void RtidbClient::SetZkCheckInterval(int32_t interval) {
    client_->SetZkCheckInterval(interval);
}


GeneralResult RtidbClient::Init(const std::string& zk_cluster, const std::string& zk_path) {
    GeneralResult result;
    std::string value;
    std::shared_ptr<rtidb::zk::ZkClient> zk_client;
    if (zk_cluster.empty()) {
        result.SetError(-1, "initial failed! not set zk_cluster");
        return result;
    }
    client_ = new BaseClient(zk_cluster, zk_path, "", 1000, 1000);

    std::string msg;
    bool ok = client_->Init(&msg);
    if (!ok) {
        result.SetError(-1, msg);
    }
    return  result;
}


QueryResult RtidbClient::Query(const std::string& name, const struct ReadOption& ro) {
    QueryResult result;
    std::shared_ptr<TableHandler> th = client_->GetTableHandler(name);
    if (th == NULL) {
        result.SetError(-1, "table not found");
        return result;
    }
    auto tablet = client_->GetTabletClient(th->partition[0].leader, &result.msg_);
    if (tablet == NULL) {
        result.code_ = -1;
        return result;
    }
    std::shared_ptr<std::string> value = std::make_shared<std::string>();
    uint64_t ts;
    bool ok = tablet->Get(th->table_info->tid(), 0, ro.index.begin()->second, 0, "", "", *value, ts, result.msg_);
    if (!ok) {
        result.code_ = -1;
        return result;
    }
    result.AddValue(value);
    result.SetRv(th);
    return result;
}

TraverseResult RtidbClient::Traverse(const std::string& name, const struct ReadOption& ro) {
    TraverseResult result;
    std::shared_ptr<TableHandler> th = client_->GetTableHandler(name);
    if (th == NULL) {
        result.SetError(-1, "table not found");
        return result;
    }

    uint32_t count = 0;
    std::string* raw_data = new std::string;
    std::string pk = "";
    if (ro.index.size() > 0) {
        pk = ro.index.begin()->second;
    }
    bool is_finish = true;
    uint64_t snapshot_id = 0;
    bool ok = Traverse(name, ro, raw_data, &count, pk, &is_finish, &snapshot_id);
    if (!ok) {
        delete raw_data;
        result.code_ = -1;
        result.msg_ = "traverse data error";
        return result;
    }
    std::string* table_name = new std::string(name);
    struct ReadOption* ro_ptr = new ReadOption(ro);
    result.Init(this, table_name, ro_ptr, count, snapshot_id);
    result.SetRv(th);
    result.SetValue(raw_data, is_finish);
    return result;
}

bool RtidbClient::Traverse(const std::string& name, const struct ReadOption& ro,
                           std::string* data, uint32_t* count,
<<<<<<< HEAD
                           const std::string& last_key, bool* is_finish) {
    std::shared_ptr<TableHandler> th = client_->GetTableHandler(name);
=======
                           const std::string& last_key, bool* is_finish, uint64_t* snapshot_id) {
    std::shared_ptr<TableHandler> th = GetTableHandler(name);
>>>>>>> 5ba4821c
    if (th == NULL) {
        return false;
    }
    std::string err_msg;
    auto tablet = client_->GetTabletClient(th->partition[0].leader, &err_msg);
    if (tablet == NULL) {
        return false;
    }
    bool ok = tablet->Traverse(th->table_info->tid(), 0, last_key, 1000, count, &err_msg, data, is_finish, snapshot_id);
    return ok;
}

GeneralResult RtidbClient::Update(const std::string& table_name,
        const std::map<std::string, std::string>& condition_columns_map,
        const std::map<std::string, std::string>& value_columns_map,
        const WriteOption& wo) {
    GeneralResult result;
    std::shared_ptr<TableHandler> th = client_->GetTableHandler(table_name);
    if (th == NULL) {
        result.SetError(-1, "table not found");
        return result;
    }
    if (condition_columns_map.empty() || value_columns_map.empty()) {
        result.SetError(-1, "condition_columns_map or value_columns_map is empty");
        return result;
    }
    auto cd_iter = condition_columns_map.begin();
    std::string pk = cd_iter->second;

    uint32_t tid = th->table_info->tid();
    uint32_t pid = (uint32_t)(::rtidb::base::hash64(pk) % th->table_info->table_partition_size());
    google::protobuf::RepeatedPtrField<rtidb::common::ColumnDesc> new_cd_schema;
    ::rtidb::base::RowSchemaCodec::GetSchemaData(condition_columns_map, *(th->columns), new_cd_schema);
    std::string cd_value;
    ::rtidb::base::ResultMsg cd_rm = ::rtidb::base::RowSchemaCodec::Encode(condition_columns_map, new_cd_schema, cd_value);
    if(cd_rm.code < 0) {
        result.SetError(cd_rm.code, "encode error, msg: " + cd_rm.msg);
        return result;
    }
    if (th->table_info->compress_type() == ::rtidb::nameserver::kSnappy) {
        std::string compressed;
        ::snappy::Compress(cd_value.c_str(), cd_value.length(), &compressed);
        cd_value = compressed;
    }
    google::protobuf::RepeatedPtrField<rtidb::common::ColumnDesc>  new_value_schema;
    ::rtidb::base::RowSchemaCodec::GetSchemaData(value_columns_map,*(th->columns), new_value_schema);
    std::string value;
    ::rtidb::base::ResultMsg value_rm = ::rtidb::base::RowSchemaCodec::Encode(value_columns_map, new_value_schema, value);
    if(value_rm.code < 0) {
        result.SetError(value_rm.code, "encode error, msg: " + value_rm.msg);
        return result;
    }
    if (th->table_info->compress_type() == ::rtidb::nameserver::kSnappy) {
        std::string compressed;
        ::snappy::Compress(value.c_str(), value.length(), &compressed);
        value = compressed;
    }
    std::string msg;
    auto tablet_client = client_->GetTabletClient(th->partition[0].leader, &msg);
    if (tablet_client == NULL) {
        result.SetError(-1, msg);
        return result;
    }
    bool ok = tablet_client->Update(tid, pid, new_cd_schema, new_value_schema, cd_value, value, msg);
    if (!ok) {
        result.SetError(-1, msg);
    }
    return result;
}

GeneralResult RtidbClient::Put(const std::string& name, const std::map<std::string, std::string>& value, const WriteOption& wo) {
    GeneralResult result;

    std::shared_ptr<TableHandler> th = client_->GetTableHandler(name);
    if (th == NULL) {
        result.SetError(-1, "table not found");
        return result;
    }
    std::set<std::string> keys_column;
    for (auto& key : th->table_info->column_key()) {
        for (auto &col : key.col_name()) {
            if (value.find(col) == value.end() && 
                    th->auto_gen_pk_.empty()) {
                result.SetError(-1, "key col must have ");
                return result;
            }
            keys_column.insert(col);
        }
    }
    std::map<std::string, std::string> val;
    for (auto& column : *(th->columns)) {
        auto iter = value.find(column.name());
        auto set_iter = keys_column.find(column.name());
        if (iter == value.end()) {
            if (set_iter == keys_column.end()) {
                std::string err_msg = "miss column " + column.name();
                result.SetError(-1, err_msg);
                return result;
            } else if (th->auto_gen_pk_.empty()) {
                result.SetError(-1, "input value error");
                return result;
            } else {
                val = value;
                val.insert(std::make_pair(th->auto_gen_pk_, ::rtidb::base::DEFAULT_LONG));
            }
        } else if (column.name() == th->auto_gen_pk_) {
            result.SetError(-1, "should not input autoGenPk column");
            return result;
        }
    }
    std::string buffer;
    rtidb::base::ResultMsg rm;
    if (!th->auto_gen_pk_.empty()) {
        rm = rtidb::base::RowSchemaCodec::Encode(val, *(th->columns), buffer);
    } else {
        rm = rtidb::base::RowSchemaCodec::Encode(value, *(th->columns), buffer);
    }
    if (rm.code != 0) {
        result.SetError(rm.code, "encode error, msg: " + rm.msg);
        return result;
    }
    std::string err_msg;
    auto tablet = client_->GetTabletClient(th->partition[0].leader, &err_msg);
    if (tablet == NULL) {
        result.SetError(-1, err_msg);
        return result;
    }
    bool ok = tablet->Put(th->table_info->tid(), 0, "", 0, buffer);
    if (!ok) {
        result.SetError(-1, "put error");
        return result;
    }

    return result;
}

GeneralResult RtidbClient::Delete(const std::string& name, const std::map<std::string, std::string>& values) {
    GeneralResult result;
    std::shared_ptr<TableHandler> th = client_->GetTableHandler(name);
    if (th == NULL) {
        result.SetError(-1, "table not found");
        return result;
    }
    auto tablet = client_->GetTabletClient(th->partition[0].leader, &result.msg);
    if (tablet == NULL) {
        result.code = -1;
        return result;
    }
    auto iter = values.begin();
    bool ok = tablet->Delete(th->table_info->tid(), 0, iter->second, iter->first, result.msg);
    if (!ok) {
        result.code = -1;
        return result;
    }
    return result;
}

BatchQueryResult RtidbClient::BatchQuery(const std::string &name, const std::vector<ReadOption> &ros) {
    std::vector<std::string> keys;
    for (const auto& it : ros) {
        if (it.index.size() < 1) {
            continue;
        }
        keys.push_back(it.index.begin()->second);
    }
    std::shared_ptr<TableHandler> th = client_->GetTableHandler(name);
    BatchQueryResult result;
    if (th == NULL) {
        result.SetError(-1, "table not found");
        return result;
    }
    std::string* data = new std::string();
    bool is_finish;
    uint32_t count;
    bool ok = BatchQuery(name, keys, data, &is_finish, &count);
    if (!ok) {
        delete data;
        result.SetError(-1, "batchquery error");
        return result;
    }
    std::string* table_name = new std::string(name);
    result.Init(this, table_name, keys, count);
    result.SetRv(th);
    result.SetValue(data, is_finish);
    return result;

}

bool RtidbClient::BatchQuery(const std::string& name, const std::vector<std::string>& keys, std::string* data, bool* is_finish, uint32_t* count) {
    std::shared_ptr<TableHandler> th = client_->GetTableHandler(name);
    if (th == NULL) {
        return false;
    }
    std::string err_msg;
    auto tablet = client_->GetTabletClient(th->partition[0].leader, &err_msg);
    if (tablet == NULL) {
        return false;
    }
    return tablet->BatchQuery(th->table_info->tid(), 0, "", keys, &err_msg, data, is_finish, count);
}<|MERGE_RESOLUTION|>--- conflicted
+++ resolved
@@ -432,13 +432,8 @@
 
 bool RtidbClient::Traverse(const std::string& name, const struct ReadOption& ro,
                            std::string* data, uint32_t* count,
-<<<<<<< HEAD
-                           const std::string& last_key, bool* is_finish) {
-    std::shared_ptr<TableHandler> th = client_->GetTableHandler(name);
-=======
                            const std::string& last_key, bool* is_finish, uint64_t* snapshot_id) {
     std::shared_ptr<TableHandler> th = GetTableHandler(name);
->>>>>>> 5ba4821c
     if (th == NULL) {
         return false;
     }
