--- conflicted
+++ resolved
@@ -111,12 +111,8 @@
 }
 
 bool BaseClient::Init(std::string* msg) {
-<<<<<<< HEAD
     zk_client_ = new rtidb::zk::ZkClient(zk_cluster_, "", zk_session_timeout_,
             endpoint_, zk_root_path_);
-=======
-    zk_client_ = new rtidb::zk::ZkClient(zk_cluster_, zk_session_timeout_, endpoint_, zk_root_path_);
->>>>>>> bbc7a2bf
     if (!zk_client_->Init()) {
         if (!zk_client_->Init()) {
             *msg = "zk client init failed";
@@ -411,16 +407,12 @@
             return iter->second;
         }
     }
-<<<<<<< HEAD
     std::string real_endpoint;
     if (!GetRealEndpoint(endpoint, &real_endpoint)) {
         return std::shared_ptr<rtidb::client::TabletClient>();
     }
     std::shared_ptr<rtidb::client::TabletClient> tablet =
         std::make_shared<rtidb::client::TabletClient>(endpoint, real_endpoint);
-=======
-    std::shared_ptr<rtidb::client::TabletClient> tablet = std::make_shared<rtidb::client::TabletClient>(endpoint);
->>>>>>> bbc7a2bf
     int code = tablet->Init();
     if (code < 0) {
         *msg = "failed init table client";
@@ -442,16 +434,12 @@
             return iter->second;
         }
     }
-<<<<<<< HEAD
     std::string real_endpoint;
     if (!GetRealEndpoint(endpoint, &real_endpoint)) {
         return std::shared_ptr<rtidb::client::BsClient>();
     }
     std::shared_ptr<rtidb::client::BsClient> blob =
         std::make_shared<rtidb::client::BsClient>(endpoint, real_endpoint);
-=======
-    std::shared_ptr<rtidb::client::BsClient> blob = std::make_shared<rtidb::client::BsClient>(endpoint);
->>>>>>> bbc7a2bf
     int code = blob->Init();
     if (code < 0) {
         *msg = "failed init blob client";
