//
// file_appender_test.cc
// Copyright (C) 2017 4paradigm.com
// Author vagrant
// Date 2017-04-21
//

#include "replica/log_replicator.h"
#include "replica/replicate_node.h"
#include <sched.h>
#include <unistd.h>
#include <sys/types.h>
#include <sys/stat.h>
#include <gtest/gtest.h>
#include <boost/lexical_cast.hpp>
#include <boost/atomic.hpp>
#include <boost/bind.hpp>
#include <stdio.h>
#include "proto/tablet.pb.h"
#include "logging.h"
#include "thread_pool.h"
#include <brpc/server.h>
#include "storage/table.h"
#include "storage/segment.h"
#include "storage/ticket.h"
#include "timer.h"

using ::baidu::common::ThreadPool;
using ::rtidb::storage::Table;
using ::rtidb::storage::Ticket;
using ::rtidb::storage::DataBlock;
using ::google::protobuf::RpcController;
using ::google::protobuf::Closure;
using ::baidu::common::INFO;
using ::baidu::common::DEBUG;

namespace rtidb {
namespace replica {

const std::vector<std::string> g_endpoints;

class MockTabletImpl : public ::rtidb::api::TabletServer {

public:
    MockTabletImpl(const ReplicatorRole& role,
                   const std::string& path,
                   const std::vector<std::string>& endpoints,
                   std::shared_ptr<Table> table): role_(role),
    path_(path), endpoints_(endpoints), 
    replicator_(path_, endpoints_, role_, table) {
    }

    ~MockTabletImpl() {
        replicator_.Stop();
    }
    bool Init() {
        //table_ = new Table("test", 1, 1, 8, 0, false, g_endpoints);
        //table_->Init();
        return replicator_.Init();
    }

    void Put(RpcController* controller,
             const ::rtidb::api::PutRequest* request,
             ::rtidb::api::PutResponse* response,
             Closure* done) {}

    void Scan(RpcController* controller,
              const ::rtidb::api::ScanRequest* request,
              ::rtidb::api::ScanResponse* response,
              Closure* done) {}

    void CreateTable(RpcController* controller,
            const ::rtidb::api::CreateTableRequest* request,
            ::rtidb::api::CreateTableResponse* response,
            Closure* done) {}

    void DropTable(RpcController* controller,
            const ::rtidb::api::DropTableRequest* request,
            ::rtidb::api::DropTableResponse* response,
            Closure* done) {}

    void AppendEntries(RpcController* controller,
            const ::rtidb::api::AppendEntriesRequest* request,
            ::rtidb::api::AppendEntriesResponse* response,
            Closure* done) {
        bool ok = replicator_.AppendEntries(request, response);
        if (ok) {
            PDLOG(INFO, "receive log entry from leader ok");
            response->set_code(0);
        }else {
            PDLOG(INFO, "receive log entry from leader error");
            response->set_code(1);
        }
        done->Run();
        replicator_.Notify();
    }

private:
    ReplicatorRole role_;
    std::string path_;
    std::vector<std::string> endpoints_;
    LogReplicator replicator_;
};

bool ReceiveEntry(const ::rtidb::api::LogEntry& entry) {
    return true;
}

class LogReplicatorTest : public ::testing::Test {

public:
    LogReplicatorTest() {}

    ~LogReplicatorTest() {}
};

inline std::string GenRand() {
    return boost::lexical_cast<std::string>(rand() % 10000000 + 1);
}

TEST_F(LogReplicatorTest, Init) {
    std::vector<std::string> endpoints;
    std::string folder = "/tmp/" + GenRand() + "/";
    std::map<std::string, uint32_t> mapping;
    mapping.insert(std::make_pair("idx", 0));
    std::shared_ptr<Table> table = std::make_shared<Table>("test", 1, 1, 8, mapping, 0, false, g_endpoints);
    table->Init();
    LogReplicator replicator(folder, endpoints, kLeaderNode, table);
    bool ok = replicator.Init();
    ASSERT_TRUE(ok);
    replicator.Stop();
}

TEST_F(LogReplicatorTest, BenchMark) {
    std::vector<std::string> endpoints;
    std::string folder = "/tmp/" + GenRand() + "/";
    std::map<std::string, uint32_t> mapping;
    mapping.insert(std::make_pair("idx", 0));
    std::shared_ptr<Table> table = std::make_shared<Table>("test", 1, 1, 8, mapping, 0, false, g_endpoints);
    table->Init();
    LogReplicator replicator(folder, endpoints, kLeaderNode, table);
    bool ok = replicator.Init();
    ::rtidb::api::LogEntry entry;
    entry.set_term(1);
    entry.set_pk("test");
    entry.set_value("test");
    entry.set_ts(9527);
    ok = replicator.AppendEntry(entry);
    ASSERT_TRUE(ok);
    replicator.Stop();
}


TEST_F(LogReplicatorTest, LeaderAndFollower) {
<<<<<<< HEAD
    sofa::pbrpc::RpcServerOptions options;
    sofa::pbrpc::RpcServer rpc_server0(options);
    sofa::pbrpc::RpcServer rpc_server1(options);
    std::map<std::string, uint32_t> mapping;
    mapping.insert(std::make_pair("idx", 0));
    std::shared_ptr<Table> t7 = std::make_shared<Table>("test", 1, 1, 8, mapping, 0, false, g_endpoints);
=======
	brpc::ServerOptions options;
	brpc::Server server0;
	brpc::Server server1;
    std::shared_ptr<Table> t7 = std::make_shared<Table>("test", 1, 1, 8, 0, false, g_endpoints);
>>>>>>> 63a6259a
    t7->Init();
    {
        std::string follower_addr = "127.0.0.1:18527";
        std::string folder = "/tmp/" + GenRand() + "/";
        MockTabletImpl* follower = new MockTabletImpl(kFollowerNode, 
                folder, g_endpoints, t7);
        bool ok = follower->Init();
        ASSERT_TRUE(ok);
		if (server0.AddService(follower, brpc::SERVER_OWNS_SERVICE) != 0) {
            ASSERT_TRUE(false);
    	}
		if (server0.Start(follower_addr.c_str(), &options) != 0) {
            ASSERT_TRUE(false);
    	}
        PDLOG(INFO, "start follower");
    }

    std::vector<std::string> endpoints;
    endpoints.push_back("127.0.0.1:18527");
    std::string folder = "/tmp/" + GenRand() + "/";
    LogReplicator leader(folder, g_endpoints, kLeaderNode, t7);
    bool ok = leader.Init();
    ASSERT_TRUE(ok);
    ::rtidb::api::LogEntry entry;
    entry.set_pk("test_pk");
    entry.set_value("value1");
    entry.set_ts(9527);
    ok = leader.AppendEntry(entry);
    entry.set_value("value2");
    entry.set_ts(9526);
    ok = leader.AppendEntry(entry);
    entry.set_value("value3");
    entry.set_ts(9525);
    ok = leader.AppendEntry(entry);
    entry.set_value("value4");
    entry.set_ts(9524);
    ok = leader.AppendEntry(entry);
    ASSERT_TRUE(ok);
    leader.Notify();
    leader.AddReplicateNode("127.0.0.1:18528");
    sleep(2);


    std::shared_ptr<Table> t8 = std::make_shared<Table>("test", 1, 1, 8, mapping, 0, false, g_endpoints);
    t8->Init();
    {
        std::string follower_addr = "127.0.0.1:18528";
        std::string folder = "/tmp/" + GenRand() + "/";
        MockTabletImpl* follower = new MockTabletImpl(kFollowerNode, 
                folder, g_endpoints, t8);
        bool ok = follower->Init();
        ASSERT_TRUE(ok);
		if (server1.AddService(follower, brpc::SERVER_OWNS_SERVICE) != 0) {
            ASSERT_TRUE(false);
    	}
		if (server1.Start(follower_addr.c_str(), &options) != 0) {
            ASSERT_TRUE(false);
    	}
        PDLOG(INFO, "start follower");
    }
    sleep(20);
    leader.Stop();
    {
        Ticket ticket;
        // check 18527
        Table::Iterator* it = t8->NewIterator("test_pk", ticket);
        it->Seek(9527);
        ASSERT_TRUE(it->Valid());
        DataBlock* value = it->GetValue();
        std::string value_str(value->data, value->size);
        ASSERT_EQ("value1", value_str);
        ASSERT_EQ(9527, it->GetKey());

        it->Next();
        ASSERT_TRUE(it->Valid());
        value = it->GetValue();
        std::string value_str1(value->data, value->size);
        ASSERT_EQ("value2", value_str1);
        ASSERT_EQ(9526, it->GetKey());

        it->Next();
        ASSERT_TRUE(it->Valid());
        value = it->GetValue();
        std::string value_str2(value->data, value->size);
        ASSERT_EQ("value3", value_str2);
        ASSERT_EQ(9525, it->GetKey());

        it->Next();
        ASSERT_TRUE(it->Valid());
        value = it->GetValue();
        std::string value_str3(value->data, value->size);
        ASSERT_EQ("value4", value_str3);
        ASSERT_EQ(9524, it->GetKey());
    }
}

}
}

int main(int argc, char** argv) {
    srand (time(NULL));
    ::baidu::common::SetLogLevel(::baidu::common::DEBUG);
    ::testing::InitGoogleTest(&argc, argv);
    return RUN_ALL_TESTS();
}
<|MERGE_RESOLUTION|>--- conflicted
+++ resolved
@@ -152,19 +152,10 @@
 
 
 TEST_F(LogReplicatorTest, LeaderAndFollower) {
-<<<<<<< HEAD
-    sofa::pbrpc::RpcServerOptions options;
-    sofa::pbrpc::RpcServer rpc_server0(options);
-    sofa::pbrpc::RpcServer rpc_server1(options);
-    std::map<std::string, uint32_t> mapping;
-    mapping.insert(std::make_pair("idx", 0));
-    std::shared_ptr<Table> t7 = std::make_shared<Table>("test", 1, 1, 8, mapping, 0, false, g_endpoints);
-=======
 	brpc::ServerOptions options;
 	brpc::Server server0;
 	brpc::Server server1;
     std::shared_ptr<Table> t7 = std::make_shared<Table>("test", 1, 1, 8, 0, false, g_endpoints);
->>>>>>> 63a6259a
     t7->Init();
     {
         std::string follower_addr = "127.0.0.1:18527";
