--- conflicted
+++ resolved
@@ -470,12 +470,7 @@
         PDLOG(WARNING, "fail to write replication log in dir %s for %s", path_.c_str(), status.ToString().c_str());
         return false;
     }
-<<<<<<< HEAD
     log_offset_.fetch_add(1, std::memory_order_relaxed);
-    // add record header size
-    PDLOG(DEBUG, "entry index %lld, log offset %lld", entry.log_index(), log_offset_.load(std::memory_order_relaxed));
-=======
->>>>>>> 2c19f997
     return true;
 }
 
