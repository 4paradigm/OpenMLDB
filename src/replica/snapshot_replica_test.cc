/*
 * Copyright 2021 4Paradigm
 *
 * Licensed under the Apache License, Version 2.0 (the "License");
 * you may not use this file except in compliance with the License.
 * You may obtain a copy of the License at
 *
 *   http://www.apache.org/licenses/LICENSE-2.0
 *
 * Unless required by applicable law or agreed to in writing, software
 * distributed under the License is distributed on an "AS IS" BASIS,
 * WITHOUT WARRANTIES OR CONDITIONS OF ANY KIND, either express or implied.
 * See the License for the specific language governing permissions and
 * limitations under the License.
 */

#include <brpc/server.h>
#include <gflags/gflags.h>
#include <gtest/gtest.h>
#include <sched.h>
#include <stdio.h>
#include <sys/stat.h>
#include <sys/types.h>
#include <unistd.h>

#include "base/file_util.h"
#include "base/glog_wrapper.h"
#include "client/tablet_client.h"
#include "codec/schema_codec.h"
#include "codec/sdk_codec.h"
#include "common/timer.h"
#include "proto/tablet.pb.h"
#include "replica/log_replicator.h"
#include "replica/replicate_node.h"
#include "tablet/tablet_impl.h"
#include "test/util.h"

DECLARE_string(db_root_path);
DECLARE_string(ssd_root_path);
DECLARE_string(hdd_root_path);
DECLARE_string(endpoint);
DECLARE_int32(make_snapshot_threshold_offset);

namespace openmldb {
namespace replica {

using ::openmldb::codec::SchemaCodec;

class MockClosure : public ::google::protobuf::Closure {
 public:
    MockClosure() {}
    ~MockClosure() {}
    void Run() {}
};

class SnapshotReplicaTest : public ::testing::TestWithParam<::openmldb::common::StorageMode> {
 public:
    SnapshotReplicaTest() {}

    ~SnapshotReplicaTest() {}
};

TEST_P(SnapshotReplicaTest, AddReplicate) {
    ::openmldb::tablet::TabletImpl* tablet = new ::openmldb::tablet::TabletImpl();
    tablet->Init("");
    brpc::Server server;
    if (server.AddService(tablet, brpc::SERVER_OWNS_SERVICE) != 0) {
        PDLOG(WARNING, "fail to register tablet rpc service");
        exit(1);
    }
    brpc::ServerOptions options;
    std::string leader_point = "127.0.0.1:18529";
    if (server.Start(leader_point.c_str(), &options) != 0) {
        PDLOG(WARNING, "fail to start server %s", leader_point.c_str());
        exit(1);
    }

    uint32_t tid = 2;
    uint32_t pid = 123;

    auto storage_mode = GetParam();
    ::openmldb::client::TabletClient client(leader_point, "");
    client.Init();
    std::vector<std::string> endpoints;
    auto status = client.CreateTable(test::CreateTableMeta("table1", tid, pid, 100000, 0, true, endpoints,
                ::openmldb::type::TTLType::kAbsoluteTime, 16, 0,
                ::openmldb::type::CompressType::kNoCompress, storage_mode));
    ASSERT_TRUE(status.OK());

    std::string end_point = "127.0.0.1:18530";
    auto ret = client.AddReplica(tid, pid, end_point);
    ASSERT_TRUE(ret);
    sleep(1);

    ::openmldb::api::TableStatus table_status;
    auto st = client.GetTableStatus(tid, pid, table_status);
    ASSERT_TRUE(st.OK()) << st.ToString();
    ASSERT_EQ(::openmldb::api::kTableNormal, table_status.state());

    ret = client.DelReplica(tid, pid, end_point);
    ASSERT_TRUE(ret);
}

TEST_P(SnapshotReplicaTest, LeaderAndFollower) {
    ::openmldb::tablet::TabletImpl* tablet = new ::openmldb::tablet::TabletImpl();
    tablet->Init("");
    brpc::Server server;
    if (server.AddService(tablet, brpc::SERVER_OWNS_SERVICE) != 0) {
        PDLOG(WARNING, "fail to register tablet rpc service");
        exit(1);
    }
    brpc::ServerOptions options;
    std::string leader_point = "127.0.0.1:18529";
    if (server.Start(leader_point.c_str(), &options) != 0) {
        PDLOG(WARNING, "fail to start server %s", leader_point.c_str());
        exit(1);
    }
    // server.RunUntilAskedToQuit();

    uint32_t tid = 1;
    uint32_t pid = 123;

    auto storage_mode = GetParam();
    ::openmldb::client::TabletClient client(leader_point, "");
    client.Init();
    std::vector<std::string> endpoints;
    auto status = client.CreateTable(test::CreateTableMeta("table1", tid, pid, 100000, 0, true, endpoints,
                ::openmldb::type::TTLType::kAbsoluteTime, 16,
                0, ::openmldb::type::CompressType::kNoCompress, storage_mode));
    ASSERT_TRUE(status.OK());
    uint64_t cur_time = ::baidu::common::timer::get_micros() / 1000;
    auto ret = client.Put(tid, pid, "testkey", cur_time, ::openmldb::test::EncodeKV("testkey", "value1"));
<<<<<<< HEAD
    ASSERT_TRUE(ret);
=======
    ASSERT_TRUE(ret.OK());
>>>>>>> d12babd9

    uint32_t count = 0;
    while (count < 10) {
        count++;
        std::string key = "test" + std::to_string(count);
        client.Put(tid, pid, key, cur_time, ::openmldb::test::EncodeKV(key, key));
    }

    sleep(3);

    ::openmldb::test::TempPath temp_path;
    FLAGS_db_root_path = temp_path.GetTempPath();
    FLAGS_hdd_root_path = temp_path.GetTempPath();
    FLAGS_endpoint = "127.0.0.1:18530";
    ::openmldb::tablet::TabletImpl* tablet1 = new ::openmldb::tablet::TabletImpl();
    tablet1->Init("");
    brpc::Server server1;
    if (server1.AddService(tablet1, brpc::SERVER_OWNS_SERVICE) != 0) {
        PDLOG(WARNING, "fail to register tablet rpc service");
        exit(1);
    }
    std::string follower_point = "127.0.0.1:18530";
    if (server1.Start(follower_point.c_str(), &options) != 0) {
        PDLOG(WARNING, "fail to start server %s", follower_point.c_str());
        exit(1);
    }
    // server.RunUntilAskedToQuit();
    ::openmldb::client::TabletClient client1(follower_point, "");
    client1.Init();
    status = client1.CreateTable(test::CreateTableMeta("table1", tid, pid, 14400, 0, false, endpoints,
                ::openmldb::type::TTLType::kAbsoluteTime,
                16, 0, ::openmldb::type::CompressType::kNoCompress, storage_mode));
    ASSERT_TRUE(status.OK());
    client.AddReplica(tid, pid, follower_point);
    sleep(3);

    ::openmldb::api::ScanRequest sr;
    MockClosure closure;
    sr.set_tid(tid);
    sr.set_pid(pid);
    sr.set_pk("testkey");
    sr.set_st(cur_time + 1);
    sr.set_et(cur_time - 1);
    sr.set_limit(10);
    ::openmldb::api::ScanResponse srp;
    tablet1->Scan(NULL, &sr, &srp, &closure);
    ASSERT_EQ(1, (int64_t)srp.count());
    ASSERT_EQ(0, srp.code());

    tablet->Scan(NULL, &sr, &srp, &closure);
    ASSERT_EQ(1, (int64_t)srp.count());
    ASSERT_EQ(0, srp.code());

    ret = client.Put(tid, pid, "newkey", cur_time, ::openmldb::test::EncodeKV("newkey", "value2"));
    ASSERT_TRUE(ret.OK());
    sleep(2);
    sr.set_pk("newkey");
    tablet1->Scan(NULL, &sr, &srp, &closure);
    ASSERT_EQ(1, (int64_t)srp.count());
    ASSERT_EQ(0, srp.code());
    {
        ::openmldb::api::GetTableFollowerRequest gr;
        ::openmldb::api::GetTableFollowerResponse grs;
        gr.set_tid(tid);
        gr.set_pid(pid);
        tablet->GetTableFollower(NULL, &gr, &grs, &closure);
        ASSERT_EQ(0, grs.code());
        ASSERT_EQ(12, (int64_t)grs.offset());
        ASSERT_EQ(1, grs.follower_info_size());
        ASSERT_STREQ(follower_point.c_str(), grs.follower_info(0).endpoint().c_str());
        ASSERT_EQ(12, (int64_t)grs.follower_info(0).offset());
    }
    ::openmldb::api::DropTableRequest dr;
    dr.set_tid(tid);
    dr.set_pid(pid);
    ::openmldb::api::DropTableResponse drs;
    tablet->DropTable(NULL, &dr, &drs, &closure);
    sleep(2);
}

TEST_P(SnapshotReplicaTest, SendSnapshot) {
    FLAGS_make_snapshot_threshold_offset = 0;
    ::openmldb::tablet::TabletImpl* tablet = new ::openmldb::tablet::TabletImpl();
    MockClosure closure;
    tablet->Init("");
    brpc::Server server;
    if (server.AddService(tablet, brpc::SERVER_OWNS_SERVICE) != 0) {
        PDLOG(WARNING, "fail to register tablet rpc service");
        exit(1);
    }
    brpc::ServerOptions options;
    std::string leader_point = "127.0.0.1:18529";
    if (server.Start(leader_point.c_str(), &options) != 0) {
        PDLOG(WARNING, "fail to start server %s", leader_point.c_str());
        exit(1);
    }

    uint32_t tid = 2;
    uint32_t pid = 123;
    auto storage_mode = GetParam();
    ::openmldb::client::TabletClient client(leader_point, "");
    client.Init();
    std::vector<std::string> endpoints;
    auto status = client.CreateTable(test::CreateTableMeta("table1", tid, pid, 100000, 0, true, endpoints,
                ::openmldb::type::TTLType::kAbsoluteTime, 16,
                0, ::openmldb::type::CompressType::kNoCompress, storage_mode));
    ASSERT_TRUE(status.OK());
    uint64_t cur_time = ::baidu::common::timer::get_micros() / 1000;
    auto ret = client.Put(tid, pid, "testkey", cur_time, ::openmldb::test::EncodeKV("testkey", "value1"));
<<<<<<< HEAD
    ASSERT_TRUE(ret);
=======
    ASSERT_TRUE(ret.OK());
>>>>>>> d12babd9

    uint32_t count = 0;
    while (count < 10) {
        count++;
        std::string key = "test";
        client.Put(tid, pid, key, cur_time + count, ::openmldb::test::EncodeKV(key, key));
    }
    ::openmldb::api::GeneralRequest grq;
    grq.set_tid(tid);
    grq.set_pid(pid);
    grq.set_storage_mode(storage_mode);
    ::openmldb::api::GeneralResponse grp;
    grp.set_code(-1);
    tablet->MakeSnapshot(NULL, &grq, &grp, &closure);

    sleep(3);
    ::openmldb::test::TempPath temp_path;
    FLAGS_db_root_path = temp_path.GetTempPath();
    FLAGS_hdd_root_path = temp_path.GetTempPath();
    FLAGS_endpoint = "127.0.0.1:18530";
    ::openmldb::tablet::TabletImpl* tablet1 = new ::openmldb::tablet::TabletImpl();
    tablet1->Init("");
    brpc::Server server1;
    if (server1.AddService(tablet1, brpc::SERVER_OWNS_SERVICE) != 0) {
        PDLOG(WARNING, "fail to register tablet rpc service");
        exit(1);
    }
    std::string follower_point = "127.0.0.1:18530";
    if (server1.Start(follower_point.c_str(), &options) != 0) {
        PDLOG(WARNING, "fail to start server %s", follower_point.c_str());
        exit(1);
    }
    ::openmldb::client::TabletClient client1(follower_point, "");
    client1.Init();

    // send snapshot to the follower
    client.PauseSnapshot(tid, pid);
    client.SendSnapshot(tid, tid, pid, follower_point);
    sleep(10);

    // load table in the follower
    ::openmldb::api::TableMeta table_meta;
    table_meta.set_name("table1");
    table_meta.set_tid(tid);
    table_meta.set_pid(pid);
    table_meta.set_storage_mode(storage_mode);
    client1.LoadTable(table_meta, nullptr);
    sleep(5);

    ::openmldb::api::ScanRequest sr;
    sr.set_tid(tid);
    sr.set_pid(pid);
    sr.set_pk("testkey");
    sr.set_st(cur_time + 1);
    sr.set_et(cur_time - 1);
    sr.set_limit(10);
    ::openmldb::api::ScanResponse srp;
    tablet1->Scan(NULL, &sr, &srp, &closure);
    ASSERT_EQ(1, (int64_t)srp.count());
    ASSERT_EQ(0, srp.code());

    sr.set_tid(tid);
    sr.set_pid(pid);
    sr.set_pk("test");
    sr.set_st(cur_time + 20);
    sr.set_et(cur_time - 20);
    sr.set_limit(20);
    tablet1->Scan(NULL, &sr, &srp, &closure);
    ASSERT_EQ(10, (int64_t)srp.count());
    ASSERT_EQ(0, srp.code());

    ::openmldb::api::DropTableRequest dr;
    dr.set_tid(tid);
    dr.set_pid(pid);
    ::openmldb::api::DropTableResponse drs;
    tablet->DropTable(NULL, &dr, &drs, &closure);
    tablet1->DropTable(NULL, &dr, &drs, &closure);
    sleep(2);
}

TEST_P(SnapshotReplicaTest, IncompleteSnapshot) {
    FLAGS_make_snapshot_threshold_offset = 0;
    uint32_t tid = 2;
    uint32_t pid = 123;
    auto storage_mode = GetParam();
    uint64_t cur_time = ::baidu::common::timer::get_micros() / 1000;
    {
        ::openmldb::tablet::TabletImpl* tablet = new ::openmldb::tablet::TabletImpl();
        MockClosure closure;
        tablet->Init("");
        brpc::Server server;
        if (server.AddService(tablet, brpc::SERVER_OWNS_SERVICE) != 0) {
            PDLOG(WARNING, "fail to register tablet rpc service");
            exit(1);
        }
        brpc::ServerOptions options;
        std::string leader_point = "127.0.0.1:18529";
        if (server.Start(leader_point.c_str(), &options) != 0) {
            PDLOG(WARNING, "fail to start server %s", leader_point.c_str());
            exit(1);
        }

        ::openmldb::client::TabletClient client(leader_point, "");
        client.Init();
        std::vector<std::string> endpoints;
        auto status = client.CreateTable(test::CreateTableMeta("table1", tid, pid, 100000, 0, true, endpoints,
                    ::openmldb::type::TTLType::kAbsoluteTime,
                    16, 0, ::openmldb::type::CompressType::kNoCompress, storage_mode));
        ASSERT_TRUE(status.OK());
        auto ret = client.Put(tid, pid, "testkey", cur_time, ::openmldb::test::EncodeKV("testkey", "value1"));
<<<<<<< HEAD
        ASSERT_TRUE(ret);
=======
        ASSERT_TRUE(ret.OK());
>>>>>>> d12babd9

        uint32_t count = 0;
        while (count < 10) {
            count++;
            std::string key = "test";
            client.Put(tid, pid, key, cur_time + count, ::openmldb::test::EncodeKV(key, key));
        }
        ::openmldb::api::GeneralRequest grq;
        grq.set_tid(tid);
        grq.set_pid(pid);
        grq.set_storage_mode(storage_mode);
        ::openmldb::api::GeneralResponse grp;
        grp.set_code(-1);
        tablet->MakeSnapshot(NULL, &grq, &grp, &closure);
        sleep(5);
    }

    {
        ::openmldb::tablet::TabletImpl* tablet = new ::openmldb::tablet::TabletImpl();
        MockClosure closure;
        tablet->Init("");
        brpc::Server server;
        if (server.AddService(tablet, brpc::SERVER_OWNS_SERVICE) != 0) {
            PDLOG(WARNING, "fail to register tablet rpc service");
            exit(1);
        }
        brpc::ServerOptions options;
        std::string leader_point = "127.0.0.1:18529";
        if (server.Start(leader_point.c_str(), &options) != 0) {
            PDLOG(WARNING, "fail to start server %s", leader_point.c_str());
            exit(1);
        }

        ::openmldb::client::TabletClient client(leader_point, "");
        client.Init();

        // load table
        ::openmldb::api::TableMeta table_meta;
        table_meta.set_name("table1");
        table_meta.set_tid(tid);
        table_meta.set_pid(pid);
        table_meta.set_storage_mode(storage_mode);
        client.LoadTable(table_meta, nullptr);
        sleep(5);

        ::openmldb::api::ScanRequest sr;
        sr.set_tid(tid);
        sr.set_pid(pid);
        sr.set_pk("testkey");
        sr.set_st(cur_time + 1);
        sr.set_et(cur_time - 1);
        sr.set_limit(10);
        ::openmldb::api::ScanResponse srp;
        tablet->Scan(NULL, &sr, &srp, &closure);
        ASSERT_EQ(1, (int64_t)srp.count());
        ASSERT_EQ(0, srp.code());

        sr.set_tid(tid);
        sr.set_pid(pid);
        sr.set_pk("test");
        sr.set_st(cur_time + 20);
        sr.set_et(cur_time - 20);
        sr.set_limit(20);
        tablet->Scan(NULL, &sr, &srp, &closure);
        ASSERT_EQ(10, (int64_t)srp.count());
        ASSERT_EQ(0, srp.code());

        std::string key = "test2";
        ASSERT_TRUE(client.Put(tid, pid, key, cur_time, ::openmldb::test::EncodeKV(key, key)).OK());

        sr.set_tid(tid);
        sr.set_pid(pid);
        sr.set_pk("test2");
        sr.set_st(cur_time + 20);
        sr.set_et(cur_time - 20);
        sr.set_limit(20);
        tablet->Scan(NULL, &sr, &srp, &closure);
        ASSERT_EQ(1, (int64_t)srp.count());
        ASSERT_EQ(0, srp.code());
    }

    // remove the snapshot file, only keeping the MANIFEST
    // i.e., corrupt the snapshot
    std::string db_root_path;
    if (storage_mode == common::kSSD) {
        db_root_path = FLAGS_ssd_root_path;
    } else if (storage_mode == common::kHDD) {
        db_root_path = FLAGS_hdd_root_path;
    } else {
        db_root_path = FLAGS_db_root_path;
    }
    std::string snapshot_path = absl::StrCat(db_root_path, "/", tid, "_", pid, "/snapshot/");
    std::vector<std::string> sub_dirs;
    ::openmldb::base::GetSubDir(snapshot_path, sub_dirs);
    for (const auto& dir : sub_dirs) {
        auto sub_path = absl::StrCat(snapshot_path, dir);
        DLOG(INFO) << "remove snapshot path: " << sub_path;
        ASSERT_TRUE(::openmldb::base::RemoveDir(sub_path));
    }
    sleep(2);

    {
        ::openmldb::tablet::TabletImpl* tablet = new ::openmldb::tablet::TabletImpl();
        MockClosure closure;
        tablet->Init("");
        brpc::Server server;
        if (server.AddService(tablet, brpc::SERVER_OWNS_SERVICE) != 0) {
            PDLOG(WARNING, "fail to register tablet rpc service");
            exit(1);
        }
        brpc::ServerOptions options;
        std::string leader_point = "127.0.0.1:18529";
        if (server.Start(leader_point.c_str(), &options) != 0) {
            PDLOG(WARNING, "fail to start server %s", leader_point.c_str());
            exit(1);
        }

        ::openmldb::client::TabletClient client(leader_point, "");
        client.Init();

        // load table
        ::openmldb::api::TableMeta table_meta;
        table_meta.set_name("table1");
        table_meta.set_tid(tid);
        table_meta.set_pid(pid);
        table_meta.set_storage_mode(storage_mode);
        client.LoadTable(table_meta, nullptr);
        sleep(5);

        ::openmldb::api::ScanRequest sr;
        sr.set_tid(tid);
        sr.set_pid(pid);
        sr.set_pk("testkey");
        sr.set_st(cur_time + 1);
        sr.set_et(cur_time - 1);
        sr.set_limit(10);
        ::openmldb::api::ScanResponse srp;
        tablet->Scan(NULL, &sr, &srp, &closure);
        ASSERT_EQ(1, (int64_t)srp.count());
        ASSERT_EQ(0, srp.code());

        sr.set_tid(tid);
        sr.set_pid(pid);
        sr.set_pk("test");
        sr.set_st(cur_time + 20);
        sr.set_et(cur_time - 20);
        sr.set_limit(20);
        tablet->Scan(NULL, &sr, &srp, &closure);
        ASSERT_EQ(10, (int64_t)srp.count());
        ASSERT_EQ(0, srp.code());

        sr.set_tid(tid);
        sr.set_pid(pid);
        sr.set_pk("test2");
        sr.set_st(cur_time + 20);
        sr.set_et(cur_time - 20);
        sr.set_limit(20);
        tablet->Scan(NULL, &sr, &srp, &closure);
        ASSERT_EQ(1, (int64_t)srp.count());
        ASSERT_EQ(0, srp.code());

        uint32_t count = 0;
        while (count < 10) {
            count++;
            std::string key = "test3";
            client.Put(tid, pid, key, cur_time + count, ::openmldb::test::EncodeKV(key, key));
        }

        sr.set_tid(tid);
        sr.set_pid(pid);
        sr.set_pk("test3");
        sr.set_st(cur_time + 20);
        sr.set_et(cur_time - 20);
        sr.set_limit(20);
        tablet->Scan(NULL, &sr, &srp, &closure);
        ASSERT_EQ(10, (int64_t)srp.count());
        ASSERT_EQ(0, srp.code());

        ::openmldb::api::DropTableRequest dr;
        dr.set_tid(tid);
        dr.set_pid(pid);
        ::openmldb::api::DropTableResponse drs;
        tablet->DropTable(NULL, &dr, &drs, &closure);
        sleep(2);
    }
}

TEST_P(SnapshotReplicaTest, LeaderAndFollowerTS) {
    auto storage_mode = GetParam();
    ::openmldb::tablet::TabletImpl* tablet = new ::openmldb::tablet::TabletImpl();
    tablet->Init("");
    brpc::Server server;
    if (server.AddService(tablet, brpc::SERVER_OWNS_SERVICE) != 0) {
        PDLOG(WARNING, "fail to register tablet rpc service");
        exit(1);
    }
    brpc::ServerOptions options;
    std::string leader_point = "127.0.0.1:18529";
    if (server.Start(leader_point.c_str(), &options) != 0) {
        PDLOG(WARNING, "fail to start server %s", leader_point.c_str());
        exit(1);
    }
    uint32_t tid = 1;
    uint32_t pid = 123;
    ::openmldb::client::TabletClient client(leader_point, "");
    client.Init();
    ::openmldb::api::TableMeta table_meta;
    table_meta.set_name("test");
    table_meta.set_tid(tid);
    table_meta.set_pid(pid);
    table_meta.set_seg_cnt(8);
    table_meta.set_storage_mode(storage_mode);
    SchemaCodec::SetColumnDesc(table_meta.add_column_desc(), "card", ::openmldb::type::kString);
    SchemaCodec::SetColumnDesc(table_meta.add_column_desc(), "mcc", ::openmldb::type::kString);
    SchemaCodec::SetColumnDesc(table_meta.add_column_desc(), "amt", ::openmldb::type::kDouble);
    SchemaCodec::SetColumnDesc(table_meta.add_column_desc(), "ts1", ::openmldb::type::kBigInt);
    SchemaCodec::SetColumnDesc(table_meta.add_column_desc(), "ts2", ::openmldb::type::kBigInt);
    SchemaCodec::SetIndex(table_meta.add_column_key(), "card", "card", "ts1", ::openmldb::type::kAbsoluteTime, 0, 0);
    SchemaCodec::SetIndex(table_meta.add_column_key(), "card1", "card", "ts2", ::openmldb::type::kAbsoluteTime, 0, 0);
    SchemaCodec::SetIndex(table_meta.add_column_key(), "mcc", "mcc", "ts2", ::openmldb::type::kAbsoluteTime, 0, 0);
    table_meta.set_mode(::openmldb::api::TableMode::kTableLeader);
    ASSERT_TRUE(client.CreateTable(table_meta).OK());
    uint64_t cur_time = ::baidu::common::timer::get_micros() / 1000;
    std::vector<std::pair<std::string, uint32_t>> dimensions;
    dimensions.push_back(std::make_pair("card0", 0));
    dimensions.push_back(std::make_pair("card0", 1));
    dimensions.push_back(std::make_pair("mcc0", 2));
    ::openmldb::codec::SDKCodec sdk_codec(table_meta);
    std::vector<std::string> row = {"card0", "mcc0", "1.3", std::to_string(cur_time), std::to_string(cur_time - 100)};
    std::string value;
    sdk_codec.EncodeRow(row, &value);
<<<<<<< HEAD
    ASSERT_TRUE(client.Put(tid, pid, cur_time, value, dimensions));
=======
    ASSERT_TRUE(client.Put(tid, pid, cur_time, value, dimensions).OK());
>>>>>>> d12babd9

    sleep(3);
    ::openmldb::test::TempPath temp_path;
    FLAGS_db_root_path = temp_path.GetTempPath();
    FLAGS_hdd_root_path = temp_path.GetTempPath();
    FLAGS_endpoint = "127.0.0.1:18530";
    ::openmldb::tablet::TabletImpl* tablet1 = new ::openmldb::tablet::TabletImpl();
    tablet1->Init("");
    brpc::Server server1;
    if (server1.AddService(tablet1, brpc::SERVER_OWNS_SERVICE) != 0) {
        PDLOG(WARNING, "fail to register tablet rpc service");
        exit(1);
    }
    std::string follower_point = "127.0.0.1:18530";
    if (server1.Start(follower_point.c_str(), &options) != 0) {
        PDLOG(WARNING, "fail to start server %s", follower_point.c_str());
        exit(1);
    }
    ::openmldb::client::TabletClient client1(follower_point, "");
    client1.Init();
    table_meta.set_mode(::openmldb::api::TableMode::kTableFollower);
    ASSERT_TRUE(client1.CreateTable(table_meta).OK());
    client.AddReplica(tid, pid, follower_point);
    sleep(3);

    ::openmldb::api::ScanRequest sr;
    MockClosure closure;
    sr.set_tid(tid);
    sr.set_pid(pid);
    sr.set_pk("card0");
    sr.set_idx_name("card1");
    sr.set_st(cur_time + 1);
    sr.set_et(0);
    ::openmldb::api::ScanResponse srp;
    tablet1->Scan(NULL, &sr, &srp, &closure);
    ASSERT_EQ(1, (int64_t)srp.count());
    ASSERT_EQ(0, srp.code());

    ::openmldb::api::DropTableRequest dr;
    dr.set_tid(tid);
    dr.set_pid(pid);
    ::openmldb::api::DropTableResponse drs;
    tablet->DropTable(NULL, &dr, &drs, &closure);
    tablet1->DropTable(NULL, &dr, &drs, &closure);
    sleep(1);
}

INSTANTIATE_TEST_SUITE_P(DBSDK, SnapshotReplicaTest,
                         testing::Values(::openmldb::common::kMemory, ::openmldb::common::kHDD));

}  // namespace replica
}  // namespace openmldb

int main(int argc, char** argv) {
    ::testing::InitGoogleTest(&argc, argv);
    srand(time(NULL));
    ::openmldb::base::SetLogLevel(INFO);
    ::google::ParseCommandLineFlags(&argc, &argv, true);
    ::openmldb::test::TempPath temp_path;
    FLAGS_db_root_path = temp_path.GetTempPath();
    FLAGS_hdd_root_path = temp_path.GetTempPath();
    return RUN_ALL_TESTS();
}<|MERGE_RESOLUTION|>--- conflicted
+++ resolved
@@ -130,11 +130,7 @@
     ASSERT_TRUE(status.OK());
     uint64_t cur_time = ::baidu::common::timer::get_micros() / 1000;
     auto ret = client.Put(tid, pid, "testkey", cur_time, ::openmldb::test::EncodeKV("testkey", "value1"));
-<<<<<<< HEAD
-    ASSERT_TRUE(ret);
-=======
     ASSERT_TRUE(ret.OK());
->>>>>>> d12babd9
 
     uint32_t count = 0;
     while (count < 10) {
@@ -244,11 +240,7 @@
     ASSERT_TRUE(status.OK());
     uint64_t cur_time = ::baidu::common::timer::get_micros() / 1000;
     auto ret = client.Put(tid, pid, "testkey", cur_time, ::openmldb::test::EncodeKV("testkey", "value1"));
-<<<<<<< HEAD
-    ASSERT_TRUE(ret);
-=======
     ASSERT_TRUE(ret.OK());
->>>>>>> d12babd9
 
     uint32_t count = 0;
     while (count < 10) {
@@ -359,11 +351,7 @@
                     16, 0, ::openmldb::type::CompressType::kNoCompress, storage_mode));
         ASSERT_TRUE(status.OK());
         auto ret = client.Put(tid, pid, "testkey", cur_time, ::openmldb::test::EncodeKV("testkey", "value1"));
-<<<<<<< HEAD
-        ASSERT_TRUE(ret);
-=======
         ASSERT_TRUE(ret.OK());
->>>>>>> d12babd9
 
         uint32_t count = 0;
         while (count < 10) {
@@ -595,11 +583,7 @@
     std::vector<std::string> row = {"card0", "mcc0", "1.3", std::to_string(cur_time), std::to_string(cur_time - 100)};
     std::string value;
     sdk_codec.EncodeRow(row, &value);
-<<<<<<< HEAD
-    ASSERT_TRUE(client.Put(tid, pid, cur_time, value, dimensions));
-=======
     ASSERT_TRUE(client.Put(tid, pid, cur_time, value, dimensions).OK());
->>>>>>> d12babd9
 
     sleep(3);
     ::openmldb::test::TempPath temp_path;
