--- conflicted
+++ resolved
@@ -20,14 +20,11 @@
  private:
     void Init();
     void IniMathUDF();
-<<<<<<< HEAD
+    void InitStringUDF();
 
     static DefaultUDFLibrary inst_;
 
     DefaultUDFLibrary() { Init(); }
-=======
-    void InitStringUDF();
->>>>>>> 93e946af
 };
 
 }  // namespace udf
