--- conflicted
+++ resolved
@@ -98,7 +98,6 @@
     return d.week_number();
 }
 
-<<<<<<< HEAD
 int16_t abs_int16(int16_t x) {
     return static_cast<int16_t>(abs(x));
 }
@@ -106,13 +105,6 @@
 float Cotf(float x) {
     return cosf(x)/sinf(x);
 }
-=======
-int16_t abs_int16(int16_t x) { return static_cast<int16_t>(abs((int32_t)x)); }
-int64_t abs_int64(int64_t x) { return static_cast<int64_t>(labs(x)); }
-
-int Ceild(double x) { return static_cast<int>(ceil(x)); }
-int Ceilf(float x) { return static_cast<int>(ceilf(x)); }
->>>>>>> 40ba559b
 
 void date_format(codec::Timestamp *timestamp, fesql::codec::StringRef *format,
                  fesql::codec::StringRef *output) {
