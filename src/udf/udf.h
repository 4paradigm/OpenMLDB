/*-------------------------------------------------------------------------
 * Copyright (C) 2019, 4paradigm
 * udf.h
 *
 * Author: chenjing
 * Date: 2019/11/26
 *--------------------------------------------------------------------------
 **/

#ifndef SRC_UDF_UDF_H_
#define SRC_UDF_UDF_H_
#include <stdint.h>
#include <string>
#include "codec/list_iterator_codec.h"
#include "codec/type_codec.h"
#include "proto/fe_type.pb.h"
#include "vm/jit.h"

namespace fesql {
namespace udf {
namespace v1 {

template <class V>
int64_t count_list(int8_t *input);

template <class V>
V sum_list(int8_t *input);
template <class V>
double avg_list(int8_t *input);
template <class V>
V max_list(int8_t *input);
template <class V>
V min_list(int8_t *input);

template <class V>
struct AtList {
    V operator()(::fesql::codec::ListRef<V> *list_ref, int32_t pos) {
        auto list = (codec::ListV<V> *)(list_ref->list);
        return list->At(pos);
    }
};

template <class V>
struct AtStructList {
    void operator()(::fesql::codec::ListRef<V> *list_ref, int32_t pos, V *v) {
        *v = AtList<V>()(list_ref, pos);
    }
};

template <class V>
bool iterator_list(int8_t *input, int8_t *output);

template <class V>
V minimum(V l, V r);
template <class V>
V maximum(V l, V r);

template <class V>
bool has_next(int8_t *input);

template <class V>
V next_iterator(int8_t *input);

template <class V>
void delete_iterator(int8_t *input);

template <class V>
bool next_struct_iterator(int8_t *input, V *v);
template <class V>
bool sum_struct_list(int8_t *input, V *v);
template <class V>
bool avg_struct_list(int8_t *input, V *v);
template <class V>
bool max_strcut_list(int8_t *input, V *v);
template <class V>
bool min_struct_list(int8_t *input, V *v);

template <class V>
<<<<<<< HEAD
inline V inc(V i) {
    return i + 1;
}

int32_t day(int64_t ts);
int32_t day(fesql::codec::Timestamp *ts);

=======
inline V inc(V i);
int32_t dayofmonth(int64_t ts);
>>>>>>> ad2a7a68
int32_t month(int64_t ts);
int32_t month(fesql::codec::Timestamp *ts);

int32_t year(int64_t ts);
int32_t year(fesql::codec::Timestamp *ts);

int32_t week(int64_t ts);
int32_t week(fesql::codec::Timestamp *ts);
int32_t week(fesql::codec::Date *ts);

int32_t weekday(int64_t ts);
int32_t weekday(fesql::codec::Timestamp *ts);
int32_t weekday(fesql::codec::Date *ts);

}  // namespace v1
void InitUDFSymbol(vm::FeSQLJIT *jit_ptr);                // NOLINT
void InitUDFSymbol(::llvm::orc::JITDylib &jd,             // NOLINT
                   ::llvm::orc::MangleAndInterner &mi);   // NOLINT
void InitCLibSymbol(vm::FeSQLJIT *jit_ptr);               // NOLINT
void InitCLibSymbol(::llvm::orc::JITDylib &jd,            // NOLINT
                    ::llvm::orc::MangleAndInterner &mi);  // NOLINT
bool AddSymbol(::llvm::orc::JITDylib &jd,                 // NOLINT
               ::llvm::orc::MangleAndInterner &mi,        // NOLINT
               const std::string &fn_name, void *fn_ptr);
bool RegisterUDFToModule(::llvm::Module *m);
void RegisterNativeUDFToModule(::llvm::Module *m);
}  // namespace udf
}  // namespace fesql

#endif  // SRC_UDF_UDF_H_<|MERGE_RESOLUTION|>--- conflicted
+++ resolved
@@ -76,18 +76,13 @@
 bool min_struct_list(int8_t *input, V *v);
 
 template <class V>
-<<<<<<< HEAD
 inline V inc(V i) {
     return i + 1;
 }
 
-int32_t day(int64_t ts);
-int32_t day(fesql::codec::Timestamp *ts);
+int32_t dayofmonth(int64_t ts);
+int32_t dayofmonth(fesql::codec::Timestamp ts);
 
-=======
-inline V inc(V i);
-int32_t dayofmonth(int64_t ts);
->>>>>>> ad2a7a68
 int32_t month(int64_t ts);
 int32_t month(fesql::codec::Timestamp *ts);
 
