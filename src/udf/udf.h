/*-------------------------------------------------------------------------
 * Copyright (C) 2019, 4paradigm
 * udf.h
 *
 * Author: chenjing
 * Date: 2019/11/26
 *--------------------------------------------------------------------------
 **/

#ifndef SRC_UDF_UDF_H_
#define SRC_UDF_UDF_H_
#include <stdint.h>
#include <string>
#include <tuple>

#include "codec/list_iterator_codec.h"
#include "codec/type_codec.h"
#include "proto/fe_type.pb.h"
#include "vm/jit.h"

namespace fesql {
namespace udf {
int8_t *ThreadLocalMemoryPoolAlloc(int32_t request_size);
void ThreadLocalMemoryPoolReset();

namespace v1 {

template <class V>
struct Acos {
    using Args = std::tuple<V>;

    double operator()(V r) { return acos(r); }
};

template <class V>
struct Asin {
    using Args = std::tuple<V>;

    double operator()(V r) { return asin(r); }
};

template <class V>
struct Atan {
    using Args = std::tuple<V>;

    double operator()(V r) { return atan(r); }
};

template <class V>
struct Atan2 {
    using Args = std::tuple<V, V>;

    double operator()(V l, V r) { return atan2(l, r); }
};

template <class V>
struct Ceil {
    using Args = std::tuple<V>;

    int64_t operator()(V r) { return static_cast<int64_t>(ceil(r)); }
};

template <class V>
struct Cos {
    using Args = std::tuple<V>;

    double operator()(V r) { return cos(r); }
};

template <class V>
struct Cot {
    using Args = std::tuple<V>;

    double operator()(V r) { return cos(r)/sin(r); }
};

template <class V>
struct Exp {
    using Args = std::tuple<V>;

    double operator()(V r) { return exp(r); }
};

template <class V>
struct Floor {
    using Args = std::tuple<V>;

    int64_t operator()(V r) { return static_cast<int64_t>(floor(r)); }
};

template <class V>
struct Pow {
    using Args = std::tuple<V, V>;

    double operator()(V l, V r) { return pow(l, r); }
};

template <class V>
struct Round {
    using Args = std::tuple<V>;

    V operator()(V r) { return static_cast<V>(round(r)); }
};

template <class V>
struct Round32 {
    using Args = std::tuple<V>;

    int32_t operator()(V r) { return static_cast<int32_t>(round(r)); }
};

template <class V>
struct Sin {
    using Args = std::tuple<V>;
    
    double operator()(V r) { return sin(r); }
};

template <class V>
struct Tan {
    using Args = std::tuple<V>;
    
    double operator()(V r) { return tan(r); }
};

template <class V>
struct Sqrt {
    using Args = std::tuple<V>;
    
    double operator()(V r) { return sqrt(r); }
};

template <class V>
struct Truncate {
    using Args = std::tuple<V>;

    V operator()(V r) { return static_cast<V>(trunc(r)); }
};

template <class V>
struct Truncate32 {
    using Args = std::tuple<V>;

    int32_t operator()(V r) { return static_cast<int32_t>(trunc(r)); }
};


template <class V>
double avg_list(int8_t *input);

template <class V>
struct AtList {
    using Args = std::tuple<::fesql::codec::ListRef<V>, int32_t>;

    V operator()(::fesql::codec::ListRef<V> *list_ref, int32_t pos) {
        auto list = (codec::ListV<V> *)(list_ref->list);
        return list->At(pos);
    }
};

template <class V>
struct AtStructList {
    using Args = std::tuple<::fesql::codec::ListRef<V>, int32_t>;

    void operator()(::fesql::codec::ListRef<V> *list_ref, int32_t pos, V *v) {
        *v = AtList<V>()(list_ref, pos);
    }
};

template <class V>
struct Minimum {
    using Args = std::tuple<V, V>;

    V operator()(V l, V r) { return l < r ? l : r; }
};

template <class V>
struct Maximum {
    using Args = std::tuple<V, V>;

    V operator()(V l, V r) { return l > r ? l : r; }
};

template <class V>
struct StructMinimum {
    using Args = std::tuple<V, V>;

    void operator()(V *l, V *r, V *res) { *res = (*l < *r) ? *l : *r; }
};

template <class V>
struct StructMaximum {
    using Args = std::tuple<V, V>;

    void operator()(V *l, V *r, V *res) { *res = (*l > *r) ? *l : *r; }
};

template <class V>
bool iterator_list(int8_t *input, int8_t *output);

template <class V>
bool has_next(int8_t *input);

template <class V>
V next_iterator(int8_t *input);

template <class V>
void next_nullable_iterator(int8_t *input, V *v, bool *is_null);

template <class V>
void delete_iterator(int8_t *input);

template <class V>
bool next_struct_iterator(int8_t *input, V *v);

template <class V>
struct IncOne {
    using Args = std::tuple<V>;
    V operator()(V i) { return i + 1; }
};

int32_t month(int64_t ts);
int32_t month(fesql::codec::Timestamp *ts);

int32_t year(int64_t ts);
int32_t year(fesql::codec::Timestamp *ts);

int32_t dayofmonth(int64_t ts);
int32_t dayofmonth(fesql::codec::Timestamp *ts);

int32_t dayofweek(int64_t ts);
int32_t dayofweek(fesql::codec::Timestamp *ts);
int32_t dayofweek(fesql::codec::Date *ts);

int32_t weekofyear(int64_t ts);
int32_t weekofyear(fesql::codec::Timestamp *ts);
int32_t weekofyear(fesql::codec::Date *ts);

int16_t abs_int16(int16_t x);
<<<<<<< HEAD
float Cotf(float x);
=======
int64_t abs_int64(int64_t x);

int Ceild(double x);
int Ceilf(float x);
>>>>>>> 40ba559b

void date_format(codec::Date *date, const std::string &format,
                 fesql::codec::StringRef *output);
void date_format(codec::Timestamp *timestamp, const std::string &format,
                 fesql::codec::StringRef *output);

void date_format(codec::Timestamp *timestamp, fesql::codec::StringRef *format,
                 fesql::codec::StringRef *output);
void date_format(codec::Date *date, fesql::codec::StringRef *format,
                 fesql::codec::StringRef *output);

void timestamp_to_string(codec::Timestamp *timestamp,
                         fesql::codec::StringRef *output);
void date_to_string(codec::Date *date, fesql::codec::StringRef *output);

void sub_string(fesql::codec::StringRef *str, int32_t pos,
                fesql::codec::StringRef *output);
void sub_string(fesql::codec::StringRef *str, int32_t pos, int32_t len,
                fesql::codec::StringRef *output);

template <class V>
struct ToString {
    using Args = std::tuple<V>;

    void operator()(V v, codec::StringRef *output) {
        std::ostringstream ss;
        ss << v;
        output->size_ = ss.str().size();
        char *buffer =
            reinterpret_cast<char *>(ThreadLocalMemoryPoolAlloc(output->size_));
        memcpy(buffer, ss.str().data(), output->size_);
        output->data_ = buffer;
    }
};

template <typename V>
uint32_t format_string(const V &v, char *buffer, size_t size);

}  // namespace v1

void InitUDFSymbol(vm::FeSQLJIT *jit_ptr);                // NOLINT
void InitUDFSymbol(::llvm::orc::JITDylib &jd,             // NOLINT
                   ::llvm::orc::MangleAndInterner &mi);   // NOLINT
void InitCLibSymbol(vm::FeSQLJIT *jit_ptr);               // NOLINT
void InitCLibSymbol(::llvm::orc::JITDylib &jd,            // NOLINT
                    ::llvm::orc::MangleAndInterner &mi);  // NOLINT
bool AddSymbol(::llvm::orc::JITDylib &jd,                 // NOLINT
               ::llvm::orc::MangleAndInterner &mi,        // NOLINT
               const std::string &fn_name, void *fn_ptr);
void RegisterNativeUDFToModule();
}  // namespace udf
}  // namespace fesql

#endif  // SRC_UDF_UDF_H_<|MERGE_RESOLUTION|>--- conflicted
+++ resolved
@@ -237,14 +237,7 @@
 int32_t weekofyear(fesql::codec::Date *ts);
 
 int16_t abs_int16(int16_t x);
-<<<<<<< HEAD
 float Cotf(float x);
-=======
-int64_t abs_int64(int64_t x);
-
-int Ceild(double x);
-int Ceilf(float x);
->>>>>>> 40ba559b
 
 void date_format(codec::Date *date, const std::string &format,
                  fesql::codec::StringRef *output);
