--- conflicted
+++ resolved
@@ -295,9 +295,6 @@
 
     ExprNode* gen(UDFResolveContext* ctx,
                   const std::vector<ExprNode*>& args) override {
-<<<<<<< HEAD
-        return gen_internal(ctx, args, std::index_sequence_for<Args...>());
-=======
         if (args.size() != sizeof...(LiteralArgTypes)) {
             LOG(WARNING) << "fail to invoke ExprUDFGen::gen, args size isn't "
                             "match with LiteralArgTypes)";
@@ -305,7 +302,6 @@
         }
         return gen_internal(ctx, args,
                             std::index_sequence_for<LiteralArgTypes...>());
->>>>>>> 93e946af
     }
 
     template <std::size_t... I>
@@ -556,14 +552,8 @@
 
     using InferFType = std::function<Status(
         UDFResolveContext*,
-<<<<<<< HEAD
         typename std::pair<Args, const ExprAttrNode*>::second_type...,
         const std::vector<const ExprAttrNode*>&, ExprAttrNode*)>;
-=======
-        typename std::pair<LiteralArgTypes,
-                           const node::TypeNode*>::second_type...,
-        const std::vector<const node::TypeNode*>&)>;
->>>>>>> 93e946af
 
     Status gen(codegen::CodeGenContext* ctx,
                const std::vector<codegen::NativeValue>& args,
@@ -592,17 +582,10 @@
     }
 
     template <std::size_t... I>
-<<<<<<< HEAD
     Status infer_internal(UDFResolveContext* ctx,
                           const std::vector<const ExprAttrNode*>& args,
                           ExprAttrNode* out, const std::index_sequence<I...>&) {
         std::vector<const ExprAttrNode*> variadic_args;
-=======
-    const node::TypeNode* infer_internal(
-        UDFResolveContext* ctx, const std::vector<const node::TypeNode*>& args,
-        const std::index_sequence<I...>&) {
-        std::vector<const node::TypeNode*> variadic_args;
->>>>>>> 93e946af
         for (size_t i = sizeof...(I); i < args.size(); ++i) {
             variadic_args.emplace_back(args[i]);
         }
@@ -798,7 +781,6 @@
     bool allow_project_;
 };
 
-<<<<<<< HEAD
 template <bool A, bool B>
 struct ConditionAnd {
     static const bool value = false;
@@ -1091,71 +1073,6 @@
     }
 
     TypeAnnotatedFuncPtrImpl() {}
-=======
-struct TypeAnnotatedFuncPtr {
-    using GetTypeF = typename std::function<void(
-        node::NodeManager*, node::TypeNode**, std::vector<node::TypeNode*>*)>;
-
-    template <typename Ret, typename... Args>
-    TypeAnnotatedFuncPtr(Ret (*fn)(Args...))  // NOLINT
-        : ptr(reinterpret_cast<void*>(fn)),
-          return_by_arg(false),
-          get_type_func([](node::NodeManager* nm, node::TypeNode** ret,
-                           std::vector<node::TypeNode*>* args) {
-              *ret =
-                  DataTypeTrait<typename CCallDataTypeTrait<Ret>::LiteralTag>::
-                      to_type_node(nm);
-              *args = {
-                  DataTypeTrait<typename CCallDataTypeTrait<Args>::LiteralTag>::
-                      to_type_node(nm)...};
-              return;
-          }) {}
-
-    // void fn(T*) --> T fn()
-    template <typename T1>
-    TypeAnnotatedFuncPtr(void (*fn)(T1*))  // NOLINT
-        : ptr(reinterpret_cast<void*>(fn)),
-          return_by_arg(true),
-          get_type_func([](node::NodeManager* nm, node::TypeNode** ret,
-                           std::vector<node::TypeNode*>* args) {
-              *ret =
-                  DataTypeTrait<typename CCallDataTypeTrait<T1*>::LiteralTag>::
-                      to_type_node(nm);
-              *args = {};
-          }) {}
-
-    // void fn(T1, T2*) --> T2 fn(T1)
-    template <typename T1, typename T2>
-    TypeAnnotatedFuncPtr(void (*fn)(T1, T2*))  // NOLINT
-        : ptr(reinterpret_cast<void*>(fn)),
-          return_by_arg(true),
-          get_type_func([](node::NodeManager* nm, node::TypeNode** ret,
-                           std::vector<node::TypeNode*>* args) {
-              *ret =
-                  DataTypeTrait<typename CCallDataTypeTrait<T2*>::LiteralTag>::
-                      to_type_node(nm);
-              *args = {
-                  DataTypeTrait<typename CCallDataTypeTrait<T1>::LiteralTag>::
-                      to_type_node(nm)};
-          }) {}
-
-    // void fn(T1, T2, Ret*) --> Ret fn(T1, T2)
-    template <typename T1, typename T2, typename T3>
-    TypeAnnotatedFuncPtr(void (*fn)(T1, T2, T3*))  // NOLINT
-        : ptr(reinterpret_cast<void*>(fn)),
-          return_by_arg(true),
-          get_type_func([](node::NodeManager* nm, node::TypeNode** ret,
-                           std::vector<node::TypeNode*>* args) {
-              *ret =
-                  DataTypeTrait<typename CCallDataTypeTrait<T3*>::LiteralTag>::
-                      to_type_node(nm);
-              *args = {
-                  DataTypeTrait<typename CCallDataTypeTrait<T1>::LiteralTag>::
-                      to_type_node(nm),
-                  DataTypeTrait<typename CCallDataTypeTrait<T2>::LiteralTag>::
-                      to_type_node(nm)};
-          }) {}
->>>>>>> 93e946af
 
     // void fn(T1, T2, T3, Ret*) --> Ret fn(T1, T2, T3)
     template <typename T1, typename T2, typename T3, typename T4>
@@ -1207,24 +1124,12 @@
         return *this;
     }
 
-<<<<<<< HEAD
     template <typename... Args>
     ExternalFuncRegistryHelper& args(
         const std::string& name,
         const typename TypeAnnotatedFuncPtr<Args...>::type& fn_ptr) {
         args<Args...>(name, fn_ptr.ptr);
         update_return_info<Args...>(fn_ptr);
-=======
-    template <typename... LiteralArgTypes>
-    ExternalFuncRegistryHelper& args(const std::string& name,
-                                     const TypeAnnotatedFuncPtr& fn_ptr) {
-        std::vector<node::TypeNode*> arg_types;
-        node::TypeNode* ret_type = nullptr;
-        fn_ptr.get_type_func(node_manager(), &ret_type, &arg_types);
-        args<LiteralArgTypes...>(name, fn_ptr.ptr);
-        // TODO(baoxinqi): validate cur_def_.arg_types_ vs arg_types
-        cur_def_->SetRetType(ret_type);
->>>>>>> 93e946af
         return *this;
     }
 
