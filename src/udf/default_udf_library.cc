--- conflicted
+++ resolved
@@ -737,7 +737,6 @@
 
             @param **expr**
 
-<<<<<<< HEAD
 @since 2.0.0.0
 )")
         .args_in<int64_t, double>();
@@ -962,14 +961,6 @@
             return nm->MakeFuncNode("truncate", {cast}, nullptr);
         });
 }
-=======
-            @since 2.0.0.0)")
-        .args<int16_t>(static_cast<int16_t (*)(int16_t)>(v1::abs_int16))
-        .args<int32_t>(static_cast<int32_t (*)(int32_t)>(abs))
-        .args<int64_t>(static_cast<int64_t (*)(int64_t)>(v1::abs_int64))
-        .args<float>(static_cast<float (*)(float)>(fabs))
-        .args<double>(static_cast<double (*)(double)>(fabs));
->>>>>>> 4b32d6b4
 
 void DefaultUDFLibrary::InitTrigonometricUDF() {
     RegisterExternalTemplate<v1::Acos>("acos")
