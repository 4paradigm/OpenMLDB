/*-------------------------------------------------------------------------
 * Copyright (C) 2019, 4paradigm
 * default_udf_library.cc
 *
 * Author: chenjing
 * Date: 2019/11/26
 *--------------------------------------------------------------------------
 **/
#include "udf/default_udf_library.h"

#include <string>
#include <tuple>
#include <unordered_set>
#include <utility>
#include <vector>

#include "codegen/date_ir_builder.h"
#include "codegen/string_ir_builder.h"
#include "codegen/timestamp_ir_builder.h"
#include "udf/containers.h"
#include "udf/udf.h"
#include "udf/udf_registry.h"

using fesql::codec::Date;
using fesql::codec::StringRef;
using fesql::codec::Timestamp;
using fesql::codegen::CodeGenContext;
using fesql::codegen::NativeValue;
using fesql::node::TypeNode;

namespace fesql {
namespace udf {

// static instance
DefaultUDFLibrary DefaultUDFLibrary::inst_;

template <typename T>
struct BuildGetHourUDF {
    using Args = std::tuple<T>;

    Status operator()(CodeGenContext* ctx, NativeValue time, NativeValue* out) {
        codegen::TimestampIRBuilder timestamp_ir_builder(ctx->GetModule());
        ::llvm::Value* ret = nullptr;
        Status status;
        CHECK_TRUE(timestamp_ir_builder.Hour(ctx->GetCurrentBlock(),
                                             time.GetRaw(), &ret, status),
                   "Fail to build udf hour(int64): ", status.msg);
        *out = NativeValue::Create(ret);
        return status;
    }
};

template <typename T>
struct BuildGetMinuteUDF {
    using Args = std::tuple<T>;

    Status operator()(CodeGenContext* ctx, NativeValue time, NativeValue* out) {
        codegen::TimestampIRBuilder timestamp_ir_builder(ctx->GetModule());
        ::llvm::Value* ret = nullptr;
        Status status;
        CHECK_TRUE(timestamp_ir_builder.Minute(ctx->GetCurrentBlock(),
                                               time.GetRaw(), &ret, status),
                   "Fail to build udf hour(int64): ", status.msg);
        *out = NativeValue::Create(ret);
        return status;
    }
};

template <typename T>
struct BuildGetSecondUDF {
    using Args = std::tuple<T>;

    Status operator()(CodeGenContext* ctx, NativeValue time, NativeValue* out) {
        codegen::TimestampIRBuilder timestamp_ir_builder(ctx->GetModule());
        ::llvm::Value* ret = nullptr;
        Status status;
        CHECK_TRUE(timestamp_ir_builder.Second(ctx->GetCurrentBlock(),
                                               time.GetRaw(), &ret, status),
                   "Fail to build udf hour(int64): ", status.msg);
        *out = NativeValue::Create(ret);
        return status;
    }
};

template <typename T>
struct SumUDAFDef {
    void operator()(UDAFRegistryHelper& helper) {  // NOLINT
        helper.templates<T, T, T>()
            .const_init(T(0))
            .update("add")
            .merge("add")
            .output("identity");
    }
};

template <typename T>
struct MinUDAFDef {
    void operator()(UDAFRegistryHelper& helper) {  // NOLINT
        helper.templates<T, T, T>()
            .const_init(DataTypeTrait<T>::maximum_value())
            .update("minimum")
            .merge("minimum")
            .output("identity");
    }
};

template <typename T>
struct MaxUDAFDef {
    void operator()(UDAFRegistryHelper& helper) {  // NOLINT
        helper.templates<T, T, T>()
            .const_init(DataTypeTrait<T>::minimum_value())
            .update("maximum")
            .merge("maximum")
            .output("identity");
    }
};

template <typename T>
struct CountUDAFDef {
    void operator()(UDAFRegistryHelper& helper) {  // NOLINT
        helper.templates<int64_t, int64_t, T>()
            .const_init(0)
            .update(
                [](UDFResolveContext* ctx, const ExprAttrNode* st,
                   const ExprAttrNode* in, ExprAttrNode* out) {
                    out->SetType(st->type());
                    out->SetNullable(false);
                    return Status::OK();
                },
                [](CodeGenContext* ctx, NativeValue cnt, NativeValue elem,
                   NativeValue* out) {
                    auto builder = ctx->GetBuilder();
                    *out = NativeValue::Create(builder->CreateAdd(
                        cnt.GetValue(builder), builder->getInt64(1)));
                    return Status::OK();
                })
            .merge("add")
            .output("identity");
    }
};

template <typename T>
struct AvgUDAFDef {
    void operator()(UDAFRegistryHelper& helper) {  // NOLINT
        helper.templates<double, Tuple<int64_t, double>, T>()
            .const_init(MakeTuple((int64_t)0, 0.0))
            .update(
                [](UDFResolveContext* ctx, ExprNode* state, ExprNode* input) {
                    auto nm = ctx->node_manager();
                    ExprNode* cnt = nm->MakeGetFieldExpr(state, 0);
                    ExprNode* sum = nm->MakeGetFieldExpr(state, 1);
                    auto cnt_ty = state->GetOutputType()->GetGenericType(0);
                    auto sum_ty = state->GetOutputType()->GetGenericType(1);
                    cnt = nm->MakeBinaryExprNode(cnt, nm->MakeConstNode(1),
                                                 node::kFnOpAdd);
                    sum = nm->MakeBinaryExprNode(sum, input, node::kFnOpAdd);
                    cnt->SetOutputType(cnt_ty);
                    sum->SetOutputType(sum_ty);
                    return nm->MakeFuncNode("make_tuple", {cnt, sum}, nullptr);
                })
            .output([](UDFResolveContext* ctx, ExprNode* state) {
                auto nm = ctx->node_manager();
                ExprNode* cnt = nm->MakeGetFieldExpr(state, 0);
                ExprNode* sum = nm->MakeGetFieldExpr(state, 1);
                ExprNode* avg =
                    nm->MakeBinaryExprNode(sum, cnt, node::kFnOpFDiv);
                avg->SetOutputType(state->GetOutputType()->GetGenericType(1));
                return avg;
            });
    }
};

template <typename T>
struct DistinctCountDef {
    using ArgT = typename DataTypeTrait<T>::CCallArgType;
    using SetT = std::unordered_set<T>;

    void operator()(UDAFRegistryHelper& helper) {  // NOLINT
        std::string suffix = ".opaque_std_set_" + DataTypeTrait<T>::to_string();
        helper.templates<int64_t, Opaque<SetT>, T>()
            .init("distinct_count_init" + suffix, init_set)
            .update("distinct_count_update" + suffix,
                    UpdateImpl<ArgT>::update_set)
            .output("distinct_count_output" + suffix, set_size);
    }

    static void init_set(SetT* addr) { new (addr) SetT(); }

    static int64_t set_size(SetT* set) {
        int64_t size = set->size();
        set->clear();
        set->~SetT();
        return size;
    }

    template <typename V>
    struct UpdateImpl {
        static SetT* update_set(SetT* set, V value) {
            set->insert(value);
            return set;
        }
    };

    template <typename V>
    struct UpdateImpl<V*> {
        static SetT* update_set(SetT* set, V* value) {
            set->insert(*value);
            return set;
        }
    };
};

template <typename T>
struct CountWhereDef {
    void operator()(UDAFRegistryHelper& helper) {  // NOLINT
        helper.templates<int64_t, int64_t, T, bool>()
            .const_init(0)
            .update([](UDFResolveContext* ctx, ExprNode* cnt, ExprNode* elem,
                       ExprNode* cond) {
                auto nm = ctx->node_manager();
                auto new_cnt = nm->MakeBinaryExprNode(cnt, nm->MakeConstNode(1),
                                                      node::kFnOpAdd);
                ExprNode* update = nm->MakeCondExpr(cond, new_cnt, cnt);
                return update;
            })
            .merge("add")
            .output("identity");
    }
};

template <typename T>
struct AvgWhereDef {
    void operator()(UDAFRegistryHelper& helper) {  // NOLINT
        helper.templates<int64_t, Tuple<int64_t, double>, T, bool>()
            .const_init(MakeTuple((int64_t)0, 0.0))
            .update([](UDFResolveContext* ctx, ExprNode* state, ExprNode* elem,
                       ExprNode* cond) {
                auto nm = ctx->node_manager();
                auto cnt = nm->MakeGetFieldExpr(state, 0);
                auto sum = nm->MakeGetFieldExpr(state, 1);
                auto cnt_ty = state->GetOutputType()->GetGenericType(0);
                auto sum_ty = state->GetOutputType()->GetGenericType(1);
                auto new_cnt = nm->MakeBinaryExprNode(cnt, nm->MakeConstNode(1),
                                                      node::kFnOpAdd);
                if (elem->GetOutputType()->base() == node::kTimestamp) {
                    elem = nm->MakeCastNode(node::kInt64, elem);
                }
                auto new_sum =
                    nm->MakeBinaryExprNode(sum, elem, node::kFnOpAdd);
                new_cnt->SetOutputType(cnt_ty);
                new_sum->SetOutputType(sum_ty);
                auto new_state =
                    nm->MakeFuncNode("make_tuple", {new_cnt, new_sum}, nullptr);
                return nm->MakeCondExpr(cond, new_state, state);
            })
            .merge("add")
            .output([](UDFResolveContext* ctx, ExprNode* state) {
                auto nm = ctx->node_manager();
                ExprNode* cnt = nm->MakeGetFieldExpr(state, 0);
                ExprNode* sum = nm->MakeGetFieldExpr(state, 1);
                ExprNode* avg =
                    nm->MakeBinaryExprNode(sum, cnt, node::kFnOpFDiv);
                avg->SetOutputType(state->GetOutputType()->GetGenericType(1));
                return avg;
            });
    }
};

template <typename T>
struct TopKDef {
    void operator()(UDAFRegistryHelper& helper) {  // NOLINT
        // register for i32 and i64 bound
        DoRegister<int32_t>(helper);
        DoRegister<int64_t>(helper);
    }

    template <typename BoundT>
    void DoRegister(UDAFRegistryHelper& helper) {  // NOLINT
        using ContainerT = udf::container::TopKContainer<T, BoundT>;
        std::string suffix = ".opaque_" + DataTypeTrait<BoundT>::to_string() +
                             "_bound_" + DataTypeTrait<T>::to_string();
        helper.templates<StringRef, Opaque<ContainerT>, Nullable<T>, BoundT>()
            .init("topk_init" + suffix, ContainerT::Init)
            .update("topk_update" + suffix, ContainerT::Push)
            .output("topk_output" + suffix, ContainerT::Output);
    }
};

template <typename K>
struct AvgCateDef {
    void operator()(UDAFRegistryHelper& helper) {  // NOLINT
        helper.library()
            ->RegisterUDAFTemplate<Impl>("avg_cate")
            .doc(helper.GetDoc())
            .template args_in<int16_t, int32_t, int64_t, float, double>();
    }

    template <typename V>
    struct Impl {
        using ContainerT =
            udf::container::BoundedGroupByDict<K, V,
                                               std::pair<int64_t, double>>;
        using InputK = typename ContainerT::InputK;
        using InputV = typename ContainerT::InputV;

        void operator()(UDAFRegistryHelper& helper) {  // NOLINT
            std::string suffix = ".opaque_dict_" +
                                 DataTypeTrait<K>::to_string() + "_" +
                                 DataTypeTrait<V>::to_string();
            helper
                .templates<StringRef, Opaque<ContainerT>, Nullable<V>,
                           Nullable<K>>()
                .init("avg_cate_init" + suffix, ContainerT::Init)
                .update("avg_cate_update" + suffix, Update)
                .output("avg_cate_output" + suffix, Output);
        }

        static ContainerT* Update(ContainerT* ptr,
                                  InputV value, bool is_value_null,
                                  InputK key, bool is_key_null) {
            if (is_key_null || is_value_null) {
                return ptr;
            }
            auto& map = ptr->map();
            auto stored_key = ContainerT::to_stored_key(key);
            auto iter = map.find(stored_key);
            if (iter == map.end()) {
                map.insert(iter, {stored_key,
                                  {1, ContainerT::to_stored_value(value)}});
            } else {
                auto& pair = iter->second;
                pair.first += 1;
                pair.second += ContainerT::to_stored_value(value);
            }
            return ptr;
        }

        static void Output(ContainerT* ptr, codec::StringRef* output) {
            ContainerT::OutputString(
                ptr, false, output,
                [](const std::pair<int64_t, double>& value, char* buf,
                   size_t size) {
                    double avg = value.second / value.first;
                    return v1::format_string(avg, buf, size);
                });
            ContainerT::Destroy(ptr);
        }
    };
};

template <typename K>
struct AvgCateWhereDef {
    void operator()(UDAFRegistryHelper& helper) {  // NOLINT
        helper.library()
            ->RegisterUDAFTemplate<Impl>("avg_cate_where")
            .doc(helper.GetDoc())
            .template args_in<int16_t, int32_t, int64_t, float, double>();
    }

    template <typename V>
    struct Impl {
        using ContainerT =
            udf::container::BoundedGroupByDict<K, V,
                                               std::pair<int64_t, double>>;
        using InputK = typename ContainerT::InputK;
        using InputV = typename ContainerT::InputV;

        using AvgCateImpl = typename AvgCateDef<K>::template Impl<V>;

        void operator()(UDAFRegistryHelper& helper) {  // NOLINT
            std::string suffix = ".opaque_dict_" +
                                 DataTypeTrait<K>::to_string() + "_" +
                                 DataTypeTrait<V>::to_string();
            helper
                .templates<StringRef, Opaque<ContainerT>, Nullable<V>,
                            Nullable<bool>, Nullable<K>>()
                .init("avg_cate_where_init" + suffix, ContainerT::Init)
                .update("avg_cate_where_update" + suffix, Update)
                .output("avg_cate_where_output" + suffix, AvgCateImpl::Output);
        }

        static ContainerT* Update(ContainerT* ptr, InputV value,
                    bool is_value_null, bool cond, bool is_cond_null,
                                  InputK key, bool is_key_null) {
            if (cond && !is_cond_null) {
                AvgCateImpl::Update(ptr, value, is_value_null,
                                    key, is_key_null);
            }
            return ptr;
        }
    };
};

template <typename K>
struct TopAvgCateWhereDef {
    void operator()(UDAFRegistryHelper& helper) {  // NOLINT
        helper.library()
            ->RegisterUDAFTemplate<Impl>("top_n_avg_cate_where")
            .doc(helper.GetDoc())
            .template args_in<int16_t, int32_t, int64_t, float, double>();
    }

    template <typename V>
    struct Impl {
        using ContainerT =
            udf::container::BoundedGroupByDict<K, V,
                                               std::pair<int64_t, double>>;
        using InputK = typename ContainerT::InputK;
        using InputV = typename ContainerT::InputV;

        using AvgCateImpl = typename AvgCateDef<K>::template Impl<V>;

        void operator()(UDAFRegistryHelper& helper) {  // NOLINT
            std::string suffix;

            suffix = ".i32_bound_opaque_dict_" + DataTypeTrait<K>::to_string() +
                     "_" + DataTypeTrait<V>::to_string();
            helper
                .templates<StringRef, Opaque<ContainerT>, Nullable<V>,
                            Nullable<bool>, Nullable<K>, int32_t>()
                .init("top_n_avg_cate_where_init" + suffix, ContainerT::Init)
                .update("top_n_avg_cate_where_update" + suffix, UpdateI32Bound)
                .output("top_n_avg_cate_where_output" + suffix, Output);

            suffix = ".i64_bound_opaque_dict_" + DataTypeTrait<K>::to_string() +
                     "_" + DataTypeTrait<V>::to_string();
            helper
                .templates<StringRef, Opaque<ContainerT>, Nullable<V>,
                           Nullable<bool>, Nullable<K>, int64_t>()
                .init("top_n_avg_cate_where_init" + suffix, ContainerT::Init)
                .update("top_n_avg_cate_where_update" + suffix, Update)
                .output("top_n_avg_cate_where_output" + suffix, Output);
        }

        static ContainerT* Update(ContainerT* ptr, InputV value,
                bool is_value_null, bool cond, bool is_cond_null, InputK key,
                                  bool is_key_null, int64_t bound) {
            if (cond && !is_cond_null) {
                AvgCateImpl::Update(ptr, value, is_value_null, key,
                                    is_key_null);
                auto& map = ptr->map();
                if (bound >= 0 && map.size() > static_cast<size_t>(bound)) {
                    map.erase(map.begin());
                }
            }
            return ptr;
        }

        static ContainerT* UpdateI32Bound(ContainerT* ptr, InputV value,
                                          bool is_value_null, bool cond,
                                          bool is_cond_null, InputK key,
                                          bool is_key_null, int32_t bound) {
            return Update(ptr, value, is_value_null, cond,
                          is_cond_null, key, is_key_null,  bound);
        }

        static void Output(ContainerT* ptr, codec::StringRef* output) {
            ContainerT::OutputString(
                ptr, true, output,
                [](const std::pair<int64_t, double>& value, char* buf,
                   size_t size) {
                    double avg = value.second / value.first;
                    return v1::format_string(avg, buf, size);
                });
            ContainerT::Destroy(ptr);
        }
    };
};

void DefaultUDFLibrary::InitStringUDF() {
    RegisterExternalTemplate<v1::ToString>("string")
        .args_in<int16_t, int32_t, int64_t, float, double>()
        .return_by_arg(true);

    RegisterExternal("string")
        .args<Timestamp>(
            static_cast<void (*)(codec::Timestamp*, codec::StringRef*)>(
                udf::v1::timestamp_to_string))
        .return_by_arg(true);

    RegisterExternal("string")
        .args<Date>(static_cast<void (*)(codec::Date*, codec::StringRef*)>(
            udf::v1::date_to_string))
        .return_by_arg(true);

    RegisterCodeGenUDF("concat").variadic_args<>(
        /* infer */
        [](UDFResolveContext* ctx,
           const std::vector<const ExprAttrNode*>& arg_attrs,
           ExprAttrNode* out) {
            out->SetType(ctx->node_manager()->MakeTypeNode(node::kVarchar));
            out->SetNullable(false);
            return Status::OK();
        },
        /* gen */
        [](CodeGenContext* ctx, const std::vector<NativeValue>& args,
           NativeValue* out) {
            codegen::StringIRBuilder string_ir_builder(ctx->GetModule());
            return string_ir_builder.Concat(ctx->GetCurrentBlock(), args, out);
        });

    RegisterCodeGenUDF("concat_ws")
        .variadic_args<AnyArg>(
            /* infer */
            [](UDFResolveContext* ctx, const ExprAttrNode* arg,
               const std::vector<const ExprAttrNode*>& arg_types,
               ExprAttrNode* out) {
                out->SetType(ctx->node_manager()->MakeTypeNode(node::kVarchar));
                out->SetNullable(false);
                return Status::OK();
            },
            /* gen */
            [](CodeGenContext* ctx, NativeValue arg,
               const std::vector<NativeValue>& args, NativeValue* out) {
                codegen::StringIRBuilder string_ir_builder(ctx->GetModule());

                return string_ir_builder.ConcatWS(ctx->GetCurrentBlock(), arg,
                                                  args, out);
            });

    RegisterExternal("substring")
        .args<StringRef, int32_t>(
            static_cast<void (*)(codec::StringRef*, int32_t,
                                 codec::StringRef*)>(udf::v1::sub_string))
        .return_by_arg(true)
        .doc(R"(
            Return a substring from string `str` starting at position `pos `.

            example:
            @code{.sql}

                select substr("hello world", 2);
                -- output "llo world"

            @endcode

            @param str
            @param pos define the begining of the substring.

            - If `pos` is positive, the begining of the substring is `pos` charactors from the start of string.
            - If `pos` is negative, the beginning of the substring is `pos` characters from the end of the string, rather than the beginning.

            @since 2.0.0.0
            )");

    RegisterExternal("substring")
        .args<StringRef, int32_t, int32_t>(
            static_cast<void (*)(codec::StringRef*, int32_t, int32_t,
                                 codec::StringRef*)>(udf::v1::sub_string))
        .return_by_arg(true)
        .doc(R"(
            Return a substring `len` characters long from string str, starting at position `pos`.

            @code{.sql}

                select substr("hello world", 3, 6);
                -- output "llo wo"

            @endcode

            @param str
            @param pos: define the begining of the substring.

             - If `pos` is positive, the begining of the substring is `pos` charactors from the start of string.
             - If `pos` is negative, the beginning of the substring is `pos` characters from the end of the string, rather than the beginning.

            @param len length of substring. If len is less than 1, the result is the empty string.

            @since 2.0.0.0
        )");

    RegisterAlias("substr", "substring");

    RegisterExternal("date_format")
        .args<Timestamp, StringRef>(
            static_cast<void (*)(codec::Timestamp*, codec::StringRef*,
                                 codec::StringRef*)>(udf::v1::date_format))
        .return_by_arg(true);
    RegisterExternal("date_format")
        .args<Date, StringRef>(
            static_cast<void (*)(codec::Date*, codec::StringRef*,
                                 codec::StringRef*)>(udf::v1::date_format))
        .return_by_arg(true);
}

void DefaultUDFLibrary::IniMathUDF() {
    RegisterExternal("log")
        .doc(R"(
            log(base, expr)
            If called with one parameter, this function returns the natural logarithm of expr.
            If called with two parameters, this function returns the logarithm of expr to the base.

            @code{.sql}

                SELECT LOG(1);  
                -- output 0.000000

                SELECT LOG(10,100);
                -- output 2
            @endcode

            @param base
            @param expr

            @since 2.0.0.0)")
        .args<float>(static_cast<float (*)(float)>(log))
        .args<double>(static_cast<double (*)(double)>(log));
    RegisterExprUDF("log").args<AnyArg>(
        [](UDFResolveContext* ctx, ExprNode* x) -> ExprNode* {
            if (!x->GetOutputType()->IsArithmetic()) {
                ctx->SetError("log do not support type " +
                              x->GetOutputType()->GetName());
                return nullptr;
            }
            auto nm = ctx->node_manager();
            auto cast = nm->MakeCastNode(node::kDouble, x);
            return nm->MakeFuncNode("log", {cast}, nullptr);
        });
    RegisterExprUDF("log").args<AnyArg, AnyArg>(
        [](UDFResolveContext* ctx, ExprNode* x, ExprNode* y) -> ExprNode* {
            if (!x->GetOutputType()->IsArithmetic()) {
                ctx->SetError("log do not support type " +
                              x->GetOutputType()->GetName());
                return nullptr;
            }
            auto nm = ctx->node_manager();
            auto cast1 = nm->MakeCastNode(node::kDouble, x);
            auto cast2 = nm->MakeCastNode(node::kDouble, y);
            auto logx = nm->MakeFuncNode("log", {cast1}, nullptr);
            auto logy = nm->MakeFuncNode("log", {cast2}, nullptr);
            return nm->MakeBinaryExprNode(logy, logx, node::kFnOpFDiv);
        });

    RegisterExternal("ln")
        .doc(R"(
            Return the natural logarithm of expr.

            @code{.sql}

                SELECT LN(1);  
                -- output 0.000000

            @endcode

            @param expr

            @since 2.0.0.0)")
        .args<float>(static_cast<float (*)(float)>(log))
        .args<double>(static_cast<double (*)(double)>(log));
    RegisterExprUDF("ln").args<AnyArg>(
        [](UDFResolveContext* ctx, ExprNode* x) -> ExprNode* {
            if (!x->GetOutputType()->IsArithmetic()) {
                ctx->SetError("log do not support type " +
                              x->GetOutputType()->GetName());
                return nullptr;
            }
            auto nm = ctx->node_manager();
            auto cast = nm->MakeCastNode(node::kDouble, x);
            return nm->MakeFuncNode("ln", {cast}, nullptr);
        });

    RegisterExternal("log2")
        .doc(R"(
            Return the base-2 logarithm of expr.

            @code{.sql}

                SELECT LOG2(65536);  
                -- output 16

            @endcode

            @param expr

            @since 2.0.0.0)")
        .args<float>(static_cast<float (*)(float)>(log2))
        .args<double>(static_cast<double (*)(double)>(log2));
    RegisterExprUDF("log2").args<AnyArg>(
        [](UDFResolveContext* ctx, ExprNode* x) -> ExprNode* {
            if (!x->GetOutputType()->IsArithmetic()) {
                ctx->SetError("log2 do not support type " +
                              x->GetOutputType()->GetName());
                return nullptr;
            }
            auto nm = ctx->node_manager();
            auto cast = nm->MakeCastNode(node::kDouble, x);
            return nm->MakeFuncNode("log2", {cast}, nullptr);
        });

    RegisterExternal("log10")
        .doc(R"(
            Return the base-10 logarithm of expr.

            @code{.sql}

                SELECT LOG10(100);  
                -- output 2

            @endcode

            @param expr

            @since 2.0.0.0)")
        .args<float>(static_cast<float (*)(float)>(log10))
        .args<double>(static_cast<double (*)(double)>(log10));
    RegisterExprUDF("log10").args<AnyArg>(
        [](UDFResolveContext* ctx, ExprNode* x) -> ExprNode* {
            if (!x->GetOutputType()->IsArithmetic()) {
                ctx->SetError("log do not support type " +
                              x->GetOutputType()->GetName());
                return nullptr;
            }
            auto nm = ctx->node_manager();
            auto cast = nm->MakeCastNode(node::kDouble, x);
            return nm->MakeFuncNode("log10", {cast}, nullptr);
        });

    RegisterExternalTemplate<v1::Abs>("abs")
        .doc(R"(
            Return the absolute value of expr.

            @code{.sql}

                SELECT ABS(-32);
                -- output 32

            @endcode

            @param expr

            @since 2.0.0.0)")
        .args_in<int64_t, double>();
    RegisterExternalTemplate<v1::Abs32>("abs").args_in<int16_t, int32_t>();
    RegisterExprUDF("abs").args<AnyArg>(
        [](UDFResolveContext* ctx, ExprNode* x) -> ExprNode* {
            if (!x->GetOutputType()->IsArithmetic()) {
                ctx->SetError("abs do not support type " +
                              x->GetOutputType()->GetName());
                return nullptr;
            }
            auto nm = ctx->node_manager();
            auto cast = nm->MakeCastNode(node::kDouble, x);
            return nm->MakeFuncNode("abs", {cast}, nullptr);
        });

    RegisterExternalTemplate<v1::Ceil>("ceil")
        .doc(R"(
            Return the smallest integer value not less than the expr

            @code{.sql}

                SELECT CEIL(1.23);
                -- output 2

            @endcode

            @param expr

            @since 2.0.0.0)")
        .args_in<int16_t, int32_t, int64_t>();
    RegisterExternal("ceil").args<double>(
        static_cast<double (*)(double)>(ceil));
    RegisterExprUDF("ceil").args<AnyArg>(
        [](UDFResolveContext* ctx, ExprNode* x) -> ExprNode* {
            if (!x->GetOutputType()->IsArithmetic()) {
                ctx->SetError("ceil do not support type " +
                              x->GetOutputType()->GetName());
                return nullptr;
            }
            auto nm = ctx->node_manager();
            auto cast = nm->MakeCastNode(node::kDouble, x);
            return nm->MakeFuncNode("ceil", {cast}, nullptr);
        });

    RegisterAlias("ceiling", "ceil");

    RegisterExternalTemplate<v1::Exp>("exp")
        .doc(R"(
            Return the value of e (the base of natural logarithms) raised to the power of expr.

            @code{.sql}

                SELECT EXP(0);  
                -- output 1

            @endcode

            @param expr

            @since 2.0.0.0)")
        .args_in<int16_t, int32_t, int64_t, double>();
    RegisterExternal("exp").args<float>(static_cast<float (*)(float)>(expf));

    RegisterExternalTemplate<v1::Floor>("floor")
        .doc(R"(
            Return the largest integer value not less than the expr

            @code{.sql}

                SELECT FLOOR(1.23);
                -- output 1

            @endcode

            @param expr

            @since 2.0.0.0)")
        .args_in<int16_t, int32_t, int64_t>();
    RegisterExternal("floor").args<double>(
        static_cast<double (*)(double)>(floor));
    RegisterExprUDF("floor").args<AnyArg>(
        [](UDFResolveContext* ctx, ExprNode* x) -> ExprNode* {
            if (!x->GetOutputType()->IsArithmetic()) {
                ctx->SetError("floor do not support type " +
                              x->GetOutputType()->GetName());
                return nullptr;
            }
            auto nm = ctx->node_manager();
            auto cast = nm->MakeCastNode(node::kDouble, x);
            return nm->MakeFuncNode("floor", {cast}, nullptr);
        });

    RegisterExternalTemplate<v1::Pow>("pow")
        .doc(R"(
            pow(expr1, expr2)
            Return the value of expr1 to the power of expr2.

            @code{.sql}

                SELECT POW(2, 10);
                -- output 1024.000000

            @endcode

            @param expr1
            @param expr2

            @since 2.0.0.0)")
        .args_in<int16_t, int32_t, int64_t, double>();
    RegisterExternal("pow").args<float, float>(
        static_cast<float (*)(float, float)>(powf));
    RegisterExprUDF("pow").args<AnyArg, AnyArg>(
        [](UDFResolveContext* ctx, ExprNode* x, ExprNode* y) -> ExprNode* {
            if (!x->GetOutputType()->IsArithmetic()) {
                ctx->SetError("pow do not support type " +
                              x->GetOutputType()->GetName());
                return nullptr;
            }
            if (!y->GetOutputType()->IsArithmetic()) {
                ctx->SetError("pow do not support type " +
                              y->GetOutputType()->GetName());
                return nullptr;
            }
            auto nm = ctx->node_manager();
            auto cast1 = nm->MakeCastNode(node::kDouble, x);
            auto cast2 = nm->MakeCastNode(node::kDouble, y);
            return nm->MakeFuncNode("pow", {cast1, cast2}, nullptr);
        });
    RegisterAlias("power", "pow");

    RegisterExternalTemplate<v1::Round>("round")
        .doc(R"(
            Return the nearest integer value to expr (in floating-point format), 
            rounding halfway cases away from zero, regardless of the current rounding mode.

            @code{.sql}

                SELECT ROUND(1.23);
                -- output 1

            @endcode

            @param expr

            @since 2.0.0.0)")
        .args_in<int64_t, double>();
    RegisterExternalTemplate<v1::Round32>("round").args_in<int16_t, int32_t>();
    RegisterExprUDF("round").args<AnyArg>(
        [](UDFResolveContext* ctx, ExprNode* x) -> ExprNode* {
            if (!x->GetOutputType()->IsArithmetic()) {
                ctx->SetError("round do not support type " +
                              x->GetOutputType()->GetName());
                return nullptr;
            }
            auto nm = ctx->node_manager();
            auto cast = nm->MakeCastNode(node::kDouble, x);
            return nm->MakeFuncNode("round", {cast}, nullptr);
        });

    RegisterExternalTemplate<v1::Sqrt>("sqrt")
        .doc(R"(
            Return square root of expr.

            @code{.sql}

                SELECT SQRT(100);
                -- output 10.000000

            @endcode

            @param expr: It is a single argument in radians.

            @since 2.0.0.0)")
        .args_in<int16_t, int32_t, int64_t, double>();
    RegisterExternal("sqrt").args<float>(static_cast<float (*)(float)>(sqrtf));

    RegisterExternalTemplate<v1::Truncate>("truncate")
        .doc(R"(
            Return the nearest integer that is not greater in magnitude than the expr.

            @code{.sql}

                SELECT TRUNCATE(1.23);
                -- output 1.0

            @endcode

            @param expr

            @since 2.0.0.0)")
        .args_in<int64_t, double>();
    RegisterExternalTemplate<v1::Truncate32>("truncate")
        .args_in<int16_t, int32_t>();
    RegisterExprUDF("truncate")
        .args<AnyArg>([](UDFResolveContext* ctx, ExprNode* x) -> ExprNode* {
            if (!x->GetOutputType()->IsArithmetic()) {
                ctx->SetError("truncate do not support type " +
                              x->GetOutputType()->GetName());
                return nullptr;
            }
            auto nm = ctx->node_manager();
            auto cast = nm->MakeCastNode(node::kDouble, x);
            return nm->MakeFuncNode("truncate", {cast}, nullptr);
        });
}

void DefaultUDFLibrary::InitTrigonometricUDF() {
    RegisterExternalTemplate<v1::Acos>("acos")
        .doc(R"(
            Return the arc cosine of expr.

            @code{.sql}

                SELECT ACOS(1);
                -- output 0

            @endcode

            @param expr

            @since 2.0.0.0)")
        .args_in<int16_t, int32_t, int64_t, double>();
    RegisterExternal("acos").args<float>(static_cast<float (*)(float)>(acosf));

    RegisterExternalTemplate<v1::Asin>("asin")
        .doc(R"(
            Return the arc sine of expr.

            @code{.sql}

                SELECT ASIN(0.0);
                -- output 0.000000

            @endcode

            @param expr

            @since 2.0.0.0)")
        .args_in<int16_t, int32_t, int64_t, double>();
    RegisterExternal("asin").args<float>(static_cast<float (*)(float)>(asinf));

    RegisterExternalTemplate<v1::Atan>("atan")
        .doc(R"(
            atan(Y, X)
            If called with one parameter, this function returns the arc tangent of expr.
            If called with two parameters X and Y, this function returns the arc tangent of Y / X.

            @code{.sql}

                SELECT ATAN(-0.0);  
                -- output -0.000000

                SELECT ATAN(0, -0);
                -- output 3.141593

            @endcode

            @param X
            @param Y

            @since 2.0.0.0)")
        .args_in<int16_t, int32_t, int64_t, double>();
    RegisterExternal("atan").args<float>(static_cast<float (*)(float)>(atanf));

    RegisterExternalTemplate<v1::Atan2>("atan")
        .args_in<int16_t, int32_t, int64_t, double>();
    RegisterExternal("atan").args<float, float>(
        static_cast<float (*)(float, float)>(atan2f));
    RegisterExprUDF("atan").args<AnyArg, AnyArg>(
        [](UDFResolveContext* ctx, ExprNode* x, ExprNode* y) -> ExprNode* {
            if (!x->GetOutputType()->IsArithmetic()) {
                ctx->SetError("atan do not support type " +
                              x->GetOutputType()->GetName());
                return nullptr;
            }
            if (!y->GetOutputType()->IsArithmetic()) {
                ctx->SetError("atan do not support type " +
                              y->GetOutputType()->GetName());
                return nullptr;
            }
            auto nm = ctx->node_manager();
            auto cast1 = nm->MakeCastNode(node::kDouble, x);
            auto cast2 = nm->MakeCastNode(node::kDouble, y);
            return nm->MakeFuncNode("atan", {cast1, cast2}, nullptr);
        });

    RegisterExternalTemplate<v1::Atan2>("atan2")
        .doc(R"(
            atan2(Y, X)
            Return the arc tangent of Y / X..

            @code{.sql}

                SELECT ATAN2(0, -0);
                -- output 3.141593

            @endcode

            @param X
            @param Y

            @since 2.0.0.0)")
        .args_in<int16_t, int32_t, int64_t, double>();
    RegisterExternal("atan2").args<float, float>(
        static_cast<float (*)(float, float)>(atan2f));
    RegisterExprUDF("atan2").args<AnyArg, AnyArg>(
        [](UDFResolveContext* ctx, ExprNode* x, ExprNode* y) -> ExprNode* {
            if (!x->GetOutputType()->IsArithmetic()) {
                ctx->SetError("atan2 do not support type " +
                              x->GetOutputType()->GetName());
                return nullptr;
            }
            if (!y->GetOutputType()->IsArithmetic()) {
                ctx->SetError("atan2 do not support type " +
                              y->GetOutputType()->GetName());
                return nullptr;
            }
            auto nm = ctx->node_manager();
            auto cast1 = nm->MakeCastNode(node::kDouble, x);
            auto cast2 = nm->MakeCastNode(node::kDouble, y);
            return nm->MakeFuncNode("atan2", {cast1, cast2}, nullptr);
        });

    RegisterExternalTemplate<v1::Cos>("cos")
        .doc(R"(
            Return the cosine of expr.

            @code{.sql}

                SELECT COS(0);
                -- output 1.000000

            @endcode

            @param expr: It is a single argument in radians.

            - The value returned by cos() is always in the range: -1 to 1.

            @since 2.0.0.0)")
        .args_in<int16_t, int32_t, int64_t, double>();
    RegisterExternal("cos").args<float>(static_cast<float (*)(float)>(cosf));

    RegisterExternalTemplate<v1::Cot>("cot")
        .doc(R"(
            Return the cotangent of expr.

            @code{.sql}

                SELECT COT(1);  
                -- output 0.6420926159343306

            @endcode

            @param expr

            @since 2.0.0.0)")
        .args_in<int16_t, int32_t, int64_t, double>();
    RegisterExternal("cot").args<float>(
        static_cast<float (*)(float)>(v1::Cotf));

    RegisterExternalTemplate<v1::Sin>("sin")
        .doc(R"(
            Return the sine of expr.

            @code{.sql}

                SELECT SIN(0);
                -- output 0.000000

            @endcode

            @param expr: It is a single argument in radians.

            - The value returned by sin() is always in the range: -1 to 1.

            @since 2.0.0.0)")
        .args_in<int16_t, int32_t, int64_t, double>();
    RegisterExternal("sin").args<float>(static_cast<float (*)(float)>(sinf));

    RegisterExternalTemplate<v1::Tan>("tan")
        .doc(R"(
            Return the tangent of expr.

            @code{.sql}

                SELECT TAN(0);
                -- output 0.000000

            @endcode

            @param expr: It is a single argument in radians.

            @since 2.0.0.0)")
        .args_in<int16_t, int32_t, int64_t, double>();
    RegisterExternal("tan").args<float>(static_cast<float (*)(float)>(tanf));
}

void DefaultUDFLibrary::Init() {
    udf::RegisterNativeUDFToModule();
    RegisterExternal("year")
        .args<int64_t>(static_cast<int32_t (*)(int64_t)>(v1::year))
        .args<Timestamp>(static_cast<int32_t (*)(Timestamp*)>(v1::year));

    RegisterCodeGenUDF("year")
        .args<Date>(
            [](CodeGenContext* ctx, NativeValue date, NativeValue* out) {
                codegen::DateIRBuilder date_ir_builder(ctx->GetModule());
                ::llvm::Value* ret = nullptr;
                Status status;
                CHECK_TRUE(date_ir_builder.Year(ctx->GetCurrentBlock(),
                                                date.GetRaw(), &ret, status),
                           "Fail to build udf year(date): ", status.msg);
                *out = NativeValue::Create(ret);
                return status;
            })
        .returns<int32_t>();

    RegisterExternal("month")
        .args<int64_t>(static_cast<int32_t (*)(int64_t)>(v1::month))
        .args<Timestamp>(static_cast<int32_t (*)(Timestamp*)>(v1::month));

    RegisterCodeGenUDF("month")
        .args<Date>(
            [](CodeGenContext* ctx, NativeValue date, NativeValue* out) {
                codegen::DateIRBuilder date_ir_builder(ctx->GetModule());
                ::llvm::Value* ret = nullptr;
                Status status;
                CHECK_TRUE(date_ir_builder.Month(ctx->GetCurrentBlock(),
                                                 date.GetRaw(), &ret, status),
                           "Fail to build udf month(date): ", status.msg);
                *out = NativeValue::Create(ret);
                return status;
            })
        .returns<int32_t>();

    RegisterExternal("dayofmonth")
        .args<int64_t>(static_cast<int32_t (*)(int64_t)>(v1::dayofmonth))
        .args<Timestamp>(static_cast<int32_t (*)(Timestamp*)>(v1::dayofmonth));

    RegisterCodeGenUDF("dayofmonth")
        .args<Date>(
            [](CodeGenContext* ctx, NativeValue date, NativeValue* out) {
                codegen::DateIRBuilder date_ir_builder(ctx->GetModule());
                ::llvm::Value* ret = nullptr;
                Status status;
                CHECK_TRUE(date_ir_builder.Day(ctx->GetCurrentBlock(),
                                               date.GetRaw(), &ret, status),
                           "Fail to build udf day(date): ", status.msg);
                *out = NativeValue::Create(ret);
                return status;
            })
        .returns<int32_t>();

    RegisterAlias("day", "dayofmonth");

    RegisterExternal("dayofweek")
        .args<int64_t>(static_cast<int32_t (*)(int64_t)>(v1::dayofweek))
        .args<Timestamp>(static_cast<int32_t (*)(Timestamp*)>(v1::dayofweek))
        .args<Date>(static_cast<int32_t (*)(Date*)>(v1::dayofweek));

    RegisterExternal("weekofyear")
        .args<int64_t>(static_cast<int32_t (*)(int64_t)>(v1::weekofyear))
        .args<Timestamp>(static_cast<int32_t (*)(Timestamp*)>(v1::weekofyear))
        .args<Date>(static_cast<int32_t (*)(Date*)>(v1::weekofyear));

    RegisterAlias("week", "weekofyear");

    RegisterExternalTemplate<v1::IncOne>("inc")
        .args_in<int16_t, int32_t, int64_t, float, double>();

    RegisterCodeGenUDFTemplate<BuildGetHourUDF>("hour")
        .args_in<int64_t, Timestamp>()
        .returns<int32_t>();

    RegisterCodeGenUDFTemplate<BuildGetMinuteUDF>("minute")
        .args_in<int64_t, Timestamp>()
        .returns<int32_t>();

    RegisterCodeGenUDFTemplate<BuildGetSecondUDF>("second")
        .args_in<int64_t, Timestamp>()
        .returns<int32_t>();

    RegisterExternalTemplate<v1::AtList>("at")
        .args_in<int16_t, int32_t, int64_t, float, double>();

    RegisterExternalTemplate<v1::AtStructList>("at")
        .return_by_arg(true)
        .args_in<Timestamp, Date, StringRef>();

    RegisterAlias("lead", "at");

    RegisterCodeGenUDF("identity")
        .args<AnyArg>(
            [](UDFResolveContext* ctx, const ExprAttrNode* in,
               ExprAttrNode* out) {
                out->SetType(in->type());
                out->SetNullable(in->nullable());
                return Status::OK();
            },
            [](CodeGenContext* ctx, NativeValue in, NativeValue* out) {
                *out = in;
                return Status::OK();
            });

    RegisterExprUDF("add").args<AnyArg, AnyArg>(
        [](UDFResolveContext* ctx, ExprNode* x, ExprNode* y) {
            auto res =
                ctx->node_manager()->MakeBinaryExprNode(x, y, node::kFnOpAdd);
            res->SetOutputType(x->GetOutputType());
            res->SetNullable(false);
            return res;
        });

    RegisterCodeGenUDF("make_tuple")
        .variadic_args<>(
            /* infer */
            [](UDFResolveContext* ctx,
               const std::vector<const ExprAttrNode*>& args,
               ExprAttrNode* out) {
                auto nm = ctx->node_manager();
                auto tuple_type = nm->MakeTypeNode(node::kTuple);
                for (auto attr : args) {
                    tuple_type->generics_.push_back(attr->type());
                    tuple_type->generics_nullable_.push_back(attr->nullable());
                }
                out->SetType(tuple_type);
                out->SetNullable(false);
                return Status::OK();
            },
            /* gen */
            [](CodeGenContext* ctx, const std::vector<NativeValue>& args,
               NativeValue* out) {
                *out = NativeValue::CreateTuple(args);
                return Status::OK();
            });

    RegisterUDAFTemplate<SumUDAFDef>("sum")
        .doc("Compute sum of values")
        .args_in<int16_t, int32_t, int64_t, float, double, Timestamp, Date>();

    RegisterExternalTemplate<v1::Minimum>("minimum")
        .args_in<int16_t, int32_t, int64_t, float, double>();
    RegisterExternalTemplate<v1::StructMinimum>("minimum")
        .return_by_arg(true)
        .args_in<Timestamp, Date, StringRef>();

    RegisterUDAFTemplate<MinUDAFDef>("min")
        .doc("Compute min of values")
        .args_in<int16_t, int32_t, int64_t, float, double, Timestamp, Date>();

    RegisterExternalTemplate<v1::Maximum>("maximum")
        .args_in<int16_t, int32_t, int64_t, float, double>();
    RegisterExternalTemplate<v1::StructMaximum>("maximum")
        .return_by_arg(true)
        .args_in<Timestamp, Date, StringRef>();

    RegisterUDAFTemplate<MaxUDAFDef>("max")
        .doc("Compute max of values")
        .args_in<int16_t, int32_t, int64_t, float, double, Timestamp, Date,
                 StringRef>();

    RegisterUDAFTemplate<CountUDAFDef>("count")
        .doc("Compute count of values")
        .args_in<int16_t, int32_t, int64_t, float, double, Timestamp, Date,
                 StringRef, LiteralTypedRow<>>();

    RegisterUDAFTemplate<AvgUDAFDef>("avg")
        .doc("Compute average of values")
        .args_in<int16_t, int32_t, int64_t, float, double>();

    RegisterUDAFTemplate<DistinctCountDef>("distinct_count")
        .doc("Compute distinct number of values")
        .args_in<int16_t, int32_t, int64_t, float, double, Timestamp, Date,
                 StringRef>();

    RegisterUDAFTemplate<CountWhereDef>("count_where")
        .doc("Compute number of values match specified condition")
        .args_in<int16_t, int32_t, int64_t, float, double, Timestamp, Date,
                 StringRef>();

    RegisterUDAFTemplate<AvgWhereDef>("avg_where")
        .doc("Compute average of values match specified condition")
        .args_in<int16_t, int32_t, int64_t, float, double>();

    RegisterUDAFTemplate<TopKDef>("top")
        .doc(
            "Compute top k of values and output string separated by comma. "
            "The outputs are sorted in desc order")
        .args_in<int16_t, int32_t, int64_t, float, double, Date, Timestamp,
                 StringRef>();

    RegisterUDAFTemplate<AvgCateDef>("avg_cate")
        .doc(R"(
            Compute average of values grouped by category key and output string.
            Each group is represented as 'K:V' and separated by comma in outputs
            and are sorted by key in ascend order.

<<<<<<< HEAD
            @param catagory  Specify catagory column to group by. 
            @param value  Specify value column to aggregate on.
=======
            @param **value**  Specify value column to aggregate on.
            @param **catagory**  Specify catagory column to group by.
>>>>>>> 25070646

            Example:
            value|catagory
            --|--
            0|x
            1|y
            2|x
            3|y
            4|x
            @code{.sql}
                SELECT avg_cate(value, catagory) OVER w;
                -- output "x:2,y:2"
            @endcode
            )")
        .args_in<int16_t, int32_t, int64_t, Date, Timestamp, StringRef>();

    RegisterUDAFTemplate<AvgCateWhereDef>("avg_cate_where")
        .doc(R"(
            Compute average of values matching specified condition grouped by category key
            and output string. Each group is represented as 'K:V' and separated by comma in 
            outputs and are sorted by key in ascend order.

            @param catagory  Specify catagory column to group by. 
            @param value  Specify value column to aggregate on.
            @param condition  Specify condition column.

            Example:
            value|condition|catagory
            --|--|--
            0|true|x
            1|false|y
            2|false|x
            3|true|y
            4|true|x

            @code{.sql}
                SELECT avg_cate_where(catagory, value, condition) OVER w;
                -- output "x:2,y:3"
            @endcode
            )")
        .args_in<int16_t, int32_t, int64_t, Date, Timestamp, StringRef>();

    RegisterUDAFTemplate<TopAvgCateWhereDef>("top_n_avg_cate_where")
        .doc(R"(
            Compute average of values matching specified condition grouped by category key.
            Output string for top N keys in descend order. Each group is represented as 'K:V'
            and separated by comma.

            @param catagory  Specify catagory column to group by. 
            @param value  Specify value column to aggregate on.
            @param condition  Specify condition column.
            @param n  Fetch top n keys.

            Example:
            value|condition|catagory
            --|--|--
            0|true|x
            1|false|y
            2|false|x
            3|true|y
            4|true|x
            5|true|z
            6|false|z
            @code{.sql}
                SELECT top_n_avg_cate_where(value, condition, catagory, 2) OVER w;
                -- output "z:5,y:3"
            @endcode
            )")
        .args_in<int16_t, int32_t, int64_t, Date, Timestamp, StringRef>();

    IniMathUDF();
    InitStringUDF();
    InitTrigonometricUDF();
}

}  // namespace udf
}  // namespace fesql<|MERGE_RESOLUTION|>--- conflicted
+++ resolved
@@ -1325,13 +1325,8 @@
             Each group is represented as 'K:V' and separated by comma in outputs
             and are sorted by key in ascend order.
 
-<<<<<<< HEAD
-            @param catagory  Specify catagory column to group by. 
             @param value  Specify value column to aggregate on.
-=======
-            @param **value**  Specify value column to aggregate on.
-            @param **catagory**  Specify catagory column to group by.
->>>>>>> 25070646
+            @param catagory  Specify catagory column to group by.
 
             Example:
             value|catagory
