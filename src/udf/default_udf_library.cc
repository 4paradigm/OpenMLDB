/*-------------------------------------------------------------------------
 * Copyright (C) 2019, 4paradigm
 * default_udf_library.cc
 *
 * Author: chenjing
 * Date: 2019/11/26
 *--------------------------------------------------------------------------
 **/
#include "udf/default_udf_library.h"

#include <string>
#include <tuple>
#include <unordered_set>
#include <utility>
#include <vector>

#include "codegen/date_ir_builder.h"
#include "codegen/string_ir_builder.h"
#include "codegen/timestamp_ir_builder.h"
#include "udf/containers.h"
#include "udf/udf.h"
#include "udf/udf_registry.h"

using fesql::codec::Date;
using fesql::codec::StringRef;
using fesql::codec::Timestamp;
using fesql::codegen::CodeGenContext;
using fesql::codegen::NativeValue;
using fesql::node::TypeNode;

namespace fesql {
namespace udf {

// static instance
DefaultUDFLibrary DefaultUDFLibrary::inst_;

template <typename T>
struct BuildGetHourUDF {
    using Args = std::tuple<T>;

    Status operator()(CodeGenContext* ctx, NativeValue time, NativeValue* out) {
        codegen::TimestampIRBuilder timestamp_ir_builder(ctx->GetModule());
        ::llvm::Value* ret = nullptr;
        Status status;
        CHECK_TRUE(timestamp_ir_builder.Hour(ctx->GetCurrentBlock(),
                                             time.GetRaw(), &ret, status),
                   "Fail to build udf hour(int64): ", status.msg);
        *out = NativeValue::Create(ret);
        return status;
    }
};

template <typename T>
struct BuildGetMinuteUDF {
    using Args = std::tuple<T>;

    Status operator()(CodeGenContext* ctx, NativeValue time, NativeValue* out) {
        codegen::TimestampIRBuilder timestamp_ir_builder(ctx->GetModule());
        ::llvm::Value* ret = nullptr;
        Status status;
        CHECK_TRUE(timestamp_ir_builder.Minute(ctx->GetCurrentBlock(),
                                               time.GetRaw(), &ret, status),
                   "Fail to build udf hour(int64): ", status.msg);
        *out = NativeValue::Create(ret);
        return status;
    }
};

template <typename T>
struct BuildGetSecondUDF {
    using Args = std::tuple<T>;

    Status operator()(CodeGenContext* ctx, NativeValue time, NativeValue* out) {
        codegen::TimestampIRBuilder timestamp_ir_builder(ctx->GetModule());
        ::llvm::Value* ret = nullptr;
        Status status;
        CHECK_TRUE(timestamp_ir_builder.Second(ctx->GetCurrentBlock(),
                                               time.GetRaw(), &ret, status),
                   "Fail to build udf hour(int64): ", status.msg);
        *out = NativeValue::Create(ret);
        return status;
    }
};

template <typename T>
struct SumUDAFDef {
    void operator()(UDAFRegistryHelper& helper) {  // NOLINT
        helper.templates<T, T, T>()
            .const_init(T(0))
            .update("add")
            .merge("add")
            .output("identity");
    }
};

template <typename T>
struct MinUDAFDef {
    void operator()(UDAFRegistryHelper& helper) {  // NOLINT
        helper.templates<T, T, T>()
            .const_init(DataTypeTrait<T>::maximum_value())
            .update("minimum")
            .merge("minimum")
            .output("identity");
    }
};

template <typename T>
struct MaxUDAFDef {
    void operator()(UDAFRegistryHelper& helper) {  // NOLINT
        helper.templates<T, T, T>()
            .const_init(DataTypeTrait<T>::minimum_value())
            .update("maximum")
            .merge("maximum")
            .output("identity");
    }
};

template <typename T>
struct CountUDAFDef {
    void operator()(UDAFRegistryHelper& helper) {  // NOLINT
        helper.templates<int64_t, int64_t, T>()
            .const_init(0)
            .update(
                [](UDFResolveContext* ctx, const ExprAttrNode* st,
                   const ExprAttrNode* in, ExprAttrNode* out) {
                    out->SetType(st->type());
                    out->SetNullable(false);
                    return Status::OK();
                },
                [](CodeGenContext* ctx, NativeValue cnt, NativeValue elem,
                   NativeValue* out) {
                    auto builder = ctx->GetBuilder();
                    *out = NativeValue::Create(builder->CreateAdd(
                        cnt.GetValue(builder), builder->getInt64(1)));
                    return Status::OK();
                })
            .merge("add")
            .output("identity");
    }
};

template <typename T>
struct AvgUDAFDef {
    void operator()(UDAFRegistryHelper& helper) {  // NOLINT
        helper.templates<double, Tuple<int64_t, double>, T>()
            .const_init(MakeTuple((int64_t)0, 0.0))
            .update(
                [](UDFResolveContext* ctx, ExprNode* state, ExprNode* input) {
                    auto nm = ctx->node_manager();
                    ExprNode* cnt = nm->MakeGetFieldExpr(state, 0);
                    ExprNode* sum = nm->MakeGetFieldExpr(state, 1);
                    auto cnt_ty = state->GetOutputType()->GetGenericType(0);
                    auto sum_ty = state->GetOutputType()->GetGenericType(1);
                    cnt = nm->MakeBinaryExprNode(cnt, nm->MakeConstNode(1),
                                                 node::kFnOpAdd);
                    sum = nm->MakeBinaryExprNode(sum, input, node::kFnOpAdd);
                    cnt->SetOutputType(cnt_ty);
                    sum->SetOutputType(sum_ty);
                    return nm->MakeFuncNode("make_tuple", {cnt, sum}, nullptr);
                })
            .output([](UDFResolveContext* ctx, ExprNode* state) {
                auto nm = ctx->node_manager();
                ExprNode* cnt = nm->MakeGetFieldExpr(state, 0);
                ExprNode* sum = nm->MakeGetFieldExpr(state, 1);
                ExprNode* avg =
                    nm->MakeBinaryExprNode(sum, cnt, node::kFnOpFDiv);
                avg->SetOutputType(state->GetOutputType()->GetGenericType(1));
                return avg;
            });
    }
};

template <typename T>
struct DistinctCountDef {
    using ArgT = typename DataTypeTrait<T>::CCallArgType;
    using SetT = std::unordered_set<T>;

    void operator()(UDAFRegistryHelper& helper) {  // NOLINT
        std::string suffix = ".opaque_std_set_" + DataTypeTrait<T>::to_string();
        helper.templates<int64_t, Opaque<SetT>, T>()
            .init("distinct_count_init" + suffix, init_set)
            .update("distinct_count_update" + suffix,
                    UpdateImpl<ArgT>::update_set)
            .output("distinct_count_output" + suffix, set_size);
    }

    static void init_set(SetT* addr) { new (addr) SetT(); }

    static int64_t set_size(SetT* set) {
        int64_t size = set->size();
        set->clear();
        set->~SetT();
        return size;
    }

    template <typename V>
    struct UpdateImpl {
        static SetT* update_set(SetT* set, V value) {
            set->insert(value);
            return set;
        }
    };

    template <typename V>
    struct UpdateImpl<V*> {
        static SetT* update_set(SetT* set, V* value) {
            set->insert(*value);
            return set;
        }
    };
};

template <typename T>
struct CountWhereDef {
    void operator()(UDAFRegistryHelper& helper) {  // NOLINT
        helper.templates<int64_t, int64_t, T, bool>()
            .const_init(0)
            .update([](UDFResolveContext* ctx, ExprNode* cnt, ExprNode* elem,
                       ExprNode* cond) {
                auto nm = ctx->node_manager();
                auto new_cnt = nm->MakeBinaryExprNode(cnt, nm->MakeConstNode(1),
                                                      node::kFnOpAdd);
                ExprNode* update = nm->MakeCondExpr(cond, new_cnt, cnt);
                return update;
            })
            .merge("add")
            .output("identity");
    }
};

template <typename T>
struct AvgWhereDef {
    void operator()(UDAFRegistryHelper& helper) {  // NOLINT
        helper.templates<int64_t, Tuple<int64_t, double>, T, bool>()
            .const_init(MakeTuple((int64_t)0, 0.0))
            .update([](UDFResolveContext* ctx, ExprNode* state, ExprNode* elem,
                       ExprNode* cond) {
                auto nm = ctx->node_manager();
                auto cnt = nm->MakeGetFieldExpr(state, 0);
                auto sum = nm->MakeGetFieldExpr(state, 1);
                auto cnt_ty = state->GetOutputType()->GetGenericType(0);
                auto sum_ty = state->GetOutputType()->GetGenericType(1);
                auto new_cnt = nm->MakeBinaryExprNode(cnt, nm->MakeConstNode(1),
                                                      node::kFnOpAdd);
                if (elem->GetOutputType()->base() == node::kTimestamp) {
                    elem = nm->MakeCastNode(node::kInt64, elem);
                }
                auto new_sum =
                    nm->MakeBinaryExprNode(sum, elem, node::kFnOpAdd);
                new_cnt->SetOutputType(cnt_ty);
                new_sum->SetOutputType(sum_ty);
                auto new_state =
                    nm->MakeFuncNode("make_tuple", {new_cnt, new_sum}, nullptr);
                return nm->MakeCondExpr(cond, new_state, state);
            })
            .merge("add")
            .output([](UDFResolveContext* ctx, ExprNode* state) {
                auto nm = ctx->node_manager();
                ExprNode* cnt = nm->MakeGetFieldExpr(state, 0);
                ExprNode* sum = nm->MakeGetFieldExpr(state, 1);
                ExprNode* avg =
                    nm->MakeBinaryExprNode(sum, cnt, node::kFnOpFDiv);
                avg->SetOutputType(state->GetOutputType()->GetGenericType(1));
                return avg;
            });
    }
};

template <typename T>
struct TopKDef {
    void operator()(UDAFRegistryHelper& helper) {  // NOLINT
        // register for i32 and i64 bound
        DoRegister<int32_t>(helper);
        DoRegister<int64_t>(helper);
    }

    template <typename BoundT>
    void DoRegister(UDAFRegistryHelper& helper) {  // NOLINT
        using ContainerT = udf::container::TopKContainer<T, BoundT>;
        std::string suffix = ".opaque_" + DataTypeTrait<BoundT>::to_string() +
                             "_bound_" + DataTypeTrait<T>::to_string();
        helper.templates<StringRef, Opaque<ContainerT>, Nullable<T>, BoundT>()
            .init("topk_init" + suffix, ContainerT::Init)
            .update("topk_update" + suffix, ContainerT::Push)
            .output("topk_output" + suffix, ContainerT::Output);
    }
};

template <typename K>
struct AvgCateDef {
    void operator()(UDAFRegistryHelper& helper) {  // NOLINT
        helper.library()
            ->RegisterUDAFTemplate<Impl>("avg_cate")
            .doc(helper.registry()->doc())
            .template args_in<int16_t, int32_t, int64_t, float, double>();
    }

    template <typename V>
    struct Impl {
        using ContainerT =
            udf::container::BoundedGroupByDict<K, V,
                                               std::pair<int64_t, double>>;
        using InputK = typename ContainerT::InputK;
        using InputV = typename ContainerT::InputV;

        void operator()(UDAFRegistryHelper& helper) {  // NOLINT
            std::string suffix = ".opaque_dict_" +
                                 DataTypeTrait<K>::to_string() + "_" +
                                 DataTypeTrait<V>::to_string();
            helper
                .templates<StringRef, Opaque<ContainerT>, Nullable<K>,
                           Nullable<V>>()
                .init("avg_cate_init" + suffix, ContainerT::Init)
                .update("avg_cate_update" + suffix, Update)
                .output("avg_cate_output" + suffix, Output);
        }

        static ContainerT* Update(ContainerT* ptr, InputK key, bool is_key_null,
                                  InputV value, bool is_value_null) {
            if (is_key_null || is_value_null) {
                return ptr;
            }
            auto& map = ptr->map();
            auto stored_key = ContainerT::to_stored_key(key);
            auto iter = map.find(stored_key);
            if (iter == map.end()) {
                map.insert(iter, {stored_key,
                                  {1, ContainerT::to_stored_value(value)}});
            } else {
                auto& pair = iter->second;
                pair.first += 1;
                pair.second += ContainerT::to_stored_value(value);
            }
            return ptr;
        }

        static void Output(ContainerT* ptr, codec::StringRef* output) {
            ContainerT::OutputString(
                ptr, false, output,
                [](const std::pair<int64_t, double>& value, char* buf,
                   size_t size) {
                    double avg = value.second / value.first;
                    return v1::format_string(avg, buf, size);
                });
            ContainerT::Destroy(ptr);
        }
    };
};

template <typename K>
struct AvgCateWhereDef {
    void operator()(UDAFRegistryHelper& helper) {  // NOLINT
        helper.library()
            ->RegisterUDAFTemplate<Impl>("avg_cate_where")
            .doc(helper.registry()->doc())
            .template args_in<int16_t, int32_t, int64_t, float, double>();
    }

    template <typename V>
    struct Impl {
        using ContainerT =
            udf::container::BoundedGroupByDict<K, V,
                                               std::pair<int64_t, double>>;
        using InputK = typename ContainerT::InputK;
        using InputV = typename ContainerT::InputV;

        using AvgCateImpl = typename AvgCateDef<K>::template Impl<V>;

        void operator()(UDAFRegistryHelper& helper) {  // NOLINT
            std::string suffix = ".opaque_dict_" +
                                 DataTypeTrait<K>::to_string() + "_" +
                                 DataTypeTrait<V>::to_string();
            helper
                .templates<StringRef, Opaque<ContainerT>, Nullable<K>,
                           Nullable<V>, Nullable<bool>>()
                .init("avg_cate_where_init" + suffix, ContainerT::Init)
                .update("avg_cate_where_update" + suffix, Update)
                .output("avg_cate_where_output" + suffix, AvgCateImpl::Output);
        }

        static ContainerT* Update(ContainerT* ptr, InputK key, bool is_key_null,
                                  InputV value, bool is_value_null, bool cond,
                                  bool is_cond_null) {
            if (cond && !is_cond_null) {
                AvgCateImpl::Update(ptr, key, is_key_null, value,
                                    is_value_null);
            }
            return ptr;
        }
    };
};

template <typename K>
struct TopAvgCateWhereDef {
    void operator()(UDAFRegistryHelper& helper) {  // NOLINT
        helper.library()
            ->RegisterUDAFTemplate<Impl>("top_n_avg_cate_where")
            .doc(helper.registry()->doc())
            .template args_in<int16_t, int32_t, int64_t, float, double>();
    }

    template <typename V>
    struct Impl {
        using ContainerT =
            udf::container::BoundedGroupByDict<K, V,
                                               std::pair<int64_t, double>>;
        using InputK = typename ContainerT::InputK;
        using InputV = typename ContainerT::InputV;

        using AvgCateImpl = typename AvgCateDef<K>::template Impl<V>;

        void operator()(UDAFRegistryHelper& helper) {  // NOLINT
            std::string suffix;

            suffix = ".i32_bound_opaque_dict_" + DataTypeTrait<K>::to_string() +
                     "_" + DataTypeTrait<V>::to_string();
            helper
                .templates<StringRef, Opaque<ContainerT>, Nullable<K>,
                           Nullable<V>, Nullable<bool>, int32_t>()
                .init("top_n_avg_cate_where_init" + suffix, ContainerT::Init)
                .update("top_n_avg_cate_where_update" + suffix, UpdateI32Bound)
                .output("top_n_avg_cate_where_output" + suffix, Output);

            suffix = ".i64_bound_opaque_dict_" + DataTypeTrait<K>::to_string() +
                     "_" + DataTypeTrait<V>::to_string();
            helper
                .templates<StringRef, Opaque<ContainerT>, Nullable<K>,
                           Nullable<V>, Nullable<bool>, int64_t>()
                .init("top_n_avg_cate_where_init" + suffix, ContainerT::Init)
                .update("top_n_avg_cate_where_update" + suffix, Update)
                .output("top_n_avg_cate_where_output" + suffix, Output);
        }

        static ContainerT* Update(ContainerT* ptr, InputK key, bool is_key_null,
                                  InputV value, bool is_value_null, bool cond,
                                  bool is_cond_null, int64_t bound) {
            if (cond && !is_cond_null) {
                AvgCateImpl::Update(ptr, key, is_key_null, value,
                                    is_value_null);
                auto& map = ptr->map();
                if (bound >= 0 && map.size() > static_cast<size_t>(bound)) {
                    map.erase(map.begin());
                }
            }
            return ptr;
        }

        static ContainerT* UpdateI32Bound(ContainerT* ptr, InputK key,
                                          bool is_key_null, InputV value,
                                          bool is_value_null, bool cond,
                                          bool is_cond_null, int32_t bound) {
            return Update(ptr, key, is_key_null, value, is_value_null, cond,
                          is_cond_null, bound);
        }

        static void Output(ContainerT* ptr, codec::StringRef* output) {
            ContainerT::OutputString(
                ptr, true, output,
                [](const std::pair<int64_t, double>& value, char* buf,
                   size_t size) {
                    double avg = value.second / value.first;
                    return v1::format_string(avg, buf, size);
                });
            ContainerT::Destroy(ptr);
        }
    };
};

void DefaultUDFLibrary::InitStringUDF() {
    RegisterExternalTemplate<v1::ToString>("string")
        .args_in<int16_t, int32_t, int64_t, float, double>()
        .return_by_arg(true);

    RegisterExternal("string")
        .args<Timestamp>(
            static_cast<void (*)(codec::Timestamp*, codec::StringRef*)>(
                udf::v1::timestamp_to_string))
        .return_by_arg(true);

    RegisterExternal("string")
        .args<Date>(static_cast<void (*)(codec::Date*, codec::StringRef*)>(
            udf::v1::date_to_string))
        .return_by_arg(true);

    RegisterCodeGenUDF("concat").variadic_args<>(
        /* infer */
        [](UDFResolveContext* ctx,
           const std::vector<const ExprAttrNode*>& arg_attrs,
           ExprAttrNode* out) {
            out->SetType(ctx->node_manager()->MakeTypeNode(node::kVarchar));
            out->SetNullable(false);
            return Status::OK();
        },
        /* gen */
        [](CodeGenContext* ctx, const std::vector<NativeValue>& args,
           NativeValue* out) {
            codegen::StringIRBuilder string_ir_builder(ctx->GetModule());
            return string_ir_builder.Concat(ctx->GetCurrentBlock(), args, out);
        });

    RegisterCodeGenUDF("concat_ws")
        .variadic_args<AnyArg>(
            /* infer */
            [](UDFResolveContext* ctx, const ExprAttrNode* arg,
               const std::vector<const ExprAttrNode*>& arg_types,
               ExprAttrNode* out) {
                out->SetType(ctx->node_manager()->MakeTypeNode(node::kVarchar));
                out->SetNullable(false);
                return Status::OK();
            },
            /* gen */
            [](CodeGenContext* ctx, NativeValue arg,
               const std::vector<NativeValue>& args, NativeValue* out) {
                codegen::StringIRBuilder string_ir_builder(ctx->GetModule());

                return string_ir_builder.ConcatWS(ctx->GetCurrentBlock(), arg,
                                                  args, out);
            });

    RegisterExternal("substring")
        .args<StringRef, int32_t>(
            static_cast<void (*)(codec::StringRef*, int32_t,
                                 codec::StringRef*)>(udf::v1::sub_string))
        .return_by_arg(true)
        .doc(R"(
            Return a substring from string `str` starting at position `pos `.

            example:
            @code{.sql}

                select substr("hello world", 2);
                -- output "llo world"

            @endcode

            @param **str**
            @param **pos** define the begining of the substring.

            - If `pos` is positive, the begining of the substring is `pos` charactors from the start of string.
            - If `pos` is negative, the beginning of the substring is `pos` characters from the end of the string, rather than the beginning.

            @since 2.0.0.0
            )");

    RegisterExternal("substring")
        .args<StringRef, int32_t, int32_t>(
            static_cast<void (*)(codec::StringRef*, int32_t, int32_t,
                                 codec::StringRef*)>(udf::v1::sub_string))
        .return_by_arg(true)
        .doc(R"(
            Return a substring `len` characters long from string str, starting at position `pos`.

            example
            @code{.sql}

                select substr("hello world", 3, 6);
                -- output "llo wo"

            @endcode

            @param **str**
            @param **pos**: define the begining of the substring.

             - If `pos` is positive, the begining of the substring is `pos` charactors from the start of string.
             - If `pos` is negative, the beginning of the substring is `pos` characters from the end of the string, rather than the beginning.

            @param **len** length of substring. If len is less than 1, the result is the empty string.

            @since 2.0.0.0
        )");

    RegisterAlias("substr", "substring");

    RegisterExternal("date_format")
        .args<Timestamp, StringRef>(
            static_cast<void (*)(codec::Timestamp*, codec::StringRef*,
                                 codec::StringRef*)>(udf::v1::date_format))
        .return_by_arg(true);
    RegisterExternal("date_format")
        .args<Date, StringRef>(
            static_cast<void (*)(codec::Date*, codec::StringRef*,
                                 codec::StringRef*)>(udf::v1::date_format))
        .return_by_arg(true);
}

void DefaultUDFLibrary::IniMathUDF() {
    RegisterExternal("log")
        .doc(R"(
log(base, expr)
If called with one parameter, this function returns the natural logarithm of expr.
If called with two parameters, this function returns the logarithm of expr to the base.

example
@code{.sql}

    SELECT LOG(1);  
    -- output 0.000000

    SELECT LOG(10,100);
    -- output 2
@endcode

@param **base**
@param **expr**

@since 2.0.0.0
)")
        .args<float>(static_cast<float (*)(float)>(log))
        .args<double>(static_cast<double (*)(double)>(log));
    RegisterExprUDF("log").args<AnyArg>(
        [](UDFResolveContext* ctx, ExprNode* x) -> ExprNode* {
            if (!x->GetOutputType()->IsArithmetic()) {
                ctx->SetError("log do not support type " +
                              x->GetOutputType()->GetName());
                return nullptr;
            }
            auto nm = ctx->node_manager();
            auto cast = nm->MakeCastNode(node::kDouble, x);
            return nm->MakeFuncNode("log", {cast}, nullptr);
        });
    RegisterExprUDF("log").args<AnyArg, AnyArg>(
        [](UDFResolveContext* ctx, ExprNode* x, ExprNode* y) -> ExprNode* {
            if (!x->GetOutputType()->IsArithmetic()) {
                ctx->SetError("log do not support type " +
                              x->GetOutputType()->GetName());
                return nullptr;
            }
            auto nm = ctx->node_manager();
            auto cast1 = nm->MakeCastNode(node::kDouble, x);
            auto cast2 = nm->MakeCastNode(node::kDouble, y);
            auto logx = nm->MakeFuncNode("log", {cast1}, nullptr);
            auto logy = nm->MakeFuncNode("log", {cast2}, nullptr);
            return nm->MakeBinaryExprNode(logy, logx, node::kFnOpFDiv);
        });

    RegisterExternal("ln")
        .doc(R"(
Return the natural logarithm of expr.

example
@code{.sql}

    SELECT LN(1);  
    -- output 0.000000

@endcode

@param **expr**

@since 2.0.0.0
)")
        .args<float>(static_cast<float (*)(float)>(log))
        .args<double>(static_cast<double (*)(double)>(log));
    RegisterExprUDF("ln").args<AnyArg>(
        [](UDFResolveContext* ctx, ExprNode* x) -> ExprNode* {
            if (!x->GetOutputType()->IsArithmetic()) {
                ctx->SetError("log do not support type " +
                              x->GetOutputType()->GetName());
                return nullptr;
            }
            auto nm = ctx->node_manager();
            auto cast = nm->MakeCastNode(node::kDouble, x);
            return nm->MakeFuncNode("ln", {cast}, nullptr);
        });

    RegisterExternal("log2")
        .doc(R"(
Return the base-2 logarithm of expr.

example
@code{.sql}

    SELECT LOG2(65536);  
    -- output 16

@endcode

@param **expr**

@since 2.0.0.0
)")
        .args<float>(static_cast<float (*)(float)>(log2))
        .args<double>(static_cast<double (*)(double)>(log2));
    RegisterExprUDF("log2").args<AnyArg>(
        [](UDFResolveContext* ctx, ExprNode* x) -> ExprNode* {
            if (!x->GetOutputType()->IsArithmetic()) {
                ctx->SetError("log2 do not support type " +
                              x->GetOutputType()->GetName());
                return nullptr;
            }
            auto nm = ctx->node_manager();
            auto cast = nm->MakeCastNode(node::kDouble, x);
            return nm->MakeFuncNode("log2", {cast}, nullptr);
        });

    RegisterExternal("log10")
        .doc(R"(
Return the base-10 logarithm of expr.

example
@code{.sql}

    SELECT LOG10(100);  
    -- output 2

@endcode

@param **expr**

@since 2.0.0.0
)")
        .args<float>(static_cast<float (*)(float)>(log10))
        .args<double>(static_cast<double (*)(double)>(log10));
    RegisterExprUDF("log10").args<AnyArg>(
        [](UDFResolveContext* ctx, ExprNode* x) -> ExprNode* {
            if (!x->GetOutputType()->IsArithmetic()) {
                ctx->SetError("log do not support type " +
                              x->GetOutputType()->GetName());
                return nullptr;
            }
            auto nm = ctx->node_manager();
            auto cast = nm->MakeCastNode(node::kDouble, x);
            return nm->MakeFuncNode("log10", {cast}, nullptr);
        });

    RegisterExternal("abs")
        .doc(R"(
Return the absolute value of expr.

example
@code{.sql}

    SELECT ABS(-32);
    -- output 32

@endcode

@param **expr**

@since 2.0.0.0
)")
        .args<int16_t>(static_cast<int16_t (*)(int16_t)>(v1::abs_int16))
        .args<int32_t>(static_cast<int32_t (*)(int32_t)>(abs));
    RegisterExternal("abs").args<int64_t>(
        static_cast<int64_t (*)(int64_t)>(v1::abs_int64));
    RegisterExternal("abs")
        .args<float>(static_cast<float (*)(float)>(fabs))
        .args<double>(static_cast<double (*)(double)>(fabs));

    RegisterExternalTemplate<v1::Acos>("acos")
        .doc(R"(
Return the arc cosine of expr.

example
@code{.sql}

    SELECT ACOS(1);
    -- output 0

@endcode

@param **expr**

@since 2.0.0.0
)")
        .args_in<int16_t, int32_t, int64_t, double>();
    RegisterExternal("acos").args<float>(static_cast<float (*)(float)>(acosf));

    RegisterExternalTemplate<v1::Asin>("asin")
        .doc(R"(
Return the arc sine of expr.

example
@code{.sql}

    SELECT ASIN(0.0);
    -- output 0.000000

@endcode

@param **expr**

@since 2.0.0.0
)")
        .args_in<int16_t, int32_t, int64_t, double>();
    RegisterExternal("asin").args<float>(static_cast<float (*)(float)>(asinf));

    RegisterExternalTemplate<v1::Atan>("atan")
        .doc(R"(
atan(Y, X)
If called with one parameter, this function returns the arc tangent of expr.
If called with two parameters X and Y, this function returns the arc tangent of Y / X.

example
@code{.sql}

    SELECT ATAN(-0.0);  
    -- output -0.000000

    SELECT ATAN(0, -0);
    -- output 3.141593

@endcode

@param **X**
@param **Y**

@since 2.0.0.0
)")
        .args_in<int16_t, int32_t, int64_t, double>();
    RegisterExternal("atan").args<float>(static_cast<float (*)(float)>(atanf));

    RegisterExternalTemplate<v1::Atan2>("atan")
        .args_in<int16_t, int32_t, int64_t, double>();
    RegisterExternal("atan").args<float, float>(
        static_cast<float (*)(float, float)>(atan2f));
    RegisterExprUDF("atan").args<AnyArg, AnyArg>(
        [](UDFResolveContext* ctx, ExprNode* x, ExprNode* y) -> ExprNode* {
            if (!x->GetOutputType()->IsArithmetic()) {
                ctx->SetError("atan do not support type " +
                              x->GetOutputType()->GetName());
                return nullptr;
            }
            if (!y->GetOutputType()->IsArithmetic()) {
                ctx->SetError("atan do not support type " +
                              y->GetOutputType()->GetName());
                return nullptr;
            }
            auto nm = ctx->node_manager();
            auto cast1 = nm->MakeCastNode(node::kDouble, x);
            auto cast2 = nm->MakeCastNode(node::kDouble, y);
            return nm->MakeFuncNode("atan", {cast1, cast2}, nullptr);
        });

    RegisterExternalTemplate<v1::Atan2>("atan2")
        .doc(R"(
atan2(Y, X)
Return the arc tangent of Y / X..

example
@code{.sql}

    SELECT ATAN2(0, -0);
    -- output 3.141593

@endcode

@param **X**
@param **Y**

@since 2.0.0.0
)")
        .args_in<int16_t, int32_t, int64_t, double>();
    RegisterExternal("atan2").args<float, float>(
        static_cast<float (*)(float, float)>(atan2f));
    RegisterExprUDF("atan2").args<AnyArg, AnyArg>(
        [](UDFResolveContext* ctx, ExprNode* x, ExprNode* y) -> ExprNode* {
            if (!x->GetOutputType()->IsArithmetic()) {
                ctx->SetError("atan2 do not support type " +
                              x->GetOutputType()->GetName());
                return nullptr;
            }
            if (!y->GetOutputType()->IsArithmetic()) {
                ctx->SetError("atan2 do not support type " +
                              y->GetOutputType()->GetName());
                return nullptr;
            }
            auto nm = ctx->node_manager();
            auto cast1 = nm->MakeCastNode(node::kDouble, x);
            auto cast2 = nm->MakeCastNode(node::kDouble, y);
            return nm->MakeFuncNode("atan2", {cast1, cast2}, nullptr);
        });

    RegisterExternalTemplate<v1::Ceil>("ceil")
        .doc(R"(
Return the smallest integer value not less than the expr

example
@code{.sql}

    SELECT CEIL(1.23);
    -- output 2

@endcode

@param **expr**

@since 2.0.0.0
)")
        .args_in<int16_t, int32_t, int64_t>();
<<<<<<< HEAD
    RegisterExternal("ceil")
        .args<double>(static_cast<double (*)(double)>(ceil));
    RegisterExprUDF("ceil").args<AnyArg>(
        [](UDFResolveContext* ctx, ExprNode* x) -> ExprNode* {
            if (!x->GetOutputType()->IsArithmetic()) {
                ctx->SetError("ceil do not support type " +
                              x->GetOutputType()->GetName());
                return nullptr;
            }
            auto nm = ctx->node_manager();
            auto cast = nm->MakeCastNode(node::kDouble, x);
            return nm->MakeFuncNode("ceil", {cast}, nullptr);
        });

    RegisterAlias("ceiling", "ceil");
    
    RegisterExternalTemplate<v1::Cos>("cos")
.doc(R"(
Return the cosine of expr.

example
@code{.sql}

    SELECT COS(0);
    -- output 1.000000

@endcode

@param **expr**: It is a single argument in radians.

- The value returned by cos() is always in the range: -1 to 1.

@since 2.0.0.0
)")
        .args_in<int16_t, int32_t, int64_t, double>();
    RegisterExternal("cos")
        .args<float>(static_cast<float (*)(float)>(cosf));

    RegisterExternalTemplate<v1::Cot>("cot")
        .doc(R"(
Return the cotangent of expr.

example
@code{.sql}

    SELECT COT(1);  
    -- output 0.6420926159343306

@endcode

@param **expr**

@since 2.0.0.0
)")
        .args_in<int16_t, int32_t, int64_t, double>();
    RegisterExternal("cot")
        .args<float>(static_cast<float (*)(float)>(v1::Cotf));

    RegisterExternalTemplate<v1::Exp>("exp")
        .doc(R"(
Return the value of e (the base of natural logarithms) raised to the power of expr.

example
@code{.sql}

    SELECT EXP(0);  
    -- output 1

@endcode

@param **expr**

@since 2.0.0.0
)")
        .args_in<int16_t, int32_t, int64_t, double>();
    RegisterExternal("exp")
        .args<float>(static_cast<float (*)(float)>(expf));

    RegisterExternalTemplate<v1::Floor>("floor")
.doc(R"(
Return the largest integer value not less than the expr

example
@code{.sql}

    SELECT FLOOR(1.23);
    -- output 1

@endcode

@param **expr**

@since 2.0.0.0
)")
        .args_in<int16_t, int32_t, int64_t>();
    RegisterExternal("floor")
        .args<double>(static_cast<double (*)(double)>(floor));
    RegisterExprUDF("floor").args<AnyArg>(
        [](UDFResolveContext* ctx, ExprNode* x) -> ExprNode* {
            if (!x->GetOutputType()->IsArithmetic()) {
                ctx->SetError("floor do not support type " +
                              x->GetOutputType()->GetName());
                return nullptr;
            }
            auto nm = ctx->node_manager();
            auto cast = nm->MakeCastNode(node::kDouble, x);
            return nm->MakeFuncNode("floor", {cast}, nullptr);
        });
        
    RegisterExternalTemplate<v1::Pow>("pow")
.doc(R"(
pow(expr1, expr2)
Return the value of expr1 to the power of expr2.

example
@code{.sql}

    SELECT POW(2, 10);
    -- output 1024.000000

@endcode

@param **expr1**
@param **expr2**

@since 2.0.0.0
)")
        .args_in<int16_t, int32_t, int64_t, double>();
    RegisterExternal("pow")
        .args<float, float>(static_cast<float (*)(float, float)>(powf));
    RegisterExprUDF("pow").args<AnyArg, AnyArg>(
        [](UDFResolveContext* ctx, ExprNode* x, ExprNode* y) -> ExprNode* {
            if (!x->GetOutputType()->IsArithmetic()) {
                ctx->SetError("pow do not support type " +
                              x->GetOutputType()->GetName());
                return nullptr;
            }
            if (!y->GetOutputType()->IsArithmetic()) {
                ctx->SetError("pow do not support type " +
                              y->GetOutputType()->GetName());
                return nullptr;
            }
            auto nm = ctx->node_manager();
            auto cast1 = nm->MakeCastNode(node::kDouble, x);
            auto cast2 = nm->MakeCastNode(node::kDouble, y);
            return nm->MakeFuncNode("pow", {cast1, cast2}, nullptr);
        });
    RegisterAlias("power", "pow");

    RegisterExternalTemplate<v1::Round>("round")
.doc(R"(
Return the nearest integer value to expr (in floating-point format), 
rounding halfway cases away from zero, regardless of the current rounding mode.

example
@code{.sql}

    SELECT ROUND(1.23);
    -- output 1

@endcode

@param **expr**

@since 2.0.0.0
)")
        .args_in<int64_t, double>();
   RegisterExternalTemplate<v1::Round32>("round")
        .args_in<int16_t, int32_t>();
    RegisterExprUDF("round").args<AnyArg>(
        [](UDFResolveContext* ctx, ExprNode* x) -> ExprNode* {
            if (!x->GetOutputType()->IsArithmetic()) {
                ctx->SetError("round do not support type " +
                              x->GetOutputType()->GetName());
                return nullptr;
            }
            auto nm = ctx->node_manager();
            auto cast = nm->MakeCastNode(node::kDouble, x);
            return nm->MakeFuncNode("round", {cast}, nullptr);
        });

    RegisterExternalTemplate<v1::Sin>("sin")
.doc(R"(
Return the sine of expr.

example
@code{.sql}

    SELECT SIN(0);
    -- output 0.000000

@endcode

@param **expr**: It is a single argument in radians.

- The value returned by sin() is always in the range: -1 to 1.

@since 2.0.0.0
)")
        .args_in<int16_t, int32_t, int64_t, double>();
    RegisterExternal("sin")
        .args<float>(static_cast<float (*)(float)>(sinf));

    RegisterExternalTemplate<v1::Sqrt>("sqrt")
.doc(R"(
Return square root of expr.

example
@code{.sql}

    SELECT SQRT(100);
    -- output 10.000000

@endcode

@param **expr**: It is a single argument in radians.

@since 2.0.0.0
)")
        .args_in<int16_t, int32_t, int64_t, double>();
    RegisterExternal("sqrt")
        .args<float>(static_cast<float (*)(float)>(sqrtf));

    RegisterExternalTemplate<v1::Tan>("tan")
.doc(R"(
Return the tangent of expr.

example
@code{.sql}

    SELECT TAN(0);
    -- output 0.000000

@endcode

@param **expr**: It is a single argument in radians.

@since 2.0.0.0
)")
        .args_in<int16_t, int32_t, int64_t, double>();
    RegisterExternal("tan")
        .args<float>(static_cast<float (*)(float)>(tanf));

    RegisterExternalTemplate<v1::Truncate>("truncate")
.doc(R"(
Return the nearest integer that is not greater in magnitude than the expr.

example
@code{.sql}

    SELECT TRUNCATE(1.23);
    -- output 1.0

@endcode

@param **expr**

@since 2.0.0.0
)")
        .args_in<int64_t, double>();
   RegisterExternalTemplate<v1::Truncate32>("truncate")
        .args_in<int16_t, int32_t>();
    RegisterExprUDF("truncate").args<AnyArg>(
        [](UDFResolveContext* ctx, ExprNode* x) -> ExprNode* {
            if (!x->GetOutputType()->IsArithmetic()) {
                ctx->SetError("truncate do not support type " +
                              x->GetOutputType()->GetName());
                return nullptr;
            }
            auto nm = ctx->node_manager();
            auto cast = nm->MakeCastNode(node::kDouble, x);
            return nm->MakeFuncNode("truncate", {cast}, nullptr);
        });

=======
    RegisterExternal("ceil").args<double>(
        static_cast<int (*)(double)>(v1::Ceild));
    RegisterExternal("ceil").args<float>(
        static_cast<int (*)(float)>(v1::Ceilf));
    RegisterAlias("ceil", "ceiling");
>>>>>>> 40ba559b
}


void DefaultUDFLibrary::Init() {
    udf::RegisterNativeUDFToModule();
    RegisterExternal("year")
        .args<int64_t>(static_cast<int32_t (*)(int64_t)>(v1::year))
        .args<Timestamp>(static_cast<int32_t (*)(Timestamp*)>(v1::year));

    RegisterCodeGenUDF("year")
        .args<Date>(
            [](CodeGenContext* ctx, NativeValue date, NativeValue* out) {
                codegen::DateIRBuilder date_ir_builder(ctx->GetModule());
                ::llvm::Value* ret = nullptr;
                Status status;
                CHECK_TRUE(date_ir_builder.Year(ctx->GetCurrentBlock(),
                                                date.GetRaw(), &ret, status),
                           "Fail to build udf year(date): ", status.msg);
                *out = NativeValue::Create(ret);
                return status;
            })
        .returns<int32_t>();

    RegisterExternal("month")
        .args<int64_t>(static_cast<int32_t (*)(int64_t)>(v1::month))
        .args<Timestamp>(static_cast<int32_t (*)(Timestamp*)>(v1::month));

    RegisterCodeGenUDF("month")
        .args<Date>(
            [](CodeGenContext* ctx, NativeValue date, NativeValue* out) {
                codegen::DateIRBuilder date_ir_builder(ctx->GetModule());
                ::llvm::Value* ret = nullptr;
                Status status;
                CHECK_TRUE(date_ir_builder.Month(ctx->GetCurrentBlock(),
                                                 date.GetRaw(), &ret, status),
                           "Fail to build udf month(date): ", status.msg);
                *out = NativeValue::Create(ret);
                return status;
            })
        .returns<int32_t>();

    RegisterExternal("dayofmonth")
        .args<int64_t>(static_cast<int32_t (*)(int64_t)>(v1::dayofmonth))
        .args<Timestamp>(static_cast<int32_t (*)(Timestamp*)>(v1::dayofmonth));

    RegisterCodeGenUDF("dayofmonth")
        .args<Date>(
            [](CodeGenContext* ctx, NativeValue date, NativeValue* out) {
                codegen::DateIRBuilder date_ir_builder(ctx->GetModule());
                ::llvm::Value* ret = nullptr;
                Status status;
                CHECK_TRUE(date_ir_builder.Day(ctx->GetCurrentBlock(),
                                               date.GetRaw(), &ret, status),
                           "Fail to build udf day(date): ", status.msg);
                *out = NativeValue::Create(ret);
                return status;
            })
        .returns<int32_t>();

    RegisterAlias("day", "dayofmonth");

    RegisterExternal("dayofweek")
        .args<int64_t>(static_cast<int32_t (*)(int64_t)>(v1::dayofweek))
        .args<Timestamp>(static_cast<int32_t (*)(Timestamp*)>(v1::dayofweek))
        .args<Date>(static_cast<int32_t (*)(Date*)>(v1::dayofweek));

    RegisterExternal("weekofyear")
        .args<int64_t>(static_cast<int32_t (*)(int64_t)>(v1::weekofyear))
        .args<Timestamp>(static_cast<int32_t (*)(Timestamp*)>(v1::weekofyear))
        .args<Date>(static_cast<int32_t (*)(Date*)>(v1::weekofyear));

    RegisterAlias("week", "weekofyear");

    RegisterExternalTemplate<v1::IncOne>("inc")
        .args_in<int16_t, int32_t, int64_t, float, double>();

    RegisterCodeGenUDFTemplate<BuildGetHourUDF>("hour")
        .args_in<int64_t, Timestamp>()
        .returns<int32_t>();

    RegisterCodeGenUDFTemplate<BuildGetMinuteUDF>("minute")
        .args_in<int64_t, Timestamp>()
        .returns<int32_t>();

    RegisterCodeGenUDFTemplate<BuildGetSecondUDF>("second")
        .args_in<int64_t, Timestamp>()
        .returns<int32_t>();

    RegisterExternalTemplate<v1::AtList>("at")
        .args_in<int16_t, int32_t, int64_t, float, double>();

    RegisterExternalTemplate<v1::AtStructList>("at")
        .return_by_arg(true)
        .args_in<Timestamp, Date, StringRef>();

    RegisterAlias("lead", "at");

    RegisterCodeGenUDF("identity")
        .args<AnyArg>(
            [](UDFResolveContext* ctx, const ExprAttrNode* in,
               ExprAttrNode* out) {
                out->SetType(in->type());
                out->SetNullable(in->nullable());
                return Status::OK();
            },
            [](CodeGenContext* ctx, NativeValue in, NativeValue* out) {
                *out = in;
                return Status::OK();
            });

    RegisterExprUDF("add").args<AnyArg, AnyArg>(
        [](UDFResolveContext* ctx, ExprNode* x, ExprNode* y) {
            auto res =
                ctx->node_manager()->MakeBinaryExprNode(x, y, node::kFnOpAdd);
            res->SetOutputType(x->GetOutputType());
            res->SetNullable(false);
            return res;
        });

    RegisterCodeGenUDF("make_tuple")
        .variadic_args<>(
            /* infer */
            [](UDFResolveContext* ctx,
               const std::vector<const ExprAttrNode*>& args,
               ExprAttrNode* out) {
                auto nm = ctx->node_manager();
                auto tuple_type = nm->MakeTypeNode(node::kTuple);
                for (auto attr : args) {
                    tuple_type->generics_.push_back(attr->type());
                    tuple_type->generics_nullable_.push_back(attr->nullable());
                }
                out->SetType(tuple_type);
                out->SetNullable(false);
                return Status::OK();
            },
            /* gen */
            [](CodeGenContext* ctx, const std::vector<NativeValue>& args,
               NativeValue* out) {
                *out = NativeValue::CreateTuple(args);
                return Status::OK();
            });

    RegisterUDAFTemplate<SumUDAFDef>("sum")
        .doc("Compute sum of values")
        .args_in<int16_t, int32_t, int64_t, float, double, Timestamp, Date>();

    RegisterExternalTemplate<v1::Minimum>("minimum")
        .args_in<int16_t, int32_t, int64_t, float, double>();
    RegisterExternalTemplate<v1::StructMinimum>("minimum")
        .return_by_arg(true)
        .args_in<Timestamp, Date, StringRef>();

    RegisterUDAFTemplate<MinUDAFDef>("min")
        .doc("Compute min of values")
        .args_in<int16_t, int32_t, int64_t, float, double, Timestamp, Date>();

    RegisterExternalTemplate<v1::Maximum>("maximum")
        .args_in<int16_t, int32_t, int64_t, float, double>();
    RegisterExternalTemplate<v1::StructMaximum>("maximum")
        .return_by_arg(true)
        .args_in<Timestamp, Date, StringRef>();

    RegisterUDAFTemplate<MaxUDAFDef>("max")
        .doc("Compute max of values")
        .args_in<int16_t, int32_t, int64_t, float, double, Timestamp, Date,
                 StringRef>();

    RegisterUDAFTemplate<CountUDAFDef>("count")
        .doc("Compute count of values")
        .args_in<int16_t, int32_t, int64_t, float, double, Timestamp, Date,
                 StringRef, LiteralTypedRow<>>();

    RegisterUDAFTemplate<AvgUDAFDef>("avg")
        .doc("Compute average of values")
        .args_in<int16_t, int32_t, int64_t, float, double>();

    RegisterUDAFTemplate<DistinctCountDef>("distinct_count")
        .doc("Compute distinct number of values")
        .args_in<int16_t, int32_t, int64_t, float, double, Timestamp, Date,
                 StringRef>();

    RegisterUDAFTemplate<CountWhereDef>("count_where")
        .doc("Compute number of values match specified condition")
        .args_in<int16_t, int32_t, int64_t, float, double, Timestamp, Date,
                 StringRef>();

    RegisterUDAFTemplate<AvgWhereDef>("avg_where")
        .doc("Compute average of values match specified condition")
        .args_in<int16_t, int32_t, int64_t, float, double>();

    RegisterUDAFTemplate<TopKDef>("top")
        .doc(
            "Compute top k of values and output string separated by comma. "
            "The outputs are sorted in desc order")
        .args_in<int16_t, int32_t, int64_t, float, double, Date, Timestamp,
                 StringRef>();

    RegisterUDAFTemplate<AvgCateDef>("avg_cate")
        .doc(R"(
            Compute average of values grouped by category key and output string.
            Each group is represented as 'K:V' and separated by comma in outputs
            and are sorted by key in ascend order.

            @param **catagory**  Specify catagory column to group by. 
            @param **value**  Specify value column to aggregate on.

            Example:
            catagory|value
            --|--
            x|0
            y|1
            x|2
            y|3
            x|4
            @code{.sql}
                SELECT avg_cate(catagory, value) OVER w;
                -- output "x:2,y:2"
            @endcode
            )")
        .args_in<int16_t, int32_t, int64_t, Date, Timestamp, StringRef>();

    RegisterUDAFTemplate<AvgCateWhereDef>("avg_cate_where")
        .doc(R"(
            Compute average of values matching specified condition grouped by category key
            and output string. Each group is represented as 'K:V' and separated by comma in 
            outputs and are sorted by key in ascend order.

            @param **catagory**  Specify catagory column to group by. 
            @param **value**  Specify value column to aggregate on.
            @param **condition**  Specify condition column.

            Example:
            catagory|value|condition
            --|--|--
            x|0|true
            y|1|false
            x|2|false
            y|3|true
            x|4|true
            @code{.sql}
                SELECT avg_cate_where(catagory, value, condition) OVER w;
                -- output "x:2,y:3"
            @endcode
            )")
        .args_in<int16_t, int32_t, int64_t, Date, Timestamp, StringRef>();

    RegisterUDAFTemplate<TopAvgCateWhereDef>("top_n_avg_cate_where")
        .doc(R"(
            Compute average of values matching specified condition grouped by category key.
            Output string for top N keys in descend order. Each group is represented as 'K:V'
            and separated by comma.

            @param **catagory**  Specify catagory column to group by. 
            @param **value**  Specify value column to aggregate on.
            @param **condition**  Specify condition column.
            @param **n**  Fetch top n keys.

            Example:
            catagory|value|condition
            --|--|--
            x|0|true
            y|1|false
            x|2|false
            y|3|true
            x|4|true
            z|5|true
            z|6|false
            @code{.sql}
                SELECT top_n_avg_cate_where(catagory, value, condition, 2) OVER w;
                -- output "z:5,y:3"
            @endcode
            )")
        .args_in<int16_t, int32_t, int64_t, Date, Timestamp, StringRef>();

    IniMathUDF();
    InitStringUDF();
}

}  // namespace udf
}  // namespace fesql<|MERGE_RESOLUTION|>--- conflicted
+++ resolved
@@ -888,7 +888,6 @@
 @since 2.0.0.0
 )")
         .args_in<int16_t, int32_t, int64_t>();
-<<<<<<< HEAD
     RegisterExternal("ceil")
         .args<double>(static_cast<double (*)(double)>(ceil));
     RegisterExprUDF("ceil").args<AnyArg>(
@@ -1163,13 +1162,6 @@
             return nm->MakeFuncNode("truncate", {cast}, nullptr);
         });
 
-=======
-    RegisterExternal("ceil").args<double>(
-        static_cast<int (*)(double)>(v1::Ceild));
-    RegisterExternal("ceil").args<float>(
-        static_cast<int (*)(float)>(v1::Ceilf));
-    RegisterAlias("ceil", "ceiling");
->>>>>>> 40ba559b
 }
 
 
