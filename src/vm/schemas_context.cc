--- conflicted
+++ resolved
@@ -175,13 +175,10 @@
 }
 
 SchemasContext::~SchemasContext() { Clear(); }
-<<<<<<< HEAD
-=======
 
 size_t SchemasContext::GetColumnNum() const {
     return GetOutputSchema()->size();
 }
->>>>>>> 53ba964c
 
 Status SchemasContext::ResolveColumnIndexByName(
     const std::string& relation_name, const std::string& column_name,
