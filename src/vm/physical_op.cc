/*-------------------------------------------------------------------------
 * Copyright (C) 2020, 4paradigm
 * physical_op.cc
 *
 * Author: chenjing
 * Date: 2020/3/12
 *--------------------------------------------------------------------------
 **/
#include "vm/physical_op.h"
#include <set>
#include "passes/physical/physical_pass.h"

namespace fesql {
namespace vm {

using fesql::base::Status;

const char INDENT[] = "  ";
void PhysicalOpNode::Print(std::ostream& output, const std::string& tab) const {
    output << tab << PhysicalOpTypeName(type_);
}

bool PhysicalOpNode::IsSameSchema(const vm::Schema& schema,
                                  const vm::Schema& exp_schema) const {
    if (schema.size() != exp_schema.size()) {
        LOG(WARNING) << "Schemas size aren't consistent: "
                     << "expect size " << exp_schema.size() << ", real size "
                     << schema.size();
        return false;
    }
    for (int i = 0; i < schema.size(); i++) {
        if (schema.Get(i).name() != exp_schema.Get(i).name()) {
            LOG(WARNING) << "Schemas aren't consistent:\n"
                         << exp_schema.Get(i).DebugString() << "vs:\n"
                         << schema.Get(i).DebugString();
            return false;
        }
        if (schema.Get(i).type() != exp_schema.Get(i).type()) {
            LOG(WARNING) << "Schemas aren't consistent:\n"
                         << exp_schema.Get(i).DebugString() << "vs:\n"
                         << schema.Get(i).DebugString();
            return false;
        }
    }
    return true;
}

void PhysicalOpNode::Print() const { this->Print(std::cout, "    "); }

void PhysicalOpNode::PrintChildren(std::ostream& output,
                                   const std::string& tab) const {}
void PhysicalOpNode::UpdateProducer(int i, PhysicalOpNode* producer) {
    producers_[i] = producer;
}
void PhysicalUnaryNode::PrintChildren(std::ostream& output,
                                      const std::string& tab) const {
    if (producers_.empty() || nullptr == producers_[0]) {
        LOG(WARNING) << "empty producers";
        return;
    }
    producers_[0]->Print(output, tab + INDENT);
}
void PhysicalUnaryNode::Print(std::ostream& output,
                              const std::string& tab) const {
    PhysicalOpNode::Print(output, tab);
    if (limit_cnt_ > 0) {
        output << "(limit=" << limit_cnt_ << ")";
    }
    output << "\n";
    PrintChildren(output, tab);
}

Status PhysicalUnaryNode::InitSchema(PhysicalPlanContext*) {
    schemas_ctx_.Clear();
    schemas_ctx_.Merge(0, GetProducer(0)->schemas_ctx());
    return Status::OK();
}

void PhysicalBinaryNode::PrintChildren(std::ostream& output,
                                       const std::string& tab) const {
    if (2 != producers_.size() || nullptr == producers_[0] ||
        nullptr == producers_[1]) {
        LOG(WARNING) << "fail to print children";
        return;
    }
    producers_[0]->Print(output, tab + INDENT);
    output << "\n";
    producers_[1]->Print(output, tab + INDENT);
}
void PhysicalBinaryNode::Print(std::ostream& output,
                               const std::string& tab) const {
    PhysicalOpNode::Print(output, tab);
    output << "\n";
    PrintChildren(output, tab);
}

void PhysicalTableProviderNode::Print(std::ostream& output,
                                      const std::string& tab) const {
    PhysicalOpNode::Print(output, tab);
    output << "(table=" << table_handler_->GetName() << ")";
}

void PhysicalRequestProviderNode::Print(std::ostream& output,
                                        const std::string& tab) const {
    PhysicalOpNode::Print(output, tab);
    output << "(request=" << table_handler_->GetName() << ")";
}

void PhysicalRequestProviderNodeWithCommonColumn::Print(
    std::ostream& output, const std::string& tab) const {
    PhysicalOpNode::Print(output, tab);
    output << "(request=" << table_handler_->GetName()
           << ", common_column_num=" << common_column_indices_.size() << ")";
}

void PhysicalPartitionProviderNode::Print(std::ostream& output,
                                          const std::string& tab) const {
    PhysicalOpNode::Print(output, tab);
    output << "(type=" << DataProviderTypeName(provider_type_)
           << ", table=" << table_handler_->GetName()
           << ", index=" << index_name_ << ")";
}

void PhysicalGroupNode::Print(std::ostream& output,
                              const std::string& tab) const {
    PhysicalOpNode::Print(output, tab);
    output << "("
           << "group_" << group_.ToString() << ")";
    output << "\n";
    PrintChildren(output, tab);
}
PhysicalGroupNode* PhysicalGroupNode::CastFrom(PhysicalOpNode* node) {
    return dynamic_cast<PhysicalGroupNode*>(node);
}

void ColumnProjects::Add(const std::string& name, const node::ExprNode* expr,
                         const node::FrameNode* frame) {
    if (name.empty()) {
        LOG(WARNING) << "Append empty column name into projects";
        return;
    } else if (expr == nullptr) {
        LOG(WARNING) << "Column project expr is null";
        return;
    }
    names_.push_back(name);
    exprs_.push_back(expr);
    frames_.push_back(frame);
}

void PhysicalProjectNode::Print(std::ostream& output,
                                const std::string& tab) const {
    PhysicalOpNode::Print(output, tab);
    output << "(type=" << ProjectTypeName(project_type_);
    if (limit_cnt_ > 0) {
        output << ", limit=" << limit_cnt_;
    }
    output << ")";
    output << "\n";
    PrintChildren(output, tab);
}

/**
 * Resolve unique column id list from project expressions.
 * (1) If expr is column reference:
 *    - Resolve column id from input schemas context.
 * (2) Else:
 *    - Allocate new column id since it a newly computed column.
 */
static Status InitProjectSchemaSource(const ColumnProjects& projects,
                                      const SchemasContext* schemas_ctx,
                                      PhysicalPlanContext* plan_ctx,
                                      SchemaSource* project_source) {
    const FnInfo& fn_info = projects.fn_info();
    CHECK_TRUE(fn_info.IsValid(), common::kPlanError,
               "Project node's function info is not valid");
    project_source->SetSchema(fn_info.fn_schema());

    for (size_t i = 0; i < projects.size(); ++i) {
        // set column id and source info
        size_t column_id;
        const node::ExprNode* expr = projects.GetExpr(i);
        CHECK_TRUE(expr != nullptr, common::kPlanError);
        CHECK_TRUE(expr->GetExprType() != node::kExprAll, common::kPlanError,
                   "* should be extend before generate projects");
        if (expr->GetExprType() == node::kExprColumnRef) {
            auto col_ref = dynamic_cast<const node::ColumnRefNode*>(expr);
            CHECK_STATUS(schemas_ctx->ResolveColumnID(
                col_ref->GetRelationName(), col_ref->GetColumnName(),
                &column_id));
            project_source->SetColumnID(i, column_id);
            project_source->SetSource(i, 0, column_id);
        } else {
            column_id = plan_ctx->GetNewColumnID();
            project_source->SetColumnID(i, column_id);
            project_source->SetNonSource(i);
        }
    }
    return Status::OK();
}

Status PhysicalProjectNode::InitSchema(PhysicalPlanContext* ctx) {
    auto input_schemas_ctx = GetProducer(0)->schemas_ctx();
    bool is_row_project = !IsAggProjectType(project_type_);

    // init project fn
    CHECK_STATUS(
        ctx->InitFnDef(project_, input_schemas_ctx, is_row_project, &project_),
        "Fail to initialize function info of project node");

    // init project schema
    schemas_ctx_.Clear();
    SchemaSource* project_source = schemas_ctx_.AddSource();
    return InitProjectSchemaSource(project_, input_schemas_ctx, ctx,
                                   project_source);
}

Status PhysicalConstProjectNode::InitSchema(PhysicalPlanContext* ctx) {
    SchemasContext empty_ctx;
    CHECK_STATUS(ctx->InitFnDef(project_, &empty_ctx, true, &project_),
                 "Fail to initialize function def of const project node");
    schemas_ctx_.Clear();
    SchemaSource* project_source = schemas_ctx_.AddSource();

    SchemasContext empty_schemas_ctx;
    return InitProjectSchemaSource(project_, &empty_schemas_ctx, ctx,
                                   project_source);
}

Status PhysicalSimpleProjectNode::InitSchema(PhysicalPlanContext* ctx) {
    auto input_schemas_ctx = GetProducer(0)->schemas_ctx();
    // init project fn
    CHECK_STATUS(ctx->InitFnDef(project_, input_schemas_ctx, true, &project_),
                 "Fail to initialize function info of simple project node");

    // init project schema
    schemas_ctx_.Clear();
    SchemaSource* project_source = schemas_ctx_.AddSource();
    return InitProjectSchemaSource(project_, input_schemas_ctx, ctx,
                                   project_source);
}

PhysicalProjectNode* PhysicalProjectNode::CastFrom(PhysicalOpNode* node) {
    return dynamic_cast<PhysicalProjectNode*>(node);
}

PhysicalRowProjectNode* PhysicalRowProjectNode::CastFrom(PhysicalOpNode* node) {
    return dynamic_cast<PhysicalRowProjectNode*>(node);
}

PhysicalTableProjectNode* PhysicalTableProjectNode::CastFrom(
    PhysicalOpNode* node) {
    return dynamic_cast<PhysicalTableProjectNode*>(node);
}

PhysicalConstProjectNode* PhysicalConstProjectNode::CastFrom(
    PhysicalOpNode* node) {
    return dynamic_cast<PhysicalConstProjectNode*>(node);
}

PhysicalSimpleProjectNode* PhysicalSimpleProjectNode::CastFrom(
    PhysicalOpNode* node) {
    return dynamic_cast<PhysicalSimpleProjectNode*>(node);
}

PhysicalUnionNode* PhysicalUnionNode::CastFrom(PhysicalOpNode* node) {
    return dynamic_cast<PhysicalUnionNode*>(node);
}

PhysicalSortNode* PhysicalSortNode::CastFrom(PhysicalOpNode* node) {
    return dynamic_cast<PhysicalSortNode*>(node);
}

PhysicalFilterNode* PhysicalFilterNode::CastFrom(PhysicalOpNode* node) {
    return dynamic_cast<PhysicalFilterNode*>(node);
}

PhysicalLimitNode* PhysicalLimitNode::CastFrom(PhysicalOpNode* node) {
    return dynamic_cast<PhysicalLimitNode*>(node);
}
PhysicalRenameNode* PhysicalRenameNode::CastFrom(PhysicalOpNode* node) {
    return dynamic_cast<PhysicalRenameNode*>(node);
}
void PhysicalConstProjectNode::Print(std::ostream& output,
                                     const std::string& tab) const {
    PhysicalOpNode::Print(output, tab);
}
void PhysicalSimpleProjectNode::Print(std::ostream& output,
                                      const std::string& tab) const {
    PhysicalOpNode::Print(output, tab);
    output << "(";
    output << "sources=(";
    if (schemas_ctx_.GetSchemaSourceSize() > 0) {
        output << schemas_ctx_.GetSchemaSource(0)->ToString();
    }
    output << ")";
    if (limit_cnt_ > 0) {
        output << ", limit=" << limit_cnt_;
    }
    output << ")";

    output << "\n";
    PrintChildren(output, tab);
}
PhysicalWindowAggrerationNode* PhysicalWindowAggrerationNode::CastFrom(
    PhysicalOpNode* node) {
    return dynamic_cast<PhysicalWindowAggrerationNode*>(node);
}

void PhysicalGroupAggrerationNode::Print(std::ostream& output,
                                         const std::string& tab) const {
    PhysicalOpNode::Print(output, tab);
    output << "(type=" << ProjectTypeName(project_type_) << ", "
           << "group_" << group_.ToString();
    if (limit_cnt_ > 0) {
        output << ", limit=" << limit_cnt_;
    }
    output << ")";
    output << "\n";
    PrintChildren(output, tab);
}

PhysicalGroupAggrerationNode* PhysicalGroupAggrerationNode::CastFrom(
    PhysicalOpNode* node) {
    return dynamic_cast<PhysicalGroupAggrerationNode*>(node);
}

void PhysicalWindowAggrerationNode::Print(std::ostream& output,
                                          const std::string& tab) const {
    PhysicalOpNode::Print(output, tab);
    output << "(type=" << ProjectTypeName(project_type_);
    if (instance_not_in_window_) {
        output << ", INSTANCE_NOT_IN_WINDOW";
    }
    if (need_append_input()) {
        output << ", NEED_APPEND_INPUT";
    }
    if (limit_cnt_ > 0) {
        output << ", limit=" << limit_cnt_;
    }
    output << ")\n";

    output << tab << INDENT << "+-WINDOW(" << window_.ToString() << ")";

    if (!window_joins_.Empty()) {
        for (auto window_join : window_joins_.window_joins_) {
            output << "\n";
            output << tab << INDENT << "+-JOIN("
                   << window_join.second.ToString() << ")\n";
            window_join.first->Print(output, tab + INDENT + INDENT + INDENT);
        }
    }

    if (!window_unions_.Empty()) {
        for (auto window_union : window_unions_.window_unions_) {
            output << "\n";
            output << tab << INDENT << "+-UNION("
                   << window_union.second.ToString() << ")\n";
            window_union.first->Print(output, tab + INDENT + INDENT + INDENT);
        }
    }
    output << "\n";
    PrintChildren(output, tab);
}

Status PhysicalWindowAggrerationNode::InitSchema(PhysicalPlanContext* ctx) {
    auto input = GetProducer(0);
    auto input_schemas_ctx = input->schemas_ctx();

    // init fn info
    bool is_row_project = !IsAggProjectType(project_type_);
    CHECK_STATUS(
        ctx->InitFnDef(project_, input_schemas_ctx, is_row_project, &project_),
        "Fail to initialize function def of project node");

    // init output schema
    schemas_ctx_.Clear();
    auto project_source = schemas_ctx_.AddSource();
    CHECK_STATUS(InitProjectSchemaSource(project_, input_schemas_ctx, ctx,
                                         project_source));

    // window agg may inherit input row
    if (need_append_input()) {
        schemas_ctx_.Merge(0, input_schemas_ctx);
    }
    return Status::OK();
}

Status PhysicalWindowAggrerationNode::InitJoinList(
    PhysicalPlanContext* plan_ctx) {
    auto& window_joins = window_joins_.window_joins();
    if (window_joins.size() == joined_op_list_.size()) {
        return Status::OK();
    }
    joined_op_list_.clear();
    PhysicalOpNode* cur = this->GetProducer(0);
    for (auto& pair : window_joins) {
        PhysicalJoinNode* joined = nullptr;
        CHECK_STATUS(plan_ctx->CreateOp<PhysicalJoinNode>(
            &joined, cur, pair.first, pair.second));
        joined_op_list_.push_back(joined);
        cur = joined;
    }
    return Status::OK();
}

void PhysicalJoinNode::Print(std::ostream& output,
                             const std::string& tab) const {
    PhysicalOpNode::Print(output, tab);
    output << "(" << join_.ToString();
    if (limit_cnt_ > 0) {
        output << ", limit=" << limit_cnt_;
    }
    output << ")";
    output << "\n";
    PrintChildren(output, tab);
}

Status PhysicalJoinNode::InitSchema(PhysicalPlanContext* ctx) {
    CHECK_TRUE(2 == producers_.size() && nullptr != producers_[0] &&
                   nullptr != producers_[1],
               common::kPlanError,
               "InitSchema fail: producers size isn't 2 or left/right "
               "producer is null");
    schemas_ctx_.Clear();
    schemas_ctx_.Merge(0, producers_[0]->schemas_ctx());
    schemas_ctx_.MergeWithNewID(1, producers_[1]->schemas_ctx(), ctx);

    // join input schema context
    joined_schemas_ctx_.Clear();
    joined_schemas_ctx_.Merge(0, producers_[0]->schemas_ctx());
    joined_schemas_ctx_.Merge(1, producers_[1]->schemas_ctx());
    joined_schemas_ctx_.Build();
    return Status::OK();
}

PhysicalJoinNode* PhysicalJoinNode::CastFrom(PhysicalOpNode* node) {
    return dynamic_cast<PhysicalJoinNode*>(node);
}

void PhysicalSortNode::Print(std::ostream& output,
                             const std::string& tab) const {
    PhysicalOpNode::Print(output, tab);
    output << "(" << sort_.ToString();
    if (limit_cnt_ > 0) {
        output << ", limit=" << limit_cnt_;
    }
    output << ")";
    output << "\n";
    PrintChildren(output, tab);
}
void PhysicalLimitNode::Print(std::ostream& output,
                              const std::string& tab) const {
    PhysicalOpNode::Print(output, tab);
    output << "(limit=" << std::to_string(limit_cnt_)
           << (limit_optimized_ ? ", optimized" : "") << ")";
    output << "\n";
    PrintChildren(output, tab);
}
void PhysicalRenameNode::Print(std::ostream& output,
                               const std::string& tab) const {
    PhysicalOpNode::Print(output, tab);
    output << "(name=" << name_ << ")";
    output << "\n";
    PrintChildren(output, tab);
}
void PhysicalFilterNode::Print(std::ostream& output,
                               const std::string& tab) const {
    PhysicalOpNode::Print(output, tab);
    output << "(" << filter_.ToString();
    if (limit_cnt_ > 0) {
        output << ", limit=" << limit_cnt_;
    }
    output << ")";
    output << "\n";
    PrintChildren(output, tab);
}

PhysicalDataProviderNode* PhysicalDataProviderNode::CastFrom(
    PhysicalOpNode* node) {
    return dynamic_cast<PhysicalDataProviderNode*>(node);
}

const std::string& PhysicalDataProviderNode::GetName() const {
    return table_handler_->GetName();
}

Status PhysicalDataProviderNode::InitSchema(PhysicalPlanContext* ctx) {
    CHECK_TRUE(table_handler_ != nullptr, common::kPlanError,
               "InitSchema fail: table handler is null");
    const std::string table_name = table_handler_->GetName();
    auto schema = table_handler_->GetSchema();
    CHECK_TRUE(schema != nullptr, common::kPlanError,
               "InitSchema fail: table schema of ", table_name, " is null");

    schemas_ctx_.Clear();
    schemas_ctx_.SetName(table_name);
    auto table_source = schemas_ctx_.AddSource();

    // set table source
    table_source->SetSchema(schema);
    table_source->SetSourceName(table_name);
    for (auto i = 0; i < schema->size(); ++i) {
        size_t column_id;
        CHECK_STATUS(
            ctx->GetSourceID(table_name, schema->Get(i).name(), &column_id),
            "Get source column id from table \"", table_name, "\" failed");
        table_source->SetColumnID(i, column_id);
    }
    return Status::OK();
}

Status PhysicalRequestProviderNode::InitSchema(PhysicalPlanContext* ctx) {
    CHECK_TRUE(table_handler_ != nullptr, common::kPlanError,
               "InitSchema fail: table handler is null");
    const std::string request_name = table_handler_->GetName();
    auto schema = table_handler_->GetSchema();
    CHECK_TRUE(schema != nullptr, common::kPlanError,
               "InitSchema fail: table schema of", request_name, " is null");

    schemas_ctx_.Clear();
    schemas_ctx_.SetName(request_name);
    auto request_source = schemas_ctx_.AddSource();

    // set request source
    request_source->SetSchema(schema);
    request_source->SetSourceName(request_name);
    for (auto i = 0; i < schema->size(); ++i) {
        size_t column_id;
        CHECK_STATUS(ctx->GetRequestSourceID(request_name,
                                             schema->Get(i).name(), &column_id),
                     "Get source column id from table \"", request_name,
                     "\" failed");
        request_source->SetColumnID(i, column_id);
    }
    return Status::OK();
}

Status PhysicalRequestProviderNodeWithCommonColumn::InitSchema(
    PhysicalPlanContext* ctx) {
    CHECK_TRUE(table_handler_ != nullptr, common::kPlanError,
               "InitSchema fail: table handler is null");
    const std::string request_name = table_handler_->GetName();
    auto schema = table_handler_->GetSchema();
    size_t schema_size = static_cast<size_t>(schema->size());
    CHECK_TRUE(schema != nullptr, common::kPlanError,
               "InitSchema fail: table schema of", request_name, " is null");

    schemas_ctx_.Clear();
    schemas_ctx_.SetName(request_name);

    std::vector<size_t> column_ids(schema_size);
    for (size_t i = 0; i < schema_size; ++i) {
        CHECK_STATUS(ctx->GetRequestSourceID(
                         request_name, schema->Get(i).name(), &column_ids[i]),
                     "Get column id from ", request_name, " failed");
    }

    bool share_common = common_column_indices_.size() > 0 &&
                        common_column_indices_.size() < schema_size;
    if (share_common) {
        auto common_source = schemas_ctx_.AddSource();
        auto non_common_source = schemas_ctx_.AddSource();
        common_source->SetSourceName(request_name);
        non_common_source->SetSourceName(request_name);

        common_schema_.Clear();
        non_common_schema_.Clear();
        for (size_t i = 0; i < schema_size; ++i) {
            if (common_column_indices_.find(i) !=
                common_column_indices_.end()) {
                *common_schema_.Add() = schema->Get(i);
            } else {
                *non_common_schema_.Add() = schema->Get(i);
            }
        }
        common_source->SetSchema(&common_schema_);
        non_common_source->SetSchema(&non_common_schema_);

        size_t lsize = 0;
        size_t rsize = 0;
        for (size_t i = 0; i < schema_size; ++i) {
            if (common_column_indices_.find(i) !=
                common_column_indices_.end()) {
                common_source->SetColumnID(lsize, column_ids[i]);
                lsize += 1;
            } else {
                non_common_source->SetColumnID(rsize, column_ids[i]);
                rsize += 1;
            }
        }
    } else {
        auto request_source = schemas_ctx_.AddSource();
        request_source->SetSourceName(request_name);
        request_source->SetSchema(schema);
        for (size_t i = 0; i < schema_size; ++i) {
            request_source->SetColumnID(i, column_ids[i]);
        }
    }
    return Status::OK();
}

<<<<<<< HEAD
void PhysicalOpNode::PrintSchema() const {
=======
std::string PhysicalOpNode::SchemaToString() {
    std::stringstream ss;
    ss << PhysicalOpTypeName(type_) << " output name schema list: \n";
    for (auto pair : GetOutputNameSchemaList().schema_source_list_) {
        ss << "pair table: " << pair.table_name_ << "\n";
        for (int32_t i = 0; i < pair.schema_->size(); i++) {
            if (i > 0) {
                ss << "\n";
            }
            const type::ColumnDef& column = pair.schema_->Get(i);
            ss << column.name() << " " << type::Type_Name(column.type());
            if (nullptr != pair.sources_) {
                ss << " " << pair.sources_->at(i).ToString();
            }
        }
        ss << "\n";
    }
    ss << "output schema\n";
    for (int32_t i = 0; i < output_schema_.size(); i++) {
        if (i > 0) {
            ss << "\n";
        }
        const type::ColumnDef& column = output_schema_.Get(i);
        ss << column.name() << " " << type::Type_Name(column.type());
    }
    return ss.str();
}

void PhysicalOpNode::PrintSchema() {
>>>>>>> 892ede6b
    std::stringstream ss;
    ss << "[";
    if (!schemas_ctx_.GetName().empty()) {
        ss << "name=" << schemas_ctx_.GetName() << ", ";
    }
    ss << "type=" << PhysicalOpTypeName(type_);
    ss << ", sources=" << GetOutputSchemaSourceSize();
    ss << ", columns=" << GetOutputSchema()->size();
    ss << "]\n";

    for (size_t i = 0; i < GetOutputSchemaSourceSize(); ++i) {
        ss << "{\n";
        const SchemaSource* schema_source = GetOutputSchemaSource(i);
        const auto* schema = schema_source->GetSchema();
        for (int32_t j = 0; j < schema->size(); j++) {
            ss << "    ";
            const type::ColumnDef& column = schema->Get(j);
            ss << "#" << schema_source->GetColumnID(j) << " " << column.name()
               << " " << type::Type_Name(column.type());
            if (schema_source->IsSourceColumn(j)) {
                ss << " <- #" << schema_source->GetSourceColumnID(j)
                   << " (from [" << schema_source->GetSourceChildIdx(j) << "])";
            }
            ss << "\n";
        }
        ss << "} ";
    }
    std::cout << ss.str() << std::endl;
}

base::Status PhysicalUnionNode::InitSchema(PhysicalPlanContext* ctx) {
    CHECK_TRUE(!producers_.empty(), common::kPlanError, "Empty union");
    schemas_ctx_.Clear();
    schemas_ctx_.MergeWithNewID(0, producers_[0]->schemas_ctx(), ctx);
    return Status::OK();
}

void PhysicalUnionNode::Print(std::ostream& output,
                              const std::string& tab) const {
    PhysicalOpNode::Print(output, tab);
    output << "\n";
    PrintChildren(output, tab);
}

void PhysicalRequestUnionNode::Print(std::ostream& output,
                                     const std::string& tab) const {
    PhysicalOpNode::Print(output, tab);
    output << "(" << window_.ToString() << ")";
    if (!window_unions_.Empty()) {
        for (auto window_union : window_unions_.window_unions_) {
            output << "\n";
            output << tab << INDENT << "+-UNION("
                   << window_union.second.ToString() << ")\n";
            window_union.first->Print(output, tab + INDENT + INDENT + INDENT);
        }
    }
    //    if (!window_joins_.Empty()) {
    //        for (auto window_join : window_joins_.window_joins_) {
    //            output << "\n";
    //            output << tab << INDENT << "+-JOIN("
    //                   << window_join.second.ToString() << ")\n";
    //            window_join.first->Print(output, tab + INDENT + INDENT +
    //            INDENT);
    //        }
    //    }
    output << "\n";
    PrintChildren(output, tab);
}

base::Status PhysicalRequestUnionNode::InitSchema(PhysicalPlanContext* ctx) {
    CHECK_TRUE(!producers_.empty(), common::kPlanError, "Empty request union");
    schemas_ctx_.Clear();
    schemas_ctx_.MergeWithNewID(0, producers_[0]->schemas_ctx(), ctx);
    return Status::OK();
}

<<<<<<< HEAD
base::Status PhysicalRenameNode::InitSchema(PhysicalPlanContext* ctx) {
    CHECK_TRUE(!producers_.empty(), common::kPlanError, "Empty request union");
    schemas_ctx_.Clear();
    schemas_ctx_.SetName(name_);
    schemas_ctx_.Merge(0, producers_[0]->schemas_ctx());
    return Status::OK();
=======
PhysicalRequestUnionNode* PhysicalRequestUnionNode::CastFrom(
    PhysicalOpNode* node) {
    return dynamic_cast<PhysicalRequestUnionNode*>(node);
}

bool PhysicalRenameNode::InitSchema() {
    output_schema_.CopyFrom(producers_[0]->output_schema_);
    for (auto source :
         producers_[0]->GetOutputNameSchemaList().schema_source_list_) {
        output_name_schema_list_.AddSchemaSource(name_, source.schema_,
                                                 source.sources_);
    }
    PrintSchema();
    return true;
>>>>>>> 892ede6b
}

void PhysicalRequestJoinNode::Print(std::ostream& output,
                                    const std::string& tab) const {
    PhysicalOpNode::Print(output, tab);
    output << "(";
    if (output_right_only_) {
        output << "OUTPUT_RIGHT_ONLY, ";
    }
    output << join_.ToString();
    if (limit_cnt_ > 0) {
        output << ", limit=" << limit_cnt_;
    }
    output << ")";
    output << "\n";
    PrintChildren(output, tab);
}

<<<<<<< HEAD
Status PhysicalRequestJoinNode::InitSchema(PhysicalPlanContext* ctx) {
    CHECK_TRUE(2 == producers_.size() && nullptr != producers_[0] &&
                   nullptr != producers_[1],
               common::kPlanError,
               "InitSchema fail: producers size isn't 2 or left/right "
               "producer is null");
    schemas_ctx_.Clear();
    if (!output_right_only_) {
        schemas_ctx_.Merge(0, producers_[0]->schemas_ctx());
=======
PhysicalRequestJoinNode* PhysicalRequestJoinNode::CastFrom(
    PhysicalOpNode* node) {
    return dynamic_cast<PhysicalRequestJoinNode*>(node);
}

bool PhysicalRequestJoinNode::InitSchema() {
    if (2 != producers_.size() || nullptr == producers_[0] ||
        nullptr == producers_[1]) {
        LOG(WARNING) << "InitSchema fail: producers size isn't 2 or left/right "
                        "producer is null";
        return false;
>>>>>>> 892ede6b
    }
    if (join_.join_type() == node::kJoinTypeConcat) {
        schemas_ctx_.Merge(1, producers_[1]->schemas_ctx());
    } else {
        schemas_ctx_.MergeWithNewID(1, producers_[1]->schemas_ctx(), ctx);
    }

    // join input schema context
    joined_schemas_ctx_.Clear();
    joined_schemas_ctx_.Merge(0, producers_[0]->schemas_ctx());
    joined_schemas_ctx_.Merge(1, producers_[1]->schemas_ctx());
    joined_schemas_ctx_.Build();
    return Status::OK();
}

void PhysicalWindowNode::Print(std::ostream& output,
                               const std::string& tab) const {
    PhysicalOpNode::Print(output, tab);

    output << "(partition_" << window_op_.partition_.ToString() << ", "
           << window_op_.sort_.ToString();
    if (window_op_.range_.Valid()) {
        output << ", " << window_op_.range_.ToString();
    }
    output << ")";
    output << "\n";
    PrintChildren(output, tab);
}
}  // namespace vm
}  // namespace fesql<|MERGE_RESOLUTION|>--- conflicted
+++ resolved
@@ -599,39 +599,11 @@
     return Status::OK();
 }
 
-<<<<<<< HEAD
 void PhysicalOpNode::PrintSchema() const {
-=======
-std::string PhysicalOpNode::SchemaToString() {
-    std::stringstream ss;
-    ss << PhysicalOpTypeName(type_) << " output name schema list: \n";
-    for (auto pair : GetOutputNameSchemaList().schema_source_list_) {
-        ss << "pair table: " << pair.table_name_ << "\n";
-        for (int32_t i = 0; i < pair.schema_->size(); i++) {
-            if (i > 0) {
-                ss << "\n";
-            }
-            const type::ColumnDef& column = pair.schema_->Get(i);
-            ss << column.name() << " " << type::Type_Name(column.type());
-            if (nullptr != pair.sources_) {
-                ss << " " << pair.sources_->at(i).ToString();
-            }
-        }
-        ss << "\n";
-    }
-    ss << "output schema\n";
-    for (int32_t i = 0; i < output_schema_.size(); i++) {
-        if (i > 0) {
-            ss << "\n";
-        }
-        const type::ColumnDef& column = output_schema_.Get(i);
-        ss << column.name() << " " << type::Type_Name(column.type());
-    }
-    return ss.str();
-}
-
-void PhysicalOpNode::PrintSchema() {
->>>>>>> 892ede6b
+    std::cout << SchemaToString() << std::endl;
+}
+
+std::string PhysicalOpNode::SchemaToString() const {
     std::stringstream ss;
     ss << "[";
     if (!schemas_ctx_.GetName().empty()) {
@@ -659,7 +631,7 @@
         }
         ss << "} ";
     }
-    std::cout << ss.str() << std::endl;
+    return ss.str();
 }
 
 base::Status PhysicalUnionNode::InitSchema(PhysicalPlanContext* ctx) {
@@ -708,31 +680,19 @@
     return Status::OK();
 }
 
-<<<<<<< HEAD
 base::Status PhysicalRenameNode::InitSchema(PhysicalPlanContext* ctx) {
     CHECK_TRUE(!producers_.empty(), common::kPlanError, "Empty request union");
     schemas_ctx_.Clear();
     schemas_ctx_.SetName(name_);
     schemas_ctx_.Merge(0, producers_[0]->schemas_ctx());
     return Status::OK();
-=======
+}
+
 PhysicalRequestUnionNode* PhysicalRequestUnionNode::CastFrom(
     PhysicalOpNode* node) {
     return dynamic_cast<PhysicalRequestUnionNode*>(node);
 }
 
-bool PhysicalRenameNode::InitSchema() {
-    output_schema_.CopyFrom(producers_[0]->output_schema_);
-    for (auto source :
-         producers_[0]->GetOutputNameSchemaList().schema_source_list_) {
-        output_name_schema_list_.AddSchemaSource(name_, source.schema_,
-                                                 source.sources_);
-    }
-    PrintSchema();
-    return true;
->>>>>>> 892ede6b
-}
-
 void PhysicalRequestJoinNode::Print(std::ostream& output,
                                     const std::string& tab) const {
     PhysicalOpNode::Print(output, tab);
@@ -749,7 +709,11 @@
     PrintChildren(output, tab);
 }
 
-<<<<<<< HEAD
+PhysicalRequestJoinNode* PhysicalRequestJoinNode::CastFrom(
+    PhysicalOpNode* node) {
+    return dynamic_cast<PhysicalRequestJoinNode*>(node);
+}
+
 Status PhysicalRequestJoinNode::InitSchema(PhysicalPlanContext* ctx) {
     CHECK_TRUE(2 == producers_.size() && nullptr != producers_[0] &&
                    nullptr != producers_[1],
@@ -759,19 +723,6 @@
     schemas_ctx_.Clear();
     if (!output_right_only_) {
         schemas_ctx_.Merge(0, producers_[0]->schemas_ctx());
-=======
-PhysicalRequestJoinNode* PhysicalRequestJoinNode::CastFrom(
-    PhysicalOpNode* node) {
-    return dynamic_cast<PhysicalRequestJoinNode*>(node);
-}
-
-bool PhysicalRequestJoinNode::InitSchema() {
-    if (2 != producers_.size() || nullptr == producers_[0] ||
-        nullptr == producers_[1]) {
-        LOG(WARNING) << "InitSchema fail: producers size isn't 2 or left/right "
-                        "producer is null";
-        return false;
->>>>>>> 892ede6b
     }
     if (join_.join_type() == node::kJoinTypeConcat) {
         schemas_ctx_.Merge(1, producers_[1]->schemas_ctx());
