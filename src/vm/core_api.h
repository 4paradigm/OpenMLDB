--- conflicted
+++ resolved
@@ -61,20 +61,10 @@
 
     static int ResolveColumnIndex(fesql::vm::PhysicalOpNode* node,
                                   fesql::node::ColumnRefNode* expr);
-<<<<<<< HEAD
-    static const std::string* ResolveSourceColumnName(
+
+    static std::string ResolveSourceColumnName(
         fesql::vm::PhysicalOpNode* node, fesql::node::ColumnRefNode* expr);
 
-=======
-    static int ResolveColumnIndex(fesql::vm::PhysicalOpNode* node,
-                                  int32_t schema_idx, int32_t column_idx);
-    // 获取原始列名的接口
-    static std::string ResolvedSourceColumnName(fesql::vm::PhysicalOpNode* node,
-                                                fesql::node::ExprNode* expr);
-    // 获取列名的接口
-    static std::string ResolvedColumnName(fesql::vm::PhysicalOpNode* node,
-                                          fesql::node::ExprNode* expr);
->>>>>>> 892ede6b
     static fesql::codec::Row RowProject(const fesql::vm::RawPtrHandle fn,
                                         const fesql::codec::Row row,
                                         const bool need_free = false);
