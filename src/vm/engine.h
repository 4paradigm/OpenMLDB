--- conflicted
+++ resolved
@@ -251,20 +251,11 @@
                             base::Status& status);  // NOLINT
     std::shared_ptr<CompileInfo> GetCacheLocked(const std::string& db,
                                                 const std::string& sql,
-<<<<<<< HEAD
-                                                EngineMode engine_mode);
-
-    bool SetCacheLocked(const std::string& db, const std::string& sql,
-                        EngineMode engine_mode, bool overwrite,
-                        std::shared_ptr<CompileInfo> info);
-=======
                                                 EngineMode engine_mode,
                                                 bool is_procedure);
     bool SetCacheLocked(const std::string& db, const std::string& sql,
-                        EngineMode engine_mode,
-                        std::shared_ptr<CompileInfo> info,
-                        bool is_procedure);
->>>>>>> 321f0494
+                        EngineMode engine_mode, bool is_procedure,
+                        std::shared_ptr<CompileInfo> info);
 
     bool IsCompatibleCache(RunSession& session,  // NOLINT
                            std::shared_ptr<CompileInfo> info);
