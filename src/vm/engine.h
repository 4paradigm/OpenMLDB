/*
 * engine.h
 * Copyright (C) 4paradigm.com 2019 wangtaize <wangtaize@4paradigm.com>
 *
 * Licensed under the Apache License, Version 2.0 (the "License");
 * you may not use this file except in compliance with the License.
 * You may obtain a copy of the License at
 *
 *    http://www.apache.org/licenses/LICENSE-2.0
 *
 * Unless required by applicable law or agreed to in writing, software
 * distributed under the License is distributed on an "AS IS" BASIS,
 * WITHOUT WARRANTIES OR CONDITIONS OF ANY KIND, either express or implied.
 * See the License for the specific language governing permissions and
 * limitations under the License.
 */

#ifndef SRC_VM_ENGINE_H_
#define SRC_VM_ENGINE_H_

#include <map>
#include <memory>
#include <mutex>  //NOLINT
#include <string>
#include <vector>
#include "base/raw_buffer.h"
#include "base/spin_lock.h"
#include "codec/list_iterator_codec.h"
#include "codec/row_codec.h"
#include "proto/common.pb.h"
#include "vm/catalog.h"
#include "vm/mem_catalog.h"
#include "vm/sql_compiler.h"
#include "llvm-c/Target.h"

namespace fesql {
namespace vm {

using ::fesql::codec::Row;
using ::fesql::codec::RowView;

class Engine;

class EngineOptions {
 public:
    void set_keep_ir(bool flag) {
        this->keep_ir_ = flag;
    }
    bool is_keep_ir() const {
        return this->keep_ir_;
    }
 private:
    bool keep_ir_;
};

class CompileInfo {
 public:
    SQLContext& get_sql_context() { return this->sql_ctx; }

    bool get_ir_buffer(const base::RawBuffer& buf) {
        auto& str = this->sql_ctx.ir;
        return buf.CopyFrom(str.data(), str.size());
    }

    size_t get_ir_size() {
        return this->sql_ctx.ir.size();
    }

 private:
    SQLContext sql_ctx;
};

class RunSession {
 public:
    RunSession();

    ~RunSession();

    virtual inline const Schema& GetSchema() const {
        return compile_info_->get_sql_context().schema;
    }

    virtual inline const std::string& GetDecodedSchema() const  {
        return decoded_schema_;
    }

    virtual inline vm::PhysicalOpNode* GetPhysicalPlan() {
        return compile_info_->get_sql_context().plan;
    }

    virtual inline vm::Runner* GetRunner() {
        return compile_info_->get_sql_context().runner;
    }

    virtual inline std::shared_ptr<CompileInfo> GetCompileInfo() {
        return compile_info_;
    }

    virtual const bool IsBatchRun() const = 0;

    void EnableDebug() { is_debug_ = true; }
    void DisableDebug() { is_debug_ = false; }

 protected:
    bool SetCompileInfo(
        const std::shared_ptr<CompileInfo>& compile_info);

    inline void SetCatalog(const std::shared_ptr<Catalog>& cl) { cl_ = cl; }

    std::shared_ptr<CompileInfo> compile_info_;
    std::shared_ptr<Catalog> cl_;
<<<<<<< HEAD
    std::string decoded_schema_;
=======
    bool is_debug_;
>>>>>>> 692be96f
    friend Engine;
};

class BatchRunSession : public RunSession {
 public:
    explicit BatchRunSession(bool mini_batch = false)
        : RunSession(), mini_batch_(mini_batch) {}
    ~BatchRunSession() {}
    virtual int32_t Run(std::vector<int8_t*>& buf, uint64_t limit);  // NOLINT
    virtual std::shared_ptr<TableHandler> Run();                     // NOLINT
    const bool IsBatchRun() const override { return true; }

 private:
    const bool mini_batch_;
};

class RequestRunSession : public RunSession {
 public:
    RequestRunSession() : RunSession() {}
    ~RequestRunSession() {}
    virtual int32_t Run(const Row& in_row, Row* output);  // NOLINT
    const bool IsBatchRun() const override { return false; }
    std::shared_ptr<TableHandler> RunRequestPlan(const Row& request,
                                                 PhysicalOpNode* node);
};

typedef std::map<std::string,
                 std::map<std::string, std::shared_ptr<CompileInfo>>>
    EngineCache;
class Engine {
 public:
    Engine(const std::shared_ptr<Catalog>& cl, const EngineOptions& options);
    explicit Engine(const std::shared_ptr<Catalog>& cl);

    // Initialize LLVM environments
    static void InitializeGlobalLLVM();

    ~Engine();

    bool Get(const std::string& sql, const std::string& db,
             RunSession& session,    // NOLINT
             base::Status& status);  // NOLINT
 private:
    std::shared_ptr<CompileInfo> GetCacheLocked(const std::string& db,
                                                const std::string& sql);

    const std::shared_ptr<Catalog> cl_;
    EngineOptions options_;

    base::SpinMutex mu_;
    EngineCache cache_;
    ::fesql::node::NodeManager nm_;
};

}  // namespace vm
}  // namespace fesql
#endif  // SRC_VM_ENGINE_H_<|MERGE_RESOLUTION|>--- conflicted
+++ resolved
@@ -109,11 +109,8 @@
 
     std::shared_ptr<CompileInfo> compile_info_;
     std::shared_ptr<Catalog> cl_;
-<<<<<<< HEAD
     std::string decoded_schema_;
-=======
     bool is_debug_;
->>>>>>> 692be96f
     friend Engine;
 };
 
