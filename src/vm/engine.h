--- conflicted
+++ resolved
@@ -43,27 +43,15 @@
 
 class EngineOptions {
  public:
-<<<<<<< HEAD
-    EngineOptions() : keep_ir_(false), compile_only_(false),
-    plan_only_(false) {}
-=======
     EngineOptions()
         : keep_ir_(false), compile_only_(false), plan_only_(false) {}
->>>>>>> 57d09049
     inline void set_keep_ir(bool flag) { this->keep_ir_ = flag; }
     inline bool is_keep_ir() const { return this->keep_ir_; }
     inline void set_compile_only(bool flag) { this->compile_only_ = flag; }
     inline bool is_compile_only() const { return compile_only_; }
-<<<<<<< HEAD
-    inline bool is_plan_only() const { return plan_only_;}
-    inline void set_plan_only(bool flag) {
-        plan_only_ = flag;
-    }
-=======
     inline bool is_plan_only() const { return plan_only_; }
     inline void set_plan_only(bool flag) { plan_only_ = flag; }
 
->>>>>>> 57d09049
  private:
     bool keep_ir_;
     bool compile_only_;
