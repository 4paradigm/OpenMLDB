/*
 * engine.h
 * Copyright (C) 4paradigm.com 2019 wangtaize <wangtaize@4paradigm.com>
 *
 * Licensed under the Apache License, Version 2.0 (the "License");
 * you may not use this file except in compliance with the License.
 * You may obtain a copy of the License at
 *
 *    http://www.apache.org/licenses/LICENSE-2.0
 *
 * Unless required by applicable law or agreed to in writing, software
 * distributed under the License is distributed on an "AS IS" BASIS,
 * WITHOUT WARRANTIES OR CONDITIONS OF ANY KIND, either express or implied.
 * See the License for the specific language governing permissions and
 * limitations under the License.
 */

#ifndef SRC_VM_ENGINE_H_
#define SRC_VM_ENGINE_H_

#include <map>
#include <memory>
#include <mutex>  //NOLINT
#include <set>
#include <string>
#include <utility>
#include <vector>
#include "base/raw_buffer.h"
#include "base/spin_lock.h"
#include "boost/compute/detail/lru_cache.hpp"
#include "codec/fe_row_codec.h"
#include "codec/list_iterator_codec.h"
#include "llvm-c/Target.h"
#include "proto/fe_common.pb.h"
#include "vm/catalog.h"
#include "vm/mem_catalog.h"
#include "vm/sql_compiler.h"

namespace fesql {
namespace vm {

using ::fesql::codec::Row;
using ::fesql::codec::RowView;

class Engine;

class EngineOptions {
 public:
    EngineOptions()
        : keep_ir_(false),
          compile_only_(false),
          plan_only_(false),
          performance_sensitive_(true),
          cluster_optimized_(false),
          max_sql_cache_size_(50) {}
    inline void set_keep_ir(bool flag) { this->keep_ir_ = flag; }
    inline bool is_keep_ir() const { return this->keep_ir_; }
    inline void set_compile_only(bool flag) { this->compile_only_ = flag; }
    inline bool is_compile_only() const { return compile_only_; }
    inline bool is_plan_only() const { return plan_only_; }
    inline void set_plan_only(bool flag) { plan_only_ = flag; }
    inline bool is_performance_sensitive() const {
        return performance_sensitive_;
    }
    inline uint32_t max_sql_cache_size() const { return max_sql_cache_size_; }
    inline void set_performance_sensitive(bool flag) {
        performance_sensitive_ = flag;
    }

    inline bool is_cluster_optimzied() const { return cluster_optimized_; }
    inline void set_cluster_optimized(bool flag) { cluster_optimized_ = flag; }
    inline void set_max_sql_cache_size(uint32_t size) {
        max_sql_cache_size_ = size;
    }
    static EngineOptions NewEngineOptionWithClusterEnable(bool flag) {
        EngineOptions options;
        options.set_cluster_optimized(flag);
        LOG(INFO) << "Engine Options with cluster_optimized_ " << flag;
        return options;
    }

 private:
    bool keep_ir_;
    bool compile_only_;
    bool plan_only_;
    bool performance_sensitive_;
    bool cluster_optimized_;
    uint32_t max_sql_cache_size_;
};

class CompileInfo {
 public:
    SQLContext& get_sql_context() { return this->sql_ctx; }

    bool get_ir_buffer(const base::RawBuffer& buf) {
        auto& str = this->sql_ctx.ir;
        return buf.CopyFrom(str.data(), str.size());
    }

    size_t get_ir_size() { return this->sql_ctx.ir.size(); }

 private:
    SQLContext sql_ctx;
};

class RunSession {
 public:
    explicit RunSession(EngineMode engine_mode);

    virtual ~RunSession();

    virtual const Schema& GetSchema() const {
        return compile_info_->get_sql_context().schema;
    }

    virtual const std::string& GetEncodedSchema() const {
        return compile_info_->get_sql_context().encoded_schema;
    }

    virtual fesql::vm::PhysicalOpNode* GetPhysicalPlan() {
        return compile_info_->get_sql_context().physical_plan;
    }

    virtual fesql::vm::Runner* GetMainTask() {
        return compile_info_->get_sql_context()
            .cluster_job.GetMainTask()
            .GetRoot();
    }
    virtual fesql::vm::ClusterJob& GetClusterJob() {
        return compile_info_->get_sql_context().cluster_job;
    }

    virtual std::shared_ptr<CompileInfo> GetCompileInfo() {
        return compile_info_;
    }

    bool SetCompileInfo(const std::shared_ptr<CompileInfo>& compile_info);

    void EnableDebug() { is_debug_ = true; }
    void DisableDebug() { is_debug_ = false; }

    void SetSpName(const std::string& sp_name) { sp_name_ = sp_name; }
    EngineMode engine_mode() const { return engine_mode_; }

 protected:
    std::shared_ptr<CompileInfo> compile_info_;
    EngineMode engine_mode_;
    bool is_debug_;
    std::string sp_name_;
    friend Engine;
};

class BatchRunSession : public RunSession {
 public:
    explicit BatchRunSession(bool mini_batch = false)
        : RunSession(kBatchMode), mini_batch_(mini_batch) {}
    ~BatchRunSession() {}
    int32_t Run(std::vector<Row>& output,  // NOLINT
                uint64_t limit = 0);
    std::shared_ptr<TableHandler> Run();

 private:
    const bool mini_batch_;
};

class RequestRunSession : public RunSession {
 public:
    RequestRunSession() : RunSession(kRequestMode) {}
    ~RequestRunSession() {}
    int32_t Run(const Row& in_row, Row* output);                    // NOLINT
    int32_t Run(uint32_t task_id, const Row& in_row, Row* output);  // NOLINT
    virtual const Schema& GetRequestSchema() const {
        return compile_info_->get_sql_context().request_schema;
    }
    virtual const std::string& GetRequestName() const {
        return compile_info_->get_sql_context().request_name;
    }
};

class BatchRequestRunSession : public RunSession {
 public:
    BatchRequestRunSession() : RunSession(kBatchRequestMode) {}
    ~BatchRequestRunSession() {}

    const Schema& GetRequestSchema() const {
        return compile_info_->get_sql_context().request_schema;
    }
    const std::string& GetRequestName() const {
        return compile_info_->get_sql_context().request_name;
    }
    int32_t Run(const uint32_t id, const std::vector<Row>& request_batch,
                std::vector<Row>& output);  // NOLINT
    int32_t Run(const std::vector<Row>& request_batch,
                std::vector<Row>& output);  // NOLINT
    int32_t Run(const uint32_t id,
                const std::shared_ptr<TableHandler> request_batch,
                std::vector<Row>& output);  // NOLINT
    // TODO(baoxinqi): remove
    int32_t RunBatch(fesql::vm::RunnerContext& ctx,  // NOLINT
                     const std::vector<Row>& requests,
                     std::vector<Row>& output);  // NOLINT

    void AddCommonColumnIdx(size_t idx) { common_column_indices_.insert(idx); }

    const std::set<size_t>& common_column_indices() const {
        return common_column_indices_;
    }

 private:
    int32_t RunBatch(fesql::vm::RunnerContext& ctx,  // NOLINT
                     const uint32_t id, const std::vector<Row>& requests,
                     std::vector<Row>& output);  // NOLINT
    std::set<size_t> common_column_indices_;
};

struct ExplainOutput {
    // just for request mode
    vm::Schema input_schema;
    std::string logical_plan;
    std::string physical_plan;
    std::string ir;
    vm::Schema output_schema;
    std::string request_name;
};

typedef std::map<
    EngineMode,
    std::map<std::string, boost::compute::detail::lru_cache<
                              std::string, std::shared_ptr<CompileInfo>>>>
    EngineLRUCache;
class CompileInfoCache {
 public:
    virtual std::shared_ptr<fesql::vm::CompileInfo> GetRequestInfo(
        const std::string& db, const std::string& sp_name,
        base::Status& status) = 0;  // NOLINT
    virtual std::shared_ptr<fesql::vm::CompileInfo> GetBatchRequestInfo(
        const std::string& db, const std::string& sp_name,
        base::Status& status) = 0;  // NOLINT
};
class Engine {
 public:
    Engine(const std::shared_ptr<Catalog>& cl, const EngineOptions& options);
    explicit Engine(const std::shared_ptr<Catalog>& cl);

    // Initialize LLVM environments
    static void InitializeGlobalLLVM();

    ~Engine();

    bool Get(const std::string& sql, const std::string& db,
             RunSession& session,    // NOLINT
             base::Status& status);  // NOLINT

    bool GetDependentTables(const std::string& sql, const std::string& db,
                            EngineMode engine_mode,
                            std::set<std::string>* tables,
                            base::Status& status);  // NOLINT
    bool Explain(const std::string& sql, const std::string& db,
                 EngineMode engine_mode, ExplainOutput* explain_output,
                 base::Status* status);
    inline void UpdateCatalog(std::shared_ptr<Catalog> cl) {
        std::atomic_store_explicit(&cl_, cl, std::memory_order_release);
    }

    void ClearCacheLocked(const std::string& db);

 private:
    bool GetDependentTables(node::PlanNode* node, std::set<std::string>* tables,
                            base::Status& status);  // NOLINT
    std::shared_ptr<CompileInfo> GetCacheLocked(const std::string& db,
                                                const std::string& sql,
                                                EngineMode engine_mode);
    bool SetCacheLocked(const std::string& db, const std::string& sql,
                        EngineMode engine_mode,
                        std::shared_ptr<CompileInfo> info);

    bool IsCompatibleCache(RunSession& session,  // NOLINT
                           std::shared_ptr<CompileInfo> info,
                           base::Status& status);  // NOLINT

    std::shared_ptr<Catalog> cl_;
    EngineOptions options_;
    base::SpinMutex mu_;
    EngineLRUCache lru_cache_;
};

class LocalTabletRowHandler : public RowHandler {
 public:
    LocalTabletRowHandler(uint32_t task_id, const RequestRunSession& session,
                          const Row& request)
        : RowHandler(),
          status_(base::Status::Running()),
          table_name_(""),
          db_(""),
          schema_(nullptr),
          task_id_(task_id),
          session_(session),
          request_(request),
          value_() {}
    virtual ~LocalTabletRowHandler() {}
    const Row& GetValue() override {
        if (!status_.isRunning()) {
            return value_;
        }
        status_ = SyncValue();
        return value_;
    }
    base::Status SyncValue() {
        DLOG(INFO) << "Local tablet SubQuery: task id " << task_id_;
        if (0 != session_.Run(task_id_, request_, &value_)) {
            return base::Status(common::kCallMethodError,
                                "sub query fail: session run fail");
        }
        return base::Status::OK();
    }
    const Schema* GetSchema() override { return schema_; }
    const std::string& GetName() override { return table_name_; }
    const std::string& GetDatabase() override { return db_; }
    base::Status status_;
    std::string table_name_;
    std::string db_;
    const Schema* schema_;
    uint32_t task_id_;
    Row request_;
    RequestRunSession session_;
    Row value_;
};

class LocalTablet : public Tablet {
 public:
    explicit LocalTablet(fesql::vm::Engine* engine,
                         std::shared_ptr<fesql::vm::CompileInfoCache> sp_cache)
        : Tablet(), engine_(engine), sp_cache_(sp_cache) {}
    ~LocalTablet() {}
    std::shared_ptr<RowHandler> SubQuery(uint32_t task_id,
                                         const std::string& db,
                                         const std::string& sql, const Row& row,
                                         const bool is_procedure,
                                         const bool is_debug) override {
<<<<<<< HEAD
=======
        DLOG(INFO) << "Local tablet SubQuery request: task id " << task_id;
>>>>>>> 7cb292b3
        RequestRunSession session;
        base::Status status;
        if (is_debug) {
            session.EnableDebug();
        }
        if (is_procedure) {
            if (!sp_cache_) {
                return std::shared_ptr<RowHandler>(
                    new ErrorRowHandler(common::kProcedureNotFound,
                                        "SubQuery Fail: procedure not found, "
                                        "procedure cache not exist"));
            }
            auto request_compile_info =
                sp_cache_->GetRequestInfo(db, sql, status);
            if (!status.isOK()) {
                return std::shared_ptr<RowHandler>(new ErrorRowHandler(
                    status.code, "SubQuery Fail: " + status.msg));
            }
            session.SetSpName(sql);
            session.SetCompileInfo(request_compile_info);
        } else {
            if (!engine_->Get(sql, db, session, status)) {
                return std::shared_ptr<RowHandler>(new ErrorRowHandler(
                    status.code, "SubQuery Fail: " + status.msg));
            }
        }

        return std::shared_ptr<RowHandler>(
            new LocalTabletRowHandler(task_id, session, row));
    }
    virtual std::shared_ptr<TableHandler> SubQuery(
        uint32_t task_id, const std::string& db, const std::string& sql,
<<<<<<< HEAD
        const std::vector<fesql::codec::Row>& rows, const bool is_procedure,
        const bool is_debug) override {
        return std::shared_ptr<RowHandler>();
=======
        const std::shared_ptr<TableHandler> table, const bool is_debug) {
        DLOG(INFO) << "Local tablet SubQuery batch request: task id " << task_id;
        BatchRequestRunSession session;
        if (is_debug) {
            session.EnableDebug();
        }
        base::Status status;
        if (!engine_->Get(sql, db, session, status)) {
            return std::shared_ptr<TableHandler>(new ErrorTableHandler(
                common::kCallMethodError, "SubQuery fail: compile sql fail"));
        }

        std::vector<Row> out_rows;
        std::shared_ptr<MemTableHandler> out_table =
            std::shared_ptr<MemTableHandler>(new MemTableHandler());
        if (0 != session.Run(task_id, table, out_rows)) {
            return std::shared_ptr<TableHandler>(new ErrorTableHandler(
                common::kCallMethodError, "sub query fail: session run fail"));
        }
        for (Row& row : out_rows) {
            out_table->AddRow(row);
        }
        return out_table;
>>>>>>> 7cb292b3
    }

 private:
    vm::Engine* engine_;
    std::shared_ptr<fesql::vm::CompileInfoCache> sp_cache_;
};

}  // namespace vm
}  // namespace fesql
#endif  // SRC_VM_ENGINE_H_<|MERGE_RESOLUTION|>--- conflicted
+++ resolved
@@ -337,10 +337,7 @@
                                          const std::string& sql, const Row& row,
                                          const bool is_procedure,
                                          const bool is_debug) override {
-<<<<<<< HEAD
-=======
         DLOG(INFO) << "Local tablet SubQuery request: task id " << task_id;
->>>>>>> 7cb292b3
         RequestRunSession session;
         base::Status status;
         if (is_debug) {
@@ -373,11 +370,6 @@
     }
     virtual std::shared_ptr<TableHandler> SubQuery(
         uint32_t task_id, const std::string& db, const std::string& sql,
-<<<<<<< HEAD
-        const std::vector<fesql::codec::Row>& rows, const bool is_procedure,
-        const bool is_debug) override {
-        return std::shared_ptr<RowHandler>();
-=======
         const std::shared_ptr<TableHandler> table, const bool is_debug) {
         DLOG(INFO) << "Local tablet SubQuery batch request: task id " << task_id;
         BatchRequestRunSession session;
@@ -401,7 +393,6 @@
             out_table->AddRow(row);
         }
         return out_table;
->>>>>>> 7cb292b3
     }
 
  private:
