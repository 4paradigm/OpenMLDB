--- conflicted
+++ resolved
@@ -49,14 +49,10 @@
         return compile_info_->sql_ctx.schema;
     }
 
-<<<<<<< HEAD
-    int32_t Run(std::vector<int8_t*>& buf, uint32_t limit);
+    int32_t Run(std::vector<int8_t*>& buf, uint32_t limit); //NOLINT
     int32_t RunProjectOp(ProjectOp* project_op,
                                      std::shared_ptr<TableStatus> status,
                                      int8_t* row, int8_t* output);
-=======
-    int32_t Run(std::vector<int8_t*>& buf, uint32_t limit);  //NOLINT
->>>>>>> 20d6d765
 
  private:
     inline void SetCompileInfo(std::shared_ptr<CompileInfo> compile_info) {
