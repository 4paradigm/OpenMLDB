/*-------------------------------------------------------------------------
 * Copyright (C) 2020, 4paradigm
 * transform_request_mode_test.cc
 *
 * Author: chenjing
 * Date: 2020/3/13
 *--------------------------------------------------------------------------
 **/
#include <algorithm>
#include <memory>
#include <string>
#include <utility>
#include <vector>
#include "boost/algorithm/string.hpp"
#include "case/sql_case.h"
#include "gtest/gtest.h"
#include "llvm/ExecutionEngine/Orc/LLJIT.h"
#include "llvm/IR/Function.h"
#include "llvm/IR/IRBuilder.h"
#include "llvm/IR/InstrTypes.h"
#include "llvm/IR/LLVMContext.h"
#include "llvm/IR/LegacyPassManager.h"
#include "llvm/IR/Module.h"
#include "llvm/Support/InitLLVM.h"
#include "llvm/Support/TargetSelect.h"
#include "llvm/Support/raw_ostream.h"
#include "llvm/Transforms/AggressiveInstCombine/AggressiveInstCombine.h"
#include "llvm/Transforms/InstCombine/InstCombine.h"
#include "llvm/Transforms/Scalar.h"
#include "llvm/Transforms/Scalar/GVN.h"
#include "node/node_manager.h"
#include "parser/parser.h"
#include "plan/planner.h"
#include "udf/default_udf_library.h"
#include "udf/udf.h"
#include "vm/test_base.h"
#include "vm/transform.h"
#include "vm/sql_compiler.h"

using namespace llvm;       // NOLINT
using namespace llvm::orc;  // NOLINT

ExitOnError ExitOnErr;

namespace fesql {
namespace vm {

using fesql::sqlcase::SQLCase;
std::vector<SQLCase> InitCases(std::string yaml_path);
void InitCases(std::string yaml_path, std::vector<SQLCase>& cases);  // NOLINT

void InitCases(std::string yaml_path, std::vector<SQLCase>& cases) {  // NOLINT
    if (!SQLCase::CreateSQLCasesFromYaml(
            fesql::sqlcase::FindFesqlDirPath() + "/" + yaml_path, cases,
            std::vector<std::string>({"physical-plan-unsupport",
                                      "plan-unsupport", "parser-unsupport"}))) {
        FAIL();
    }
}

std::vector<SQLCase> InitCases(std::string yaml_path) {
    std::vector<SQLCase> cases;
    InitCases(yaml_path, cases);
    return cases;
}
class TransformRequestModeTest : public ::testing::TestWithParam<SQLCase> {
 public:
    TransformRequestModeTest() {}
    ~TransformRequestModeTest() {}
};

void PhysicalPlanCheck(const std::shared_ptr<tablet::TabletCatalog>& catalog,
                       std::string sql, std::string exp) {
    const fesql::base::Status exp_status(::fesql::common::kOk, "ok");

    boost::to_lower(sql);
    std::cout << sql << std::endl;

    ::fesql::node::NodeManager manager;
    ::fesql::node::PlanNodeList plan_trees;
    ::fesql::base::Status base_status;
    {
        ::fesql::plan::SimplePlanner planner(&manager, false);
        ::fesql::parser::FeSQLParser parser;
        ::fesql::node::NodePointVector parser_trees;
        parser.parse(sql, parser_trees, &manager, base_status);
        ASSERT_EQ(0, base_status.code);
        if (planner.CreatePlanTree(parser_trees, plan_trees, base_status) ==
            0) {
            std::ostringstream oss;
            oss << *(plan_trees[0]);
            LOG(INFO) << "logical plan:\n" << oss.str();
        } else {
            std::cout << base_status.msg;
        }

        ASSERT_EQ(0, base_status.code);
        std::cout.flush();
    }

    auto ctx = llvm::make_unique<LLVMContext>();
    auto m = make_unique<Module>("test_op_generator", *ctx);
    ::fesql::udf::RegisterUDFToModule(m.get());
<<<<<<< HEAD
    ::fesql::udf::DefaultUDFLibrary lib;
    RequestModeransformer transform(&manager, "db", catalog, m.get(), &lib);
=======
    ASSERT_TRUE(vm::RegisterFeLibs(m.get(), base_status));
    RequestModeransformer transform(&manager, "db", catalog, m.get());
>>>>>>> ad2a7a68
    transform.AddDefaultPasses();
    PhysicalOpNode* physical_plan = nullptr;
    ASSERT_TRUE(transform.TransformPhysicalPlan(plan_trees, &physical_plan,
                                                base_status));
    //    m->print(::llvm::errs(), NULL);
    std::ostringstream oss;
    physical_plan->Print(oss, "");
    LOG(INFO) << "physical plan:\n" << sql << "\n" << oss.str() << std::endl;
    std::ostringstream ss;
    PrintSchema(ss, physical_plan->output_schema_);
    LOG(INFO) << "schema:\n" << ss.str() << std::endl;
    ASSERT_EQ(oss.str(), exp);
}
INSTANTIATE_TEST_CASE_P(
    SqlSimpleQueryParse, TransformRequestModeTest,
    testing::ValuesIn(InitCases("cases/plan/simple_query.yaml")));
INSTANTIATE_TEST_CASE_P(
    SqlWindowQueryParse, TransformRequestModeTest,
    testing::ValuesIn(InitCases("cases/plan/window_query.yaml")));

INSTANTIATE_TEST_CASE_P(
    SqlWherePlan, TransformRequestModeTest,
    testing::ValuesIn(InitCases("cases/plan/where_query.yaml")));

INSTANTIATE_TEST_CASE_P(
    SqlGroupPlan, TransformRequestModeTest,
    testing::ValuesIn(InitCases("cases/plan/group_query.yaml")));

INSTANTIATE_TEST_CASE_P(
    SqlHavingPlan, TransformRequestModeTest,
    testing::ValuesIn(InitCases("cases/plan/having_query.yaml")));

INSTANTIATE_TEST_CASE_P(
    SqlOrderPlan, TransformRequestModeTest,
    testing::ValuesIn(InitCases("cases/plan/order_query.yaml")));

INSTANTIATE_TEST_CASE_P(
    SqlJoinPlan, TransformRequestModeTest,
    testing::ValuesIn(InitCases("cases/plan/join_query.yaml")));

INSTANTIATE_TEST_CASE_P(
    SqlDistinctPlan, TransformRequestModeTest,
    testing::ValuesIn(InitCases("cases/plan/distinct_query.yaml")));

INSTANTIATE_TEST_CASE_P(
    SqlSubQueryPlan, TransformRequestModeTest,
    testing::ValuesIn(InitCases("cases/plan/sub_query.yaml")));

TEST_P(TransformRequestModeTest, transform_physical_plan) {
    std::string sqlstr = GetParam().sql_str();
    LOG(INFO) << sqlstr;

    const fesql::base::Status exp_status(::fesql::common::kOk, "ok");
    boost::to_lower(sqlstr);
    LOG(INFO) << sqlstr;
    std::cout << sqlstr << std::endl;

    fesql::type::TableDef table_def;
    fesql::type::TableDef table_def2;
    fesql::type::TableDef table_def3;
    fesql::type::TableDef table_def4;
    fesql::type::TableDef table_def5;
    fesql::type::TableDef table_def6;

    BuildTableDef(table_def);
    BuildTableDef(table_def2);
    BuildTableDef(table_def3);
    BuildTableDef(table_def4);
    BuildTableDef(table_def5);
    BuildTableDef(table_def6);

    table_def.set_name("t1");
    table_def2.set_name("t2");
    table_def3.set_name("t3");
    table_def4.set_name("t4");
    table_def5.set_name("t5");
    table_def6.set_name("t6");

    std::shared_ptr<::fesql::storage::Table> table(
        new ::fesql::storage::Table(1, 1, table_def));
    std::shared_ptr<::fesql::storage::Table> table2(
        new ::fesql::storage::Table(2, 1, table_def2));
    std::shared_ptr<::fesql::storage::Table> table3(
        new ::fesql::storage::Table(3, 1, table_def3));
    std::shared_ptr<::fesql::storage::Table> table4(
        new ::fesql::storage::Table(4, 1, table_def4));
    std::shared_ptr<::fesql::storage::Table> table5(
        new ::fesql::storage::Table(5, 1, table_def5));
    std::shared_ptr<::fesql::storage::Table> table6(
        new ::fesql::storage::Table(6, 1, table_def6));

    ::fesql::type::IndexDef* index = table_def.add_indexes();
    index->set_name("index12");
    index->add_first_keys("col1");
    index->add_first_keys("col2");
    index->set_second_key("col5");
    auto catalog = BuildCommonCatalog(table_def, table);
    AddTable(catalog, table_def2, table2);
    AddTable(catalog, table_def3, table3);
    AddTable(catalog, table_def4, table4);
    AddTable(catalog, table_def5, table5);
    AddTable(catalog, table_def6, table6);

    {
        fesql::type::TableDef table_def;
        BuildTableA(table_def);
        table_def.set_name("tb");
        std::shared_ptr<::fesql::storage::Table> table(
            new fesql::storage::Table(1, 1, table_def));
        AddTable(catalog, table_def, table);
    }
    {
        fesql::type::TableDef table_def;
        BuildTableA(table_def);
        table_def.set_name("tc");
        std::shared_ptr<::fesql::storage::Table> table(
            new fesql::storage::Table(1, 1, table_def));
        AddTable(catalog, table_def, table);
    }
    ::fesql::node::NodeManager manager;
    ::fesql::node::PlanNodeList plan_trees;
    ::fesql::base::Status base_status;
    {
        ::fesql::plan::SimplePlanner planner(&manager, false);
        ::fesql::parser::FeSQLParser parser;
        ::fesql::node::NodePointVector parser_trees;
        parser.parse(sqlstr, parser_trees, &manager, base_status);
        ASSERT_EQ(0, base_status.code);
        if (planner.CreatePlanTree(parser_trees, plan_trees, base_status) ==
            0) {
            std::ostringstream oss;
            oss << *(plan_trees[0]) << std::endl;
            std::cout << "logical plan:\n" << oss.str() << std::endl;
        } else {
            std::cout << base_status.msg;
        }

        ASSERT_EQ(0, base_status.code);
        std::cout.flush();
    }

    auto ctx = llvm::make_unique<LLVMContext>();
    auto m = make_unique<Module>("test_op_generator", *ctx);
    ::fesql::udf::RegisterUDFToModule(m.get());
<<<<<<< HEAD
    ::fesql::udf::DefaultUDFLibrary lib;
    RequestModeransformer transform(&manager, "db", catalog, m.get(), &lib);
=======
    ASSERT_TRUE(fesql::vm::RegisterFeLibs(m.get(), base_status));
    RequestModeransformer transform(&manager, "db", catalog, m.get());
>>>>>>> ad2a7a68
    PhysicalOpNode* physical_plan = nullptr;
    ASSERT_TRUE(transform.TransformPhysicalPlan(plan_trees, &physical_plan,
                                                base_status));
    std::ostringstream oss;
    physical_plan->Print(oss, "");
    std::cout << "physical plan:\n" << sqlstr << "\n" << oss.str() << std::endl;
    std::ostringstream ss;
    PrintSchema(ss, physical_plan->output_schema_);
    std::cout << "schema:\n" << ss.str() << std::endl;
    //    m->print(::llvm::errs(), NULL);
}

class TransformRequestModePassOptimizedTest
    : public ::testing::TestWithParam<std::pair<std::string, std::string>> {
 public:
    TransformRequestModePassOptimizedTest() {}
    ~TransformRequestModePassOptimizedTest() {}
};

INSTANTIATE_TEST_CASE_P(
    SortOptimized, TransformRequestModePassOptimizedTest,
    testing::Values(
        std::make_pair(
            "SELECT "
            "col1, "
            "sum(col3) OVER w1 as w1_col3_sum, "
            "sum(col2) OVER w1 as w1_col2_sum "
            "FROM t1 WINDOW w1 AS (PARTITION BY col1 ORDER BY col5 RANGE "
            "BETWEEN 3 "
            "PRECEDING AND CURRENT ROW) limit 10;",
            "LIMIT(limit=10, optimized)\n"
            "  PROJECT(type=Aggregation, limit=10)\n"
            "    REQUEST_UNION(partition_keys=(), orders=() ASC, "
            "range=(col5, -3, 0), index_keys=(col1))\n"
            "      DATA_PROVIDER(request=t1)\n"
            "      DATA_PROVIDER(type=Partition, table=t1, index=index1)"),
        std::make_pair(
            "SELECT "
            "col1, "
            "sum(col3) OVER w1 as w1_col3_sum, "
            "sum(col2) OVER w1 as w1_col2_sum "
            "FROM t1 WINDOW w1 AS (PARTITION BY col2, col1 ORDER BY col5 RANGE "
            "BETWEEN 3 PRECEDING AND CURRENT ROW) limit 10;",
            "LIMIT(limit=10, optimized)\n"
            "  PROJECT(type=Aggregation, limit=10)\n"
            "    REQUEST_UNION(partition_keys=(), orders=() ASC, "
            "range=(col5, -3, 0), index_keys=(col1,col2))\n"
            "      DATA_PROVIDER(request=t1)\n"
            "      DATA_PROVIDER(type=Partition, table=t1, index=index12)"),
        std::make_pair(
            "SELECT "
            "col1+col2 as col12, "
            "sum(col3) OVER w1 as w1_col3_sum, "
            "*, "
            "sum(col2) OVER w1 as w1_col2_sum "
            "FROM t1 WINDOW w1 AS (PARTITION BY col3 ORDER BY col5 RANGE "
            "BETWEEN 3"
            "PRECEDING AND CURRENT ROW) limit 10;",
            "LIMIT(limit=10, optimized)\n"
            "  PROJECT(type=Aggregation, limit=10)\n"
            "    REQUEST_UNION(partition_keys=(col3), orders=(col5) ASC, "
            "range=(col5, -3, 0), index_keys=)\n"
            "      DATA_PROVIDER(request=t1)\n"
            "      DATA_PROVIDER(table=t1)")));
INSTANTIATE_TEST_CASE_P(
    GroupOptimized, TransformRequestModePassOptimizedTest,
    testing::Values(
        std::make_pair(
            "SELECT sum(col1) as col1sum FROM t1 group by col1;",
            "PROJECT(type=Aggregation)\n"
            "  REQUEST_UNION(partition_keys=(), orders=, index_keys=(col1))\n"
            "    DATA_PROVIDER(request=t1)\n"
            "    DATA_PROVIDER(type=Partition, table=t1, index=index1)"),
        std::make_pair(
            "SELECT sum(col1) as col1sum FROM t1 group by col1, col2;",
            "PROJECT(type=Aggregation)\n"
            "  REQUEST_UNION(partition_keys=(), orders=, "
            "index_keys=(col1,col2))\n"
            "    DATA_PROVIDER(request=t1)\n"
            "    DATA_PROVIDER(type=Partition, table=t1, index=index12)"),
        std::make_pair(
            "SELECT sum(col1) as col1sum FROM t1 group by col1, col2, col3;",
            "PROJECT(type=Aggregation)\n"
            "  REQUEST_UNION(partition_keys=(col3), orders=, "
            "index_keys=(col1,col2))\n"
            "    DATA_PROVIDER(request=t1)\n"
            "    DATA_PROVIDER(type=Partition, table=t1, index=index12)"),
        std::make_pair(
            "SELECT sum(col1) as col1sum FROM t1 group by col3, col2, col1;",
            "PROJECT(type=Aggregation)\n"
            "  REQUEST_UNION(partition_keys=(col3), orders=, "
            "index_keys=(col1,col2))\n"
            "    DATA_PROVIDER(request=t1)\n"
            "    DATA_PROVIDER(type=Partition, table=t1, index=index12)")));

INSTANTIATE_TEST_CASE_P(
    JoinFilterOptimized, TransformRequestModePassOptimizedTest,
    testing::Values(
        std::make_pair(
            "SELECT t1.col1 as t1_col1, t2.col2 as t2_col2 FROM t1 last join "
            "t2 order by t2.col5 on "
            " t1.col1 = t2.col2 and t2.col5 >= t1.col5;",
            "SIMPLE_PROJECT(sources=([0]<-[0:1], [1]<-[1:2])\n"
            "  REQUEST_JOIN(type=LastJoin, right_sort=(t2.col5) ASC, "
            "condition=t2.col5 >= t1.col5, "
            "left_keys=(t1.col1), right_keys=(t2.col2), index_keys=)\n"
            "    DATA_PROVIDER(request=t1)\n"
            "    DATA_PROVIDER(table=t2)"),
        std::make_pair(
            "SELECT t1.col1 as t1_col1, t2.col2 as t2_col2 FROM t1 last join "
            "t2 order by t2.col5 on "
            " t1.col1 = t2.col1 and t2.col5 >= t1.col5;",
            "SIMPLE_PROJECT(sources=([0]<-[0:1], [1]<-[1:2])\n"
            "  REQUEST_JOIN(type=LastJoin, right_sort=() ASC, "
            "condition=t2.col5 >= t1.col5, "
            "left_keys=(), right_keys=(), index_keys=(t1.col1))\n"
            "    DATA_PROVIDER(request=t1)\n"
            "    DATA_PROVIDER(type=Partition, table=t2, index=index1_t2)"),
        std::make_pair(
            "SELECT "
            "t2.col1, "
            "sum(t1.col3) OVER w1 as w1_col3_sum, "
            "sum(t1.col2) OVER w1 as w1_col2_sum "
            "FROM t1 last join t2 order by t2.col5 on t1.col1 = t2.col1 "
            "WINDOW w1 AS (PARTITION BY t1.col1 ORDER BY t1.col5 RANGE "
            "BETWEEN 3 "
            "PRECEDING AND CURRENT ROW) limit 10;",
            "LIMIT(limit=10, optimized)\n"
            "  PROJECT(type=Aggregation, limit=10)\n"
            "    JOIN(type=LastJoin, right_sort=() ASC, condition=, "
            "left_keys=(), "
            "right_keys=(), index_keys=(t1.col1))\n"
            "      REQUEST_UNION(partition_keys=(), orders=() ASC, "
            "range=(t1.col5, -3, 0), index_keys=(t1.col1))\n"
            "        DATA_PROVIDER(request=t1)\n"
            "        DATA_PROVIDER(type=Partition, table=t1, index=index1)\n"
            "      DATA_PROVIDER(type=Partition, table=t2, index=index1_t2)"),
        std::make_pair(
            "SELECT "
            "t2.col1, "
            "sum(t1.col3) OVER w1 as w1_col3_sum, "
            "sum(t1.col2) OVER w1 as w1_col2_sum "
            "FROM t1 last join t2 order by t2.col5 on t1.col2 = t2.col2 "
            "WINDOW w1 AS (PARTITION BY t1.col1, t1.col2 ORDER BY t1.col5 "
            "RANGE "
            "BETWEEN 3 "
            "PRECEDING AND CURRENT ROW) limit 10;",
            "LIMIT(limit=10, optimized)\n"
            "  PROJECT(type=Aggregation, limit=10)\n"
            "    JOIN(type=LastJoin, right_sort=(t2.col5) ASC, condition=, "
            "left_keys=(t1.col2), "
            "right_keys=(t2.col2), index_keys=)\n"
            "      REQUEST_UNION(partition_keys=(), orders=() ASC, "
            "range=(t1.col5, -3, 0), index_keys=(t1.col1,t1.col2))\n"
            "        DATA_PROVIDER(request=t1)\n"
            "        DATA_PROVIDER(type=Partition, table=t1, index=index12)\n"
            "      DATA_PROVIDER(table=t2)"),
        std::make_pair(
            "SELECT "
            "t2.col1, "
            "sum(t1.col3) OVER w1 as w1_col3_sum, "
            "sum(t1.col2) OVER w1 as w1_col2_sum "
            "FROM t1 last join t2 order by t2.col5 on t1.col1 = t2.col1 "
            "WINDOW w1 AS (PARTITION BY t1.col1, t1.col2 ORDER BY t1.col5 "
            "RANGE "
            "BETWEEN 3 PRECEDING AND CURRENT ROW) limit 10;",
            "LIMIT(limit=10, optimized)\n"
            "  PROJECT(type=Aggregation, limit=10)\n"
            "    JOIN(type=LastJoin, right_sort=() ASC, condition=, "
            "left_keys=(), "
            "right_keys=(), index_keys=(t1.col1))\n"
            "      REQUEST_UNION(partition_keys=(), orders=() ASC, "
            "range=(t1.col5, -3, 0), index_keys=(t1.col1,t1.col2))\n"
            "        DATA_PROVIDER(request=t1)\n"
            "        DATA_PROVIDER(type=Partition, table=t1, index=index12)\n"
            "      DATA_PROVIDER(type=Partition, table=t2, index=index1_t2)")));

INSTANTIATE_TEST_CASE_P(
    RequestWindowUnionOptimized, TransformRequestModePassOptimizedTest,
    testing::Values(
        // 0
        std::make_pair(
            "SELECT col1, col5, sum(col2) OVER w1 as w1_col2_sum FROM t1\n"
            "      WINDOW w1 AS (UNION t3 PARTITION BY col1 ORDER BY col5 "
            "RANGE "
            "BETWEEN 3 PRECEDING AND CURRENT ROW) limit 10;",
            "LIMIT(limit=10, optimized)\n"
            "  PROJECT(type=Aggregation, limit=10)\n"
            "    REQUEST_UNION(partition_keys=(), orders=() ASC, range=(col5, "
            "-3, 0), index_keys=(col1))\n"
            "      +-UNION(partition_keys=(col1), orders=(col5) ASC, "
            "range=(col5, -3, 0), index_keys=)\n"
            "          DATA_PROVIDER(table=t3)\n"
            "      DATA_PROVIDER(request=t1)\n"
            "      DATA_PROVIDER(type=Partition, table=t1, index=index1)"),
        // 1
        std::make_pair(
            "SELECT col1, col5, sum(col2) OVER w1 as w1_col2_sum FROM t1\n"
            "      WINDOW w1 AS (UNION t3 PARTITION BY col1,col2 ORDER BY col5 "
            "RANGE "
            "BETWEEN 3 PRECEDING AND CURRENT ROW) limit 10;",
            "LIMIT(limit=10, optimized)\n"
            "  PROJECT(type=Aggregation, limit=10)\n"
            "    REQUEST_UNION(partition_keys=(), orders=() ASC, range=(col5, "
            "-3, 0), index_keys=(col1,col2))\n"
            "      +-UNION(partition_keys=(col1), orders=() ASC, range=(col5, "
            "-3, 0), index_keys=(col2))\n"
            "          DATA_PROVIDER(type=Partition, table=t3, "
            "index=index2_t3)\n"
            "      DATA_PROVIDER(request=t1)\n"
            "      DATA_PROVIDER(type=Partition, table=t1, index=index12)"),
        std::make_pair(
            "SELECT col1, col5, sum(col2) OVER w1 as w1_col2_sum FROM t1\n"
            "      WINDOW w1 AS (UNION t3 PARTITION BY col1 ORDER BY col5 "
            "RANGE "
            "BETWEEN 3 PRECEDING AND CURRENT ROW) limit 10;",
            "LIMIT(limit=10, optimized)\n"
            "  PROJECT(type=Aggregation, limit=10)\n"
            "    REQUEST_UNION(partition_keys=(), orders=() ASC, "
            "range=(col5, -3, 0), index_keys=(col1))\n"
            "      +-UNION(partition_keys=(col1), orders=(col5) ASC, "
            "range=(col5, -3, 0), index_keys=)\n"
            "          DATA_PROVIDER(table=t3)\n"
            "      DATA_PROVIDER(request=t1)\n"
            "      DATA_PROVIDER(type=Partition, table=t1, "
            "index=index1)")));
TEST_P(TransformRequestModePassOptimizedTest, pass_pass_optimized_test) {
    auto in_out = GetParam();
    fesql::type::TableDef table_def;
    BuildTableDef(table_def);
    table_def.set_name("t1");
    std::shared_ptr<::fesql::storage::Table> table(
        new ::fesql::storage::Table(1, 1, table_def));
    {
        ::fesql::type::IndexDef* index = table_def.add_indexes();
        index->set_name("index12");
        index->add_first_keys("col1");
        index->add_first_keys("col2");
        index->set_second_key("col5");
    }
    {
        ::fesql::type::IndexDef* index = table_def.add_indexes();
        index->set_name("index1");
        index->add_first_keys("col1");
        index->set_second_key("col5");
    }
    auto catalog = BuildCommonCatalog(table_def, table);
    {
        fesql::type::TableDef table_def2;
        BuildTableDef(table_def2);
        table_def2.set_name("t2");
        ::fesql::type::IndexDef* index = table_def2.add_indexes();
        index->set_name("index1_t2");
        index->add_first_keys("col1");
        index->set_second_key("col5");
        std::shared_ptr<::fesql::storage::Table> table2(
            new ::fesql::storage::Table(1, 1, table_def2));
        AddTable(catalog, table_def2, table2);
    }

    {
        fesql::type::TableDef table_def;
        BuildTableDef(table_def);
        table_def.set_name("t3");
        ::fesql::type::IndexDef* index = table_def.add_indexes();
        index->set_name("index2_t3");
        index->add_first_keys("col2");
        index->set_second_key("col5");
        std::shared_ptr<::fesql::storage::Table> table(
            new ::fesql::storage::Table(3, 1, table_def));
        AddTable(catalog, table_def, table);
    }
    PhysicalPlanCheck(catalog, in_out.first, in_out.second);
}

}  // namespace vm
}  // namespace fesql
int main(int argc, char** argv) {
    ::testing::InitGoogleTest(&argc, argv);
    //    google::InitGoogleLogging(argv[0]);
    return RUN_ALL_TESTS();
}<|MERGE_RESOLUTION|>--- conflicted
+++ resolved
@@ -101,13 +101,10 @@
     auto ctx = llvm::make_unique<LLVMContext>();
     auto m = make_unique<Module>("test_op_generator", *ctx);
     ::fesql::udf::RegisterUDFToModule(m.get());
-<<<<<<< HEAD
+    ASSERT_TRUE(vm::RegisterFeLibs(m.get(), base_status));
     ::fesql::udf::DefaultUDFLibrary lib;
     RequestModeransformer transform(&manager, "db", catalog, m.get(), &lib);
-=======
-    ASSERT_TRUE(vm::RegisterFeLibs(m.get(), base_status));
-    RequestModeransformer transform(&manager, "db", catalog, m.get());
->>>>>>> ad2a7a68
+
     transform.AddDefaultPasses();
     PhysicalOpNode* physical_plan = nullptr;
     ASSERT_TRUE(transform.TransformPhysicalPlan(plan_trees, &physical_plan,
@@ -252,13 +249,10 @@
     auto ctx = llvm::make_unique<LLVMContext>();
     auto m = make_unique<Module>("test_op_generator", *ctx);
     ::fesql::udf::RegisterUDFToModule(m.get());
-<<<<<<< HEAD
+    ASSERT_TRUE(fesql::vm::RegisterFeLibs(m.get(), base_status));
     ::fesql::udf::DefaultUDFLibrary lib;
     RequestModeransformer transform(&manager, "db", catalog, m.get(), &lib);
-=======
-    ASSERT_TRUE(fesql::vm::RegisterFeLibs(m.get(), base_status));
-    RequestModeransformer transform(&manager, "db", catalog, m.get());
->>>>>>> ad2a7a68
+
     PhysicalOpNode* physical_plan = nullptr;
     ASSERT_TRUE(transform.TransformPhysicalPlan(plan_trees, &physical_plan,
                                                 base_status));
