--- conflicted
+++ resolved
@@ -250,14 +250,8 @@
     auto ctx = llvm::make_unique<LLVMContext>();
     auto m = make_unique<Module>("test_op_generator", *ctx);
     auto lib = ::fesql::udf::DefaultUDFLibrary::get();
-<<<<<<< HEAD
     RequestModeTransformer transform(nm, "db", catalog, m.get(), lib, {}, false,
                                      false);
-=======
-    RequestModeransformer transform(nm, "db", catalog, m.get(), lib, {}, false,
-                                    false);
->>>>>>> 892ede6b
-
     PhysicalOpNode* physical_plan = nullptr;
     ASSERT_TRUE(
         transform.TransformPhysicalPlan(plan_trees, &physical_plan).isOK());
