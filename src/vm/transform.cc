--- conflicted
+++ resolved
@@ -468,7 +468,7 @@
     if (!CheckHistoryWindowFrame(w_ptr, status)) {
         return false;
     }
-    LOG(INFO) << "Check " << *depend;
+    DLOG(INFO) << "Check " << *depend;
     auto check_status = CheckTimeOrIntegerOrderColumn(
         w_ptr->GetOrders(), depend->GetOutputNameSchemaList());
     if (!check_status.isOK()) {
@@ -749,7 +749,7 @@
     *output = new PhysicalJoinNode(left, right, node->join_type_, node->orders_,
                                    node->condition_);
     node_manager_->RegisterNode(*output);
-    LOG(INFO) << "Check " << **output;
+    DLOG(INFO) << "Check " << **output;
     auto check_status = CheckTimeOrIntegerOrderColumn(
         node->orders_, (*output)->GetOutputNameSchemaList());
     if (!check_status.isOK()) {
@@ -1211,7 +1211,7 @@
                 if (!CheckHistoryWindowFrame(project_list->w_ptr_, status)) {
                     return false;
                 }
-                LOG(INFO) << "Check " << *depend;
+                DLOG(INFO) << "Check " << *depend;
                 auto check_status = CheckTimeOrIntegerOrderColumn(
                     project_list->w_ptr_->GetOrders(),
                     depend->GetOutputNameSchemaList());
@@ -1458,16 +1458,6 @@
                     return false;
                 }
                 ApplyPasses(physical_plan, output);
-<<<<<<< HEAD
-                if (performance_sensitive_mode_ &&
-                    !ValidateIndexOptimization(physical_plan).isOK()) {
-                    LOG(WARNING) << "fail to support physical plan in "
-                                    "performance sensitive mode";
-                    std::ostringstream oss;
-                    physical_plan->Print(oss, "");
-                    LOG(INFO) << "physical plan:\n" << oss.str() << std::endl;
-                    return false;
-=======
 
                 if (performance_sensitive_mode_) {
                     auto status = ValidateIndexOptimization(physical_plan);
@@ -1481,7 +1471,6 @@
                                   << oss.str() << std::endl;
                         return false;
                     }
->>>>>>> d3a64e9c
                 }
                 if (!GenPlanNode(*output, status)) {
                     LOG(WARNING) << "fail to gen plan";
@@ -3085,18 +3074,11 @@
 RequestModeransformer::RequestModeransformer(
     node::NodeManager* node_manager, const std::string& db,
     const std::shared_ptr<Catalog>& catalog, ::llvm::Module* module,
-<<<<<<< HEAD
-    udf::UDFLibrary* library, const bool performance_sensitive,
-    const bool cluster_optimized)
+    udf::UDFLibrary* library, const std::set<size_t>& common_column_indices,
+    const bool performance_sensitive, const bool cluster_optimized)
     : BatchModeTransformer(node_manager, db, catalog, module, library,
-                           performance_sensitive, cluster_optimized) {}
-=======
-    udf::UDFLibrary* library, const std::set<size_t>& common_column_indices,
-    const bool performance_sensitive)
-    : BatchModeTransformer(node_manager, db, catalog, module, library,
-                           performance_sensitive),
+                           performance_sensitive, cluster_optimized),
       common_column_indices_(common_column_indices) {}
->>>>>>> d3a64e9c
 
 RequestModeransformer::~RequestModeransformer() {}
 
@@ -3209,7 +3191,7 @@
                                           node->orders_, node->condition_);
 
     node_manager_->RegisterNode(*output);
-    LOG(INFO) << "Check " << **output;
+    DLOG(INFO) << "Check " << **output;
     auto check_status = CheckTimeOrIntegerOrderColumn(
         node->orders_, (*output)->GetOutputNameSchemaList());
     if (!check_status.isOK()) {
