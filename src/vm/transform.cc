/*-------------------------------------------------------------------------
 * Copyright (C) 2020, 4paradigm
 * transform.cc
 *
 * Author: chenjing
 * Date: 2020/3/13
 *--------------------------------------------------------------------------
 **/
#include "vm/transform.h"
#include <map>
#include <set>
#include <stack>
#include <unordered_map>
#include "codegen/context.h"
#include "codegen/fn_ir_builder.h"
#include "codegen/fn_let_ir_builder.h"
#include "vm/physical_op.h"
#include "vm/schemas_context.h"

#include "passes/expression/expr_pass.h"
#include "passes/lambdafy_projects.h"
#include "passes/physical/batch_request_optimize.h"
#include "passes/resolve_fn_and_attrs.h"

using ::fesql::base::Status;
using ::fesql::common::kPlanError;

namespace fesql {
namespace vm {

std::ostream& operator<<(std::ostream& output,
                         const fesql::vm::LogicalOp& thiz) {
    return output << *(thiz.node_);
}
bool TransformLogicalTreeToLogicalGraph(
    const ::fesql::node::PlanNode* node, LogicalGraph* graph_ptr,
    fesql::base::Status& status) {  // NOLINT

    if (nullptr == node || nullptr == graph_ptr) {
        status.msg = "node or graph_ptr is null";
        status.code = common::kOpGenError;
        LOG(WARNING) << status;
        return false;
    }
    auto& graph = *graph_ptr;
    std::stack<LogicalOp> stacks;
    LogicalOp op(node);
    graph.AddVertex(op);
    stacks.push(op);
    while (!stacks.empty()) {
        auto source = stacks.top();
        stacks.pop();
        auto& children = source.node_->GetChildren();
        if (!children.empty()) {
            for (auto iter = children.cbegin(); iter != children.cend();
                 iter++) {
                LogicalOp target(*iter);
                if (!graph.IsExist(target)) {
                    stacks.push(target);
                }
                graph.AddEdge(source, target);
            }
        }
    }
    return true;
}

BatchModeTransformer::BatchModeTransformer(
    node::NodeManager* node_manager, const std::string& db,
    const std::shared_ptr<Catalog>& catalog, ::llvm::Module* module,
    const udf::UDFLibrary* library)
    : node_manager_(node_manager),
      db_(db),
      catalog_(catalog),
      module_(module),
      id_(0),
      performance_sensitive_mode_(false),
      cluster_optimized_mode_(false),
      library_(library),
      plan_ctx_(node_manager, library, db, catalog) {}

BatchModeTransformer::BatchModeTransformer(
    node::NodeManager* node_manager, const std::string& db,
    const std::shared_ptr<Catalog>& catalog, ::llvm::Module* module,
    const udf::UDFLibrary* library, bool performance_sensitive,
    bool cluster_optimized_mode)
    : node_manager_(node_manager),
      db_(db),
      catalog_(catalog),
      module_(module),
      id_(0),
      performance_sensitive_mode_(performance_sensitive),
      cluster_optimized_mode_(cluster_optimized_mode),
      library_(library),
      plan_ctx_(node_manager, library, db, catalog) {}

BatchModeTransformer::~BatchModeTransformer() {}

Status BatchModeTransformer::TransformPlanOp(const node::PlanNode* node,
                                             PhysicalOpNode** output) {
    CHECK_TRUE(node != nullptr && output != nullptr, kPlanError,
               "Input node or output node is null");

    LogicalOp logical_op = LogicalOp(node);
    auto map_iter = op_map_.find(logical_op);
    // logical plan node already exist
    if (map_iter != op_map_.cend()) {
        *output = map_iter->second;
        return Status::OK();
    }

    Status status;
    ::fesql::vm::PhysicalOpNode* op = nullptr;
    switch (node->type_) {
        case node::kPlanTypeLimit: {
            status = TransformLimitOp(
                dynamic_cast<const ::fesql::node::LimitPlanNode*>(node), &op);
            break;
        }
        case node::kPlanTypeProject: {
            status = TransformProjectPlanOp(
                dynamic_cast<const ::fesql::node::ProjectPlanNode*>(node), &op);
            break;
        }
        case node::kPlanTypeJoin: {
            status = TransformJoinOp(
                dynamic_cast<const ::fesql::node::JoinPlanNode*>(node), &op);
            break;
        }
        case node::kPlanTypeUnion: {
            status = TransformUnionOp(
                dynamic_cast<const ::fesql::node::UnionPlanNode*>(node), &op);
            break;
        }
        case node::kPlanTypeGroup: {
            status = TransformGroupOp(
                dynamic_cast<const ::fesql::node::GroupPlanNode*>(node), &op);
            break;
        }
        case node::kPlanTypeSort: {
            status = TransformSortOp(
                dynamic_cast<const ::fesql::node::SortPlanNode*>(node), &op);
            break;
        }
        case node::kPlanTypeFilter: {
            status = TransformFilterOp(
                dynamic_cast<const ::fesql::node::FilterPlanNode*>(node), &op);
            break;
        }
        case node::kPlanTypeTable: {
            status = TransformScanOp(
                dynamic_cast<const ::fesql::node::TablePlanNode*>(node), &op);
            break;
        }
        case node::kPlanTypeQuery: {
            status = TransformQueryPlan(
                dynamic_cast<const ::fesql::node::QueryPlanNode*>(node), &op);
            break;
        }
        case node::kPlanTypeRename: {
            status = TransformRenameOp(
                dynamic_cast<const ::fesql::node::RenamePlanNode*>(node), &op);
            break;
        }
        case node::kPlanTypeDistinct: {
            status = TransformDistinctOp(
                dynamic_cast<const ::fesql::node::DistinctPlanNode*>(node),
                &op);
            break;
        }
        default: {
            return Status(kPlanError,
                          "Fail to transform physical plan: "
                          "can't handle type " +
                              node::NameOfPlanNodeType(node->type_));
        }
    }
    CHECK_STATUS(status, "Fail to tranform physical plan: fail at:\n" +
                             node->GetTreeString());
    op_map_[logical_op] = op;
    *output = op;
    return status;
}

Status BatchModeTransformer::InitFnInfo(PhysicalOpNode* node,
                                        std::set<PhysicalOpNode*>* visited) {
    auto visited_iter = visited->find(node);
    if (visited_iter != visited->end()) {
        return Status::OK();
    } else {
        visited->insert(visited_iter, node);
    }
    CHECK_TRUE(node != nullptr, kPlanError, "Input node is null");
    for (auto producer : node->producers()) {
        // gen for producers recursively
        CHECK_STATUS(InitFnInfo(producer, visited));
    }
    switch (node->GetOpType()) {
        case kPhysicalOpGroupBy: {
            auto group_op = dynamic_cast<PhysicalGroupNode*>(node);
            CHECK_STATUS(
                GenKey(&group_op->group_, node->producers()[0]->schemas_ctx()));
            break;
        }
        case kPhysicalOpSortBy: {
            auto sort_op = dynamic_cast<PhysicalSortNode*>(node);
            CHECK_STATUS(
                GenSort(&sort_op->sort_, node->producers()[0]->schemas_ctx()));
            break;
        }
        case kPhysicalOpProject: {
            auto project_op = dynamic_cast<PhysicalProjectNode*>(node);
            if (kWindowAggregation != project_op->project_type_) {
                break;
            }
            auto window_agg_op =
                dynamic_cast<PhysicalWindowAggrerationNode*>(node);
            CHECK_STATUS(GenWindow(&window_agg_op->window_,
                                   window_agg_op->producers()[0]));
            for (auto& window_union :
                 window_agg_op->window_unions_.window_unions_) {
                CHECK_STATUS(InitFnInfo(window_union.first, visited),
                             "Fail Gen Window Union Sub Query Plan");
            }
            CHECK_STATUS(GenWindowUnionList(&window_agg_op->window_unions_,
                                            window_agg_op->producers()[0]));
            for (auto& pair : window_agg_op->window_joins_.window_joins()) {
                CHECK_STATUS(InitFnInfo(pair.first, visited),
                             "Fail Gen Window Join Sub Query Plan");
            }
            CHECK_STATUS(GenWindowJoinList(window_agg_op,
                                           window_agg_op->producers()[0]));
            break;
        }
        case kPhysicalOpSimpleProject:
        case kPhysicalOpConstProject: {
            break;
        }
        case kPhysicalOpFilter: {
            auto op = dynamic_cast<PhysicalFilterNode*>(node);
            CHECK_STATUS(GenFilter(&op->filter_, node->producers()[0]));
            break;
        }
        case kPhysicalOpJoin: {
            auto op = dynamic_cast<PhysicalJoinNode*>(node);
            CHECK_STATUS(GenJoin(&op->join_, node));
            break;
        }
        case kPhysicalOpRequestJoin: {
            auto request_join_op = dynamic_cast<PhysicalRequestJoinNode*>(node);
            CHECK_STATUS(GenJoin(&request_join_op->join_, node));
            break;
        }
        case kPhysicalOpRequestUnion: {
            auto request_union_op =
                dynamic_cast<PhysicalRequestUnionNode*>(node);
            CHECK_STATUS(GenRequestWindow(&request_union_op->window_,
                                          node->producers()[0]));
            for (auto& window_union :
                 request_union_op->window_unions_.window_unions_) {
                CHECK_STATUS(InitFnInfo(window_union.first, visited),
                             "Fail Gen Request Window Union Sub Query Plan");
            }
            CHECK_STATUS(
                GenRequestWindowUnionList(&request_union_op->window_unions_,
                                          request_union_op->producers()[0]));
            break;
        }
        case kPhysicalOpPostRequestUnion: {
            auto union_op = dynamic_cast<PhysicalPostRequestUnionNode*>(node);
            CHECK_STATUS(GenRange(union_op->mutable_request_ts(),
                                  node->GetProducer(0)->schemas_ctx()));
            break;
        }
        default:
            break;
    }

    // instantiate llvm functions for current node
    const auto& fn_infos = node->GetFnInfos();
    for (size_t i = 0; i < fn_infos.size(); ++i) {
        const FnInfo* fn_info = fn_infos[i];
        // skip unused fn
        if (fn_info->fn_name().empty()) {
            continue;
        }
        CHECK_STATUS(InstantiateLLVMFunction(*fn_infos[i]), "Instantiate ", i,
                     "th native function \"", fn_info->fn_name(),
                     "\" failed at node:\n", node->GetTreeString());
    }
    return Status::OK();
}

static bool ResetProducer(PhysicalPlanContext* plan_ctx, PhysicalOpNode* op,
                          size_t idx, PhysicalOpNode* child) {
    auto origin = op->GetProducer(idx);
    if (origin == child) {
        return true;
    }
    op->SetProducer(idx, child);
    op->ClearSchema();
    Status status = op->InitSchema(plan_ctx);
    if (!status.isOK()) {
        LOG(WARNING) << "Reset producer failed: " << status << "\nAt child:\n"
                     << *child;
        op->SetProducer(idx, origin);
        op->ClearSchema();
        status = op->InitSchema(plan_ctx);
        if (!status.isOK()) {
            LOG(WARNING) << "Recover schema failed: " << status;
        }
        op->FinishSchema();
        return false;
    }
    op->FinishSchema();
    return true;
}

Status BatchModeTransformer::TransformLimitOp(const node::LimitPlanNode* node,
                                              PhysicalOpNode** output) {
    CHECK_TRUE(node != nullptr && output != nullptr, kPlanError,
               "Input node or output node is null");
    PhysicalOpNode* depend = nullptr;
    CHECK_STATUS(TransformPlanOp(node->GetChildren()[0], &depend));

    PhysicalLimitNode* limit_op = nullptr;
    CHECK_STATUS(
        CreateOp<PhysicalLimitNode>(&limit_op, depend, node->limit_cnt_));

    *output = limit_op;
    return Status::OK();
}

Status BatchModeTransformer::TransformProjectPlanOp(
    const node::ProjectPlanNode* node, PhysicalOpNode** output) {
    // sanity check
    CHECK_TRUE(node != nullptr && output != nullptr, kPlanError,
               "Input node or output node is null");

    PhysicalOpNode* depend = nullptr;
    if (!node->GetChildren().empty() && nullptr != node->GetChildren()[0]) {
        CHECK_STATUS(TransformPlanOp(node->GetChildren()[0], &depend));
    }
    CHECK_TRUE(!node->project_list_vec_.empty(), kPlanError,
               "Fail transform project op: empty projects");
    if (1 == node->project_list_vec_.size()) {
        return TransformProjectOp(dynamic_cast<fesql::node::ProjectListNode*>(
                                      node->project_list_vec_[0]),
                                  depend, false, output);
    }

    // 处理project_list_vec_[1...N-1], 串联执行windowAggWithAppendInput
    std::vector<PhysicalOpNode*> ops;
    int32_t project_cnt = 0;
    for (size_t i = node->project_list_vec_.size() - 1; i > 0; i--) {
        fesql::node::ProjectListNode* project_list =
            dynamic_cast<fesql::node::ProjectListNode*>(
                node->project_list_vec_[i]);
        project_cnt++;
        PhysicalOpNode* project_op = nullptr;
        CHECK_STATUS(
            TransformProjectOp(project_list, depend, true, &project_op));
        depend = project_op;
    }

    // 第一个Project节点除了计算投影表达式之外，还需要筛选出前面窗口的表达式结果
    // TODO(chenjing): 这部分代码可读性还是太差
    fesql::node::ProjectListNode* first_project_list =
        dynamic_cast<fesql::node::ProjectListNode*>(node->project_list_vec_[0]);
    auto project_list = node_manager_->MakeProjectListPlanNode(
        first_project_list->w_ptr_, first_project_list->is_window_agg_);
    uint32_t pos = 0;
    for (auto iter = node->pos_mapping_.cbegin();
         iter != node->pos_mapping_.cend(); iter++) {
        auto sub_project_list = dynamic_cast<node::ProjectListNode*>(
            node->project_list_vec_[iter->first]);

        auto project_node = dynamic_cast<node::ProjectNode*>(
            sub_project_list->GetProjects().at(iter->second));
        if (iter->first == 0) {
            project_list->AddProject(project_node);

        } else if (node::kExprAll ==
                   project_node->GetExpression()->expr_type_) {
            auto all_expr =
                dynamic_cast<node::AllNode*>(project_node->GetExpression());
            if (all_expr->children_.empty()) {
                // expand all expression if needed
                for (auto column : *depend->GetOutputSchema()) {
                    all_expr->children_.push_back(
                        node_manager_->MakeColumnRefNode(
                            column.name(), all_expr->GetRelationName()));
                }
            }
            project_list->AddProject(
                node_manager_->MakeRowProjectNode(pos, "*", all_expr));
        } else {
            project_list->AddProject(node_manager_->MakeRowProjectNode(
                pos, project_node->GetName(),
                node_manager_->MakeColumnRefNode(project_node->GetName(), "")));
        }
        pos++;
    }
    return TransformProjectOp(project_list, depend, false, output);
}

/**
 * Check two op outputs can union. There output schema sources
 * must exactly match on column types.
 */
static bool CheckUnionAvailable(const PhysicalOpNode* left,
                                const PhysicalOpNode* right) {
    auto left_ctx = left->schemas_ctx();
    auto right_ctx = right->schemas_ctx();
    if (left_ctx->GetSchemaSourceSize() != right_ctx->GetSchemaSourceSize()) {
        return false;
    }
    for (size_t i = 0; i < left_ctx->GetSchemaSourceSize(); ++i) {
        auto left_schema = left_ctx->GetSchema(i);
        auto right_schema = right_ctx->GetSchema(i);
        if (left_schema->size() != right_schema->size()) {
            return false;
        }
        for (auto j = 0; j < left_schema->size(); ++j) {
            if (left_schema->Get(j).type() != right_schema->Get(j).type()) {
                return false;
            }
        }
    }
    return true;
}

Status BatchModeTransformer::CreateRequestUnionNode(
    PhysicalOpNode* request, PhysicalOpNode* right,
    const std::string& primary_name, const codec::Schema* primary_schema,
    const node::ExprListNode* partition,
    const node::WindowPlanNode* window_plan,
    PhysicalRequestUnionNode** output) {
    CHECK_TRUE(request != nullptr, kPlanError, "Request node is null");
    CHECK_TRUE((partition == nullptr) ^ (window_plan == nullptr), kPlanError);

    PhysicalOpNode* left = request;
    CHECK_TRUE(right->GetOutputSchemaSourceSize() == 1, kPlanError,
               "Can not request union on right table with multiple output "
               "schema slices");

    if (!CheckUnionAvailable(left, right)) {
        // match schema between request and union table
        ColumnProjects left_projects;
        for (int i = 0; i < primary_schema->size(); ++i) {
            const std::string& col_name = primary_schema->Get(i).name();
            size_t column_id;
            CHECK_STATUS(plan_ctx_.GetRequestSourceID(primary_name, col_name,
                                                      &column_id),
                         "Fail to get request column id for ", primary_name,
                         ".", col_name);
            auto col_ref =
                node_manager_->MakeColumnRefNode(col_name, primary_name);
            left_projects.Add(col_name, col_ref, nullptr);
        }
        PhysicalSimpleProjectNode* left_project_op = nullptr;
        CHECK_STATUS(CreateOp<PhysicalSimpleProjectNode>(&left_project_op, left,
                                                         left_projects));
        left = left_project_op;
    }
    PhysicalRequestUnionNode* request_union_op = nullptr;
    if (partition != nullptr) {
        CHECK_STATUS(CreateOp<PhysicalRequestUnionNode>(&request_union_op, left,
                                                        right, partition));
    } else {
        CHECK_STATUS(CreateOp<PhysicalRequestUnionNode>(&request_union_op, left,
                                                        right, window_plan));
    }
    *output = request_union_op;
    return Status::OK();
}

/**
 * Check whether expression only depend on node's `child_idx`th input.
 */
static Status CheckExprDependOnChildOnly(
    const node::ExprNode* expr, const SchemasContext* child_schemas_ctx) {
    std::set<size_t> column_ids;
    return child_schemas_ctx->ResolveExprDependentColumns(expr, &column_ids);
}

Status BatchModeTransformer::TransformWindowOp(
    PhysicalOpNode* depend, const node::WindowPlanNode* w_ptr,
    PhysicalOpNode** output) {
    // sanity check
    CHECK_TRUE(depend != nullptr && w_ptr != nullptr && output != nullptr,
               kPlanError, "Depend node or output node is null");
    CHECK_STATUS(CheckHistoryWindowFrame(w_ptr));
    CHECK_STATUS(CheckTimeOrIntegerOrderColumn(w_ptr->GetOrders(),
                                               depend->schemas_ctx()));
    const node::OrderByNode* orders = w_ptr->GetOrders();
    const node::ExprListNode* groups = w_ptr->GetKeys();

    switch (depend->GetOpType()) {
        case kPhysicalOpRename: {
            PhysicalOpNode* new_depend;
            CHECK_STATUS(
                TransformWindowOp(depend->GetProducer(0), w_ptr, &new_depend));
            if (new_depend != depend) {
                PhysicalRenameNode* rename_op = nullptr;
                CHECK_STATUS(CreateOp<PhysicalRenameNode>(
                    &rename_op, new_depend,
                    dynamic_cast<PhysicalRenameNode*>(depend)->name_));
                *output = rename_op;
            } else {
                *output = depend;
            }
            break;
        }
        case kPhysicalOpDataProvider: {
            auto data_op = dynamic_cast<PhysicalDataProviderNode*>(depend);
            CHECK_TRUE(data_op->provider_type_ == kProviderTypeRequest,
                       kPlanError,
                       "Do not support window on non-request input");

            auto name = data_op->table_handler_->GetName();
            auto table = catalog_->GetTable(db_, name);
            CHECK_TRUE(table != nullptr, kPlanError,
                       "Fail to transform data provider op: table " + name +
                           "not exists");
            PhysicalTableProviderNode* right = nullptr;
            CHECK_STATUS(CreateOp<PhysicalTableProviderNode>(&right, table));

            PhysicalRequestUnionNode* request_union_op = nullptr;
            CHECK_STATUS(CreateRequestUnionNode(
                data_op, right, table->GetName(), table->GetSchema(), nullptr,
                w_ptr, &request_union_op));

            if (!w_ptr->union_tables().empty()) {
                for (auto iter = w_ptr->union_tables().cbegin();
                     iter != w_ptr->union_tables().cend(); iter++) {
                    PhysicalOpNode* union_table_op;
                    CHECK_STATUS(TransformPlanOp(*iter, &union_table_op));
                    CHECK_TRUE(request_union_op->AddWindowUnion(union_table_op),
                               kPlanError,
                               "Fail to add request window union table");
                }
            }
            *output = request_union_op;
            break;
        }
        case kPhysicalOpRequestJoin: {
            auto join_op = dynamic_cast<PhysicalRequestJoinNode*>(depend);
            switch (join_op->join().join_type()) {
                case node::kJoinTypeLeft:
                case node::kJoinTypeLast: {
                    auto child_schemas_ctx =
                        join_op->GetProducer(0)->schemas_ctx();
                    if (!node::ExprListNullOrEmpty(groups)) {
                        CHECK_STATUS(CheckExprDependOnChildOnly(
                                         groups, child_schemas_ctx),
                                     "Fail to handle window: group "
                                     "expression should belong to left table");
                    }
                    if (nullptr != orders &&
                        !node::ExprListNullOrEmpty(orders->order_by_)) {
                        CHECK_STATUS(CheckExprDependOnChildOnly(
                                         orders->order_by_, child_schemas_ctx),
                                     "Fail to handle window: group "
                                     "expression should belong to left table");
                    }

                    auto request_op = dynamic_cast<PhysicalDataProviderNode*>(
                        join_op->producers()[0]);
                    auto name = request_op->table_handler_->GetName();
                    auto table = catalog_->GetTable(db_, name);
                    CHECK_TRUE(table != nullptr, kPlanError,
                               "Fail to transform data provider op: table " +
                                   name + "not exists");
                    PhysicalTableProviderNode* right = nullptr;
                    CHECK_STATUS(
                        CreateOp<PhysicalTableProviderNode>(&right, table));

                    PhysicalRequestUnionNode* request_union_op = nullptr;
                    CHECK_STATUS(CreateRequestUnionNode(
                        request_op, right, name, table->GetSchema(), nullptr,
                        w_ptr, &request_union_op));
                    if (!w_ptr->union_tables().empty()) {
                        for (auto iter = w_ptr->union_tables().cbegin();
                             iter != w_ptr->union_tables().cend(); iter++) {
                            PhysicalOpNode* union_table_op;
                            CHECK_STATUS(
                                TransformPlanOp(*iter, &union_table_op));
                            CHECK_TRUE(
                                request_union_op->AddWindowUnion(
                                    union_table_op),
                                kPlanError,
                                "Fail to add request window union table");
                        }
                    }
                    PhysicalJoinNode* join_output = nullptr;
                    CHECK_STATUS(CreateOp<PhysicalJoinNode>(
                        &join_output, request_union_op, join_op->producers()[1],
                        join_op->join_));
                    *output = join_output;
                    break;
                }
                default: {
                    return Status(kPlanError, "Non-support join type");
                }
            }
            break;
        }
        case kPhysicalOpSimpleProject: {
            auto simple_project =
                dynamic_cast<PhysicalSimpleProjectNode*>(depend);
            CHECK_TRUE(
                depend->GetProducer(0)->GetOpType() == kPhysicalOpDataProvider,
                kPlanError, "Do not support window on ",
                depend->GetTreeString());
            auto data_op =
                dynamic_cast<PhysicalDataProviderNode*>(depend->GetProducer(0));
            CHECK_TRUE(data_op->provider_type_ == kProviderTypeRequest,
                       kPlanError,
                       "Do not support window on non-request input");

            auto name = data_op->table_handler_->GetName();
            auto table = catalog_->GetTable(db_, name);
            CHECK_TRUE(table != nullptr, kPlanError,
                       "Fail to transform data provider op: table " + name +
                           "not exists");

            PhysicalTableProviderNode* right = nullptr;
            CHECK_STATUS(CreateOp<PhysicalTableProviderNode>(&right, table));

            // right side simple project
            PhysicalSimpleProjectNode* right_simple_project = nullptr;
            CHECK_STATUS(CreateOp<PhysicalSimpleProjectNode>(
                &right_simple_project, right, simple_project->project()));

            // request union
            PhysicalRequestUnionNode* request_union_op = nullptr;
            CHECK_STATUS(CreateRequestUnionNode(
                depend, right_simple_project, table->GetName(),
                table->GetSchema(), nullptr, w_ptr, &request_union_op));
            if (!w_ptr->union_tables().empty()) {
                for (auto iter = w_ptr->union_tables().cbegin();
                     iter != w_ptr->union_tables().cend(); iter++) {
                    PhysicalOpNode* union_table_op;
                    CHECK_STATUS(TransformPlanOp(*iter, &union_table_op));
                    CHECK_TRUE(request_union_op->AddWindowUnion(union_table_op),
                               kPlanError,
                               "Fail to add request window union table");
                }
            }
            *output = request_union_op;
            break;
        }
        default: {
            return Status(kPlanError,
                          "Do not support window on " + depend->GetTypeName());
        }
    }
    return Status::OK();
}

Status BatchModeTransformer::TransformJoinOp(const node::JoinPlanNode* node,
                                             PhysicalOpNode** output) {
    CHECK_TRUE(node != nullptr && output != nullptr, kPlanError,
               "Input node or output node is null");

    PhysicalOpNode* left = nullptr;
    CHECK_STATUS(TransformPlanOp(node->GetChildren()[0], &left));
    PhysicalOpNode* right = nullptr;
    CHECK_STATUS(TransformPlanOp(node->GetChildren()[1], &right));

    PhysicalJoinNode* join_op = nullptr;
    CHECK_STATUS(CreateOp<PhysicalJoinNode>(&join_op, left, right,
                                            node->join_type_, node->orders_,
                                            node->condition_));
    CHECK_STATUS(
        CheckTimeOrIntegerOrderColumn(node->orders_, join_op->schemas_ctx()));
    *output = join_op;
    return Status::OK();
}

Status BatchModeTransformer::TransformUnionOp(const node::UnionPlanNode* node,
                                              PhysicalOpNode** output) {
    CHECK_TRUE(node != nullptr && output != nullptr, kPlanError,
               "Input node or output node is null");

    PhysicalOpNode* left = nullptr;
    CHECK_STATUS(TransformPlanOp(node->GetChildren()[0], &left));
    PhysicalOpNode* right = nullptr;
    CHECK_STATUS(TransformPlanOp(node->GetChildren()[1], &right));

    CHECK_TRUE(CheckUnionAvailable(left, right), kPlanError,
               "Union inputs can not take inconsistent schema");
    PhysicalUnionNode* union_op = nullptr;
    CHECK_STATUS(
        CreateOp<PhysicalUnionNode>(&union_op, left, right, node->is_all));
    *output = union_op;
    return Status::OK();
}

Status BatchModeTransformer::TransformGroupOp(const node::GroupPlanNode* node,
                                              PhysicalOpNode** output) {
    PhysicalOpNode* left = nullptr;
    CHECK_STATUS(TransformPlanOp(node->GetChildren()[0], &left));

    if (kPhysicalOpDataProvider == left->GetOpType()) {
        auto data_op = dynamic_cast<PhysicalDataProviderNode*>(left);
        if (kProviderTypeRequest == data_op->provider_type_) {
            auto name = data_op->table_handler_->GetName();
            auto table = catalog_->GetTable(db_, name);
            CHECK_TRUE(table != nullptr, kPlanError,
                       "Fail to transform data provider op: table " + name +
                           "not exists");

            PhysicalTableProviderNode* right = nullptr;
            CHECK_STATUS(CreateOp<PhysicalTableProviderNode>(&right, table));

            PhysicalRequestUnionNode* request_union_op = nullptr;
            CHECK_STATUS(CreateRequestUnionNode(
                data_op, right, table->GetName(), table->GetSchema(),
                node->by_list_, nullptr, &request_union_op));
            *output = request_union_op;
            return Status::OK();
        }
    }
    PhysicalGroupNode* group_op = nullptr;
    CHECK_STATUS(CreateOp<PhysicalGroupNode>(&group_op, left, node->by_list_));
    *output = group_op;
    return Status::OK();
}

Status BatchModeTransformer::TransformSortOp(const node::SortPlanNode* node,
                                             PhysicalOpNode** output) {
    CHECK_TRUE(node != nullptr && output != nullptr, kPlanError,
               "Input node or output node is null");
    PhysicalOpNode* left = nullptr;
    CHECK_STATUS(TransformPlanOp(node->GetChildren()[0], &left));

    PhysicalSortNode* sort_op = nullptr;
    CHECK_STATUS(CreateOp<PhysicalSortNode>(&sort_op, left, node->order_list_));
    *output = sort_op;
    return Status::OK();
}

Status BatchModeTransformer::TransformFilterOp(const node::FilterPlanNode* node,
                                               PhysicalOpNode** output) {
    CHECK_TRUE(node != nullptr && output != nullptr, kPlanError,
               "Input node or output node is null");
    PhysicalOpNode* depend = nullptr;
    CHECK_STATUS(TransformPlanOp(node->GetChildren()[0], &depend));

    PhysicalFilterNode* filter_op = nullptr;
    CHECK_STATUS(
        CreateOp<PhysicalFilterNode>(&filter_op, depend, node->condition_));
    *output = filter_op;
    return Status::OK();
}

Status BatchModeTransformer::TransformScanOp(const node::TablePlanNode* node,
                                             PhysicalOpNode** output) {
    CHECK_TRUE(node != nullptr && output != nullptr, kPlanError,
               "Input node or output node is null");
    auto table = catalog_->GetTable(db_, node->table_);
    CHECK_TRUE(table != nullptr, kPlanError,
               "Fail to transform data provider op: table " + node->table_ +
                   "not exists");

    PhysicalTableProviderNode* table_op = nullptr;
    CHECK_STATUS(CreateOp<PhysicalTableProviderNode>(&table_op, table));
    *output = table_op;
    return Status::OK();
}

Status BatchModeTransformer::TransformRenameOp(const node::RenamePlanNode* node,
                                               PhysicalOpNode** output) {
    CHECK_TRUE(node != nullptr && output != nullptr, kPlanError,
               "Input node or output node is null");
    PhysicalOpNode* depend = nullptr;
    CHECK_STATUS(TransformPlanOp(node->GetChildren()[0], &depend));

    PhysicalRenameNode* rename_op = nullptr;
    CHECK_STATUS(
        CreateOp<PhysicalRenameNode>(&rename_op, depend, node->table_));
    *output = rename_op;
    return Status::OK();
}

Status BatchModeTransformer::TransformDistinctOp(
    const node::DistinctPlanNode* node, PhysicalOpNode** output) {
    CHECK_TRUE(node != nullptr && output != nullptr, kPlanError,
               "Input node or output node is null");
    PhysicalOpNode* depend = nullptr;
    CHECK_STATUS(TransformPlanOp(node->GetChildren()[0], &depend));

    PhysicalDistinctNode* distinct_op = nullptr;
    CHECK_STATUS(CreateOp<PhysicalDistinctNode>(&distinct_op, depend));
    *output = distinct_op;
    return Status::OK();
}

Status BatchModeTransformer::TransformQueryPlan(
    const ::fesql::node::PlanNode* node, ::fesql::vm::PhysicalOpNode** output) {
    CHECK_TRUE(node != nullptr && output != nullptr, kPlanError,
               "Input node or output node is null");
    return TransformPlanOp(node->GetChildren()[0], output);
}

bool BatchModeTransformer::AddPass(PhysicalPlanPassType type) {
    passes.push_back(type);
    return true;
}

Status ExtractProjectInfos(const node::PlanNodeList& projects,
                           const node::FrameNode* primary_frame,
                           const SchemasContext* schemas_ctx,
                           node::NodeManager* node_manager,
                           ColumnProjects* output) {
    for (auto plan_node : projects) {
        auto pp_node = dynamic_cast<node::ProjectNode*>(plan_node);
        CHECK_TRUE(pp_node != nullptr, kPlanError);
        auto expr = pp_node->GetExpression();
        CHECK_TRUE(expr != nullptr, kPlanError);
        if (expr->GetExprType() == node::kExprAll) {
            // expand *
            auto all_expr = dynamic_cast<node::AllNode*>(expr);
            for (size_t slice = 0; slice < schemas_ctx->GetSchemaSourceSize();
                 ++slice) {
                auto schema_source = schemas_ctx->GetSchemaSource(slice);
                for (size_t k = 0; k < schema_source->size(); ++k) {
                    auto col_name = schema_source->GetColumnName(k);
                    auto col_ref = node_manager->MakeColumnRefNode(
                        col_name, all_expr->GetRelationName());
                    output->Add(col_name, col_ref, nullptr);
                }
            }
        } else {
            output->Add(pp_node->GetName(), expr, pp_node->frame());
        }
    }
    output->SetPrimaryFrame(primary_frame);
    return Status::OK();
}

Status BatchModeTransformer::InstantiateLLVMFunction(const FnInfo& fn_info) {
    CHECK_TRUE(fn_info.IsValid(), kCodegenError);
    codegen::CodeGenContext codegen_ctx(module_, fn_info.schemas_ctx(),
                                        node_manager_);
    codegen::RowFnLetIRBuilder builder(&codegen_ctx);
    return builder.Build(fn_info.fn_name(), fn_info.fn_def(),
                         fn_info.GetPrimaryFrame(), fn_info.GetFrames(),
                         *fn_info.fn_schema());
}

bool BatchModeTransformer::AddDefaultPasses() {
    AddPass(kPassColumnProjectsOptimized);
    AddPass(kPassFilterOptimized);
    AddPass(kPassLeftJoinOptimized);
    AddPass(kPassGroupAndSortOptimized);
    AddPass(kPassLimitOptimized);
    AddPass(kPassClusterOptimized);
    return false;
}

Status BatchModeTransformer::CreatePhysicalConstProjectNode(
    node::ProjectListNode* project_list, PhysicalOpNode** output) {
    CHECK_TRUE(project_list != nullptr && output != nullptr, kPlanError,
               "Project list node or output node is null");

    const node::PlanNodeList& projects = project_list->GetProjects();
    for (auto iter = projects.cbegin(); iter != projects.cend(); iter++) {
        auto project_node = dynamic_cast<node::ProjectNode*>(*iter);
        auto expr = project_node->GetExpression();
        CHECK_TRUE(expr != nullptr, kPlanError,
                   "Invalid project: expression is null");
        CHECK_TRUE(node::kExprAll != expr->expr_type_, kPlanError,
                   "Invalid project: no table used");
    }

    SchemasContext empty_schemas_ctx;
    ColumnProjects const_projects;
    CHECK_STATUS(ExtractProjectInfos(projects, nullptr, &empty_schemas_ctx,
                                     node_manager_, &const_projects));

    PhysicalConstProjectNode* const_project_op = nullptr;
    CHECK_STATUS(
        CreateOp<PhysicalConstProjectNode>(&const_project_op, const_projects));
    *output = const_project_op;
    return Status::OK();
}

Status BatchModeTransformer::CreatePhysicalProjectNode(
    const ProjectType project_type, PhysicalOpNode* depend,
    node::ProjectListNode* project_list, bool append_input,
    PhysicalOpNode** output) {
    // sanity checks
    CHECK_TRUE(project_list != nullptr && output != nullptr, kPlanError,
               "project list node or output node is null");

    const node::PlanNodeList& projects = project_list->GetProjects();

    // extract window frame if any
    const node::FrameNode* primary_frame = nullptr;
    if (project_list->GetW() != nullptr) {
        primary_frame = project_list->GetW()->frame_node();
    }

    node::PlanNodeList new_projects;
    bool has_all_project = false;

    for (auto iter = projects.cbegin(); iter != projects.cend(); iter++) {
        auto project_node = dynamic_cast<node::ProjectNode*>(*iter);
        auto expr = project_node->GetExpression();
        CHECK_TRUE(expr != nullptr, kPlanError,
                   "Invalid project: expression is null");
        if (node::kExprAll == expr->expr_type_) {
            auto all_expr = dynamic_cast<node::AllNode*>(expr);
            if (all_expr->children_.empty()) {
                // expand all expression if needed
                for (auto column : *depend->GetOutputSchema()) {
                    all_expr->children_.push_back(
                        node_manager_->MakeColumnRefNode(
                            column.name(), all_expr->GetRelationName()));
                }
            }
            has_all_project = true;
        }
    }

    if (has_all_project && 1 == projects.size() &&
        depend->GetOutputSchemaSourceSize() == 1) {
        // skip project
        DLOG(INFO) << "skip project node: project has only kAllExpr "
                      "expression";
        *output = depend;
        return Status::OK();
    }

    // Create project function and infer output schema
    ColumnProjects column_projects;
    CHECK_STATUS(ExtractProjectInfos(projects, primary_frame,
                                     depend->schemas_ctx(), node_manager_,
                                     &column_projects));

    if (append_input) {
        CHECK_TRUE(project_type == kWindowAggregation, kPlanError,
                   "Only window agg allow append input");
    }

    // Create physical project op
    switch (project_type) {
        case kRowProject: {
            if (IsSimpleProject(column_projects)) {
                PhysicalSimpleProjectNode* simple_project_op = nullptr;
                CHECK_STATUS(CreateOp<PhysicalSimpleProjectNode>(
                    &simple_project_op, depend, column_projects));
                *output = simple_project_op;
            } else {
                PhysicalRowProjectNode* row_project_op = nullptr;
                CHECK_STATUS(CreateOp<PhysicalRowProjectNode>(
                    &row_project_op, depend, column_projects));
                *output = row_project_op;
            }
            break;
        }
        case kTableProject: {
            if (IsSimpleProject(column_projects)) {
                PhysicalSimpleProjectNode* simple_project_op = nullptr;
                CHECK_STATUS(CreateOp<PhysicalSimpleProjectNode>(
                    &simple_project_op, depend, column_projects));
                *output = simple_project_op;
            } else {
                PhysicalTableProjectNode* table_project_op = nullptr;
                CHECK_STATUS(CreateOp<PhysicalTableProjectNode>(
                    &table_project_op, depend, column_projects));
                *output = table_project_op;
            }
            break;
        }
        case kAggregation: {
            PhysicalAggrerationNode* agg_op = nullptr;
            CHECK_STATUS(CreateOp<PhysicalAggrerationNode>(&agg_op, depend,
                                                           column_projects));
            *output = agg_op;
            break;
        }
        case kGroupAggregation: {
            auto group_op = dynamic_cast<PhysicalGroupNode*>(depend);
            CHECK_TRUE(group_op != nullptr, kPlanError,
                       "Can not create group agg after non group op");
            PhysicalGroupAggrerationNode* agg_op = nullptr;
            CHECK_STATUS(CreateOp<PhysicalGroupAggrerationNode>(
                &agg_op, depend, column_projects, group_op->group_.keys()));
            *output = agg_op;
            break;
        }
        case kWindowAggregation: {
            PhysicalWindowAggrerationNode* window_agg_op = nullptr;
            CHECK_STATUS(CreateOp<PhysicalWindowAggrerationNode>(
                &window_agg_op, depend, column_projects, project_list->w_ptr_,
                append_input));
            if (!project_list->w_ptr_->union_tables().empty()) {
                for (auto iter = project_list->w_ptr_->union_tables().cbegin();
                     iter != project_list->w_ptr_->union_tables().cend();
                     iter++) {
                    PhysicalOpNode* union_table_op;
                    CHECK_STATUS(TransformPlanOp(*iter, &union_table_op));
                    CHECK_TRUE(window_agg_op->AddWindowUnion(union_table_op),
                               kPlanError, "Fail to add window union table");
                }
            }
            *output = window_agg_op;
            break;
        }
        default:
            return Status(kPlanError, "Unknown project type");
    }
    return Status::OK();
}

Status BatchModeTransformer::TransformProjectOp(
    node::ProjectListNode* project_list, PhysicalOpNode* node,
    bool append_input, PhysicalOpNode** output) {
    auto depend = node;
    if (nullptr == depend) {
        return CreatePhysicalConstProjectNode(project_list, output);
    }
    switch (depend->GetOutputType()) {
        case kSchemaTypeRow:
            return CreatePhysicalProjectNode(kRowProject, depend, project_list,
                                             append_input, output);
        case kSchemaTypeGroup:
            return CreatePhysicalProjectNode(
                kGroupAggregation, depend, project_list, append_input, output);
        case kSchemaTypeTable:
            if (project_list->is_window_agg_) {
                CHECK_STATUS(CheckHistoryWindowFrame(project_list->w_ptr_));
                CHECK_STATUS(CheckTimeOrIntegerOrderColumn(
                    project_list->w_ptr_->GetOrders(), depend->schemas_ctx()));
                return CreatePhysicalProjectNode(kWindowAggregation, depend,
                                                 project_list, append_input,
                                                 output);
            } else {
                return CreatePhysicalProjectNode(
                    kTableProject, depend, project_list, append_input, output);
            }
        default:
            return Status(kPlanError, "Unknown node output type");
    }
}

void BatchModeTransformer::ApplyPasses(PhysicalOpNode* node,
                                       PhysicalOpNode** output) {
    // do not change physical plan if pass failed
    *output = node;
    PhysicalOpNode* cur_op = node;
    for (auto type : passes) {
        bool transformed = false;
        PhysicalOpNode* new_op = nullptr;
        switch (type) {
            case kPassColumnProjectsOptimized: {
                SimpleProjectOptimized pass(&plan_ctx_);
                transformed = pass.Apply(cur_op, &new_op);
                break;
            }
            case kPassFilterOptimized: {
                ConditionOptimized pass(&plan_ctx_);
                transformed = pass.Apply(cur_op, &new_op);
                break;
            }
            case kPassGroupAndSortOptimized: {
                GroupAndSortOptimized pass(&plan_ctx_);
                transformed = pass.Apply(cur_op, &new_op);
                break;
            }
            case kPassLeftJoinOptimized: {
                if (catalog_->IndexSupport()) {
                    LeftJoinOptimized pass(&plan_ctx_);
                    transformed = pass.Apply(cur_op, &new_op);
                }
                break;
            }
            case kPassClusterOptimized: {
                if (cluster_optimized_mode_) {
                    ClusterOptimized pass(&plan_ctx_);
                    transformed = pass.Apply(cur_op, &new_op);
                }
                break;
            }
            case kPassLimitOptimized: {
                LimitOptimized pass(&plan_ctx_);
                transformed = pass.Apply(cur_op, &new_op);
                break;
            }
            default: {
                LOG(WARNING) << "can't not handle pass: "
                             << PhysicalPlanPassTypeName(type);
            }
        }
        if (transformed && new_op != nullptr) {
            cur_op = new_op;
        }
    }
    if (cur_op != nullptr) {
        *output = cur_op;
    } else {
        LOG(WARNING) << "Final transformed result is null";
    }
}

Status BatchModeTransformer::ValidatePartitionDataProvider(PhysicalOpNode* in) {
    CHECK_TRUE(nullptr != in, kPlanError, "Invalid physical node: null");
    if (kPhysicalOpSimpleProject == in->GetOpType() ||
        kPhysicalOpRename == in->GetOpType()) {
        CHECK_STATUS(ValidatePartitionDataProvider(in->GetProducer(0)))
    } else {
        CHECK_TRUE(
            kPhysicalOpDataProvider == in->GetOpType() &&
                kProviderTypePartition ==
                    dynamic_cast<PhysicalDataProviderNode*>(in)->provider_type_,
            kPlanError, "Isn't partition provider");
    }
    return Status::OK();
}

Status BatchModeTransformer::ValidateJoinIndexOptimization(
    const Join& join, PhysicalOpNode* right) {
    CHECK_TRUE(nullptr != right, kPlanError, "Invalid physical node: null");
    if (node::kJoinTypeConcat == join.join_type_) {
        return Status::OK();
    }

    if (node::kJoinTypeLast == join.join_type_) {
        CHECK_TRUE(
            nullptr == join.right_sort_.orders() ||
                node::ExprListNullOrEmpty(join.right_sort_.orders()->order_by_),
            kPlanError, "Last Join node order by hasn't been optimized")
    }
    if (kSchemaTypeRow == right->GetOutputType()) {
        // skip index optimization check when join a row
        return Status::OK();
    } else {
        CHECK_STATUS(ValidatePartitionDataProvider(right),
                     "Join node hasn't been optimized");
    }
    return Status::OK();
}

Status BatchModeTransformer::ValidateWindowIndexOptimization(
    const WindowOp& window, PhysicalOpNode* in) {
    CHECK_TRUE(nullptr != in, kPlanError, "Invalid physical node: null");
    CHECK_STATUS(ValidatePartitionDataProvider(in),
                 "Window node hasn't been optimized");
    // check if window's order expression has been optimized
    CHECK_TRUE(!window.sort().ValidSort() ||
                   node::ExprListNullOrEmpty(window.sort().orders()->order_by_),
               kPlanError, "Window node hasn't been optimzied")
    return Status::OK();
}

Status BatchModeTransformer::ValidateIndexOptimization(PhysicalOpNode* in) {
    CHECK_TRUE(nullptr != in, kPlanError, "Invalid physical node: null");

    switch (in->GetOpType()) {
        case kPhysicalOpGroupBy: {
            CHECK_STATUS(ValidatePartitionDataProvider(in->GetProducer(0)));
            break;
        }
        case kPhysicalOpProject: {
            auto project_op = dynamic_cast<PhysicalProjectNode*>(in);
            if (kWindowAggregation == project_op->project_type_) {
                PhysicalWindowAggrerationNode* union_op =
                    dynamic_cast<PhysicalWindowAggrerationNode*>(project_op);
                if (!union_op->instance_not_in_window()) {
                    CHECK_STATUS(ValidateWindowIndexOptimization(
                        union_op->window(), union_op->GetProducer(0)));
                }
                if (!union_op->window_joins().Empty()) {
                    for (auto& window_join :
                         union_op->window_joins().window_joins()) {
                        CHECK_STATUS(ValidateJoinIndexOptimization(
                            window_join.second, window_join.first));
                    }
                }
                if (!union_op->window_unions().Empty()) {
                    for (auto& window_union :
                         union_op->window_unions().window_unions_) {
                        CHECK_STATUS(ValidateWindowIndexOptimization(
                            window_union.second, window_union.first));
                    }
                }
            }
            break;
        }
        case kPhysicalOpRequestUnion: {
            PhysicalRequestUnionNode* union_op =
                dynamic_cast<PhysicalRequestUnionNode*>(in);
            if (!union_op->instance_not_in_window()) {
                CHECK_STATUS(ValidateWindowIndexOptimization(
                    union_op->window(), union_op->GetProducer(1)));
            }
            if (!union_op->window_unions().Empty()) {
                for (auto& window_union :
                     union_op->window_unions().window_unions_) {
                    CHECK_STATUS(ValidateWindowIndexOptimization(
                        window_union.second, window_union.first));
                }
            }
            break;
        }
        case kPhysicalOpRequestJoin: {
            PhysicalRequestJoinNode* join_op =
                dynamic_cast<PhysicalRequestJoinNode*>(in);
            CHECK_TRUE(nullptr != in, kPlanError, "Invalid join node: null");
            CHECK_STATUS(ValidateJoinIndexOptimization(
                join_op->join(), join_op->GetProducer(1)));
            break;
        }
        case kPhysicalOpJoin: {
            PhysicalJoinNode* join_op = dynamic_cast<PhysicalJoinNode*>(in);
            CHECK_TRUE(nullptr != in, kPlanError, "Invalid join node: null");
            CHECK_STATUS(ValidateJoinIndexOptimization(
                join_op->join(), join_op->GetProducer(1)));
            break;
        }
        case kPhysicalOpFilter: {
            PhysicalFilterNode* filter_op =
                dynamic_cast<PhysicalFilterNode*>(in);
            CHECK_TRUE(nullptr != in, kPlanError, "Invalid filter node: null")
            CHECK_STATUS(
                ValidatePartitionDataProvider(filter_op->GetProducer(0)));
            break;
        }
        default: {
            break;
        }
    }

    for (uint32_t i = 0; i < in->GetProducerCnt(); i++) {
        CHECK_STATUS(ValidateIndexOptimization(in->GetProducer(i)));
    }
    return Status::OK();
}

Status BatchModeTransformer::TransformPhysicalPlan(
    const ::fesql::node::PlanNodeList& trees,
    ::fesql::vm::PhysicalOpNode** output) {
    CHECK_TRUE(module_ != nullptr && !trees.empty(), kPlanError,
               "Module or logical trees is empty");

    auto it = trees.begin();
    for (; it != trees.end(); ++it) {
        const ::fesql::node::PlanNode* node = *it;
        switch (node->GetType()) {
            case ::fesql::node::kPlanTypeFuncDef: {
                const ::fesql::node::FuncDefPlanNode* func_def_plan =
                    dynamic_cast<const ::fesql::node::FuncDefPlanNode*>(node);
                CHECK_STATUS(GenFnDef(func_def_plan),
                             "Fail to compile user function def");
                *output = nullptr;
                break;
            }
            case ::fesql::node::kPlanTypeUnion:
            case ::fesql::node::kPlanTypeQuery: {
                PhysicalOpNode* physical_plan = nullptr;
                CHECK_STATUS(TransformQueryPlan(node, &physical_plan),
                             "Fail to transform query plan to physical plan");
                DLOG(INFO) << "Before optimization: \n"
                           << physical_plan->GetTreeString();

                PhysicalOpNode* optimized_physical_plan = nullptr;
                ApplyPasses(physical_plan, &optimized_physical_plan);

                DLOG(INFO) << "After optimization: \n"
                           << optimized_physical_plan->GetTreeString();
                if (performance_sensitive_mode_) {
                    CHECK_STATUS(
                        ValidateIndexOptimization(optimized_physical_plan),
                        "Fail to support physical plan in "
                        "performance sensitive mode: \n",
                        optimized_physical_plan->GetTreeString());
                }
                std::set<PhysicalOpNode*> node_visited_dict;
                CHECK_STATUS(
                    InitFnInfo(optimized_physical_plan, &node_visited_dict),
                    "Fail to generate functions for physical plan");
                *output = optimized_physical_plan;
                break;
            }
            case ::fesql::node::kPlanTypeCreateSp: {
                const ::fesql::node::CreateProcedurePlanNode* sp_plan =
                    dynamic_cast<const ::fesql::node::CreateProcedurePlanNode*>(
                        node);
                return TransformPhysicalPlan(sp_plan->GetInnerPlanNodeList(),
                                             output);
            }
            default: {
                return Status(kPlanError,
                              "Plan type not supported: " +
                                  node::NameOfPlanNodeType(node->GetType()));
            }
        }
    }
    return Status::OK();
}

Status BatchModeTransformer::GenFnDef(const node::FuncDefPlanNode* fn_plan) {
    CHECK_TRUE(
        module_ != nullptr && fn_plan != nullptr && fn_plan->fn_def_ != nullptr,
        kPlanError, "Fail to codegen function: module or fn_def node is null");

    ::fesql::codegen::FnIRBuilder builder(module_);
    ::llvm::Function* fn = nullptr;
    Status status;
    bool ok = builder.Build(fn_plan->fn_def_, &fn, status);
    CHECK_TRUE(ok, kCodegenError, "Fail to codegen function: " + status.str());

    type::Type column_type;
    auto header = fn_plan->fn_def_->header_;
    CHECK_TRUE(codegen::DataType2SchemaType(*header->ret_type_, &column_type),
               kPlanError, "UDF return type error");
    plan_ctx_.legacy_udf_dict_[header->name_] = column_type;

    return status;
}

Status BatchModeTransformer::GenJoin(Join* join, PhysicalOpNode* in) {
    const SchemasContext* joined_ctx = nullptr;
    if (in->GetOpType() == kPhysicalOpJoin) {
        joined_ctx = dynamic_cast<PhysicalJoinNode*>(in)->joined_schemas_ctx();
    } else if (in->GetOpType() == kPhysicalOpRequestJoin) {
        joined_ctx =
            dynamic_cast<PhysicalRequestJoinNode*>(in)->joined_schemas_ctx();
    }
    CHECK_TRUE(joined_ctx != nullptr, kPlanError);
    CHECK_STATUS(GenConditionFilter(&join->condition_, joined_ctx));
    CHECK_STATUS(GenKey(&join->left_key_, in->producers()[0]->schemas_ctx()));
    CHECK_STATUS(GenKey(&join->index_key_, in->producers()[0]->schemas_ctx()));
    CHECK_STATUS(GenKey(&join->right_key_, in->producers()[1]->schemas_ctx()));
    if (join->join_type_ == node::kJoinTypeLast) {
        CHECK_STATUS(
            GenSort(&join->right_sort_, in->producers()[1]->schemas_ctx()));
    }
    return Status::OK();
}

Status BatchModeTransformer::GenFilter(Filter* filter, PhysicalOpNode* in) {
    CHECK_STATUS(GenConditionFilter(&filter->condition_, in->schemas_ctx()));
    CHECK_STATUS(GenKey(&filter->left_key_, in->schemas_ctx()));
    CHECK_STATUS(GenKey(&filter->index_key_, in->schemas_ctx()));
    CHECK_STATUS(GenKey(&filter->right_key_, in->schemas_ctx()));
    return Status::OK();
}

Status BatchModeTransformer::GenConditionFilter(
    ConditionFilter* filter, const SchemasContext* schemas_ctx) {
    if (nullptr != filter->condition_) {
        node::ExprListNode expr_list;
        expr_list.AddChild(const_cast<node::ExprNode*>(filter->condition_));
        return plan_ctx_.InitFnDef(&expr_list, schemas_ctx, true, filter);
    }
    return Status::OK();
}

Status BatchModeTransformer::GenKey(Key* hash,
                                    const SchemasContext* schemas_ctx) {
    if (hash != nullptr && !node::ExprListNullOrEmpty(hash->keys())) {
        CHECK_STATUS(
            plan_ctx_.InitFnDef(hash->keys(), schemas_ctx, true, hash));
    }
    return Status::OK();
}

Status BatchModeTransformer::GenWindow(WindowOp* window, PhysicalOpNode* in) {
    CHECK_STATUS(GenKey(&window->partition_, in->schemas_ctx()));
    CHECK_STATUS(GenSort(&window->sort_, in->schemas_ctx()));
    CHECK_STATUS(GenRange(&window->range_, in->schemas_ctx()));
    return Status::OK();
}

Status BatchModeTransformer::GenRequestWindow(RequestWindowOp* window,
                                              PhysicalOpNode* in) {
    CHECK_STATUS(GenWindow(window, in));
    CHECK_STATUS(GenKey(&window->index_key_, in->schemas_ctx()));
    return Status::OK();
}

Status BatchModeTransformer::GenSort(Sort* sort,
                                     const SchemasContext* schemas_ctx) {
    if (nullptr != sort->orders_ &&
        !node::ExprListNullOrEmpty(sort->orders()->order_by())) {
        return plan_ctx_.InitFnDef(sort->orders()->order_by(), schemas_ctx,
                                   true, sort);
    }
    return Status::OK();
}

Status BatchModeTransformer::GenRange(Range* range,
                                      const SchemasContext* schemas_ctx) {
    if (nullptr != range->range_key_) {
        node::ExprListNode expr_list;
        expr_list.AddChild(const_cast<node::ExprNode*>(range->range_key_));
        return plan_ctx_.InitFnDef(&expr_list, schemas_ctx, true, range);
    }
    return Status::OK();
}

Status BatchModeTransformer::GenWindowUnionList(
    WindowUnionList* window_union_list, PhysicalOpNode* in) {
    if (nullptr == window_union_list || window_union_list->Empty()) {
        DLOG(WARNING) << "Skip GenWindowUnionList when window unions is empty";
        return Status::OK();
    }
    for (auto& window_union : window_union_list->window_unions_) {
        CHECK_STATUS(GenWindow(&window_union.second, in));
    }
    return Status::OK();
}

Status BatchModeTransformer::GenWindowJoinList(
    PhysicalWindowAggrerationNode* window_agg_op, PhysicalOpNode* in) {
    auto window_join_list = &window_agg_op->window_joins_;
    if (nullptr != window_join_list && !window_join_list->Empty()) {
        CHECK_STATUS(window_agg_op->InitJoinList(&plan_ctx_));

        PhysicalOpNode* left = in;
        size_t join_idx = 0;
        auto& joins = window_join_list->window_joins_;
        for (auto& window_join : joins) {
            auto join = &window_join.second;

            // use left ctx
            const SchemasContext* left_ctx = left->schemas_ctx();
            CHECK_STATUS(GenKey(&join->left_key_, left_ctx));
            CHECK_STATUS(GenKey(&join->index_key_, left_ctx));

            // use right ctx
            const SchemasContext* right_ctx = window_join.first->schemas_ctx();
            CHECK_STATUS(GenKey(&join->right_key_, right_ctx));

            // use joined ctx
            PhysicalOpNode* joined_op =
                window_agg_op->joined_op_list_[join_idx];
            left = joined_op;
            CHECK_STATUS(
                GenConditionFilter(&join->condition_, left->schemas_ctx()));
            join_idx += 1;
        }
    }
    return Status::OK();
}

Status BatchModeTransformer::GenRequestWindowUnionList(
    RequestWindowUnionList* window_union_list, PhysicalOpNode* in) {
    if (nullptr == window_union_list || window_union_list->Empty()) {
        DLOG(WARNING)
            << "Skip GenRequestWindowUnionList when window unions is empty";
        return Status::OK();
    }
    for (auto& window_union : window_union_list->window_unions_) {
        CHECK_STATUS(GenRequestWindow(&window_union.second, in));
    }
    return Status::OK();
}

/**
 * Expression is "simple" if only column, const and cast exists.
 */
static bool IsSimpleProjectExpr(const node::ExprNode* expr) {
    if (expr == nullptr) {
        return false;
    }
    switch (expr->GetExprType()) {
        case node::kExprColumnRef:
        case node::kExprPrimary:
            return true;
        case node::kExprCast:
            return IsSimpleProjectExpr(expr->GetChild(0));
        default:
            return false;
    }
}

bool BatchModeTransformer::IsSimpleProject(const ColumnProjects& projects) {
    for (size_t i = 0; i < projects.size(); ++i) {
        if (!IsSimpleProjectExpr(projects.GetExpr(i))) {
            return false;
        }
    }
    return true;
}

Status BatchModeTransformer::CheckTimeOrIntegerOrderColumn(
    const node::OrderByNode* orders, const vm::SchemasContext* schemas_ctx) {
    if (nullptr != orders && !node::ExprListNullOrEmpty(orders->order_by_)) {
        if (1u != orders->order_by_->children_.size()) {
            return base::Status(
                common::kPlanError,
                "Invalid Order Column: can't support multi order");
        }

        auto order = orders->order_by_->children_[0];
        if (node::kExprColumnRef != order->expr_type_) {
            return base::Status(
                common::kPlanError,
                "Invalid Order Column: can't support expression order");
        }
        size_t schema_idx;
        size_t col_idx;
        CHECK_STATUS(schemas_ctx->ResolveColumnRefIndex(
            dynamic_cast<node::ColumnRefNode*>(order), &schema_idx, &col_idx));

        auto col_type = schemas_ctx->GetSchema(schema_idx)->Get(col_idx).type();
        switch (col_type) {
            case type::kInt16:
            case type::kInt32:
            case type::kInt64:
            case type::kTimestamp: {
                return Status::OK();
            }
            default: {
                return Status(kPlanError, "Invalid Order column type : " +
                                              fesql::type::Type_Name(col_type));
            }
        }
    }
    return Status::OK();
}

Status BatchModeTransformer::CheckHistoryWindowFrame(
    const node::WindowPlanNode* w_ptr) {
    CHECK_TRUE(w_ptr != nullptr, kPlanError,
               "Invalid Request Window: null window");
    const node::FrameNode* frame = w_ptr->frame_node();
    CHECK_TRUE(
        frame->GetHistoryRangeEnd() <= 0 || frame->GetHistoryRowsEnd() <= 0,
        kPlanError, "Invalid Request Window: end frame can't exceed CURRENT");
    CHECK_TRUE(
        frame->GetHistoryRangeStart() <= 0 && frame->GetHistoryRowsStart() <= 0,
        kPlanError, "Invalid Request Window: start frame can't exceed CURRENT");
    return Status::OK();
}

bool GroupAndSortOptimized::KeysFilterOptimized(
    const SchemasContext* root_schemas_ctx, PhysicalOpNode* in, Key* group,
    Key* hash, PhysicalOpNode** new_in) {
    if (nullptr == group || nullptr == hash) {
        LOG(WARNING) << "Fail KeysFilterOptimized when window filter key or "
                        "index key is empty";
        return false;
    }
    if (kPhysicalOpDataProvider == in->GetOpType()) {
        auto scan_op = dynamic_cast<PhysicalDataProviderNode*>(in);
        if (kProviderTypeTable == scan_op->provider_type_) {
            std::string index_name;
            const std::string& table_name = scan_op->table_handler_->GetName();
            auto& index_hint = scan_op->table_handler_->GetIndex();

            size_t key_num = group->keys()->GetChildNum();
            std::vector<bool> bitmap(key_num, false);
            if (!TransformGroupExpr(root_schemas_ctx, group->keys(), table_name,
                                    index_hint, &index_name, &bitmap)) {
                return false;
            }

            PhysicalPartitionProviderNode* scan_index_op = nullptr;
            Status status = plan_ctx_->CreateOp<PhysicalPartitionProviderNode>(
                &scan_index_op, scan_op, index_name);
            if (!status.isOK()) {
                LOG(WARNING) << "Fail to create scan index op: " << status;
                return false;
            }
            auto new_groups = node_manager_->MakeExprList();
            auto new_keys = node_manager_->MakeExprList();
            for (size_t i = 0; i < bitmap.size(); ++i) {
                if (bitmap[i]) {
                    new_keys->AddChild(group->keys()->GetChild(i));
                } else {
                    new_groups->AddChild(group->keys()->GetChild(i));
                }
            }
            group->set_keys(new_groups);
            hash->set_keys(new_keys);
            *new_in = scan_index_op;
            return true;
        }
    } else if (kPhysicalOpSimpleProject == in->GetOpType()) {
        auto simple_project = dynamic_cast<PhysicalSimpleProjectNode*>(in);
        PhysicalOpNode* new_depend;
        if (!KeysFilterOptimized(root_schemas_ctx,
                                 simple_project->producers()[0], group, hash,
                                 &new_depend)) {
            return false;
        }
        PhysicalSimpleProjectNode* simple_project_op = nullptr;
        Status status = plan_ctx_->CreateOp<PhysicalSimpleProjectNode>(
            &simple_project_op, new_depend, simple_project->project());
        if (!status.isOK()) {
            LOG(WARNING) << "Fail to create simple project op: " << status;
            return false;
        }
        *new_in = simple_project_op;
        return true;
    } else if (kPhysicalOpRename == in->GetOpType()) {
        PhysicalOpNode* new_depend;
        if (!KeysFilterOptimized(root_schemas_ctx, in->producers()[0], group,
                                 hash, &new_depend)) {
            return false;
        }
        PhysicalRenameNode* rename_op = nullptr;
        Status status = plan_ctx_->CreateOp<PhysicalRenameNode>(
            &rename_op, new_depend,
            dynamic_cast<PhysicalRenameNode*>(in)->name_);
        if (!status.isOK()) {
            LOG(WARNING) << "Fail to create rename op: " << status;
            return false;
        }
        *new_in = rename_op;
        return true;
    }
    return false;
}

bool GroupAndSortOptimized::JoinKeysOptimized(
    const SchemasContext* root_schemas_ctx, PhysicalOpNode* in, Join* join,
    PhysicalOpNode** new_in) {
    if (nullptr == join) {
        return false;
    }
    return FilterOptimized(root_schemas_ctx, in, join, new_in);
}

bool GroupAndSortOptimized::FilterOptimized(
    const SchemasContext* root_schemas_ctx, PhysicalOpNode* in, Filter* filter,
    PhysicalOpNode** new_in) {
    if (nullptr == filter ||
        node::ExprListNullOrEmpty(filter->right_key_.keys())) {
        return false;
    }

    if (kPhysicalOpDataProvider == in->GetOpType()) {
        auto scan_op = dynamic_cast<PhysicalDataProviderNode*>(in);
        if (kProviderTypeTable == scan_op->provider_type_) {
            std::string index_name;
            const std::string& table_name = scan_op->table_handler_->GetName();
            auto& index_hint = scan_op->table_handler_->GetIndex();
            const node::ExprListNode* right_partition =
                filter->right_key_.keys();

            size_t key_num = right_partition->GetChildNum();
            std::vector<bool> bitmap(key_num, false);
            if (!TransformGroupExpr(root_schemas_ctx, right_partition,
                                    table_name, index_hint, &index_name,
                                    &bitmap)) {
                return false;
            }

            PhysicalPartitionProviderNode* partition_op = nullptr;
            Status status = plan_ctx_->CreateOp<PhysicalPartitionProviderNode>(
                &partition_op, scan_op, index_name);
            if (!status.isOK()) {
                LOG(WARNING) << "Fail to create partition op: " << status;
                return false;
            }
            auto new_left_keys = node_manager_->MakeExprList();
            auto new_right_keys = node_manager_->MakeExprList();
            auto new_index_keys = node_manager_->MakeExprList();
            for (size_t i = 0; i < bitmap.size(); ++i) {
                auto left_key = filter->left_key_.keys()->GetChild(i);
                auto right_key = filter->right_key_.keys()->GetChild(i);
                if (bitmap[i]) {
                    new_index_keys->AddChild(left_key);
                } else {
                    new_left_keys->AddChild(left_key);
                    new_right_keys->AddChild(right_key);
                }
            }
            filter->right_key_.set_keys(new_right_keys);
            filter->index_key_.set_keys(new_index_keys);
            filter->left_key_.set_keys(new_left_keys);
            *new_in = partition_op;
            return true;
        }
    } else if (kPhysicalOpSimpleProject == in->GetOpType()) {
        auto simple_project = dynamic_cast<PhysicalSimpleProjectNode*>(in);
        PhysicalOpNode* new_depend;
        if (!FilterOptimized(root_schemas_ctx, simple_project->producers()[0],
                             filter, &new_depend)) {
            return false;
        }
        PhysicalSimpleProjectNode* new_simple_op = nullptr;
        Status status = plan_ctx_->CreateOp<PhysicalSimpleProjectNode>(
            &new_simple_op, new_depend, simple_project->project());
        if (!status.isOK()) {
            LOG(WARNING) << "Fail to create simple project op: " << status;
            return false;
        }
        *new_in = new_simple_op;
        return true;
    } else if (kPhysicalOpRename == in->GetOpType()) {
        PhysicalOpNode* new_depend;
        if (!FilterOptimized(root_schemas_ctx, in->producers()[0], filter,
                             &new_depend)) {
            return false;
        }
        PhysicalRenameNode* new_op = nullptr;
        Status status = plan_ctx_->CreateOp<PhysicalRenameNode>(
            &new_op, new_depend, dynamic_cast<PhysicalRenameNode*>(in)->name_);
        if (!status.isOK()) {
            LOG(WARNING) << "Fail to create rename op: " << status;
            return false;
        }
        *new_in = new_op;
        return true;
    }
    return false;
}

bool GroupAndSortOptimized::GroupOptimized(
    const SchemasContext* root_schemas_ctx, PhysicalOpNode* in, Key* group,
    PhysicalOpNode** new_in) {
    if (nullptr == group) {
        return false;
    }

    if (kPhysicalOpDataProvider == in->GetOpType()) {
        auto scan_op = dynamic_cast<PhysicalDataProviderNode*>(in);
        if (kProviderTypeTable == scan_op->provider_type_) {
            std::string index_name;
            auto& index_hint = scan_op->table_handler_->GetIndex();
            const std::string& table_name = scan_op->table_handler_->GetName();

            size_t key_num = group->keys()->GetChildNum();
            std::vector<bool> bitmap(key_num, false);
            if (!TransformGroupExpr(root_schemas_ctx, group->keys(), table_name,
                                    index_hint, &index_name, &bitmap)) {
                return false;
            }
            auto new_groups = node_manager_->MakeExprList();
            for (size_t i = 0; i < bitmap.size(); ++i) {
                if (!bitmap[i]) {
                    new_groups->AddChild(group->keys()->GetChild(i));
                }
            }
            group->set_keys(new_groups);

            PhysicalPartitionProviderNode* partition_op = nullptr;
            Status status = plan_ctx_->CreateOp<PhysicalPartitionProviderNode>(
                &partition_op, scan_op, index_name);
            if (!status.isOK()) {
                LOG(WARNING) << "Fail to create partition op: " << status;
                return false;
            }
            *new_in = partition_op;
            return true;
        }
    } else if (kPhysicalOpSimpleProject == in->GetOpType()) {
        auto simple_project = dynamic_cast<PhysicalSimpleProjectNode*>(in);
        PhysicalOpNode* new_depend;
        if (!GroupOptimized(root_schemas_ctx, simple_project->producers()[0],
                            group, &new_depend)) {
            return false;
        }
        PhysicalSimpleProjectNode* new_simple_op = nullptr;
        Status status = plan_ctx_->CreateOp<PhysicalSimpleProjectNode>(
            &new_simple_op, new_depend, simple_project->project());
        if (!status.isOK()) {
            LOG(WARNING) << "Fail to create simple project op: " << status;
            return false;
        }
        *new_in = new_simple_op;
        return true;
    } else if (kPhysicalOpRename == in->GetOpType()) {
        PhysicalOpNode* new_depend;
        if (!GroupOptimized(root_schemas_ctx, in->producers()[0], group,
                            &new_depend)) {
            return false;
        }
        PhysicalRenameNode* new_op = nullptr;
        Status status = plan_ctx_->CreateOp<PhysicalRenameNode>(
            &new_op, new_depend, dynamic_cast<PhysicalRenameNode*>(in)->name_);
        if (!status.isOK()) {
            LOG(WARNING) << "Fail to create rename op: " << status;
            return false;
        }
        *new_in = new_op;
        return true;
    }
    return false;
}

bool GroupAndSortOptimized::SortOptimized(
    const SchemasContext* root_schemas_ctx, PhysicalOpNode* in, Sort* sort) {
    if (nullptr == sort) {
        return false;
    }
    if (kPhysicalOpDataProvider == in->GetOpType()) {
        auto scan_op = dynamic_cast<PhysicalDataProviderNode*>(in);
        if (kProviderTypePartition != scan_op->provider_type_) {
            return false;
        }
        auto partition_provider =
            dynamic_cast<PhysicalPartitionProviderNode*>(scan_op);
        const node::OrderByNode* new_orders = nullptr;

        auto& index_hint = partition_provider->table_handler_->GetIndex();
        std::string index_name = partition_provider->index_name_;
        auto index_st = index_hint.at(index_name);
        TransformOrderExpr(root_schemas_ctx, sort->orders(),
                           *(scan_op->table_handler_->GetSchema()), index_st,
                           &new_orders);
        sort->set_orders(new_orders);
        return true;
    } else if (kPhysicalOpSimpleProject == in->GetOpType()) {
        auto simple_project = dynamic_cast<PhysicalSimpleProjectNode*>(in);
        return SortOptimized(root_schemas_ctx, simple_project->producers()[0],
                             sort);
    } else if (kPhysicalOpRename == in->GetOpType()) {
        return SortOptimized(root_schemas_ctx, in->producers()[0], sort);
    }
    return false;
}

bool GroupAndSortOptimized::Transform(PhysicalOpNode* in,
                                      PhysicalOpNode** output) {
    *output = in;
    switch (in->GetOpType()) {
        case kPhysicalOpGroupBy: {
            PhysicalGroupNode* group_op = dynamic_cast<PhysicalGroupNode*>(in);
            PhysicalOpNode* new_producer;
            if (!GroupOptimized(group_op->schemas_ctx(),
                                group_op->GetProducer(0), &group_op->group_,
                                &new_producer)) {
                return false;
            }
            if (!ResetProducer(plan_ctx_, group_op, 0, new_producer)) {
                return false;
            }
            if (!group_op->Valid()) {
                *output = group_op->producers()[0];
            }
            return true;
        }
        case kPhysicalOpProject: {
            auto project_op = dynamic_cast<PhysicalProjectNode*>(in);
            if (kWindowAggregation == project_op->project_type_) {
                auto window_agg_op =
                    dynamic_cast<PhysicalWindowAggrerationNode*>(project_op);
                PhysicalOpNode* input = window_agg_op->GetProducer(0);

                PhysicalOpNode* new_producer;
                if (!window_agg_op->instance_not_in_window()) {
                    if (GroupOptimized(input->schemas_ctx(), input,
                                       &window_agg_op->window_.partition_,
                                       &new_producer)) {
                        input = new_producer;
                        if (!ResetProducer(plan_ctx_, window_agg_op, 0,
                                           input)) {
                            return false;
                        }
                    }
                }

                // must prepare for window join column infer
                auto& window_joins = window_agg_op->window_joins();
                auto& window_unions = window_agg_op->window_unions();
                window_agg_op->InitJoinList(plan_ctx_);
                auto& joined_op_list_ = window_agg_op->joined_op_list_;
                PhysicalOpNode* final_joined =
                    joined_op_list_.empty() ? input : joined_op_list_.back();

                if (!window_agg_op->instance_not_in_window()) {
                    SortOptimized(final_joined->schemas_ctx(), input,
                                  &window_agg_op->window_.sort_);
                }

                if (!window_joins.Empty()) {
                    size_t join_idx = 0;
                    for (auto& window_join : window_joins.window_joins()) {
                        PhysicalOpNode* cur_joined = joined_op_list_[join_idx];

                        PhysicalOpNode* new_join_right;
                        if (JoinKeysOptimized(
                                cur_joined->schemas_ctx(), window_join.first,
                                &window_join.second, &new_join_right)) {
                            window_join.first = new_join_right;
                        }
                        SortOptimized(cur_joined->schemas_ctx(),
                                      window_join.first,
                                      &window_join.second.right_sort_);
                        join_idx += 1;
                    }
                }
                if (!window_unions.Empty()) {
                    for (auto& window_union : window_unions.window_unions_) {
                        PhysicalOpNode* new_producer;

                        if (GroupOptimized(window_union.first->schemas_ctx(),
                                           window_union.first,
                                           &window_union.second.partition_,
                                           &new_producer)) {
                            window_union.first = new_producer;
                        }
                        SortOptimized(window_union.first->schemas_ctx(),
                                      window_union.first,
                                      &window_union.second.sort_);
                    }
                }
                return true;
            }
            break;
        }
        case kPhysicalOpRequestUnion: {
            PhysicalRequestUnionNode* union_op =
                dynamic_cast<PhysicalRequestUnionNode*>(in);
            PhysicalOpNode* new_producer;

            if (!union_op->instance_not_in_window()) {
                if (KeysFilterOptimized(
                        union_op->schemas_ctx(), union_op->GetProducer(1),
                        &union_op->window_.partition_,
                        &union_op->window_.index_key_, &new_producer)) {
                    if (!ResetProducer(plan_ctx_, union_op, 1, new_producer)) {
                        return false;
                    }
                }
                SortOptimized(union_op->schemas_ctx(), union_op->GetProducer(1),
                              &union_op->window_.sort_);
            }

            if (!union_op->window_unions().Empty()) {
                for (auto& window_union :
                     union_op->window_unions_.window_unions_) {
                    PhysicalOpNode* new_producer;
                    auto& window = window_union.second;
                    if (KeysFilterOptimized(
                            window_union.first->schemas_ctx(),
                            window_union.first, &window.partition_,
                            &window.index_key_, &new_producer)) {
                        window_union.first = new_producer;
                    }
                    SortOptimized(window_union.first->schemas_ctx(),
                                  window_union.first, &window.sort_);
                }
            }
            return true;
        }
        case kPhysicalOpRequestJoin: {
            PhysicalRequestJoinNode* join_op =
                dynamic_cast<PhysicalRequestJoinNode*>(in);
            PhysicalOpNode* new_producer;
            // Optimized Right Table Partition
            if (!JoinKeysOptimized(join_op->schemas_ctx(),
                                   join_op->GetProducer(1), &join_op->join_,
                                   &new_producer)) {
                return false;
            }
            if (!ResetProducer(plan_ctx_, join_op, 1, new_producer)) {
                return false;
            }
            SortOptimized(join_op->schemas_ctx(), join_op->GetProducer(1),
                          &join_op->join_.right_sort_);
            return true;
        }
        case kPhysicalOpJoin: {
            PhysicalJoinNode* join_op = dynamic_cast<PhysicalJoinNode*>(in);
            PhysicalOpNode* new_producer;
            // Optimized Right Table Partition
            if (!JoinKeysOptimized(join_op->schemas_ctx(),
                                   join_op->GetProducer(1), &join_op->join_,
                                   &new_producer)) {
                return false;
            }
            if (!ResetProducer(plan_ctx_, join_op, 1, new_producer)) {
                return false;
            }
            SortOptimized(join_op->schemas_ctx(), join_op->GetProducer(1),
                          &join_op->join_.right_sort_);
            return true;
        }
        case kPhysicalOpFilter: {
            PhysicalFilterNode* filter_op =
                dynamic_cast<PhysicalFilterNode*>(in);
            PhysicalOpNode* new_producer;
            if (FilterOptimized(filter_op->schemas_ctx(),
                                filter_op->GetProducer(0), &filter_op->filter_,
                                &new_producer)) {
                if (!ResetProducer(plan_ctx_, filter_op, 0, new_producer)) {
                    return false;
                }
            }
        }
        default: {
            return false;
        }
    }
    return false;
}

/**
 * Resolve column reference to possible source table's column name
 */
static bool ResolveColumnToSourceColumnName(const node::ColumnRefNode* col,
                                            const SchemasContext* schemas_ctx,
                                            std::string* source_name) {
    // use detailed column resolve utility
    size_t column_id;
    int path_idx;
    size_t child_column_id;
    size_t source_column_id;
    const PhysicalOpNode* source;
    Status status = schemas_ctx->ResolveColumnID(
        col->GetRelationName(), col->GetColumnName(), &column_id, &path_idx,
        &child_column_id, &source_column_id, &source);

    // try loose the relation
    if (!status.isOK() && !col->GetRelationName().empty()) {
        status = schemas_ctx->ResolveColumnID(
            "", col->GetColumnName(), &column_id, &path_idx, &child_column_id,
            &source_column_id, &source);
    }

    if (!status.isOK()) {
        LOG(WARNING) << "Illegal index column: " << col->GetExprString();
        return false;
    }
    if (source == nullptr || source->GetOpType() != kPhysicalOpDataProvider) {
        LOG(WARNING) << "Index column is not from any source table: "
                     << col->GetExprString();
        return false;
    }
    status = source->schemas_ctx()->ResolveColumnNameByID(source_column_id,
                                                          source_name);
    if (!status.isOK()) {
        LOG(WARNING) << "Illegal source column id #" << source_column_id
                     << " for index column " << col->GetExprString();
        return false;
    }
    return true;
}

bool GroupAndSortOptimized::TransformGroupExpr(
    const SchemasContext* root_schemas_ctx, const node::ExprListNode* groups,
    const std::string& table_name, const IndexHint& index_hint,
    std::string* index_name, std::vector<bool>* output_bitmap) {
    if (nullptr == groups || nullptr == output_bitmap ||
        nullptr == index_name) {
        LOG(WARNING) << "fail to transform group expr : group exor or output "
                        "or index_name ptr is null";
        return false;
    }

    DLOG(INFO) << "keys optimized: " << node::ExprString(groups);
    std::vector<std::string> columns;
    std::map<size_t, size_t> result_bitmap_mapping;

    for (size_t i = 0; i < groups->children_.size(); ++i) {
        auto group = groups->children_[i];
        switch (group->expr_type_) {
            case node::kExprColumnRef: {
                auto column = dynamic_cast<node::ColumnRefNode*>(group);
                std::string source_column_name;
                if (!ResolveColumnToSourceColumnName(column, root_schemas_ctx,
                                                     &source_column_name)) {
                    return false;
                }
                result_bitmap_mapping[columns.size()] = i;
                columns.push_back(source_column_name);
                break;
            }
            default: {
                break;
            }
        }
    }

    if (columns.empty()) {
        return false;
    }

    std::vector<bool> match_bitmap;
    std::vector<bool> state_bitmap(columns.size(), true);
    if (!MatchBestIndex(columns, table_name, index_hint, &state_bitmap,
                        index_name, &match_bitmap)) {
        return false;
    }
    if (match_bitmap.size() != columns.size()) {
        return false;
    }
    for (size_t i = 0; i < columns.size(); ++i) {
        if (match_bitmap[i]) {
            size_t origin_idx = result_bitmap_mapping[i];
            (*output_bitmap)[origin_idx] = true;
        }
    }
    return true;
}

bool GroupAndSortOptimized::MatchBestIndex(
    const std::vector<std::string>& columns, const std::string& table_name,
    const IndexHint& index_hint, std::vector<bool>* bitmap_ptr,
    std::string* index_name, std::vector<bool>* index_bitmap) {
    if (nullptr == bitmap_ptr || nullptr == index_name) {
        LOG(WARNING)
            << "fail to match best index: bitmap or index_name ptr is null";
        return false;
    }
    std::set<std::string> column_set;
    auto& bitmap = *bitmap_ptr;
    for (size_t i = 0; i < columns.size(); ++i) {
        if (bitmap[i]) {
            column_set.insert(columns[i]);
        }
    }

    for (auto iter = index_hint.cbegin(); iter != index_hint.cend(); iter++) {
        IndexSt index = iter->second;
        std::set<std::string> keys;
        for (auto key_iter = index.keys.cbegin(); key_iter != index.keys.cend();
             key_iter++) {
            keys.insert(key_iter->name);
        }

        if (column_set == keys) {
            *index_name = index.name;
            *index_bitmap = bitmap;
            return true;
        }
    }

    std::string best_index_name;
    std::vector<bool> best_index_bitmap;

    bool succ = false;
    for (size_t i = 0; i < bitmap.size(); ++i) {
        if (bitmap[i]) {
            bitmap[i] = false;
            std::string name;
            std::vector<bool> sub_best_bitmap;
            if (MatchBestIndex(columns, table_name, index_hint, bitmap_ptr,
                               &name, &sub_best_bitmap)) {
                succ = true;
                if (best_index_name.empty()) {
                    best_index_name = name;
                    best_index_bitmap = sub_best_bitmap;
                } else {
                    auto org_index = index_hint.at(best_index_name);
                    auto new_index = index_hint.at(name);
                    if (org_index.keys.size() < new_index.keys.size()) {
                        best_index_name = name;
                        best_index_bitmap = sub_best_bitmap;
                    }
                }
            }
            bitmap[i] = true;
        }
    }
    *index_name = best_index_name;
    *index_bitmap = best_index_bitmap;
    return succ;
}

bool ConditionOptimized::JoinConditionOptimized(PhysicalBinaryNode* in,
                                                Join* join) {
    if (2 != in->producers().size()) {
        LOG(WARNING)
            << "Fail to Join Condition Optimized: input produces size isn't 2";
        return false;
    }
    node::ExprListNode and_conditions;
    if (!TransfromAndConditionList(join->condition_.condition_,
                                   &and_conditions)) {
        return false;
    }

    node::ExprListNode new_and_conditions;
    std::vector<ExprPair> condition_eq_pair;
    if (!TransformJoinEqualExprPair(in->GetProducer(0)->schemas_ctx(),
                                    in->GetProducer(1)->schemas_ctx(),
                                    &and_conditions, &new_and_conditions,
                                    condition_eq_pair)) {
        return false;
    }
    node::ExprListNode* left_keys = node_manager_->MakeExprList();
    node::ExprListNode* right_keys = node_manager_->MakeExprList();
    for (auto pair : condition_eq_pair) {
        right_keys->AddChild(pair.right_expr_);
        left_keys->AddChild(pair.left_expr_);
    }
    node::ExprNode* filter_condition =
        node_manager_->MakeAndExpr(&new_and_conditions);
    join->left_key_.set_keys(left_keys);
    join->right_key_.set_keys(right_keys);
    join->condition_.set_condition(filter_condition);
    return true;
}

bool ConditionOptimized::FilterConditionOptimized(PhysicalOpNode* in,
                                                  Filter* filter) {
    node::ExprListNode and_conditions;
    if (!TransfromAndConditionList(filter->condition_.condition_,
                                   &and_conditions)) {
        return false;
    }

    node::ExprListNode new_and_conditions;
    std::vector<ExprPair> condition_eq_pair;
    if (!TransformConstEqualExprPair(&and_conditions, &new_and_conditions,
                                     condition_eq_pair)) {
        return false;
    }
    node::ExprListNode* left_keys = node_manager_->MakeExprList();
    node::ExprListNode* right_keys = node_manager_->MakeExprList();
    for (auto pair : condition_eq_pair) {
        right_keys->AddChild(pair.right_expr_);
        left_keys->AddChild(pair.left_expr_);
    }
    node::ExprNode* filter_condition =
        node_manager_->MakeAndExpr(&new_and_conditions);
    filter->left_key_.set_keys(left_keys);
    filter->right_key_.set_keys(right_keys);
    filter->condition_.set_condition(filter_condition);
    return true;
}

bool ConditionOptimized::Transform(PhysicalOpNode* in,
                                   PhysicalOpNode** output) {
    *output = in;
    switch (in->GetOpType()) {
        case kPhysicalOpJoin: {
            PhysicalJoinNode* join_op = dynamic_cast<PhysicalJoinNode*>(in);
            return JoinConditionOptimized(join_op, &join_op->join_);
        }
        case kPhysicalOpRequestJoin: {
            PhysicalRequestJoinNode* join_op =
                dynamic_cast<PhysicalRequestJoinNode*>(in);
            return JoinConditionOptimized(join_op, &join_op->join_);
        }
        case kPhysicalOpFilter: {
            PhysicalFilterNode* filter_op =
                dynamic_cast<PhysicalFilterNode*>(in);
            return FilterConditionOptimized(filter_op, &filter_op->filter_);
        }
        default: {
            return false;
        }
    }
}

// Transform condition expression some sub conditions
// e.g.
// condition : sub_expr1 and sub_expr2 and sub expr3
// and_condition_list [sub_expr1, sub_expr2, sub_exor3]
bool ConditionOptimized::TransfromAndConditionList(
    const node::ExprNode* condition, node::ExprListNode* and_condition_list) {
    if (nullptr == condition) {
        LOG(WARNING) << "Skip ConditionOptimized: conditions: null condition";
        return false;
    }

    switch (condition->expr_type_) {
        case node::kExprUnary: {
            const node::UnaryExpr* expr =
                dynamic_cast<const node::UnaryExpr*>(condition);
            switch (expr->GetOp()) {
                case node::kFnOpBracket: {
                    return TransfromAndConditionList(expr->children_[0],
                                                     and_condition_list);
                }
                default: {
                    and_condition_list->AddChild(
                        const_cast<node::ExprNode*>(condition));
                    return true;
                }
            }
        }
        case node::kExprBinary: {
            const node::BinaryExpr* expr =
                dynamic_cast<const node::BinaryExpr*>(condition);
            switch (expr->GetOp()) {
                case node::kFnOpAnd: {
                    for (auto child : expr->children_) {
                        TransfromAndConditionList(child, and_condition_list);
                    }
                    return true;
                }
                // TODO(chenjing): NOT(expr OR expr) ==> AND (NOT expr) AND (NOT
                // expr)
                default: {
                    and_condition_list->AddChild(
                        const_cast<node::ExprNode*>(condition));
                    return true;
                }
            }
        }
        default: {
            and_condition_list->AddChild(
                const_cast<node::ExprNode*>(condition));
            return true;
        }
    }
}

bool ConditionOptimized::MakeConstEqualExprPair(
    const std::pair<node::ExprNode*, node::ExprNode*> expr_pair,
    const SchemasContext* right_schemas_ctx, ExprPair* output) {
    bool is_first_const = node::ExprIsConst(expr_pair.first);
    bool is_second_const = node::ExprIsConst(expr_pair.second);
    if (is_first_const && is_second_const) {
        return false;
    } else if (is_first_const) {
        // resolved second expr
        if (CheckExprDependOnChildOnly(expr_pair.second, right_schemas_ctx)
                .isOK()) {
            *output = {expr_pair.first, expr_pair.second};
            return true;
        }
    } else if (is_second_const) {
        // resolved first expr
        if (CheckExprDependOnChildOnly(expr_pair.first, right_schemas_ctx)
                .isOK()) {
            *output = {expr_pair.second, expr_pair.first};
            return true;
        }
    }
    return false;
}

// Transform equal condition to expression pair
// e.g. t1.col1 = t2.col1 -> pair(t1.col1, t2.col1)
bool ConditionOptimized::ExtractEqualExprPair(
    node::ExprNode* condition,
    std::pair<node::ExprNode*, node::ExprNode*>* expr_pair) {
    if (nullptr == expr_pair || nullptr == condition) {
        return false;
    }
    switch (condition->expr_type_) {
        case node::kExprUnary: {
            const node::UnaryExpr* expr =
                dynamic_cast<const node::UnaryExpr*>(condition);
            switch (expr->GetOp()) {
                case node::kFnOpBracket: {
                    return ExtractEqualExprPair(expr->children_[0], expr_pair);
                }
                default: {
                    return false;
                }
            }
        }
        case node::kExprBinary: {
            const node::BinaryExpr* expr =
                dynamic_cast<const node::BinaryExpr*>(condition);
            switch (expr->GetOp()) {
                case node::kFnOpEq: {
                    expr_pair->first = expr->children_[0];
                    expr_pair->second = expr->children_[1];
                    return true;
                }
                default: {
                    return false;
                }
            }
        }
        default: {
            return false;
        }
    }
}
// Return CosntExpr Equal Expr Pair
// Const Expr should be first of pair
bool ConditionOptimized::TransformConstEqualExprPair(
    node::ExprListNode* and_conditions, node::ExprListNode* out_condition_list,
    std::vector<ExprPair>& condition_eq_pair) {  // NOLINT
    for (auto expr : and_conditions->children_) {
        std::pair<node::ExprNode*, node::ExprNode*> expr_pair;
        if (!ExtractEqualExprPair(expr, &expr_pair)) {
            out_condition_list->AddChild(expr);
            continue;
        }
        if (node::ExprIsConst(expr_pair.first)) {
            condition_eq_pair.push_back({expr_pair.first, expr_pair.second});
        } else if (node::ExprIsConst(expr_pair.second)) {
            condition_eq_pair.push_back({expr_pair.second, expr_pair.first});
        } else {
            out_condition_list->AddChild(expr);
        }
    }
    return !condition_eq_pair.empty();
}
// Return Equal Expression Pair
// Left Expr should belongs to first schema
bool ConditionOptimized::TransformJoinEqualExprPair(
    const SchemasContext* left_schemas_ctx,
    const SchemasContext* right_schemas_ctx, node::ExprListNode* and_conditions,
    node::ExprListNode* out_condition_list,
    std::vector<ExprPair>& condition_eq_pair) {  // NOLINT
    for (auto expr : and_conditions->children_) {
        std::pair<node::ExprNode*, node::ExprNode*> expr_pair;
        if (!ExtractEqualExprPair(expr, &expr_pair)) {
            out_condition_list->AddChild(expr);
            continue;
        }
        ExprPair const_pair;
        if (MakeConstEqualExprPair(expr_pair, right_schemas_ctx, &const_pair)) {
            condition_eq_pair.push_back(const_pair);
        } else {
            if (CheckExprDependOnChildOnly(expr_pair.first, left_schemas_ctx)
                    .isOK() &&
                CheckExprDependOnChildOnly(expr_pair.second, right_schemas_ctx)
                    .isOK()) {
                condition_eq_pair.push_back(
                    {expr_pair.first, expr_pair.second});
            } else if (CheckExprDependOnChildOnly(expr_pair.second,
                                                  left_schemas_ctx)
                           .isOK() &&
                       CheckExprDependOnChildOnly(expr_pair.first,
                                                  right_schemas_ctx)
                           .isOK()) {
                condition_eq_pair.push_back(
                    {expr_pair.second, expr_pair.first});
            } else {
                out_condition_list->AddChild(expr);
            }
        }
    }
    return !condition_eq_pair.empty();
}
void ConditionOptimized::SkipConstExpression(node::ExprListNode input,
                                             node::ExprListNode* output) {
    if (node::ExprListNullOrEmpty(&input)) {
        return;
    }
}

bool LimitOptimized::Transform(PhysicalOpNode* in, PhysicalOpNode** output) {
    *output = in;
    if (kPhysicalOpLimit != in->GetOpType()) {
        return false;
    }

    auto limit_op = dynamic_cast<PhysicalLimitNode*>(in);

    if (ApplyLimitCnt(in->producers()[0], limit_op->GetLimitCnt())) {
        limit_op->SetLimitOptimized(true);
        return true;
    } else {
        return false;
    }
}

bool LimitOptimized::ApplyLimitCnt(PhysicalOpNode* node, int32_t limit_cnt) {
    if (kPhysicalOpLimit == node->GetOpType()) {
        auto limit_op = dynamic_cast<PhysicalLimitNode*>(node);
        if (0 == node->GetLimitCnt() || limit_op->GetLimitCnt() > limit_cnt) {
            if (limit_op->GetLimitOptimized()) {
                return ApplyLimitCnt(node->producers()[0], limit_cnt);
            } else {
                limit_op->SetLimitCnt(limit_cnt);
            }
        }
        return true;
    }
    if (node->producers().empty()) {
        return false;
    }
    if (node->GetOpType() == kPhysicalOpSimpleProject ||
        node->GetOpType() == kPhysicalOpRename) {
        return false;
    }
    if (node->is_block()) {
        if (0 == node->GetLimitCnt() || node->GetLimitCnt() > limit_cnt) {
            node->SetLimitCnt(limit_cnt);
        }
        return true;
    } else {
        if (false == ApplyLimitCnt(node->producers()[0], limit_cnt)) {
            if (0 == node->GetLimitCnt() || node->GetLimitCnt() > limit_cnt) {
                node->SetLimitCnt(limit_cnt);
                return true;
            }
        } else {
            return true;
        }
    }
    return false;
}

bool TransformUpPysicalPass::Apply(PhysicalOpNode* in, PhysicalOpNode** out) {
    if (nullptr == in || nullptr == out) {
        LOG(WARNING) << "fail to apply pass: input or output is null";
        return false;
    }
    auto producer = in->producers();
    for (size_t j = 0; j < producer.size(); ++j) {
        PhysicalOpNode* output = nullptr;
        if (Apply(producer[j], &output)) {
            if (!ResetProducer(plan_ctx_, in, j, output)) {
                return false;
            }
        }
    }
    in->ClearSchema();
    Status status = in->InitSchema(plan_ctx_);
    if (!status.isOK()) {
        LOG(WARNING) << "Reset schema failed: " << status;
        return false;
    }
    in->FinishSchema();
    return Transform(in, out);
}

bool GroupAndSortOptimized::TransformOrderExpr(
    const SchemasContext* schemas_ctx, const node::OrderByNode* order,
    const Schema& schema, const IndexSt& index_st,
    const node::OrderByNode** output) {
    *output = order;
    if (nullptr == order || nullptr == output) {
        LOG(WARNING)
            << "fail to optimize order expr : order expr or output is null";
        return false;
    }
    if (index_st.ts_pos == INVALID_POS) {
        LOG(WARNING) << "not set ts col";
        return false;
    }
    auto& ts_column = schema.Get(index_st.ts_pos);
    *output = order;
    int succ_match = -1;
    for (size_t i = 0; i < order->order_by()->GetChildNum(); ++i) {
        auto expr = order->order_by()->GetChild(i);
        if (expr->GetExprType() == node::kExprColumnRef) {
            auto column = dynamic_cast<node::ColumnRefNode*>(expr);
            std::string source_column_name;
            if (ResolveColumnToSourceColumnName(column, schemas_ctx,
                                                &source_column_name)) {
                if (ts_column.name() == source_column_name) {
                    succ_match = i;
                    break;
                }
            }
        }
    }
    if (succ_match >= 0) {
        node::ExprListNode* expr_list = node_manager_->MakeExprList();
        for (size_t i = 0; i < order->order_by()->GetChildNum(); ++i) {
            if (static_cast<size_t>(succ_match) != i) {
                expr_list->AddChild(order->order_by()->GetChild(i));
            }
        }
        *output = dynamic_cast<node::OrderByNode*>(
            node_manager_->MakeOrderByNode(expr_list, order->is_asc_));
        return true;
    } else {
        return false;
    }
}

bool LeftJoinOptimized::Transform(PhysicalOpNode* in, PhysicalOpNode** output) {
    if (nullptr == in) {
        LOG(WARNING) << "LeftJoin optimized skip: node is null";
        return false;
    }
    if (in->producers().empty() || nullptr == in->producers()[0] ||
        kPhysicalOpJoin != in->producers()[0]->GetOpType()) {
        return false;
    }
    PhysicalJoinNode* join_op =
        dynamic_cast<PhysicalJoinNode*>(in->producers()[0]);

    auto join_type = join_op->join().join_type();
    if (node::kJoinTypeLeft != join_type && node::kJoinTypeLast != join_type) {
        // skip optimized for other join type
        return false;
    }
    switch (in->GetOpType()) {
        case kPhysicalOpGroupBy: {
            auto group_op = dynamic_cast<PhysicalGroupNode*>(in);
            if (node::ExprListNullOrEmpty(group_op->group_.keys_)) {
                LOG(WARNING) << "Join optimized skip: groups is null or empty";
            }

            if (!CheckExprListFromSchema(
                    group_op->group_.keys_,
                    join_op->GetProducers()[0]->GetOutputSchema())) {
                return false;
            }
            auto group_expr = group_op->group_.keys_;
            // 符合优化条件
            PhysicalGroupNode* new_group_op = nullptr;
            Status status = plan_ctx_->CreateOp<PhysicalGroupNode>(
                &new_group_op, join_op->producers()[0], group_expr);
            if (!status.isOK()) {
                return false;
            }
            PhysicalJoinNode* new_join_op = nullptr;
            status = plan_ctx_->CreateOp<PhysicalJoinNode>(
                &new_join_op, new_group_op, join_op->GetProducers()[1],
                join_op->join_);
            if (!status.isOK()) {
                return false;
            }
            *output = new_join_op;
            return true;
        }
        case kPhysicalOpSortBy: {
            auto sort_op = dynamic_cast<PhysicalSortNode*>(in);
            if (nullptr == sort_op->sort_.orders_ ||
                node::ExprListNullOrEmpty(sort_op->sort_.orders_->order_by_)) {
                LOG(WARNING) << "Join optimized skip: order is null or empty";
            }
            if (!CheckExprListFromSchema(
                    sort_op->sort_.orders_->order_by_,
                    join_op->GetProducers()[0]->GetOutputSchema())) {
                return false;
            }
            // 符合优化条件
            PhysicalSortNode* new_order_op = nullptr;
            Status status = plan_ctx_->CreateOp<PhysicalSortNode>(
                &new_order_op, join_op->producers()[0], sort_op->sort_);
            if (!status.isOK()) {
                return false;
            }
            PhysicalJoinNode* new_join_op = nullptr;
            status = plan_ctx_->CreateOp<PhysicalJoinNode>(
                &new_join_op, new_order_op, join_op->GetProducers()[1],
                join_op->join_);
            if (!status.isOK()) {
                return false;
            }
            *output = new_join_op;
            return true;
        }
        case kPhysicalOpProject: {
            auto project_op = dynamic_cast<PhysicalProjectNode*>(in);
            if (kWindowAggregation != project_op->project_type_) {
                return false;
            }

            if (node::kJoinTypeLast != join_type) {
                LOG(WARNING) << "Window Join optimized skip: join type should "
                                "be LAST JOIN, but "
                             << node::JoinTypeName(join_type);
                return false;
            }
            auto window_agg_op =
                dynamic_cast<PhysicalWindowAggrerationNode*>(in);
            if (node::ExprListNullOrEmpty(
                    window_agg_op->window_.partition_.keys_) &&
                (nullptr == window_agg_op->window_.sort_.orders_ ||
                 node::ExprListNullOrEmpty(
                     window_agg_op->window_.sort_.orders_->order_by_))) {
                LOG(WARNING) << "Window Join optimized skip: both partition and"
                                "order are empty ";
                return false;
            }
            auto left_schemas_ctx = join_op->GetProducer(0)->schemas_ctx();
            if (!CheckExprDependOnChildOnly(
                     window_agg_op->window_.partition_.keys_, left_schemas_ctx)
                     .isOK()) {
                LOG(WARNING) << "Window Join optimized skip: partition keys "
                                "are resolved from secondary table";
                return false;
            }
            if (!CheckExprDependOnChildOnly(
                     window_agg_op->window_.sort_.orders_->order_by_,
                     left_schemas_ctx)
                     .isOK()) {
                LOG(WARNING) << "Window Join optimized skip: order keys are "
                                "resolved from secondary table";
                return false;
            }

            auto left = join_op->producers()[0];
            auto right = join_op->producers()[1];
            window_agg_op->AddWindowJoin(right, join_op->join());
            if (!ResetProducer(plan_ctx_, window_agg_op, 0, left)) {
                return false;
            }
            Transform(window_agg_op, output);
            *output = window_agg_op;
            return true;
        }
        default: {
            return false;
        }
    }
}
bool LeftJoinOptimized::ColumnExist(const Schema& schema,
                                    const std::string& column_name) {
    for (int32_t i = 0; i < schema.size(); i++) {
        const type::ColumnDef& column = schema.Get(i);
        if (column_name == column.name()) {
            return true;
        }
    }
    return false;
}

bool LeftJoinOptimized::CheckExprListFromSchema(
    const node::ExprListNode* expr_list, const Schema* schema) {
    if (node::ExprListNullOrEmpty(expr_list)) {
        return true;
    }

    for (auto expr : expr_list->children_) {
        switch (expr->expr_type_) {
            case node::kExprColumnRef: {
                auto column = dynamic_cast<node::ColumnRefNode*>(expr);
                if (!ColumnExist(*schema, column->GetColumnName())) {
                    return false;
                }
                break;
            }
            default: {
                // can't optimize when group by other expression
                return false;
            }
        }
    }
    return true;
}

bool ClusterOptimized::SimplifyJoinLeftInput(PhysicalRequestJoinNode* join_op,
                                             const Join& join,
                                             PhysicalOpNode** output) {
    auto left = join_op->GetProducer(0);
    std::vector<const fesql::node::ExprNode*> columns;
    std::vector<std::string> column_names;
    join.ResolvedRelatedColumns(&columns);

    std::ostringstream oss;
    for (auto column : columns) {
        oss << node::ExprString(column) << ",";
    }
    LOG(INFO) << "join resolved related columns: \n" << oss.str();

    // find columns belong to left side
    std::vector<size_t> left_indices;
    for (size_t i = 0; i < columns.size(); ++i) {
        if (CheckExprDependOnChildOnly(columns[i], left->schemas_ctx())
                .isOK()) {
            left_indices.push_back(i);
<<<<<<< HEAD
        }
    }

    // replace with column id expression
    for (size_t i = 0; i < columns.size(); ++i) {
        auto column_expr = columns[i];
        column_names.push_back(column_expr->GetExprString());
        if (column_expr->GetExprType() == node::kExprColumnRef) {
            size_t column_id;
            auto column_ref =
                dynamic_cast<const node::ColumnRefNode*>(column_expr);
            Status status = join_op->joined_schemas_ctx()->ResolveColumnID(
                column_ref->GetRelationName(), column_ref->GetColumnName(),
                &column_id);
            if (!status.isOK()) {
                LOG(WARNING)
                    << "Resolve join column " << column_ref->GetExprString()
                    << " failed: " << status;
                return false;
            }
            columns[i] = node_manager_->MakeColumnIdNode(column_id);
        }
    }

    ColumnProjects simplified_projects;
    for (size_t idx : left_indices) {
        auto column_expr = columns[idx];
        simplified_projects.Add(column_names[idx], column_expr, nullptr);
    }
    if (simplified_projects.size() < left->GetOutputSchemaSize()) {
        PhysicalSimpleProjectNode* simplify_project_op = nullptr;
        Status status = plan_ctx_->CreateOp<PhysicalSimpleProjectNode>(
            &simplify_project_op, left, simplified_projects);
        if (!status.isOK()) {
            LOG(WARNING) << "Simplify join left input failed: " << status;
            return false;
=======
        }
    }

    // replace with column id expression
    for (size_t i = 0; i < columns.size(); ++i) {
        auto column_expr = columns[i];
        column_names.push_back(column_expr->GetExprString());
        if (column_expr->GetExprType() == node::kExprColumnRef) {
            size_t column_id;
            auto column_ref =
                dynamic_cast<const node::ColumnRefNode*>(column_expr);
            Status status = join_op->joined_schemas_ctx()->ResolveColumnID(
                column_ref->GetRelationName(), column_ref->GetColumnName(),
                &column_id);
            if (!status.isOK()) {
                LOG(WARNING)
                    << "Resolve join column " << column_ref->GetExprString()
                    << " failed: " << status;
                return false;
            }
            columns[i] = node_manager_->MakeColumnIdNode(column_id);
>>>>>>> 1ad32eb5
        }
    }

    ColumnProjects simplified_projects;
    for (size_t idx : left_indices) {
        auto column_expr = columns[idx];
        simplified_projects.Add(column_names[idx], column_expr, nullptr);
    }
    if (simplified_projects.size() >= left->GetOutputSchemaSize()) {
        LOG(WARNING) << "Simplify columns size == left output columns";
        return false;
    }
    auto root = left;
    while (root->GetProducerCnt() > 0) {
<<<<<<< HEAD
        Status status;
        auto schemas_ctx = root->GetProducer(0)->schemas_ctx();
        bool flag = true;
        for (auto column_expr : columns) {
            if (!CheckExprDependOnChildOnly(column_expr, schemas_ctx).isOK()) {
                flag = false;
                break;
            }
        }
        if (!flag) {
=======
        bool found_child = false;
        for (size_t i = 0; i < root->GetProducerCnt(); ++i) {
            auto schemas_ctx = root->GetProducer(i)->schemas_ctx();
            bool flag = true;
            for (size_t idx : left_indices) {
                auto column_expr = columns[idx];
                if (!CheckExprDependOnChildOnly(column_expr, schemas_ctx)
                         .isOK()) {
                    flag = false;
                    break;
                }
            }
            if (flag) {
                found_child = true;
                root = root->GetProducer(i);
                break;
            }
        }
        if (!found_child) {
>>>>>>> 1ad32eb5
            break;
        }
    }
    // try to simplify depend node
    PhysicalSimpleProjectNode* root_simplify_project_op = nullptr;
    auto status = plan_ctx_->CreateOp<PhysicalSimpleProjectNode>(
        &root_simplify_project_op, root, simplified_projects);
    if (!status.isOK()) {
        LOG(WARNING)
            << "Simplify root left input failed: apply left node simplify: "
            << status;
        return false;
    }
    DLOG(INFO) << "apply root node simplify!";
    *output = root_simplify_project_op;
    return true;
}

bool ClusterOptimized::Transform(PhysicalOpNode* in, PhysicalOpNode** output) {
    if (nullptr == in) {
        LOG(WARNING) << "cluster optimized skip: node is null";
        return false;
    }
    switch (in->GetOpType()) {
        case kPhysicalOpRequestJoin: {
            auto join_op = dynamic_cast<PhysicalRequestJoinNode*>(in);
            switch (join_op->join().join_type()) {
                case node::kJoinTypeLeft:
                case node::kJoinTypeLast: {
                    auto left = join_op->producers()[0];
                    auto right = join_op->producers()[1];
                    if (kSchemaTypeRow == right->GetOutputType()) {
                        DLOG(INFO)
                            << "request join optimized skip: row and row join";
                        return false;
                    }
                    auto simplify_left = left;
                    if (!SimplifyJoinLeftInput(join_op, join_op->join(),
                                               &simplify_left)) {
                        LOG(WARNING) << "Simplify join left input failed";
                    }
                    Status status;
                    PhysicalRequestJoinNode* request_join_right_only = nullptr;
                    status = plan_ctx_->CreateOp<PhysicalRequestJoinNode>(
                        &request_join_right_only, simplify_left, right,
                        join_op->join(), true);
                    if (!status.isOK()) {
                        return false;
                    }
                    status = ReplaceComponentExpr(
                        join_op->join(), join_op->joined_schemas_ctx(),
                        request_join_right_only->joined_schemas_ctx(),
                        plan_ctx_->node_manager(),
                        &request_join_right_only->join_);
                    if (!status.isOK()) {
                        return false;
                    }

                    PhysicalRequestJoinNode* concat_op = nullptr;
                    status = plan_ctx_->CreateOp<PhysicalRequestJoinNode>(
                        &concat_op, left, request_join_right_only,
                        fesql::node::kJoinTypeConcat);
                    if (!status.isOK()) {
                        return false;
                    }
                    *output = concat_op;
                    return true;
                }
                default:
                    break;
            }
        }
        default: {
            return false;
        }
    }
    return false;
}

RequestModeTransformer::RequestModeTransformer(
    node::NodeManager* node_manager, const std::string& db,
    const std::shared_ptr<Catalog>& catalog, ::llvm::Module* module,
    udf::UDFLibrary* library, const std::set<size_t>& common_column_indices,
    const bool performance_sensitive, const bool cluster_optimized)
    : BatchModeTransformer(node_manager, db, catalog, module, library,
                           performance_sensitive, cluster_optimized) {
    batch_request_info_.common_column_indices = common_column_indices;
}

RequestModeTransformer::~RequestModeTransformer() {}

// transform project plan in request mode
Status RequestModeTransformer::TransformProjectPlanOp(
    const node::ProjectPlanNode* node, PhysicalOpNode** output) {
    // sanity check
    CHECK_TRUE(node != nullptr && output != nullptr, kPlanError,
               "Input node or output node is null");

    PhysicalOpNode* depend = nullptr;
    CHECK_STATUS(TransformPlanOp(node->GetChildren()[0], &depend));

    std::vector<PhysicalOpNode*> ops;
    for (auto iter = node->project_list_vec_.cbegin();
         iter != node->project_list_vec_.cend(); iter++) {
        fesql::node::ProjectListNode* project_list =
            dynamic_cast<fesql::node::ProjectListNode*>(*iter);

        PhysicalOpNode* project_op = nullptr;
        CHECK_STATUS(
            TransformProjectOp(project_list, depend, false, &project_op));
        ops.push_back(project_op);
    }

    CHECK_TRUE(!ops.empty(), kPlanError,
               "Fail transform project op: empty projects");

    if (ops.size() == 1) {
        *output = ops[0];
        return Status::OK();
    }

    PhysicalRequestJoinNode* join = nullptr;
    CHECK_STATUS(CreateOp<PhysicalRequestJoinNode>(
        &join, ops[0], ops[1], ::fesql::node::kJoinTypeConcat));

    for (size_t i = 2; i < ops.size(); ++i) {
        PhysicalRequestJoinNode* new_join = nullptr;
        CHECK_STATUS(CreateOp<PhysicalRequestJoinNode>(
            &new_join, join, ops[i], ::fesql::node::kJoinTypeConcat));
        join = new_join;
    }

    auto project_list = node_manager_->MakeProjectListPlanNode(nullptr, false);
    uint32_t pos = 0;
    for (auto iter = node->pos_mapping_.cbegin();
         iter != node->pos_mapping_.cend(); iter++) {
        auto sub_project_list = dynamic_cast<node::ProjectListNode*>(
            node->project_list_vec_[iter->first]);

        auto project_node = dynamic_cast<node::ProjectNode*>(
            sub_project_list->GetProjects().at(iter->second));
        if (node::kExprAll == project_node->GetExpression()->expr_type_) {
            auto all_expr =
                dynamic_cast<node::AllNode*>(project_node->GetExpression());
            if (all_expr->children_.empty()) {
                // expand all expression if needed
                for (auto column : *depend->GetOutputSchema()) {
                    all_expr->children_.push_back(
                        node_manager_->MakeColumnRefNode(
                            column.name(), all_expr->GetRelationName()));
                }
            }
            project_list->AddProject(
                node_manager_->MakeRowProjectNode(pos, "*", all_expr));
        } else {
            project_list->AddProject(node_manager_->MakeRowProjectNode(
                pos, project_node->GetName(),
                node_manager_->MakeColumnRefNode(project_node->GetName(), "")));
        }
        pos++;
    }
    return CreatePhysicalProjectNode(kRowProject, join, project_list, false,
                                     output);
}

Status RequestModeTransformer::TransformJoinOp(const node::JoinPlanNode* node,
                                               PhysicalOpNode** output) {
    CHECK_TRUE(node != nullptr && output != nullptr, kPlanError,
               "Input node or output node is null");
    PhysicalOpNode* left = nullptr;

    CHECK_STATUS(TransformPlanOp(node->GetChildren()[0], &left));

    PhysicalOpNode* right = nullptr;
    CHECK_STATUS(TransformPlanOp(node->GetChildren()[1], &right));

    PhysicalRequestJoinNode* request_join_op = nullptr;
    CHECK_STATUS(CreateOp<PhysicalRequestJoinNode>(
        &request_join_op, left, right, node->join_type_, node->orders_,
        node->condition_));

    CHECK_STATUS(CheckTimeOrIntegerOrderColumn(node->orders_,
                                               request_join_op->schemas_ctx()));
    *output = request_join_op;
    return Status::OK();
}

Status RequestModeTransformer::TransformScanOp(const node::TablePlanNode* node,
                                               PhysicalOpNode** output) {
    CHECK_TRUE(node != nullptr && output != nullptr, kPlanError,
               "Input node or output node is null");

    if (node->IsPrimary()) {
        auto table = catalog_->GetTable(db_, node->table_);
        CHECK_TRUE(table != nullptr, kPlanError,
                   "Fail to transform data_provider op: table " + db_ + "." +
                       node->table_ + " not exist!");

        PhysicalRequestProviderNode* provider = nullptr;
        CHECK_STATUS(CreateOp<PhysicalRequestProviderNode>(&provider, table));
        *output = provider;
        request_schema_ = *(*output)->GetOutputSchema();
        request_name_ = table->GetName();
        return Status::OK();
    } else {
        return BatchModeTransformer::TransformScanOp(node, output);
    }
}

Status RequestModeTransformer::TransformProjectOp(
    node::ProjectListNode* project_list, PhysicalOpNode* depend,
    bool append_input, PhysicalOpNode** output) {
    PhysicalOpNode* new_depend = depend;
    if (nullptr != project_list->w_ptr_) {
        CHECK_STATUS(
            TransformWindowOp(depend, project_list->w_ptr_, &new_depend));
    }
    switch (new_depend->GetOutputType()) {
        case kSchemaTypeRow:
            return CreatePhysicalProjectNode(
                kRowProject, new_depend, project_list, append_input, output);
        case kSchemaTypeGroup:
            return CreatePhysicalProjectNode(kGroupAggregation, new_depend,
                                             project_list, append_input,
                                             output);
        case kSchemaTypeTable:
            if (project_list->is_window_agg_) {
                return CreatePhysicalProjectNode(kAggregation, new_depend,
                                                 project_list, append_input,
                                                 output);
            } else {
                return CreatePhysicalProjectNode(kTableProject, new_depend,
                                                 project_list, append_input,
                                                 output);
            }
        default:
            return Status(kPlanError, "Unknown op output type");
    }
}

void RequestModeTransformer::ApplyPasses(PhysicalOpNode* node,
                                         PhysicalOpNode** output) {
    PhysicalOpNode* optimized = nullptr;
    this->BatchModeTransformer::ApplyPasses(node, &optimized);
    if (optimized == nullptr) {
        *output = node;
        LOG(WARNING) << "Final optimized result is null";
        return;
    }
    if (batch_request_info_.common_column_indices.empty()) {
        *output = optimized;
        return;
    }
    LOG(INFO) << "Before batch request optimization:\n" << *optimized;
    PhysicalOpNode* batch_request_plan = nullptr;
    CommonColumnOptimize batch_request_optimizer(
        batch_request_info_.common_column_indices);
    Status status = batch_request_optimizer.Apply(
        this->GetPlanContext(), optimized, &batch_request_plan);
    if (!status.isOK()) {
        LOG(WARNING) << "Fail to perform batch request optimization: "
                     << status;
        *output = optimized;
        return;
    }
    LOG(INFO) << "After batch request optimization:\n" << *batch_request_plan;
    batch_request_optimizer.ExtractCommonNodeSet(
        &batch_request_info_.common_node_set);
    *output = batch_request_plan;
    return;
}

static Status BuildColumnMapping(
    const node::ExprNode* outer_expr,
    const std::vector<node::ExprNode*>& inner_projects,
    const SchemasContext* schemas_ctx, passes::ExprReplacer* replacer) {
    for (size_t i = 0; i < outer_expr->GetChildNum(); ++i) {
        CHECK_STATUS(BuildColumnMapping(outer_expr->GetChild(i), inner_projects,
                                        schemas_ctx, replacer));
    }
    switch (outer_expr->GetExprType()) {
        case node::kExprColumnRef: {
            auto col_ref = dynamic_cast<const node::ColumnRefNode*>(outer_expr);
            size_t schema_idx;
            size_t col_idx;
            schemas_ctx->ResolveColumnRefIndex(col_ref, &schema_idx, &col_idx);
            CHECK_TRUE(schema_idx == 0, kPlanError,
                       "Simple project should output single schema");
            CHECK_TRUE(col_idx < inner_projects.size(), kPlanError,
                       "Column index out of bound");

            auto repl = inner_projects[col_idx];
            replacer->AddReplacement(col_ref, repl);
            break;
        }
        default:
            break;
    }
    return Status::OK();
}

bool SimpleProjectOptimized::Transform(PhysicalOpNode* in,
                                       PhysicalOpNode** output) {
    *output = in;
    switch (in->GetOpType()) {
        case kPhysicalOpSimpleProject: {
            if (nullptr != in->producers()[0] &&
                kPhysicalOpSimpleProject == in->producers()[0]->GetOpType()) {
                DLOG(INFO) << "Find consecutive simple projects";
                auto nm = plan_ctx_->node_manager();
                auto outer_project_op =
                    dynamic_cast<PhysicalSimpleProjectNode*>(in);
                auto inner_project_op =
                    dynamic_cast<PhysicalSimpleProjectNode*>(
                        in->GetProducer(0));

                auto outer_projects = outer_project_op->project();
                std::vector<node::ExprNode*> outer_exprs;
                for (size_t i = 0; i < outer_projects.size(); ++i) {
                    outer_exprs.push_back(
                        outer_projects.GetExpr(i)->DeepCopy(nm));
                }

                auto inner_projects = inner_project_op->project();
                std::vector<node::ExprNode*> inner_exprs;
                for (size_t i = 0; i < inner_projects.size(); ++i) {
                    inner_exprs.push_back(
                        inner_projects.GetExpr(i)->DeepCopy(nm));
                }

                Status status;
                passes::ExprReplacer replacer;
                for (size_t i = 0; i < outer_projects.size(); ++i) {
                    status = BuildColumnMapping(outer_exprs[i], inner_exprs,
                                                inner_project_op->schemas_ctx(),
                                                &replacer);
                    if (!status.isOK()) {
                        LOG(WARNING)
                            << "Fail to merge simple projects: " << status;
                        return false;
                    }
                }

                ColumnProjects new_projects;
                for (size_t i = 0; i < outer_projects.size(); ++i) {
                    node::ExprNode* new_expr;
                    status = replacer.Replace(outer_exprs[i], &new_expr);
                    if (!status.isOK()) {
                        LOG(WARNING)
                            << "Fail to merge simple projects: " << status;
                        return false;
                    }
                    new_projects.Add(outer_projects.GetName(i), new_expr,
                                     outer_projects.GetFrame(i));
                }
                PhysicalSimpleProjectNode* new_project_op = nullptr;
                status = plan_ctx_->CreateOp<PhysicalSimpleProjectNode>(
                    &new_project_op, inner_project_op->GetProducer(0),
                    new_projects);
                if (!status.isOK()) {
                    LOG(WARNING) << "Fail to merge simple projects: " << status;
                    return false;
                }
                *output = new_project_op;
                return true;
            }
        }
        default: {
            return false;
        }
    }
}

}  // namespace vm
}  // namespace fesql<|MERGE_RESOLUTION|>--- conflicted
+++ resolved
@@ -2739,7 +2739,6 @@
         if (CheckExprDependOnChildOnly(columns[i], left->schemas_ctx())
                 .isOK()) {
             left_indices.push_back(i);
-<<<<<<< HEAD
         }
     }
 
@@ -2769,62 +2768,12 @@
         auto column_expr = columns[idx];
         simplified_projects.Add(column_names[idx], column_expr, nullptr);
     }
-    if (simplified_projects.size() < left->GetOutputSchemaSize()) {
-        PhysicalSimpleProjectNode* simplify_project_op = nullptr;
-        Status status = plan_ctx_->CreateOp<PhysicalSimpleProjectNode>(
-            &simplify_project_op, left, simplified_projects);
-        if (!status.isOK()) {
-            LOG(WARNING) << "Simplify join left input failed: " << status;
-            return false;
-=======
-        }
-    }
-
-    // replace with column id expression
-    for (size_t i = 0; i < columns.size(); ++i) {
-        auto column_expr = columns[i];
-        column_names.push_back(column_expr->GetExprString());
-        if (column_expr->GetExprType() == node::kExprColumnRef) {
-            size_t column_id;
-            auto column_ref =
-                dynamic_cast<const node::ColumnRefNode*>(column_expr);
-            Status status = join_op->joined_schemas_ctx()->ResolveColumnID(
-                column_ref->GetRelationName(), column_ref->GetColumnName(),
-                &column_id);
-            if (!status.isOK()) {
-                LOG(WARNING)
-                    << "Resolve join column " << column_ref->GetExprString()
-                    << " failed: " << status;
-                return false;
-            }
-            columns[i] = node_manager_->MakeColumnIdNode(column_id);
->>>>>>> 1ad32eb5
-        }
-    }
-
-    ColumnProjects simplified_projects;
-    for (size_t idx : left_indices) {
-        auto column_expr = columns[idx];
-        simplified_projects.Add(column_names[idx], column_expr, nullptr);
-    }
     if (simplified_projects.size() >= left->GetOutputSchemaSize()) {
         LOG(WARNING) << "Simplify columns size == left output columns";
         return false;
     }
     auto root = left;
     while (root->GetProducerCnt() > 0) {
-<<<<<<< HEAD
-        Status status;
-        auto schemas_ctx = root->GetProducer(0)->schemas_ctx();
-        bool flag = true;
-        for (auto column_expr : columns) {
-            if (!CheckExprDependOnChildOnly(column_expr, schemas_ctx).isOK()) {
-                flag = false;
-                break;
-            }
-        }
-        if (!flag) {
-=======
         bool found_child = false;
         for (size_t i = 0; i < root->GetProducerCnt(); ++i) {
             auto schemas_ctx = root->GetProducer(i)->schemas_ctx();
@@ -2844,7 +2793,6 @@
             }
         }
         if (!found_child) {
->>>>>>> 1ad32eb5
             break;
         }
     }
