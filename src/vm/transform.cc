/*-------------------------------------------------------------------------
 * Copyright (C) 2020, 4paradigm
 * transform.cc
 *
 * Author: chenjing
 * Date: 2020/3/13
 *--------------------------------------------------------------------------
 **/
#include "vm/transform.h"
#include <map>
#include <set>
#include <stack>
#include <unordered_map>
#include "codegen/context.h"
#include "codegen/fn_ir_builder.h"
#include "codegen/fn_let_ir_builder.h"
#include "passes/physical/transform_up_physical_pass.h"
#include "vm/physical_op.h"
#include "vm/schemas_context.h"

#include "passes/expression/expr_pass.h"
#include "passes/lambdafy_projects.h"
#include "passes/physical/batch_request_optimize.h"
#include "passes/physical/cluster_optimized.h"
#include "passes/physical/condition_optimized.h"
#include "passes/physical/group_and_sort_optimized.h"
#include "passes/physical/left_join_optimized.h"
#include "passes/physical/limit_optimized.h"
#include "passes/physical/simple_project_optimized.h"
#include "passes/physical/window_column_pruning.h"
#include "passes/resolve_fn_and_attrs.h"

using ::fesql::base::Status;
using ::fesql::common::kPlanError;

namespace fesql {
namespace vm {

using fesql::passes::CheckExprDependOnChildOnly;
using fesql::passes::ClusterOptimized;
using fesql::passes::CommonColumnOptimize;
using fesql::passes::ConditionOptimized;
using fesql::passes::GroupAndSortOptimized;
using fesql::passes::LeftJoinOptimized;
using fesql::passes::LimitOptimized;
using fesql::passes::PhysicalPlanPassType;
using fesql::passes::SimpleProjectOptimized;
using fesql::passes::WindowColumnPruning;

std::ostream& operator<<(std::ostream& output,
                         const fesql::vm::LogicalOp& thiz) {
    return output << *(thiz.node_);
}
bool TransformLogicalTreeToLogicalGraph(
    const ::fesql::node::PlanNode* node, LogicalGraph* graph_ptr,
    fesql::base::Status& status) {  // NOLINT

    if (nullptr == node || nullptr == graph_ptr) {
        status.msg = "node or graph_ptr is null";
        status.code = common::kOpGenError;
        LOG(WARNING) << status;
        return false;
    }
    auto& graph = *graph_ptr;
    std::stack<LogicalOp> stacks;
    LogicalOp op(node);
    graph.AddVertex(op);
    stacks.push(op);
    while (!stacks.empty()) {
        auto source = stacks.top();
        stacks.pop();
        auto& children = source.node_->GetChildren();
        if (!children.empty()) {
            for (auto iter = children.cbegin(); iter != children.cend();
                 iter++) {
                LogicalOp target(*iter);
                if (!graph.IsExist(target)) {
                    stacks.push(target);
                }
                graph.AddEdge(source, target);
            }
        }
    }
    return true;
}

BatchModeTransformer::BatchModeTransformer(
    node::NodeManager* node_manager, const std::string& db,
    const std::shared_ptr<Catalog>& catalog, ::llvm::Module* module,
    const udf::UDFLibrary* library)
    : node_manager_(node_manager),
      db_(db),
      catalog_(catalog),
      module_(module),
      id_(0),
      performance_sensitive_mode_(false),
      cluster_optimized_mode_(false),
      enable_batch_window_parallelization_(false),
      library_(library),
      plan_ctx_(node_manager, library, db, catalog, false) {}

BatchModeTransformer::BatchModeTransformer(
    node::NodeManager* node_manager, const std::string& db,
    const std::shared_ptr<Catalog>& catalog, ::llvm::Module* module,
    const udf::UDFLibrary* library, bool performance_sensitive,
    bool cluster_optimized_mode, bool enable_expr_opt,
    bool enable_window_parallelization)
    : node_manager_(node_manager),
      db_(db),
      catalog_(catalog),
      module_(module),
      id_(0),
      performance_sensitive_mode_(performance_sensitive),
      cluster_optimized_mode_(cluster_optimized_mode),
      enable_batch_window_parallelization_(enable_window_parallelization),
      library_(library),
      plan_ctx_(node_manager, library, db, catalog, enable_expr_opt) {}

BatchModeTransformer::~BatchModeTransformer() {}

Status BatchModeTransformer::TransformPlanOp(const node::PlanNode* node,
                                             PhysicalOpNode** output) {
    CHECK_TRUE(node != nullptr && output != nullptr, kPlanError,
               "Input node or output node is null");

    LogicalOp logical_op = LogicalOp(node);
    auto map_iter = op_map_.find(logical_op);
    // logical plan node already exist
    if (map_iter != op_map_.cend()) {
        *output = map_iter->second;
        return Status::OK();
    }

    Status status;
    ::fesql::vm::PhysicalOpNode* op = nullptr;
    switch (node->type_) {
        case node::kPlanTypeLimit: {
            status = TransformLimitOp(
                dynamic_cast<const ::fesql::node::LimitPlanNode*>(node), &op);
            break;
        }
        case node::kPlanTypeProject: {
            status = TransformProjectPlanOp(
                dynamic_cast<const ::fesql::node::ProjectPlanNode*>(node), &op);
            break;
        }
        case node::kPlanTypeJoin: {
            status = TransformJoinOp(
                dynamic_cast<const ::fesql::node::JoinPlanNode*>(node), &op);
            break;
        }
        case node::kPlanTypeUnion: {
            status = TransformUnionOp(
                dynamic_cast<const ::fesql::node::UnionPlanNode*>(node), &op);
            break;
        }
        case node::kPlanTypeGroup: {
            status = TransformGroupOp(
                dynamic_cast<const ::fesql::node::GroupPlanNode*>(node), &op);
            break;
        }
        case node::kPlanTypeSort: {
            status = TransformSortOp(
                dynamic_cast<const ::fesql::node::SortPlanNode*>(node), &op);
            break;
        }
        case node::kPlanTypeFilter: {
            status = TransformFilterOp(
                dynamic_cast<const ::fesql::node::FilterPlanNode*>(node), &op);
            break;
        }
        case node::kPlanTypeTable: {
            status = TransformScanOp(
                dynamic_cast<const ::fesql::node::TablePlanNode*>(node), &op);
            break;
        }
        case node::kPlanTypeQuery: {
            status = TransformQueryPlan(
                dynamic_cast<const ::fesql::node::QueryPlanNode*>(node), &op);
            break;
        }
        case node::kPlanTypeRename: {
            status = TransformRenameOp(
                dynamic_cast<const ::fesql::node::RenamePlanNode*>(node), &op);
            break;
        }
        case node::kPlanTypeDistinct: {
            status = TransformDistinctOp(
                dynamic_cast<const ::fesql::node::DistinctPlanNode*>(node),
                &op);
            break;
        }
        default: {
            return Status(kPlanError,
                          "Fail to transform physical plan: "
                          "can't handle type " +
                              node::NameOfPlanNodeType(node->type_));
        }
    }
    CHECK_STATUS(status, "Fail to tranform physical plan: fail at:\n" +
                             node->GetTreeString());
    op_map_[logical_op] = op;
    *output = op;
    return status;
}

Status BatchModeTransformer::InitFnInfo(PhysicalOpNode* node,
                                        std::set<PhysicalOpNode*>* visited) {
    auto visited_iter = visited->find(node);
    if (visited_iter != visited->end()) {
        return Status::OK();
    } else {
        visited->insert(visited_iter, node);
    }
    CHECK_TRUE(node != nullptr, kPlanError, "Input node is null");
    for (auto producer : node->producers()) {
        // gen for producers recursively
        CHECK_STATUS(InitFnInfo(producer, visited));
    }
    switch (node->GetOpType()) {
        case kPhysicalOpGroupBy: {
            auto group_op = dynamic_cast<PhysicalGroupNode*>(node);
            CHECK_STATUS(
                GenKey(&group_op->group_, node->producers()[0]->schemas_ctx()));
            break;
        }
        case kPhysicalOpSortBy: {
            auto sort_op = dynamic_cast<PhysicalSortNode*>(node);
            CHECK_STATUS(
                GenSort(&sort_op->sort_, node->producers()[0]->schemas_ctx()));
            break;
        }
        case kPhysicalOpProject: {
            auto project_op = dynamic_cast<PhysicalProjectNode*>(node);
            if (kWindowAggregation != project_op->project_type_) {
                break;
            }
            auto window_agg_op =
                dynamic_cast<PhysicalWindowAggrerationNode*>(node);
            CHECK_STATUS(GenWindow(&window_agg_op->window_,
                                   window_agg_op->producers()[0]));
            for (auto& window_union :
                 window_agg_op->window_unions_.window_unions_) {
                CHECK_STATUS(InitFnInfo(window_union.first, visited),
                             "Fail Gen Window Union Sub Query Plan");
            }
            CHECK_STATUS(GenWindowUnionList(&window_agg_op->window_unions_,
                                            window_agg_op->producers()[0]));
            for (auto& pair : window_agg_op->window_joins_.window_joins()) {
                CHECK_STATUS(InitFnInfo(pair.first, visited),
                             "Fail Gen Window Join Sub Query Plan");
            }
            CHECK_STATUS(GenWindowJoinList(window_agg_op,
                                           window_agg_op->producers()[0]));
            break;
        }
        case kPhysicalOpSimpleProject:
        case kPhysicalOpConstProject: {
            break;
        }
        case kPhysicalOpFilter: {
            auto op = dynamic_cast<PhysicalFilterNode*>(node);
            CHECK_STATUS(GenFilter(&op->filter_, node->producers()[0]));
            break;
        }
        case kPhysicalOpJoin: {
            auto op = dynamic_cast<PhysicalJoinNode*>(node);
            CHECK_STATUS(GenJoin(&op->join_, node));
            break;
        }
        case kPhysicalOpRequestJoin: {
            auto request_join_op = dynamic_cast<PhysicalRequestJoinNode*>(node);
            CHECK_STATUS(GenJoin(&request_join_op->join_, node));
            break;
        }
        case kPhysicalOpRequestUnion: {
            auto request_union_op =
                dynamic_cast<PhysicalRequestUnionNode*>(node);
            CHECK_STATUS(GenRequestWindow(&request_union_op->window_,
                                          node->producers()[0]));
            for (auto& window_union :
                 request_union_op->window_unions_.window_unions_) {
                CHECK_STATUS(InitFnInfo(window_union.first, visited),
                             "Fail Gen Request Window Union Sub Query Plan");
            }
            CHECK_STATUS(
                GenRequestWindowUnionList(&request_union_op->window_unions_,
                                          request_union_op->producers()[0]));
            break;
        }
        case kPhysicalOpPostRequestUnion: {
            auto union_op = dynamic_cast<PhysicalPostRequestUnionNode*>(node);
            CHECK_STATUS(GenRange(union_op->mutable_request_ts(),
                                  node->GetProducer(0)->schemas_ctx()));
            break;
        }
        default:
            break;
    }

    // instantiate llvm functions for current node
    const auto& fn_infos = node->GetFnInfos();
    for (size_t i = 0; i < fn_infos.size(); ++i) {
        const FnInfo* fn_info = fn_infos[i];
        // skip unused fn
        if (fn_info->fn_name().empty()) {
            continue;
        }
        CHECK_STATUS(InstantiateLLVMFunction(*fn_infos[i]), "Instantiate ", i,
                     "th native function \"", fn_info->fn_name(),
                     "\" failed at node:\n", node->GetTreeString());
    }
    return Status::OK();
}

Status BatchModeTransformer::TransformLimitOp(const node::LimitPlanNode* node,
                                              PhysicalOpNode** output) {
    CHECK_TRUE(node != nullptr && output != nullptr, kPlanError,
               "Input node or output node is null");
    PhysicalOpNode* depend = nullptr;
    CHECK_STATUS(TransformPlanOp(node->GetChildren()[0], &depend));

    PhysicalLimitNode* limit_op = nullptr;
    CHECK_STATUS(
        CreateOp<PhysicalLimitNode>(&limit_op, depend, node->limit_cnt_));

    *output = limit_op;
    return Status::OK();
}

Status BatchModeTransformer::TransformProjectPlanOp(
    const node::ProjectPlanNode* node, PhysicalOpNode** output) {
    // sanity check
    CHECK_TRUE(node != nullptr && output != nullptr, kPlanError,
               "Input node or output node is null");

    if (enable_batch_window_parallelization_) {
        return TransformProjectPlanOpWithWindowParallel(node, output);
    } else {
        return TransformProjectPlanOpWindowSerial(node, output);
    }
}
Status BatchModeTransformer::TransformProjectPlanOpWithWindowParallel(
    const node::ProjectPlanNode* node, PhysicalOpNode** output) {
    // sanity check
    CHECK_TRUE(node != nullptr && output != nullptr, kPlanError,
               "Input node or output node is null");

    PhysicalOpNode* depend = nullptr;
    if (!node->GetChildren().empty() && nullptr != node->GetChildren()[0]) {
        CHECK_STATUS(TransformPlanOp(node->GetChildren()[0], &depend));
    }
    CHECK_TRUE(!node->project_list_vec_.empty(), kPlanError,
               "Fail transform project op: empty projects");
    if (1 == node->project_list_vec_.size()) {
        return TransformProjectOp(dynamic_cast<fesql::node::ProjectListNode*>(
                                      node->project_list_vec_[0]),
                                  depend, false, output);
    }

    std::vector<PhysicalOpNode*> ops;
    for (auto iter = node->project_list_vec_.cbegin();
         iter != node->project_list_vec_.cend(); iter++) {
        fesql::node::ProjectListNode* project_list =
            dynamic_cast<fesql::node::ProjectListNode*>(*iter);

        PhysicalOpNode* project_op = nullptr;
        CHECK_STATUS(
            TransformProjectOp(project_list, depend, false, &project_op));
        ops.push_back(project_op);
    }

    CHECK_TRUE(!ops.empty(), kPlanError,
               "Fail transform project op: empty projects");

    if (ops.size() == 1) {
        *output = ops[0];
        return Status::OK();
    }

    PhysicalJoinNode* join = nullptr;
    CHECK_STATUS(CreateOp<PhysicalJoinNode>(&join, ops[0], ops[1],
                                            ::fesql::node::kJoinTypeConcat));

    for (size_t i = 2; i < ops.size(); ++i) {
        PhysicalJoinNode* new_join = nullptr;
        CHECK_STATUS(CreateOp<PhysicalJoinNode>(
            &new_join, join, ops[i], ::fesql::node::kJoinTypeConcat));
        join = new_join;
    }

    auto project_list = node_manager_->MakeProjectListPlanNode(nullptr, false);
    uint32_t pos = 0;
    for (auto iter = node->pos_mapping_.cbegin();
         iter != node->pos_mapping_.cend(); iter++) {
        auto sub_project_list = dynamic_cast<node::ProjectListNode*>(
            node->project_list_vec_[iter->first]);

        auto project_node = dynamic_cast<node::ProjectNode*>(
            sub_project_list->GetProjects().at(iter->second));
        if (node::kExprAll == project_node->GetExpression()->expr_type_) {
            auto all_expr =
                dynamic_cast<node::AllNode*>(project_node->GetExpression());
            if (all_expr->children_.empty()) {
                // expand all expression if needed
                for (auto column : *depend->GetOutputSchema()) {
                    all_expr->children_.push_back(
                        node_manager_->MakeColumnRefNode(
                            column.name(), all_expr->GetRelationName()));
                }
            }
            project_list->AddProject(
                node_manager_->MakeRowProjectNode(pos, "*", all_expr));
        } else {
            project_list->AddProject(node_manager_->MakeRowProjectNode(
                pos, project_node->GetName(),
                node_manager_->MakeColumnRefNode(project_node->GetName(), "")));
        }
        pos++;
    }
    return CreatePhysicalProjectNode(kTableProject, join, project_list, false,
                                     output);
}
Status BatchModeTransformer::TransformProjectPlanOpWindowSerial(
    const node::ProjectPlanNode* node, PhysicalOpNode** output) {
    PhysicalOpNode* depend = nullptr;
    if (!node->GetChildren().empty() && nullptr != node->GetChildren()[0]) {
        CHECK_STATUS(TransformPlanOp(node->GetChildren()[0], &depend));
    }
    CHECK_TRUE(!node->project_list_vec_.empty(), kPlanError,
               "Fail transform project op: empty projects");
    if (1 == node->project_list_vec_.size()) {
        return TransformProjectOp(dynamic_cast<fesql::node::ProjectListNode*>(
                                      node->project_list_vec_[0]),
                                  depend, false, output);
    }
    // 处理project_list_vec_[1...N-1], 串联执行windowAggWithAppendInput
    std::vector<PhysicalOpNode*> ops;
    int32_t project_cnt = 0;
    for (size_t i = node->project_list_vec_.size() - 1; i > 0; i--) {
        fesql::node::ProjectListNode* project_list =
            dynamic_cast<fesql::node::ProjectListNode*>(
                node->project_list_vec_[i]);
        project_cnt++;
        PhysicalOpNode* project_op = nullptr;
        CHECK_STATUS(
            TransformProjectOp(project_list, depend, true, &project_op));
        depend = project_op;
    }

    // 第一个Project节点除了计算投影表达式之外，还需要筛选出前面窗口的表达式结果
    // TODO(chenjing): 这部分代码可读性还是太差
    fesql::node::ProjectListNode* first_project_list =
        dynamic_cast<fesql::node::ProjectListNode*>(node->project_list_vec_[0]);
    auto project_list = node_manager_->MakeProjectListPlanNode(
        first_project_list->w_ptr_, first_project_list->is_window_agg_);
    uint32_t pos = 0;
    for (auto iter = node->pos_mapping_.cbegin();
         iter != node->pos_mapping_.cend(); iter++) {
        auto sub_project_list = dynamic_cast<node::ProjectListNode*>(
            node->project_list_vec_[iter->first]);

        auto project_node = dynamic_cast<node::ProjectNode*>(
            sub_project_list->GetProjects().at(iter->second));
        if (iter->first == 0) {
            project_list->AddProject(project_node);

        } else if (node::kExprAll ==
                   project_node->GetExpression()->expr_type_) {
            auto all_expr =
                dynamic_cast<node::AllNode*>(project_node->GetExpression());
            if (all_expr->children_.empty()) {
                // expand all expression if needed
                for (auto column : *depend->GetOutputSchema()) {
                    all_expr->children_.push_back(
                        node_manager_->MakeColumnRefNode(
                            column.name(), all_expr->GetRelationName()));
                }
            }
            project_list->AddProject(
                node_manager_->MakeRowProjectNode(pos, "*", all_expr));
        } else {
            project_list->AddProject(node_manager_->MakeRowProjectNode(
                pos, project_node->GetName(),
                node_manager_->MakeColumnRefNode(project_node->GetName(), "")));
        }
        pos++;
    }
    return TransformProjectOp(project_list, depend, false, output);
}

/**
 * Check two op outputs can union. There output schema sources
 * must exactly match on column types.
 */
static bool CheckUnionAvailable(const PhysicalOpNode* left,
                                const PhysicalOpNode* right) {
    auto left_ctx = left->schemas_ctx();
    auto right_ctx = right->schemas_ctx();
    if (left_ctx->GetSchemaSourceSize() != right_ctx->GetSchemaSourceSize()) {
        return false;
    }
    for (size_t i = 0; i < left_ctx->GetSchemaSourceSize(); ++i) {
        auto left_schema = left_ctx->GetSchema(i);
        auto right_schema = right_ctx->GetSchema(i);
        if (left_schema->size() != right_schema->size()) {
            return false;
        }
        for (auto j = 0; j < left_schema->size(); ++j) {
            if (left_schema->Get(j).type() != right_schema->Get(j).type()) {
                return false;
            }
        }
    }
    return true;
}

Status BatchModeTransformer::CreateRequestUnionNode(
    PhysicalOpNode* request, PhysicalOpNode* right,
    const std::string& primary_name, const codec::Schema* primary_schema,
    const node::ExprListNode* partition,
    const node::WindowPlanNode* window_plan,
    PhysicalRequestUnionNode** output) {
    CHECK_TRUE(request != nullptr, kPlanError, "Request node is null");
    CHECK_TRUE((partition == nullptr) ^ (window_plan == nullptr), kPlanError);

    PhysicalOpNode* left = request;
    CHECK_TRUE(right->GetOutputSchemaSourceSize() == 1, kPlanError,
               "Can not request union on right table with multiple output "
               "schema slices");

    if (!CheckUnionAvailable(left, right)) {
        // match schema between request and union table
        ColumnProjects left_projects;
        for (int i = 0; i < primary_schema->size(); ++i) {
            const std::string& col_name = primary_schema->Get(i).name();
            size_t column_id;
            CHECK_STATUS(plan_ctx_.GetRequestSourceID(primary_name, col_name,
                                                      &column_id),
                         "Fail to get request column id for ", primary_name,
                         ".", col_name);
            auto col_ref =
                node_manager_->MakeColumnRefNode(col_name, primary_name);
            left_projects.Add(col_name, col_ref, nullptr);
        }
        PhysicalSimpleProjectNode* left_project_op = nullptr;
        CHECK_STATUS(CreateOp<PhysicalSimpleProjectNode>(&left_project_op, left,
                                                         left_projects));
        left = left_project_op;
    }
    PhysicalRequestUnionNode* request_union_op = nullptr;
    if (partition != nullptr) {
        CHECK_STATUS(CreateOp<PhysicalRequestUnionNode>(&request_union_op, left,
                                                        right, partition));
    } else {
        CHECK_STATUS(CreateOp<PhysicalRequestUnionNode>(&request_union_op, left,
                                                        right, window_plan));
    }
    *output = request_union_op;
    return Status::OK();
}

Status BatchModeTransformer::TransformWindowOp(
    PhysicalOpNode* depend, const node::WindowPlanNode* w_ptr,
    PhysicalOpNode** output) {
    // sanity check
    CHECK_TRUE(depend != nullptr && output != nullptr, kPlanError,
               "Depend node or output node is null");
    CHECK_STATUS(CheckWindow(w_ptr, depend->schemas_ctx()));
    const node::OrderByNode* orders = w_ptr->GetOrders();
    const node::ExprListNode* groups = w_ptr->GetKeys();

    switch (depend->GetOpType()) {
        case kPhysicalOpRename: {
            PhysicalOpNode* new_depend;
            CHECK_STATUS(
                TransformWindowOp(depend->GetProducer(0), w_ptr, &new_depend));
            if (new_depend != depend) {
                PhysicalRenameNode* rename_op = nullptr;
                CHECK_STATUS(CreateOp<PhysicalRenameNode>(
                    &rename_op, new_depend,
                    dynamic_cast<PhysicalRenameNode*>(depend)->name_));
                *output = rename_op;
            } else {
                *output = depend;
            }
            break;
        }
        case kPhysicalOpDataProvider: {
            auto data_op = dynamic_cast<PhysicalDataProviderNode*>(depend);
            CHECK_TRUE(data_op->provider_type_ == kProviderTypeRequest,
                       kPlanError,
                       "Do not support window on non-request input");

            auto name = data_op->table_handler_->GetName();
            auto table = catalog_->GetTable(db_, name);
            CHECK_TRUE(table != nullptr, kPlanError,
                       "Fail to transform data provider op: table " + name +
                           "not exists");
            PhysicalTableProviderNode* right = nullptr;
            CHECK_STATUS(CreateOp<PhysicalTableProviderNode>(&right, table));

            PhysicalRequestUnionNode* request_union_op = nullptr;
            CHECK_STATUS(CreateRequestUnionNode(
                data_op, right, table->GetName(), table->GetSchema(), nullptr,
                w_ptr, &request_union_op));

            if (!w_ptr->union_tables().empty()) {
                for (auto iter = w_ptr->union_tables().cbegin();
                     iter != w_ptr->union_tables().cend(); iter++) {
                    PhysicalOpNode* union_table_op;
                    CHECK_STATUS(TransformPlanOp(*iter, &union_table_op));
                    CHECK_TRUE(request_union_op->AddWindowUnion(union_table_op),
                               kPlanError,
                               "Fail to add request window union table");
                }
            }
            *output = request_union_op;
            break;
        }
        case kPhysicalOpRequestJoin: {
            auto join_op = dynamic_cast<PhysicalRequestJoinNode*>(depend);
            switch (join_op->join().join_type()) {
                case node::kJoinTypeLeft:
                case node::kJoinTypeLast: {
                    auto child_schemas_ctx =
                        join_op->GetProducer(0)->schemas_ctx();
                    if (!node::ExprListNullOrEmpty(groups)) {
                        CHECK_STATUS(CheckExprDependOnChildOnly(
                                         groups, child_schemas_ctx),
                                     "Fail to handle window: group "
                                     "expression should belong to left table");
                    }
                    if (nullptr != orders &&
                        !node::ExprListNullOrEmpty(orders->order_by_)) {
                        CHECK_STATUS(CheckExprDependOnChildOnly(
                                         orders->order_by_, child_schemas_ctx),
                                     "Fail to handle window: group "
                                     "expression should belong to left table");
                    }
                    CHECK_TRUE(join_op->producers()[0]->GetOpType() ==
                                   kPhysicalOpDataProvider,
                               kPlanError,
                               "Fail to handler window with request last "
                               "join, left isn't a table provider")
                    auto request_op = dynamic_cast<PhysicalDataProviderNode*>(
                        join_op->producers()[0]);
                    auto name = request_op->table_handler_->GetName();
                    auto table = catalog_->GetTable(db_, name);
                    CHECK_TRUE(table != nullptr, kPlanError,
                               "Fail to transform data provider op: table " +
                                   name + "not exists");
                    PhysicalTableProviderNode* right = nullptr;
                    CHECK_STATUS(
                        CreateOp<PhysicalTableProviderNode>(&right, table));

                    PhysicalRequestUnionNode* request_union_op = nullptr;
                    CHECK_STATUS(CreateRequestUnionNode(
                        request_op, right, name, table->GetSchema(), nullptr,
                        w_ptr, &request_union_op));
                    if (!w_ptr->union_tables().empty()) {
                        for (auto iter = w_ptr->union_tables().cbegin();
                             iter != w_ptr->union_tables().cend(); iter++) {
                            PhysicalOpNode* union_table_op;
                            CHECK_STATUS(
                                TransformPlanOp(*iter, &union_table_op));
                            CHECK_TRUE(
                                request_union_op->AddWindowUnion(
                                    union_table_op),
                                kPlanError,
                                "Fail to add request window union table");
                        }
                    }
                    PhysicalJoinNode* join_output = nullptr;
                    CHECK_STATUS(CreateOp<PhysicalJoinNode>(
                        &join_output, request_union_op, join_op->producers()[1],
                        join_op->join_));
                    *output = join_output;
                    break;
                }
                default: {
                    return Status(kPlanError, "Non-support join type");
                }
            }
            break;
        }
        case kPhysicalOpSimpleProject: {
            auto simple_project =
                dynamic_cast<PhysicalSimpleProjectNode*>(depend);
            CHECK_TRUE(
                depend->GetProducer(0)->GetOpType() == kPhysicalOpDataProvider,
                kPlanError, "Do not support window on ",
                depend->GetTreeString());
            auto data_op =
                dynamic_cast<PhysicalDataProviderNode*>(depend->GetProducer(0));
            CHECK_TRUE(data_op->provider_type_ == kProviderTypeRequest,
                       kPlanError,
                       "Do not support window on non-request input");

            auto name = data_op->table_handler_->GetName();
            auto table = catalog_->GetTable(db_, name);
            CHECK_TRUE(table != nullptr, kPlanError,
                       "Fail to transform data provider op: table " + name +
                           "not exists");

            PhysicalTableProviderNode* right = nullptr;
            CHECK_STATUS(CreateOp<PhysicalTableProviderNode>(&right, table));

            // right side simple project
            PhysicalSimpleProjectNode* right_simple_project = nullptr;
            CHECK_STATUS(CreateOp<PhysicalSimpleProjectNode>(
                &right_simple_project, right, simple_project->project()));

            // request union
            PhysicalRequestUnionNode* request_union_op = nullptr;
            CHECK_STATUS(CreateRequestUnionNode(
                depend, right_simple_project, table->GetName(),
                table->GetSchema(), nullptr, w_ptr, &request_union_op));
            if (!w_ptr->union_tables().empty()) {
                for (auto iter = w_ptr->union_tables().cbegin();
                     iter != w_ptr->union_tables().cend(); iter++) {
                    PhysicalOpNode* union_table_op;
                    CHECK_STATUS(TransformPlanOp(*iter, &union_table_op));
                    CHECK_TRUE(request_union_op->AddWindowUnion(union_table_op),
                               kPlanError,
                               "Fail to add request window union table");
                }
            }
            *output = request_union_op;
            break;
        }
        default: {
            return Status(kPlanError, "Do not support window on " +
                                          depend->GetTreeString());
        }
    }
    return Status::OK();
}

Status BatchModeTransformer::TransformJoinOp(const node::JoinPlanNode* node,
                                             PhysicalOpNode** output) {
    CHECK_TRUE(node != nullptr && output != nullptr, kPlanError,
               "Input node or output node is null");

    PhysicalOpNode* left = nullptr;
    CHECK_STATUS(TransformPlanOp(node->GetChildren()[0], &left));
    PhysicalOpNode* right = nullptr;
    CHECK_STATUS(TransformPlanOp(node->GetChildren()[1], &right));

    PhysicalJoinNode* join_op = nullptr;
    CHECK_STATUS(CreateOp<PhysicalJoinNode>(&join_op, left, right,
                                            node->join_type_, node->orders_,
                                            node->condition_));
    CHECK_STATUS(
        CheckTimeOrIntegerOrderColumn(node->orders_, join_op->schemas_ctx()));
    *output = join_op;
    return Status::OK();
}

Status BatchModeTransformer::TransformUnionOp(const node::UnionPlanNode* node,
                                              PhysicalOpNode** output) {
    CHECK_TRUE(node != nullptr && output != nullptr, kPlanError,
               "Input node or output node is null");

    PhysicalOpNode* left = nullptr;
    CHECK_STATUS(TransformPlanOp(node->GetChildren()[0], &left));
    PhysicalOpNode* right = nullptr;
    CHECK_STATUS(TransformPlanOp(node->GetChildren()[1], &right));

    CHECK_TRUE(CheckUnionAvailable(left, right), kPlanError,
               "Union inputs can not take inconsistent schema");
    PhysicalUnionNode* union_op = nullptr;
    CHECK_STATUS(
        CreateOp<PhysicalUnionNode>(&union_op, left, right, node->is_all));
    *output = union_op;
    return Status::OK();
}

Status BatchModeTransformer::TransformGroupOp(const node::GroupPlanNode* node,
                                              PhysicalOpNode** output) {
    PhysicalOpNode* left = nullptr;
    CHECK_STATUS(TransformPlanOp(node->GetChildren()[0], &left));

    if (kPhysicalOpDataProvider == left->GetOpType()) {
        auto data_op = dynamic_cast<PhysicalDataProviderNode*>(left);
        if (kProviderTypeRequest == data_op->provider_type_) {
            auto name = data_op->table_handler_->GetName();
            auto table = catalog_->GetTable(db_, name);
            CHECK_TRUE(table != nullptr, kPlanError,
                       "Fail to transform data provider op: table " + name +
                           "not exists");

            PhysicalTableProviderNode* right = nullptr;
            CHECK_STATUS(CreateOp<PhysicalTableProviderNode>(&right, table));

            PhysicalRequestUnionNode* request_union_op = nullptr;
            CHECK_STATUS(CreateRequestUnionNode(
                data_op, right, table->GetName(), table->GetSchema(),
                node->by_list_, nullptr, &request_union_op));
            *output = request_union_op;
            return Status::OK();
        }
    }
    PhysicalGroupNode* group_op = nullptr;
    CHECK_STATUS(CreateOp<PhysicalGroupNode>(&group_op, left, node->by_list_));
    *output = group_op;
    return Status::OK();
}

Status BatchModeTransformer::TransformSortOp(const node::SortPlanNode* node,
                                             PhysicalOpNode** output) {
    CHECK_TRUE(node != nullptr && output != nullptr, kPlanError,
               "Input node or output node is null");
    PhysicalOpNode* left = nullptr;
    CHECK_STATUS(TransformPlanOp(node->GetChildren()[0], &left));

    PhysicalSortNode* sort_op = nullptr;
    CHECK_STATUS(CreateOp<PhysicalSortNode>(&sort_op, left, node->order_list_));
    *output = sort_op;
    return Status::OK();
}

Status BatchModeTransformer::TransformFilterOp(const node::FilterPlanNode* node,
                                               PhysicalOpNode** output) {
    CHECK_TRUE(node != nullptr && output != nullptr, kPlanError,
               "Input node or output node is null");
    PhysicalOpNode* depend = nullptr;
    CHECK_STATUS(TransformPlanOp(node->GetChildren()[0], &depend));

    PhysicalFilterNode* filter_op = nullptr;
    CHECK_STATUS(
        CreateOp<PhysicalFilterNode>(&filter_op, depend, node->condition_));
    *output = filter_op;
    return Status::OK();
}

Status BatchModeTransformer::TransformScanOp(const node::TablePlanNode* node,
                                             PhysicalOpNode** output) {
    CHECK_TRUE(node != nullptr && output != nullptr, kPlanError,
               "Input node or output node is null");
    auto table = catalog_->GetTable(db_, node->table_);
    CHECK_TRUE(table != nullptr, kPlanError,
               "Fail to transform data provider op: table " + node->table_ +
                   "not exists");

    PhysicalTableProviderNode* table_op = nullptr;
    CHECK_STATUS(CreateOp<PhysicalTableProviderNode>(&table_op, table));
    *output = table_op;
    return Status::OK();
}

Status BatchModeTransformer::TransformRenameOp(const node::RenamePlanNode* node,
                                               PhysicalOpNode** output) {
    CHECK_TRUE(node != nullptr && output != nullptr, kPlanError,
               "Input node or output node is null");
    PhysicalOpNode* depend = nullptr;
    CHECK_STATUS(TransformPlanOp(node->GetChildren()[0], &depend));

    PhysicalRenameNode* rename_op = nullptr;
    CHECK_STATUS(
        CreateOp<PhysicalRenameNode>(&rename_op, depend, node->table_));
    *output = rename_op;
    return Status::OK();
}

Status BatchModeTransformer::TransformDistinctOp(
    const node::DistinctPlanNode* node, PhysicalOpNode** output) {
    CHECK_TRUE(node != nullptr && output != nullptr, kPlanError,
               "Input node or output node is null");
    PhysicalOpNode* depend = nullptr;
    CHECK_STATUS(TransformPlanOp(node->GetChildren()[0], &depend));

    PhysicalDistinctNode* distinct_op = nullptr;
    CHECK_STATUS(CreateOp<PhysicalDistinctNode>(&distinct_op, depend));
    *output = distinct_op;
    return Status::OK();
}

Status BatchModeTransformer::TransformQueryPlan(
    const ::fesql::node::PlanNode* node, ::fesql::vm::PhysicalOpNode** output) {
    CHECK_TRUE(node != nullptr && output != nullptr, kPlanError,
               "Input node or output node is null");
    return TransformPlanOp(node->GetChildren()[0], output);
}

bool BatchModeTransformer::AddPass(PhysicalPlanPassType type) {
    passes.push_back(type);
    return true;
}

Status ExtractProjectInfos(const node::PlanNodeList& projects,
                           const node::FrameNode* primary_frame,
                           const SchemasContext* schemas_ctx,
                           node::NodeManager* node_manager,
                           ColumnProjects* output) {
    for (auto plan_node : projects) {
        auto pp_node = dynamic_cast<node::ProjectNode*>(plan_node);
        CHECK_TRUE(pp_node != nullptr, kPlanError);
        auto expr = pp_node->GetExpression();
        CHECK_TRUE(expr != nullptr, kPlanError);
        if (expr->GetExprType() == node::kExprAll) {
            // expand *
            for (size_t slice = 0; slice < schemas_ctx->GetSchemaSourceSize();
                 ++slice) {
                auto schema_source = schemas_ctx->GetSchemaSource(slice);
                for (size_t k = 0; k < schema_source->size(); ++k) {
                    auto col_name = schema_source->GetColumnName(k);
                    auto col_ref = node_manager->MakeColumnRefNode(
                        col_name, schema_source->GetSourceName());
                    output->Add(col_name, col_ref, nullptr);
                }
            }
        } else {
            output->Add(pp_node->GetName(), expr, pp_node->frame());
        }
    }
    output->SetPrimaryFrame(primary_frame);
    return Status::OK();
}

Status BatchModeTransformer::InstantiateLLVMFunction(const FnInfo& fn_info) {
    CHECK_TRUE(fn_info.IsValid(), kCodegenError);
    codegen::CodeGenContext codegen_ctx(module_, fn_info.schemas_ctx(),
                                        node_manager_);
    codegen::RowFnLetIRBuilder builder(&codegen_ctx);
    return builder.Build(fn_info.fn_name(), fn_info.fn_def(),
                         fn_info.GetPrimaryFrame(), fn_info.GetFrames(),
                         *fn_info.fn_schema());
}

bool BatchModeTransformer::AddDefaultPasses() {
    AddPass(PhysicalPlanPassType::kPassColumnProjectsOptimized);
    AddPass(PhysicalPlanPassType::kPassFilterOptimized);
    AddPass(PhysicalPlanPassType::kPassLeftJoinOptimized);
    AddPass(PhysicalPlanPassType::kPassGroupAndSortOptimized);
    AddPass(PhysicalPlanPassType::kPassLimitOptimized);
    AddPass(PhysicalPlanPassType::kPassClusterOptimized);
    return false;
}

Status BatchModeTransformer::CreatePhysicalConstProjectNode(
    node::ProjectListNode* project_list, PhysicalOpNode** output) {
    CHECK_TRUE(project_list != nullptr && output != nullptr, kPlanError,
               "Project list node or output node is null");

    const node::PlanNodeList& projects = project_list->GetProjects();
    for (auto iter = projects.cbegin(); iter != projects.cend(); iter++) {
        auto project_node = dynamic_cast<node::ProjectNode*>(*iter);
        auto expr = project_node->GetExpression();
        CHECK_TRUE(expr != nullptr, kPlanError,
                   "Invalid project: expression is null");
        CHECK_TRUE(node::kExprAll != expr->expr_type_, kPlanError,
                   "Invalid project: no table used");
    }

    SchemasContext empty_schemas_ctx;
    ColumnProjects const_projects;
    CHECK_STATUS(ExtractProjectInfos(projects, nullptr, &empty_schemas_ctx,
                                     node_manager_, &const_projects));

    PhysicalConstProjectNode* const_project_op = nullptr;
    CHECK_STATUS(
        CreateOp<PhysicalConstProjectNode>(&const_project_op, const_projects));
    *output = const_project_op;
    return Status::OK();
}

Status BatchModeTransformer::CreatePhysicalProjectNode(
    const ProjectType project_type, PhysicalOpNode* depend,
    node::ProjectListNode* project_list, bool append_input,
    PhysicalOpNode** output) {
    // sanity checks
    CHECK_TRUE(project_list != nullptr && output != nullptr, kPlanError,
               "project list node or output node is null");

    const node::PlanNodeList& projects = project_list->GetProjects();

    // extract window frame if any
    const node::FrameNode* primary_frame = nullptr;
    if (project_list->GetW() != nullptr) {
        primary_frame = project_list->GetW()->frame_node();
    }

    node::PlanNodeList new_projects;
    bool has_all_project = false;

    for (auto iter = projects.cbegin(); iter != projects.cend(); iter++) {
        auto project_node = dynamic_cast<node::ProjectNode*>(*iter);
        auto expr = project_node->GetExpression();
        CHECK_TRUE(expr != nullptr, kPlanError,
                   "Invalid project: expression is null");
        if (node::kExprAll == expr->expr_type_) {
            auto all_expr = dynamic_cast<node::AllNode*>(expr);
            if (all_expr->children_.empty()) {
                // expand all expression if needed
                for (auto column : *depend->GetOutputSchema()) {
                    all_expr->children_.push_back(
                        node_manager_->MakeColumnRefNode(
                            column.name(), all_expr->GetRelationName()));
                }
            }
            has_all_project = true;
        }
    }

    if (has_all_project && 1 == projects.size() &&
        depend->GetOutputSchemaSourceSize() == 1) {
        // skip project
        DLOG(INFO) << "skip project node: project has only kAllExpr "
                      "expression";
        *output = depend;
        return Status::OK();
    }

    // Create project function and infer output schema
    ColumnProjects column_projects;
    CHECK_STATUS(ExtractProjectInfos(projects, primary_frame,
                                     depend->schemas_ctx(), node_manager_,
                                     &column_projects));

    if (append_input) {
        CHECK_TRUE(project_type == kWindowAggregation, kPlanError,
                   "Only window agg allow append input");
    }

    // Create physical project op
    switch (project_type) {
        case kRowProject: {
            if (IsSimpleProject(column_projects)) {
                PhysicalSimpleProjectNode* simple_project_op = nullptr;
                CHECK_STATUS(CreateOp<PhysicalSimpleProjectNode>(
                    &simple_project_op, depend, column_projects));
                *output = simple_project_op;
            } else {
                PhysicalRowProjectNode* row_project_op = nullptr;
                CHECK_STATUS(CreateOp<PhysicalRowProjectNode>(
                    &row_project_op, depend, column_projects));
                *output = row_project_op;
            }
            break;
        }
        case kTableProject: {
            if (IsSimpleProject(column_projects)) {
                PhysicalSimpleProjectNode* simple_project_op = nullptr;
                CHECK_STATUS(CreateOp<PhysicalSimpleProjectNode>(
                    &simple_project_op, depend, column_projects));
                *output = simple_project_op;
            } else {
                PhysicalTableProjectNode* table_project_op = nullptr;
                CHECK_STATUS(CreateOp<PhysicalTableProjectNode>(
                    &table_project_op, depend, column_projects));
                *output = table_project_op;
            }
            break;
        }
        case kAggregation: {
            PhysicalAggrerationNode* agg_op = nullptr;
            CHECK_STATUS(CreateOp<PhysicalAggrerationNode>(&agg_op, depend,
                                                           column_projects));
            *output = agg_op;
            break;
        }
        case kGroupAggregation: {
            auto group_op = dynamic_cast<PhysicalGroupNode*>(depend);
            CHECK_TRUE(group_op != nullptr, kPlanError,
                       "Can not create group agg after non group op");
            PhysicalGroupAggrerationNode* agg_op = nullptr;
            CHECK_STATUS(CreateOp<PhysicalGroupAggrerationNode>(
                &agg_op, depend, column_projects, group_op->group_.keys()));
            *output = agg_op;
            break;
        }
        case kWindowAggregation: {
            PhysicalWindowAggrerationNode* window_agg_op = nullptr;
            CHECK_STATUS(CreateOp<PhysicalWindowAggrerationNode>(
                &window_agg_op, depend, column_projects,
                WindowOp(project_list->w_ptr_),
                project_list->w_ptr_->instance_not_in_window(), append_input,
                project_list->w_ptr_->exclude_current_time()));
            if (!project_list->w_ptr_->union_tables().empty()) {
                for (auto iter = project_list->w_ptr_->union_tables().cbegin();
                     iter != project_list->w_ptr_->union_tables().cend();
                     iter++) {
                    PhysicalOpNode* union_table_op;
                    CHECK_STATUS(TransformPlanOp(*iter, &union_table_op));
                    CHECK_TRUE(window_agg_op->AddWindowUnion(union_table_op),
                               kPlanError, "Fail to add window union table");
                }
            }
            *output = window_agg_op;
            break;
        }
        default:
            return Status(kPlanError, "Unknown project type");
    }
    return Status::OK();
}

Status BatchModeTransformer::TransformProjectOp(
    node::ProjectListNode* project_list, PhysicalOpNode* node,
    bool append_input, PhysicalOpNode** output) {
    auto depend = node;
    if (nullptr == depend) {
        return CreatePhysicalConstProjectNode(project_list, output);
    }
    switch (depend->GetOutputType()) {
        case kSchemaTypeRow:
            return CreatePhysicalProjectNode(kRowProject, depend, project_list,
                                             append_input, output);
        case kSchemaTypeGroup:
            return CreatePhysicalProjectNode(
                kGroupAggregation, depend, project_list, append_input, output);
        case kSchemaTypeTable:
            if (project_list->is_window_agg_) {
                CHECK_STATUS(
                    CheckWindow(project_list->w_ptr_, depend->schemas_ctx()));
                return CreatePhysicalProjectNode(kWindowAggregation, depend,
                                                 project_list, append_input,
                                                 output);
            } else {
                return CreatePhysicalProjectNode(
                    kTableProject, depend, project_list, append_input, output);
            }
        default:
            return Status(kPlanError, "Unknown node output type");
    }
}

void BatchModeTransformer::ApplyPasses(PhysicalOpNode* node,
                                       PhysicalOpNode** output) {
    // do not change physical plan if pass failed
    *output = node;
    PhysicalOpNode* cur_op = node;
    for (auto type : passes) {
        bool transformed = false;
        PhysicalOpNode* new_op = nullptr;
        switch (type) {
            case PhysicalPlanPassType::kPassColumnProjectsOptimized: {
                SimpleProjectOptimized pass(&plan_ctx_);
                transformed = pass.Apply(cur_op, &new_op);
                break;
            }
            case PhysicalPlanPassType::kPassFilterOptimized: {
                ConditionOptimized pass(&plan_ctx_);
                transformed = pass.Apply(cur_op, &new_op);
                break;
            }
            case PhysicalPlanPassType::kPassGroupAndSortOptimized: {
                GroupAndSortOptimized pass(&plan_ctx_);
                transformed = pass.Apply(cur_op, &new_op);
                break;
            }
            case PhysicalPlanPassType::kPassLeftJoinOptimized: {
                if (catalog_->IndexSupport()) {
                    LeftJoinOptimized pass(&plan_ctx_);
                    transformed = pass.Apply(cur_op, &new_op);
                }
                break;
            }
            case PhysicalPlanPassType::kPassClusterOptimized: {
                if (cluster_optimized_mode_) {
                    ClusterOptimized pass(&plan_ctx_);
                    transformed = pass.Apply(cur_op, &new_op);
                }
                break;
            }
            case PhysicalPlanPassType::kPassLimitOptimized: {
                LimitOptimized pass(&plan_ctx_);
                transformed = pass.Apply(cur_op, &new_op);
                break;
            }
            default: {
                LOG(WARNING) << "can't not handle pass: "
                             << PhysicalPlanPassTypeName(type);
            }
        }
        if (transformed && new_op != nullptr) {
            cur_op = new_op;
        }
    }
    if (cur_op != nullptr) {
        *output = cur_op;
    } else {
        LOG(WARNING) << "Final transformed result is null";
    }

    if (enable_batch_window_parallelization_) {
        LOG(INFO) << "Apply column pruning for window aggregation";
        WindowColumnPruning pass;
        PhysicalOpNode* pruned_op = nullptr;
        Status status = pass.Apply(&plan_ctx_, *output, &pruned_op);
        if (!status.isOK()) {
            LOG(WARNING) << status;
            return;
        }
        *output = pruned_op;
    }
}

std::string BatchModeTransformer::ExtractSchameName(PhysicalOpNode* in) {
    if (nullptr == in) {
        return "";
    }
    if (kPhysicalOpSimpleProject == in->GetOpType()) {
        return ExtractSchameName(in->GetProducer(0));
    } else if (kPhysicalOpRename == in->GetOpType()) {
        return dynamic_cast<PhysicalRenameNode*>(in)->name_;
    } else if (kPhysicalOpDataProvider == in->GetOpType()) {
        auto data_provider = dynamic_cast<PhysicalDataProviderNode*>(in);
        return data_provider->table_handler_->GetName();
    } else {
        return "";
    }
    return "";
}
bool BatchModeTransformer::isSourceFromTableProvider(PhysicalOpNode* in) {
    if (nullptr == in) {
        LOG(WARNING) << "Invalid physical node: null";
        return false;
    }
    if (kPhysicalOpSimpleProject == in->GetOpType() ||
        kPhysicalOpRename == in->GetOpType()) {
        return isSourceFromTableProvider(in->GetProducer(0));
    } else if (kPhysicalOpDataProvider == in->GetOpType()) {
        return kProviderTypePartition ==
                   dynamic_cast<PhysicalDataProviderNode*>(in)
                       ->provider_type_ ||
               kProviderTypeTable ==
                   dynamic_cast<PhysicalDataProviderNode*>(in)->provider_type_;
    }
    return false;
}
Status BatchModeTransformer::ValidateTableProvider(PhysicalOpNode* in) {
    CHECK_TRUE(nullptr != in, kPlanError, "Invalid physical node: null");
    CHECK_TRUE(isSourceFromTableProvider(in), kPlanError,
               "Isn't table/partition provider")
    return Status::OK();
}
Status BatchModeTransformer::ValidateRequestDataProvider(PhysicalOpNode* in) {
    CHECK_TRUE(nullptr != in, kPlanError, "Invalid physical node: null");
    if (kPhysicalOpSimpleProject == in->GetOpType() ||
        kPhysicalOpRename == in->GetOpType()) {
        CHECK_STATUS(ValidateRequestDataProvider(in->GetProducer(0)))
    } else {
        CHECK_TRUE(
            kPhysicalOpDataProvider == in->GetOpType() &&
                kProviderTypeRequest ==
                    dynamic_cast<PhysicalDataProviderNode*>(in)->provider_type_,
            kPlanError, "Isn't partition provider");
    }
    return Status::OK();
}
Status BatchModeTransformer::ValidatePartitionDataProvider(PhysicalOpNode* in) {
    CHECK_TRUE(nullptr != in, kPlanError, "Invalid physical node: null");
    if (kPhysicalOpSimpleProject == in->GetOpType() ||
        kPhysicalOpRename == in->GetOpType()) {
        CHECK_STATUS(ValidatePartitionDataProvider(in->GetProducer(0)))
    } else {
        CHECK_TRUE(
            kPhysicalOpDataProvider == in->GetOpType() &&
                kProviderTypePartition ==
                    dynamic_cast<PhysicalDataProviderNode*>(in)->provider_type_,
            kPlanError, "Isn't partition provider");
    }
    return Status::OK();
}

Status BatchModeTransformer::ValidateJoinIndexOptimization(
    const Join& join, PhysicalOpNode* right) {
    CHECK_TRUE(nullptr != right, kPlanError, "Invalid physical node: null");
    if (node::kJoinTypeConcat == join.join_type_) {
        return Status::OK();
    }

    if (node::kJoinTypeLast == join.join_type_) {
        CHECK_TRUE(
            nullptr == join.right_sort_.orders() ||
                node::ExprListNullOrEmpty(join.right_sort_.orders()->order_by_),
            kPlanError, "Last Join node order by hasn't been optimized")
    }
    if (kSchemaTypeRow == right->GetOutputType()) {
        // skip index optimization check when join a row
        return Status::OK();
    } else {
        CHECK_STATUS(ValidatePartitionDataProvider(right),
                     "Join node hasn't been optimized");
    }
    return Status::OK();
}

Status BatchModeTransformer::ValidateWindowIndexOptimization(
    const WindowOp& window, PhysicalOpNode* in) {
    CHECK_TRUE(nullptr != in, kPlanError, "Invalid physical node: null");
    CHECK_STATUS(ValidatePartitionDataProvider(in),
                 "Window node hasn't been optimized");
    // check if window's order expression has been optimized
    CHECK_TRUE(!window.sort().ValidSort() ||
                   node::ExprListNullOrEmpty(window.sort().orders()->order_by_),
               kPlanError, "Window node hasn't been optimzied")
    return Status::OK();
}
Status BatchModeTransformer::ValidatePlan(PhysicalOpNode* node) {
    if (performance_sensitive_mode_) {
        CHECK_STATUS(ValidateIndexOptimization(node),
                     "Fail to support physical plan in "
                     "performance sensitive mode: \n",
                     node->GetTreeString());
    }
    return Status::OK();
}

// Validate plan in request mode
// Request mode should validate primary path and primary source
Status RequestModeTransformer::ValidatePlan(PhysicalOpNode* node) {
    CHECK_STATUS(BatchModeTransformer::ValidatePlan(node), "Invalid plan");
    PhysicalOpNode* primary_source = nullptr;
    CHECK_STATUS(ValidatePrimaryPath(node, &primary_source),
                 "Fail to validate physical plan")
    return Status::OK();
}
Status BatchModeTransformer::ValidateIndexOptimization(PhysicalOpNode* in) {
    CHECK_TRUE(nullptr != in, kPlanError, "Invalid physical node: null");

    switch (in->GetOpType()) {
        case kPhysicalOpGroupBy: {
            CHECK_STATUS(ValidatePartitionDataProvider(in->GetProducer(0)));
            break;
        }
        case kPhysicalOpProject: {
            auto project_op = dynamic_cast<PhysicalProjectNode*>(in);
            if (kWindowAggregation == project_op->project_type_) {
                PhysicalWindowAggrerationNode* union_op =
                    dynamic_cast<PhysicalWindowAggrerationNode*>(project_op);
                if (!union_op->instance_not_in_window()) {
                    CHECK_STATUS(ValidateWindowIndexOptimization(
                        union_op->window(), union_op->GetProducer(0)));
                }
                if (!union_op->window_joins().Empty()) {
                    for (auto& window_join :
                         union_op->window_joins().window_joins()) {
                        CHECK_STATUS(ValidateJoinIndexOptimization(
                            window_join.second, window_join.first));
                    }
                }
                if (!union_op->window_unions().Empty()) {
                    for (auto& window_union :
                         union_op->window_unions().window_unions_) {
                        CHECK_STATUS(ValidateWindowIndexOptimization(
                            window_union.second, window_union.first));
                    }
                }
            }
            break;
        }
        case kPhysicalOpRequestUnion: {
            PhysicalRequestUnionNode* union_op =
                dynamic_cast<PhysicalRequestUnionNode*>(in);
            if (!union_op->instance_not_in_window()) {
                CHECK_STATUS(ValidateWindowIndexOptimization(
                    union_op->window(), union_op->GetProducer(1)));
            }
            if (!union_op->window_unions().Empty()) {
                for (auto& window_union :
                     union_op->window_unions().window_unions_) {
                    CHECK_STATUS(ValidateWindowIndexOptimization(
                        window_union.second, window_union.first));
                }
            }
            break;
        }
        case kPhysicalOpRequestJoin: {
            PhysicalRequestJoinNode* join_op =
                dynamic_cast<PhysicalRequestJoinNode*>(in);
            CHECK_TRUE(nullptr != in, kPlanError, "Invalid join node: null");
            CHECK_STATUS(ValidateJoinIndexOptimization(
                join_op->join(), join_op->GetProducer(1)));
            break;
        }
        case kPhysicalOpJoin: {
            PhysicalJoinNode* join_op = dynamic_cast<PhysicalJoinNode*>(in);
            CHECK_TRUE(nullptr != in, kPlanError, "Invalid join node: null");
            CHECK_STATUS(ValidateJoinIndexOptimization(
                join_op->join(), join_op->GetProducer(1)));
            break;
        }
        case kPhysicalOpFilter: {
            PhysicalFilterNode* filter_op =
                dynamic_cast<PhysicalFilterNode*>(in);
            CHECK_TRUE(nullptr != in, kPlanError, "Invalid filter node: null")
            CHECK_STATUS(
                ValidatePartitionDataProvider(filter_op->GetProducer(0)));
            break;
        }
        default: {
            break;
        }
    }

    for (uint32_t i = 0; i < in->GetProducerCnt(); i++) {
        CHECK_STATUS(ValidateIndexOptimization(in->GetProducer(i)));
    }
    return Status::OK();
}

Status BatchModeTransformer::TransformPhysicalPlan(
    const ::fesql::node::PlanNodeList& trees,
    ::fesql::vm::PhysicalOpNode** output) {
    CHECK_TRUE(module_ != nullptr && !trees.empty(), kPlanError,
               "Module or logical trees is empty");

    auto it = trees.begin();
    for (; it != trees.end(); ++it) {
        const ::fesql::node::PlanNode* node = *it;
        switch (node->GetType()) {
            case ::fesql::node::kPlanTypeFuncDef: {
                const ::fesql::node::FuncDefPlanNode* func_def_plan =
                    dynamic_cast<const ::fesql::node::FuncDefPlanNode*>(node);
                CHECK_STATUS(GenFnDef(func_def_plan),
                             "Fail to compile user function def");
                *output = nullptr;
                break;
            }
            case ::fesql::node::kPlanTypeUnion:
            case ::fesql::node::kPlanTypeQuery: {
                PhysicalOpNode* physical_plan = nullptr;
                CHECK_STATUS(TransformQueryPlan(node, &physical_plan),
                             "Fail to transform query plan to physical plan");
                DLOG(INFO) << "Before optimization: \n"
                           << physical_plan->GetTreeString();

                PhysicalOpNode* optimized_physical_plan = nullptr;
                ApplyPasses(physical_plan, &optimized_physical_plan);

                DLOG(INFO) << "After optimization: \n"
                           << optimized_physical_plan->GetTreeString();
                CHECK_STATUS(ValidatePlan(optimized_physical_plan),
                             "Fail to generate physical plan, invalid plan");
                std::set<PhysicalOpNode*> node_visited_dict;
                CHECK_STATUS(
                    InitFnInfo(optimized_physical_plan, &node_visited_dict),
                    "Fail to generate functions for physical plan");
                *output = optimized_physical_plan;
                break;
            }
            case ::fesql::node::kPlanTypeCreateSp: {
                const ::fesql::node::CreateProcedurePlanNode* sp_plan =
                    dynamic_cast<const ::fesql::node::CreateProcedurePlanNode*>(
                        node);
                return TransformPhysicalPlan(sp_plan->GetInnerPlanNodeList(),
                                             output);
            }
            default: {
                return Status(kPlanError,
                              "Plan type not supported: " +
                                  node::NameOfPlanNodeType(node->GetType()));
            }
        }
    }
    return Status::OK();
}

Status BatchModeTransformer::GenFnDef(const node::FuncDefPlanNode* fn_plan) {
    CHECK_TRUE(
        module_ != nullptr && fn_plan != nullptr && fn_plan->fn_def_ != nullptr,
        kPlanError, "Fail to codegen function: module or fn_def node is null");

    ::fesql::codegen::FnIRBuilder builder(module_);
    ::llvm::Function* fn = nullptr;
    Status status;
    bool ok = builder.Build(fn_plan->fn_def_, &fn, status);
    CHECK_TRUE(ok, kCodegenError, "Fail to codegen function: " + status.str());

    type::Type column_type;
    auto header = fn_plan->fn_def_->header_;
    CHECK_TRUE(codegen::DataType2SchemaType(*header->ret_type_, &column_type),
               kPlanError, "UDF return type error");
    plan_ctx_.legacy_udf_dict_[header->name_] = column_type;

    return status;
}

Status BatchModeTransformer::GenJoin(Join* join, PhysicalOpNode* in) {
    const SchemasContext* joined_ctx = nullptr;
    if (in->GetOpType() == kPhysicalOpJoin) {
        joined_ctx = dynamic_cast<PhysicalJoinNode*>(in)->joined_schemas_ctx();
    } else if (in->GetOpType() == kPhysicalOpRequestJoin) {
        joined_ctx =
            dynamic_cast<PhysicalRequestJoinNode*>(in)->joined_schemas_ctx();
    }
    CHECK_TRUE(joined_ctx != nullptr, kPlanError);
    CHECK_STATUS(GenConditionFilter(&join->condition_, joined_ctx));
    CHECK_STATUS(GenKey(&join->left_key_, in->producers()[0]->schemas_ctx()));
    CHECK_STATUS(GenKey(&join->index_key_, in->producers()[0]->schemas_ctx()));
    CHECK_STATUS(GenKey(&join->right_key_, in->producers()[1]->schemas_ctx()));
    if (join->join_type_ == node::kJoinTypeLast) {
        CHECK_STATUS(
            GenSort(&join->right_sort_, in->producers()[1]->schemas_ctx()));
    }
    return Status::OK();
}

Status BatchModeTransformer::GenFilter(Filter* filter, PhysicalOpNode* in) {
    CHECK_STATUS(GenConditionFilter(&filter->condition_, in->schemas_ctx()));
    CHECK_STATUS(GenKey(&filter->left_key_, in->schemas_ctx()));
    CHECK_STATUS(GenKey(&filter->index_key_, in->schemas_ctx()));
    CHECK_STATUS(GenKey(&filter->right_key_, in->schemas_ctx()));
    return Status::OK();
}

Status BatchModeTransformer::GenConditionFilter(
    ConditionFilter* filter, const SchemasContext* schemas_ctx) {
    if (nullptr != filter->condition_) {
        node::ExprListNode expr_list;
        expr_list.AddChild(const_cast<node::ExprNode*>(filter->condition_));
        return plan_ctx_.InitFnDef(&expr_list, schemas_ctx, true, filter);
    }
    return Status::OK();
}

Status BatchModeTransformer::GenKey(Key* hash,
                                    const SchemasContext* schemas_ctx) {
    if (hash != nullptr && !node::ExprListNullOrEmpty(hash->keys())) {
        CHECK_STATUS(
            plan_ctx_.InitFnDef(hash->keys(), schemas_ctx, true, hash));
    }
    return Status::OK();
}

Status BatchModeTransformer::GenWindow(WindowOp* window, PhysicalOpNode* in) {
    CHECK_STATUS(GenKey(&window->partition_, in->schemas_ctx()));
    CHECK_STATUS(GenSort(&window->sort_, in->schemas_ctx()));
    CHECK_STATUS(GenRange(&window->range_, in->schemas_ctx()));
    return Status::OK();
}

Status BatchModeTransformer::GenRequestWindow(RequestWindowOp* window,
                                              PhysicalOpNode* in) {
    CHECK_STATUS(GenWindow(window, in));
    CHECK_STATUS(GenKey(&window->index_key_, in->schemas_ctx()));
    return Status::OK();
}

Status BatchModeTransformer::GenSort(Sort* sort,
                                     const SchemasContext* schemas_ctx) {
    if (nullptr != sort->orders_ &&
        !node::ExprListNullOrEmpty(sort->orders()->order_by())) {
        return plan_ctx_.InitFnDef(sort->orders()->order_by(), schemas_ctx,
                                   true, sort);
    }
    return Status::OK();
}

Status BatchModeTransformer::GenRange(Range* range,
                                      const SchemasContext* schemas_ctx) {
    if (nullptr != range->range_key_) {
        node::ExprListNode expr_list;
        expr_list.AddChild(const_cast<node::ExprNode*>(range->range_key_));
        return plan_ctx_.InitFnDef(&expr_list, schemas_ctx, true, range);
    }
    return Status::OK();
}

Status BatchModeTransformer::GenWindowUnionList(
    WindowUnionList* window_union_list, PhysicalOpNode* in) {
    if (nullptr == window_union_list || window_union_list->Empty()) {
        DLOG(WARNING) << "Skip GenWindowUnionList when window unions is empty";
        return Status::OK();
    }
    for (auto& window_union : window_union_list->window_unions_) {
        CHECK_STATUS(GenWindow(&window_union.second, in));
    }
    return Status::OK();
}

Status BatchModeTransformer::GenWindowJoinList(
    PhysicalWindowAggrerationNode* window_agg_op, PhysicalOpNode* in) {
    auto window_join_list = &window_agg_op->window_joins_;
    if (nullptr != window_join_list && !window_join_list->Empty()) {
        CHECK_STATUS(window_agg_op->InitJoinList(&plan_ctx_));

        PhysicalOpNode* left = in;
        size_t join_idx = 0;
        auto& joins = window_join_list->window_joins_;
        for (auto& window_join : joins) {
            auto join = &window_join.second;

            // use left ctx
            const SchemasContext* left_ctx = left->schemas_ctx();
            CHECK_STATUS(GenKey(&join->left_key_, left_ctx));
            CHECK_STATUS(GenKey(&join->index_key_, left_ctx));

            // use right ctx
            const SchemasContext* right_ctx = window_join.first->schemas_ctx();
            CHECK_STATUS(GenKey(&join->right_key_, right_ctx));

            // use joined ctx
            PhysicalOpNode* joined_op =
                window_agg_op->joined_op_list_[join_idx];
            left = joined_op;
            CHECK_STATUS(
                GenConditionFilter(&join->condition_, left->schemas_ctx()));
            join_idx += 1;
        }
    }
    return Status::OK();
}

Status BatchModeTransformer::GenRequestWindowUnionList(
    RequestWindowUnionList* window_union_list, PhysicalOpNode* in) {
    if (nullptr == window_union_list || window_union_list->Empty()) {
        DLOG(WARNING)
            << "Skip GenRequestWindowUnionList when window unions is empty";
        return Status::OK();
    }
    for (auto& window_union : window_union_list->window_unions_) {
        CHECK_STATUS(GenRequestWindow(&window_union.second, in));
    }
    return Status::OK();
}

/**
 * Expression is "simple" if only column, const and cast exists.
 */
static bool IsSimpleProjectExpr(const node::ExprNode* expr) {
    if (expr == nullptr) {
        return false;
    }
    switch (expr->GetExprType()) {
        case node::kExprColumnRef:
        case node::kExprPrimary:
            return true;
        case node::kExprCast:
            return IsSimpleProjectExpr(expr->GetChild(0));
        default:
            return false;
    }
}

bool BatchModeTransformer::IsSimpleProject(const ColumnProjects& projects) {
    for (size_t i = 0; i < projects.size(); ++i) {
        if (!IsSimpleProjectExpr(projects.GetExpr(i))) {
            return false;
        }
    }
    return true;
}

Status BatchModeTransformer::CheckTimeOrIntegerOrderColumn(
    const node::OrderByNode* orders, const vm::SchemasContext* schemas_ctx) {
    if (nullptr != orders && !node::ExprListNullOrEmpty(orders->order_by_)) {
        if (1u != orders->order_by_->children_.size()) {
            return base::Status(
                common::kPlanError,
                "Invalid Order Column: can't support multi order");
        }

        auto order = orders->order_by_->children_[0];
        if (node::kExprColumnRef != order->expr_type_) {
            return base::Status(
                common::kPlanError,
                "Invalid Order Column: can't support expression order");
        }
        size_t schema_idx;
        size_t col_idx;
        CHECK_STATUS(schemas_ctx->ResolveColumnRefIndex(
            dynamic_cast<node::ColumnRefNode*>(order), &schema_idx, &col_idx));

        auto col_type = schemas_ctx->GetSchema(schema_idx)->Get(col_idx).type();
        switch (col_type) {
            case type::kInt16:
            case type::kInt32:
            case type::kInt64:
            case type::kTimestamp: {
                return Status::OK();
            }
            default: {
                return Status(kPlanError, "Invalid Order column type : " +
                                              fesql::type::Type_Name(col_type));
            }
        }
    }
    return Status::OK();
}

Status BatchModeTransformer::CheckWindow(
    const node::WindowPlanNode* w_ptr, const vm::SchemasContext* schemas_ctx) {
    CHECK_TRUE(w_ptr != nullptr, common::kPlanError, "NULL Window");
    CHECK_TRUE(!node::ExprListNullOrEmpty(w_ptr->GetKeys()), common::kPlanError,
               "Invalid Window: Do not support window on non-partition");
    CHECK_TRUE(nullptr != w_ptr->GetOrders() &&
                   !node::ExprListNullOrEmpty(w_ptr->GetOrders()->order_by_),
               common::kPlanError,
               "Invalid Window: Do not support window on non-order");
    CHECK_STATUS(CheckHistoryWindowFrame(w_ptr));
    CHECK_STATUS(
        CheckTimeOrIntegerOrderColumn(w_ptr->GetOrders(), schemas_ctx));
    return Status::OK();
}
Status BatchModeTransformer::CheckHistoryWindowFrame(
    const node::WindowPlanNode* w_ptr) {
    CHECK_TRUE(w_ptr != nullptr, kPlanError,
               "Invalid Request Window: null window");
    const node::FrameNode* frame = w_ptr->frame_node();
    CHECK_TRUE(frame->frame_type() != node::kFrameRange, kPlanError,
               "Invalid Request Window: Non-support FrameType RANGE,"
               "use ROWS or ROWS_RANGE");
    CHECK_TRUE(
        frame->GetHistoryRangeEnd() <= 0 || frame->GetHistoryRowsEnd() <= 0,
        kPlanError, "Invalid Request Window: end frame can't exceed CURRENT");
    CHECK_TRUE(
        frame->GetHistoryRangeStart() <= 0 && frame->GetHistoryRowsStart() <= 0,
        kPlanError, "Invalid Request Window: start frame can't exceed CURRENT");
    return Status::OK();
}

RequestModeTransformer::RequestModeTransformer(
    node::NodeManager* node_manager, const std::string& db,
    const std::shared_ptr<Catalog>& catalog, ::llvm::Module* module,
    udf::UDFLibrary* library, const std::set<size_t>& common_column_indices,
    const bool performance_sensitive, const bool cluster_optimized,
    const bool enable_batch_request_opt, bool enable_expr_opt)
    : BatchModeTransformer(node_manager, db, catalog, module, library,
                           performance_sensitive, cluster_optimized,
                           enable_expr_opt, true),
      enable_batch_request_opt_(enable_batch_request_opt) {
    batch_request_info_.common_column_indices = common_column_indices;
}

RequestModeTransformer::~RequestModeTransformer() {}

// transform project plan in request mode
Status RequestModeTransformer::TransformProjectPlanOp(
    const node::ProjectPlanNode* node, PhysicalOpNode** output) {
    // sanity check
    CHECK_TRUE(node != nullptr && output != nullptr, kPlanError,
               "Input node or output node is null");

    PhysicalOpNode* depend = nullptr;
    CHECK_STATUS(TransformPlanOp(node->GetChildren()[0], &depend));

    std::vector<PhysicalOpNode*> ops;
    for (auto iter = node->project_list_vec_.cbegin();
         iter != node->project_list_vec_.cend(); iter++) {
        fesql::node::ProjectListNode* project_list =
            dynamic_cast<fesql::node::ProjectListNode*>(*iter);

        PhysicalOpNode* project_op = nullptr;
        CHECK_STATUS(
            TransformProjectOp(project_list, depend, false, &project_op));
        ops.push_back(project_op);
    }

    CHECK_TRUE(!ops.empty(), kPlanError,
               "Fail transform project op: empty projects");

    if (ops.size() == 1) {
        *output = ops[0];
        return Status::OK();
    }

    PhysicalRequestJoinNode* join = nullptr;
    CHECK_STATUS(CreateOp<PhysicalRequestJoinNode>(
        &join, ops[0], ops[1], ::fesql::node::kJoinTypeConcat));

    for (size_t i = 2; i < ops.size(); ++i) {
        PhysicalRequestJoinNode* new_join = nullptr;
        CHECK_STATUS(CreateOp<PhysicalRequestJoinNode>(
            &new_join, join, ops[i], ::fesql::node::kJoinTypeConcat));
        join = new_join;
    }

    auto project_list = node_manager_->MakeProjectListPlanNode(nullptr, false);
    uint32_t pos = 0;
    for (auto iter = node->pos_mapping_.cbegin();
         iter != node->pos_mapping_.cend(); iter++) {
        auto sub_project_list = dynamic_cast<node::ProjectListNode*>(
            node->project_list_vec_[iter->first]);

        auto project_node = dynamic_cast<node::ProjectNode*>(
            sub_project_list->GetProjects().at(iter->second));
        if (node::kExprAll == project_node->GetExpression()->expr_type_) {
            auto all_expr =
                dynamic_cast<node::AllNode*>(project_node->GetExpression());
            if (all_expr->children_.empty()) {
                // expand all expression if needed
                for (auto column : *depend->GetOutputSchema()) {
                    all_expr->children_.push_back(
                        node_manager_->MakeColumnRefNode(
                            column.name(), all_expr->GetRelationName()));
                }
            }
            project_list->AddProject(
                node_manager_->MakeRowProjectNode(pos, "*", all_expr));
        } else {
            project_list->AddProject(node_manager_->MakeRowProjectNode(
                pos, project_node->GetName(),
                node_manager_->MakeColumnRefNode(project_node->GetName(), "")));
        }
        pos++;
    }
    return CreatePhysicalProjectNode(kRowProject, join, project_list, false,
                                     output);
}

Status RequestModeTransformer::TransformJoinOp(const node::JoinPlanNode* node,
                                               PhysicalOpNode** output) {
    CHECK_TRUE(node != nullptr && output != nullptr, kPlanError,
               "Input node or output node is null");
    PhysicalOpNode* left = nullptr;

    CHECK_STATUS(TransformPlanOp(node->GetChildren()[0], &left));

    PhysicalOpNode* right = nullptr;
    CHECK_STATUS(TransformPlanOp(node->GetChildren()[1], &right));

    PhysicalRequestJoinNode* request_join_op = nullptr;
    CHECK_STATUS(CreateOp<PhysicalRequestJoinNode>(
        &request_join_op, left, right, node->join_type_, node->orders_,
        node->condition_));

    CHECK_STATUS(CheckTimeOrIntegerOrderColumn(node->orders_,
                                               request_join_op->schemas_ctx()));
    *output = request_join_op;
    return Status::OK();
}

Status RequestModeTransformer::TransformScanOp(const node::TablePlanNode* node,
                                               PhysicalOpNode** output) {
    CHECK_TRUE(node != nullptr && output != nullptr, kPlanError,
               "Input node or output node is null");

    if (node->IsPrimary()) {
        auto table = catalog_->GetTable(db_, node->table_);
        CHECK_TRUE(table != nullptr, kPlanError,
                   "Fail to transform data_provider op: table " + db_ + "." +
                       node->table_ + " not exist!");

        PhysicalRequestProviderNode* provider = nullptr;
        CHECK_STATUS(CreateOp<PhysicalRequestProviderNode>(&provider, table));
        *output = provider;
        request_schema_ = *(*output)->GetOutputSchema();
        request_name_ = table->GetName();
        return Status::OK();
    } else {
        return BatchModeTransformer::TransformScanOp(node, output);
    }
}

Status RequestModeTransformer::TransformProjectOp(
    node::ProjectListNode* project_list, PhysicalOpNode* depend,
    bool append_input, PhysicalOpNode** output) {
    PhysicalOpNode* new_depend = depend;
    if (nullptr != project_list->w_ptr_) {
        CHECK_STATUS(
            TransformWindowOp(depend, project_list->w_ptr_, &new_depend));
    }
<<<<<<< HEAD
    if (kPhysicalOpDataProvider == in->GetOpType()) {
        auto scan_op = dynamic_cast<PhysicalDataProviderNode*>(in);
        if (kProviderTypePartition != scan_op->provider_type_) {
            return false;
        }
        auto partition_provider =
            dynamic_cast<PhysicalPartitionProviderNode*>(scan_op);
        const node::OrderByNode* new_orders = nullptr;

        auto& index_hint = partition_provider->table_handler_->GetIndex();
        std::string index_name = partition_provider->index_name_;
        auto index_st = index_hint.at(index_name);
        TransformOrderExpr(root_schemas_ctx, sort->orders(),
                           *(scan_op->table_handler_->GetSchema()), index_st,
                           &new_orders);
        sort->set_orders(new_orders);
        return true;
    } else if (kPhysicalOpSimpleProject == in->GetOpType()) {
        auto simple_project = dynamic_cast<PhysicalSimpleProjectNode*>(in);
        return SortOptimized(root_schemas_ctx, simple_project->producers()[0],
                             sort);
    } else if (kPhysicalOpRename == in->GetOpType()) {
        return SortOptimized(root_schemas_ctx, in->producers()[0], sort);
    }
    return false;
}

bool GroupAndSortOptimized::Transform(PhysicalOpNode* in,
                                      PhysicalOpNode** output) {
    *output = in;
    switch (in->GetOpType()) {
        case kPhysicalOpGroupBy: {
            PhysicalGroupNode* group_op = dynamic_cast<PhysicalGroupNode*>(in);
            PhysicalOpNode* new_producer;
            if (!GroupOptimized(group_op->schemas_ctx(),
                                group_op->GetProducer(0), &group_op->group_,
                                &new_producer)) {
                return false;
            }
            if (!ResetProducer(plan_ctx_, group_op, 0, new_producer)) {
                return false;
            }
            if (!group_op->Valid()) {
                *output = group_op->producers()[0];
            }
            return true;
        }
        case kPhysicalOpProject: {
            auto project_op = dynamic_cast<PhysicalProjectNode*>(in);
            if (kWindowAggregation == project_op->project_type_) {
                auto window_agg_op =
                    dynamic_cast<PhysicalWindowAggrerationNode*>(project_op);
                PhysicalOpNode* input = window_agg_op->GetProducer(0);

                PhysicalOpNode* new_producer;
                if (!window_agg_op->instance_not_in_window()) {
                    if (KeyAndOrderOptimized(input->schemas_ctx(), input,
                                             &window_agg_op->window_.partition_,
                                             &window_agg_op->window_.sort_,
                                             &new_producer)) {
                        input = new_producer;
                        if (!ResetProducer(plan_ctx_, window_agg_op, 0,
                                           input)) {
                            return false;
                        }
                    }
                }
                // must prepare for window join column infer
                auto& window_joins = window_agg_op->window_joins();
                auto& window_unions = window_agg_op->window_unions();
                window_agg_op->InitJoinList(plan_ctx_);
                auto& joined_op_list_ = window_agg_op->joined_op_list_;
                if (!window_joins.Empty()) {
                    size_t join_idx = 0;
                    for (auto& window_join : window_joins.window_joins()) {
                        PhysicalOpNode* cur_joined = joined_op_list_[join_idx];

                        PhysicalOpNode* new_join_right;
                        if (JoinKeysOptimized(
                                cur_joined->schemas_ctx(), window_join.first,
                                &window_join.second, &new_join_right)) {
                            window_join.first = new_join_right;
                        }
                        join_idx += 1;
                    }
                }
                if (!window_unions.Empty()) {
                    for (auto& window_union : window_unions.window_unions_) {
                        PhysicalOpNode* new_producer;
                        if (KeyAndOrderOptimized(
                                window_union.first->schemas_ctx(),
                                window_union.first,
                                &window_union.second.partition_,
                                &window_union.second.sort_, &new_producer)) {
                            window_union.first = new_producer;
                        }
                    }
                }
                return true;
            }
            break;
        }
        case kPhysicalOpRequestUnion: {
            PhysicalRequestUnionNode* union_op =
                dynamic_cast<PhysicalRequestUnionNode*>(in);
            PhysicalOpNode* new_producer;

            if (!union_op->instance_not_in_window()) {
                if (KeysAndOrderFilterOptimized(
                        union_op->schemas_ctx(), union_op->GetProducer(1),
                        &union_op->window_.partition_,
                        &union_op->window_.index_key_, &union_op->window_.sort_,
                        &new_producer)) {
                    if (!ResetProducer(plan_ctx_, union_op, 1, new_producer)) {
                        return false;
                    }
                }
            }

            if (!union_op->window_unions().Empty()) {
                for (auto& window_union :
                     union_op->window_unions_.window_unions_) {
                    PhysicalOpNode* new_producer;
                    auto& window = window_union.second;
                    if (KeysAndOrderFilterOptimized(
                            window_union.first->schemas_ctx(),
                            window_union.first, &window.partition_,
                            &window.index_key_, &window.sort_, &new_producer)) {
                        window_union.first = new_producer;
                    }
                }
            }
            return true;
        }
        case kPhysicalOpRequestJoin: {
            PhysicalRequestJoinNode* join_op =
                dynamic_cast<PhysicalRequestJoinNode*>(in);
            PhysicalOpNode* new_producer;
            // Optimized Right Table Partition
            if (!JoinKeysOptimized(join_op->schemas_ctx(),
                                   join_op->GetProducer(1), &join_op->join_,
                                   &new_producer)) {
                return false;
            }
            if (!ResetProducer(plan_ctx_, join_op, 1, new_producer)) {
                return false;
            }

            return true;
        }
        case kPhysicalOpJoin: {
            PhysicalJoinNode* join_op = dynamic_cast<PhysicalJoinNode*>(in);
            PhysicalOpNode* new_producer;
            // Optimized Right Table Partition
            if (!JoinKeysOptimized(join_op->schemas_ctx(),
                                   join_op->GetProducer(1), &join_op->join_,
                                   &new_producer)) {
                return false;
            }
            if (!ResetProducer(plan_ctx_, join_op, 1, new_producer)) {
                return false;
            }
            return true;
        }
        case kPhysicalOpFilter: {
            PhysicalFilterNode* filter_op =
                dynamic_cast<PhysicalFilterNode*>(in);
            PhysicalOpNode* new_producer;
            if (FilterOptimized(filter_op->schemas_ctx(),
                                filter_op->GetProducer(0), &filter_op->filter_,
                                &new_producer)) {
                if (!ResetProducer(plan_ctx_, filter_op, 0, new_producer)) {
                    return false;
                }
            }
        }
        default: {
            return false;
        }
    }
    return false;
}

/**
 * Resolve column reference to possible source table's column name
 */
static bool ResolveColumnToSourceColumnName(const node::ColumnRefNode* col,
                                            const SchemasContext* schemas_ctx,
                                            std::string* source_name) {
    // use detailed column resolve utility
    size_t column_id;
    int path_idx;
    size_t child_column_id;
    size_t source_column_id;
    const PhysicalOpNode* source;
    Status status = schemas_ctx->ResolveColumnID(
        col->GetRelationName(), col->GetColumnName(), &column_id, &path_idx,
        &child_column_id, &source_column_id, &source);

    // try loose the relation
    if (!status.isOK() && !col->GetRelationName().empty()) {
        status = schemas_ctx->ResolveColumnID(
            "", col->GetColumnName(), &column_id, &path_idx, &child_column_id,
            &source_column_id, &source);
    }

    if (!status.isOK()) {
        LOG(WARNING) << "Illegal index column: " << col->GetExprString();
        return false;
    }
    if (source == nullptr || source->GetOpType() != kPhysicalOpDataProvider) {
        LOG(WARNING) << "Index column is not from any source table: "
                     << col->GetExprString();
        return false;
    }
    status = source->schemas_ctx()->ResolveColumnNameByID(source_column_id,
                                                          source_name);
    if (!status.isOK()) {
        LOG(WARNING) << "Illegal source column id #" << source_column_id
                     << " for index column " << col->GetExprString();
        return false;
    }
    return true;
}

bool GroupAndSortOptimized::TransformGroupExpr(
    const SchemasContext* root_schemas_ctx, const node::ExprListNode* groups,
    std::shared_ptr<TableHandler> table_handler, std::string* index_name,
    std::vector<bool>* output_bitmap) {
    return TransformKeysAndOrderExpr(root_schemas_ctx, groups, nullptr,
                                     table_handler, index_name, output_bitmap);
}
bool GroupAndSortOptimized::TransformKeysAndOrderExpr(
    const SchemasContext* root_schemas_ctx, const node::ExprListNode* groups,
    const node::OrderByNode* order, std::shared_ptr<TableHandler> table_handler,
    std::string* index_name, std::vector<bool>* output_bitmap) {
    if (nullptr == groups || nullptr == output_bitmap ||
        nullptr == index_name) {
        DLOG(WARNING) << "fail to transform keys expr : key expr or output "
                         "or index_name ptr is null";
        return false;
    }

    if (nullptr == order) {
        DLOG(INFO) << "keys optimized: " << node::ExprString(groups);
    } else {
        DLOG(INFO) << "keys and order optimized: keys="
                   << node::ExprString(groups)
                   << ", order=" << node::ExprString(order);
    }
    std::vector<std::string> columns;
    std::vector<std::string> order_columns;
    std::map<size_t, size_t> result_bitmap_mapping;

    for (size_t i = 0; i < groups->children_.size(); ++i) {
        auto group = groups->children_[i];
        switch (group->expr_type_) {
            case node::kExprColumnRef: {
                auto column = dynamic_cast<node::ColumnRefNode*>(group);
                std::string source_column_name;
                if (!ResolveColumnToSourceColumnName(column, root_schemas_ctx,
                                                     &source_column_name)) {
                    return false;
                }
                result_bitmap_mapping[columns.size()] = i;
                columns.push_back(source_column_name);
                break;
            }
            default: {
                break;
            }
        }
    }

    if (nullptr != order) {
        for (size_t i = 0; i < order->order_by()->GetChildNum(); ++i) {
            auto expr = order->order_by()->GetChild(i);
            if (expr->GetExprType() == node::kExprColumnRef) {
                auto column = dynamic_cast<node::ColumnRefNode*>(expr);
                std::string source_column_name;
                if (!ResolveColumnToSourceColumnName(column, root_schemas_ctx,
                                                     &source_column_name)) {
                    return false;
                }
                order_columns.push_back(source_column_name);
            }
        }
    }
    if (columns.empty()) {
        return false;
    }

    std::vector<bool> match_bitmap;
    std::vector<bool> state_bitmap(columns.size(), true);
    if (!MatchBestIndex(columns, order_columns, table_handler, &state_bitmap,
                        index_name, &match_bitmap)) {
        return false;
    }
    if (match_bitmap.size() != columns.size()) {
        return false;
    }
    for (size_t i = 0; i < columns.size(); ++i) {
        if (match_bitmap[i]) {
            size_t origin_idx = result_bitmap_mapping[i];
            (*output_bitmap)[origin_idx] = true;
        }
    }
    return true;
}

bool GroupAndSortOptimized::MatchBestIndex(
    const std::vector<std::string>& columns,
    const std::vector<std::string>& order_columns,
    std::shared_ptr<TableHandler> table_handler, std::vector<bool>* bitmap_ptr,
    std::string* index_name, std::vector<bool>* index_bitmap) {
    if (nullptr == bitmap_ptr || nullptr == index_name) {
        LOG(WARNING)
            << "fail to match best index: bitmap or index_name ptr is null";
        return false;
    }

    if (!table_handler) {
        LOG(WARNING) << "fail to match best index: table is null";
        return false;
    }
    auto& index_hint = table_handler->GetIndex();
    auto schema = table_handler->GetSchema();
    if (nullptr == schema) {
        LOG(WARNING) << "fail to match best index: table schema null";
        return false;
    }

    std::set<std::string> column_set;
    auto& bitmap = *bitmap_ptr;
    for (size_t i = 0; i < columns.size(); ++i) {
        if (bitmap[i]) {
            column_set.insert(columns[i]);
        }
    }

    if (order_columns.size() > 1) {
        LOG(WARNING) << "fail to match best index: non-support multi ts index";
        return false;
    }
    for (auto iter = index_hint.cbegin(); iter != index_hint.cend(); iter++) {
        IndexSt index = iter->second;
        if (!order_columns.empty()) {
            if (index.ts_pos == INVALID_POS) {
                continue;
            }
            auto& ts_column = schema->Get(index.ts_pos);
            if (ts_column.name() != order_columns[0]) {
                continue;
            }
        }
        std::set<std::string> keys;
        for (auto key_iter = index.keys.cbegin(); key_iter != index.keys.cend();
             key_iter++) {
            keys.insert(key_iter->name);
        }
        if (column_set == keys) {
            *index_name = index.name;
            *index_bitmap = bitmap;
            return true;
        }
    }

    std::string best_index_name;
    std::vector<bool> best_index_bitmap;

    bool succ = false;
    for (size_t i = 0; i < bitmap.size(); ++i) {
        if (bitmap[i]) {
            bitmap[i] = false;
            std::string name;
            std::vector<bool> sub_best_bitmap;
            if (MatchBestIndex(columns, order_columns, table_handler,
                               bitmap_ptr, &name, &sub_best_bitmap)) {
                succ = true;
                if (best_index_name.empty()) {
                    best_index_name = name;
                    best_index_bitmap = sub_best_bitmap;
                } else {
                    auto org_index = index_hint.at(best_index_name);
                    auto new_index = index_hint.at(name);
                    if (org_index.keys.size() < new_index.keys.size()) {
                        best_index_name = name;
                        best_index_bitmap = sub_best_bitmap;
                    }
                }
            }
            bitmap[i] = true;
        }
    }
    *index_name = best_index_name;
    *index_bitmap = best_index_bitmap;
    return succ;
}

bool ConditionOptimized::JoinConditionOptimized(PhysicalBinaryNode* in,
                                                Join* join) {
    if (2 != in->producers().size()) {
        LOG(WARNING)
            << "Fail to Join Condition Optimized: input produces size isn't 2";
        return false;
    }
    node::ExprListNode and_conditions;
    if (!TransfromAndConditionList(join->condition_.condition_,
                                   &and_conditions)) {
        return false;
    }

    node::ExprListNode new_and_conditions;
    std::vector<ExprPair> condition_eq_pair;
    if (!TransformJoinEqualExprPair(in->GetProducer(0)->schemas_ctx(),
                                    in->GetProducer(1)->schemas_ctx(),
                                    &and_conditions, &new_and_conditions,
                                    condition_eq_pair)) {
        return false;
    }
    node::ExprListNode* left_keys = node_manager_->MakeExprList();
    node::ExprListNode* right_keys = node_manager_->MakeExprList();
    for (auto pair : condition_eq_pair) {
        right_keys->AddChild(pair.right_expr_);
        left_keys->AddChild(pair.left_expr_);
    }
    node::ExprNode* filter_condition =
        node_manager_->MakeAndExpr(&new_and_conditions);
    join->left_key_.set_keys(left_keys);
    join->right_key_.set_keys(right_keys);
    join->condition_.set_condition(filter_condition);
    return true;
}

bool ConditionOptimized::FilterConditionOptimized(PhysicalOpNode* in,
                                                  Filter* filter) {
    node::ExprListNode and_conditions;
    if (!TransfromAndConditionList(filter->condition_.condition_,
                                   &and_conditions)) {
        return false;
    }

    node::ExprListNode new_and_conditions;
    std::vector<ExprPair> condition_eq_pair;
    if (!TransformConstEqualExprPair(&and_conditions, &new_and_conditions,
                                     condition_eq_pair)) {
        return false;
    }
    node::ExprListNode* left_keys = node_manager_->MakeExprList();
    node::ExprListNode* right_keys = node_manager_->MakeExprList();
    for (auto pair : condition_eq_pair) {
        right_keys->AddChild(pair.right_expr_);
        left_keys->AddChild(pair.left_expr_);
    }
    node::ExprNode* filter_condition =
        node_manager_->MakeAndExpr(&new_and_conditions);
    filter->left_key_.set_keys(left_keys);
    filter->right_key_.set_keys(right_keys);
    filter->condition_.set_condition(filter_condition);
    return true;
}

bool ConditionOptimized::Transform(PhysicalOpNode* in,
                                   PhysicalOpNode** output) {
    *output = in;
    switch (in->GetOpType()) {
        case kPhysicalOpJoin: {
            PhysicalJoinNode* join_op = dynamic_cast<PhysicalJoinNode*>(in);
            return JoinConditionOptimized(join_op, &join_op->join_);
        }
        case kPhysicalOpRequestJoin: {
            PhysicalRequestJoinNode* join_op =
                dynamic_cast<PhysicalRequestJoinNode*>(in);
            return JoinConditionOptimized(join_op, &join_op->join_);
        }
        case kPhysicalOpFilter: {
            PhysicalFilterNode* filter_op =
                dynamic_cast<PhysicalFilterNode*>(in);
            return FilterConditionOptimized(filter_op, &filter_op->filter_);
        }
        default: {
            return false;
        }
    }
}

// Transform condition expression some sub conditions
// e.g.
// condition : sub_expr1 and sub_expr2 and sub expr3
// and_condition_list [sub_expr1, sub_expr2, sub_exor3]
bool ConditionOptimized::TransfromAndConditionList(
    const node::ExprNode* condition, node::ExprListNode* and_condition_list) {
    if (nullptr == condition) {
        DLOG(WARNING) << "Skip ConditionOptimized: conditions: null condition";
        return false;
    }

    switch (condition->expr_type_) {
        case node::kExprUnary: {
            const node::UnaryExpr* expr =
                dynamic_cast<const node::UnaryExpr*>(condition);
            switch (expr->GetOp()) {
                case node::kFnOpBracket: {
                    return TransfromAndConditionList(expr->children_[0],
                                                     and_condition_list);
                }
                default: {
                    and_condition_list->AddChild(
                        const_cast<node::ExprNode*>(condition));
                    return true;
                }
            }
        }
        case node::kExprBinary: {
            const node::BinaryExpr* expr =
                dynamic_cast<const node::BinaryExpr*>(condition);
            switch (expr->GetOp()) {
                case node::kFnOpAnd: {
                    for (auto child : expr->children_) {
                        TransfromAndConditionList(child, and_condition_list);
                    }
                    return true;
                }
                // TODO(chenjing): NOT(expr OR expr) ==> AND (NOT expr) AND (NOT
                // expr)
                default: {
                    and_condition_list->AddChild(
                        const_cast<node::ExprNode*>(condition));
                    return true;
                }
            }
        }
        default: {
            and_condition_list->AddChild(
                const_cast<node::ExprNode*>(condition));
            return true;
        }
    }
}

bool ConditionOptimized::MakeConstEqualExprPair(
    const std::pair<node::ExprNode*, node::ExprNode*> expr_pair,
    const SchemasContext* right_schemas_ctx, ExprPair* output) {
    bool is_first_const = node::ExprIsConst(expr_pair.first);
    bool is_second_const = node::ExprIsConst(expr_pair.second);
    if (is_first_const && is_second_const) {
        return false;
    } else if (is_first_const) {
        // resolved second expr
        if (CheckExprDependOnChildOnly(expr_pair.second, right_schemas_ctx)
                .isOK()) {
            *output = {expr_pair.first, expr_pair.second};
            return true;
        }
    } else if (is_second_const) {
        // resolved first expr
        if (CheckExprDependOnChildOnly(expr_pair.first, right_schemas_ctx)
                .isOK()) {
            *output = {expr_pair.second, expr_pair.first};
            return true;
        }
    }
    return false;
}

// Transform equal condition to expression pair
// e.g. t1.col1 = t2.col1 -> pair(t1.col1, t2.col1)
bool ConditionOptimized::ExtractEqualExprPair(
    node::ExprNode* condition,
    std::pair<node::ExprNode*, node::ExprNode*>* expr_pair) {
    if (nullptr == expr_pair || nullptr == condition) {
        return false;
    }
    switch (condition->expr_type_) {
        case node::kExprUnary: {
            const node::UnaryExpr* expr =
                dynamic_cast<const node::UnaryExpr*>(condition);
            switch (expr->GetOp()) {
                case node::kFnOpBracket: {
                    return ExtractEqualExprPair(expr->children_[0], expr_pair);
                }
                default: {
                    return false;
                }
            }
        }
        case node::kExprBinary: {
            const node::BinaryExpr* expr =
                dynamic_cast<const node::BinaryExpr*>(condition);
            switch (expr->GetOp()) {
                case node::kFnOpEq: {
                    expr_pair->first = expr->children_[0];
                    expr_pair->second = expr->children_[1];
                    return true;
                }
                default: {
                    return false;
                }
            }
        }
        default: {
            return false;
        }
    }
}
// Return CosntExpr Equal Expr Pair
// Const Expr should be first of pair
bool ConditionOptimized::TransformConstEqualExprPair(
    node::ExprListNode* and_conditions, node::ExprListNode* out_condition_list,
    std::vector<ExprPair>& condition_eq_pair) {  // NOLINT
    for (auto expr : and_conditions->children_) {
        std::pair<node::ExprNode*, node::ExprNode*> expr_pair;
        if (!ExtractEqualExprPair(expr, &expr_pair)) {
            out_condition_list->AddChild(expr);
            continue;
        }
        if (node::ExprIsConst(expr_pair.first)) {
            condition_eq_pair.push_back({expr_pair.first, expr_pair.second});
        } else if (node::ExprIsConst(expr_pair.second)) {
            condition_eq_pair.push_back({expr_pair.second, expr_pair.first});
        } else {
            out_condition_list->AddChild(expr);
        }
    }
    return !condition_eq_pair.empty();
}
// Return Equal Expression Pair
// Left Expr should belongs to first schema
bool ConditionOptimized::TransformJoinEqualExprPair(
    const SchemasContext* left_schemas_ctx,
    const SchemasContext* right_schemas_ctx, node::ExprListNode* and_conditions,
    node::ExprListNode* out_condition_list,
    std::vector<ExprPair>& condition_eq_pair) {  // NOLINT
    for (auto expr : and_conditions->children_) {
        std::pair<node::ExprNode*, node::ExprNode*> expr_pair;
        if (!ExtractEqualExprPair(expr, &expr_pair)) {
            out_condition_list->AddChild(expr);
            continue;
        }
        ExprPair const_pair;
        if (MakeConstEqualExprPair(expr_pair, right_schemas_ctx, &const_pair)) {
            condition_eq_pair.push_back(const_pair);
        } else {
            if (CheckExprDependOnChildOnly(expr_pair.first, left_schemas_ctx)
                    .isOK() &&
                CheckExprDependOnChildOnly(expr_pair.second, right_schemas_ctx)
                    .isOK()) {
                condition_eq_pair.push_back(
                    {expr_pair.first, expr_pair.second});
            } else if (CheckExprDependOnChildOnly(expr_pair.second,
                                                  left_schemas_ctx)
                           .isOK() &&
                       CheckExprDependOnChildOnly(expr_pair.first,
                                                  right_schemas_ctx)
                           .isOK()) {
                condition_eq_pair.push_back(
                    {expr_pair.second, expr_pair.first});
            } else {
                out_condition_list->AddChild(expr);
            }
        }
    }
    return !condition_eq_pair.empty();
}
void ConditionOptimized::SkipConstExpression(node::ExprListNode input,
                                             node::ExprListNode* output) {
    if (node::ExprListNullOrEmpty(&input)) {
        return;
    }
}

bool LimitOptimized::Transform(PhysicalOpNode* in, PhysicalOpNode** output) {
    *output = in;
    if (kPhysicalOpLimit != in->GetOpType()) {
        return false;
    }

    auto limit_op = dynamic_cast<PhysicalLimitNode*>(in);

    if (ApplyLimitCnt(in->producers()[0], limit_op->GetLimitCnt())) {
        limit_op->SetLimitOptimized(true);
        return true;
    } else {
        return false;
    }
}

bool LimitOptimized::ApplyLimitCnt(PhysicalOpNode* node, int32_t limit_cnt) {
    if (kPhysicalOpLimit == node->GetOpType()) {
        auto limit_op = dynamic_cast<PhysicalLimitNode*>(node);
        if (0 == node->GetLimitCnt() || limit_op->GetLimitCnt() > limit_cnt) {
            if (limit_op->GetLimitOptimized()) {
                return ApplyLimitCnt(node->producers()[0], limit_cnt);
            } else {
                limit_op->SetLimitCnt(limit_cnt);
            }
        }
        return true;
    }
    if (node->producers().empty()) {
        return false;
    }
    if (node->GetOpType() == kPhysicalOpSimpleProject ||
        node->GetOpType() == kPhysicalOpRename) {
        return false;
    }
    if (node->is_block()) {
        if (0 == node->GetLimitCnt() || node->GetLimitCnt() > limit_cnt) {
            node->SetLimitCnt(limit_cnt);
        }
        return true;
    } else {
        if (false == ApplyLimitCnt(node->producers()[0], limit_cnt)) {
            if (0 == node->GetLimitCnt() || node->GetLimitCnt() > limit_cnt) {
                node->SetLimitCnt(limit_cnt);
                return true;
            }
        } else {
            return true;
        }
    }
    return false;
}

bool TransformUpPysicalPass::Apply(PhysicalOpNode* in, PhysicalOpNode** out) {
    if (nullptr == in || nullptr == out) {
        LOG(WARNING) << "fail to apply pass: input or output is null";
        return false;
    }
    auto producer = in->producers();
    for (size_t j = 0; j < producer.size(); ++j) {
        PhysicalOpNode* output = nullptr;
        if (Apply(producer[j], &output)) {
            if (!ResetProducer(plan_ctx_, in, j, output)) {
                return false;
            }
        }
    }
    in->ClearSchema();
    Status status = in->InitSchema(plan_ctx_);
    if (!status.isOK()) {
        LOG(WARNING) << "Reset schema failed: " << status;
        return false;
    }
    in->FinishSchema();
    return Transform(in, out);
}

bool GroupAndSortOptimized::TransformOrderExpr(
    const SchemasContext* schemas_ctx, const node::OrderByNode* order,
    const Schema& schema, const IndexSt& index_st,
    const node::OrderByNode** output) {
    *output = order;
    if (nullptr == order || nullptr == output) {
        DLOG(WARNING)
            << "fail to optimize order expr : order expr or output is null";
        return false;
    }
    if (index_st.ts_pos == INVALID_POS) {
        DLOG(WARNING) << "not set ts col";
        return false;
    }
    auto& ts_column = schema.Get(index_st.ts_pos);
    *output = order;
    int succ_match = -1;
    for (size_t i = 0; i < order->order_by()->GetChildNum(); ++i) {
        auto expr = order->order_by()->GetChild(i);
        if (expr->GetExprType() == node::kExprColumnRef) {
            auto column = dynamic_cast<node::ColumnRefNode*>(expr);
            std::string source_column_name;
            if (ResolveColumnToSourceColumnName(column, schemas_ctx,
                                                &source_column_name)) {
                if (ts_column.name() == source_column_name) {
                    succ_match = i;
                    break;
                }
            }
        }
    }
    if (succ_match >= 0) {
        node::ExprListNode* expr_list = node_manager_->MakeExprList();
        for (size_t i = 0; i < order->order_by()->GetChildNum(); ++i) {
            if (static_cast<size_t>(succ_match) != i) {
                expr_list->AddChild(order->order_by()->GetChild(i));
            }
        }
        *output = dynamic_cast<node::OrderByNode*>(
            node_manager_->MakeOrderByNode(expr_list, order->is_asc_));
        return true;
    } else {
        return false;
    }
}

bool LeftJoinOptimized::Transform(PhysicalOpNode* in, PhysicalOpNode** output) {
    if (nullptr == in) {
        DLOG(WARNING) << "LeftJoin optimized skip: node is null";
        return false;
    }
    if (in->producers().empty() || nullptr == in->producers()[0] ||
        kPhysicalOpJoin != in->producers()[0]->GetOpType()) {
        return false;
    }
    PhysicalJoinNode* join_op =
        dynamic_cast<PhysicalJoinNode*>(in->producers()[0]);

    auto join_type = join_op->join().join_type();
    if (node::kJoinTypeLeft != join_type && node::kJoinTypeLast != join_type) {
        // skip optimized for other join type
        return false;
    }
    switch (in->GetOpType()) {
        case kPhysicalOpGroupBy: {
            auto group_op = dynamic_cast<PhysicalGroupNode*>(in);
            if (node::ExprListNullOrEmpty(group_op->group_.keys_)) {
                DLOG(WARNING) << "Join optimized skip: groups is null or empty";
            }

            if (!CheckExprListFromSchema(
                    group_op->group_.keys_,
                    join_op->GetProducers()[0]->GetOutputSchema())) {
                return false;
            }
            auto group_expr = group_op->group_.keys_;
            // 符合优化条件
            PhysicalGroupNode* new_group_op = nullptr;
            Status status = plan_ctx_->CreateOp<PhysicalGroupNode>(
                &new_group_op, join_op->producers()[0], group_expr);
            if (!status.isOK()) {
                return false;
            }
            PhysicalJoinNode* new_join_op = nullptr;
            status = plan_ctx_->CreateOp<PhysicalJoinNode>(
                &new_join_op, new_group_op, join_op->GetProducers()[1],
                join_op->join_);
            if (!status.isOK()) {
                return false;
            }
            *output = new_join_op;
            return true;
        }
        case kPhysicalOpSortBy: {
            auto sort_op = dynamic_cast<PhysicalSortNode*>(in);
            if (nullptr == sort_op->sort_.orders_ ||
                node::ExprListNullOrEmpty(sort_op->sort_.orders_->order_by_)) {
                DLOG(WARNING) << "Join optimized skip: order is null or empty";
            }
            if (!CheckExprListFromSchema(
                    sort_op->sort_.orders_->order_by_,
                    join_op->GetProducers()[0]->GetOutputSchema())) {
                return false;
            }
            // 符合优化条件
            PhysicalSortNode* new_order_op = nullptr;
            Status status = plan_ctx_->CreateOp<PhysicalSortNode>(
                &new_order_op, join_op->producers()[0], sort_op->sort_);
            if (!status.isOK()) {
                return false;
            }
            PhysicalJoinNode* new_join_op = nullptr;
            status = plan_ctx_->CreateOp<PhysicalJoinNode>(
                &new_join_op, new_order_op, join_op->GetProducers()[1],
                join_op->join_);
            if (!status.isOK()) {
                return false;
            }
            *output = new_join_op;
            return true;
        }
        case kPhysicalOpProject: {
            auto project_op = dynamic_cast<PhysicalProjectNode*>(in);
            if (kWindowAggregation != project_op->project_type_) {
                return false;
            }

            if (node::kJoinTypeLast != join_type) {
                DLOG(WARNING) << "Window Join optimized skip: join type should "
                                 "be LAST JOIN, but "
                              << node::JoinTypeName(join_type);
                return false;
            }
            auto window_agg_op =
                dynamic_cast<PhysicalWindowAggrerationNode*>(in);
            if (node::ExprListNullOrEmpty(
                    window_agg_op->window_.partition_.keys_) &&
                (nullptr == window_agg_op->window_.sort_.orders_ ||
                 node::ExprListNullOrEmpty(
                     window_agg_op->window_.sort_.orders_->order_by_))) {
                DLOG(WARNING)
                    << "Window Join optimized skip: both partition and"
                       "order are empty ";
                return false;
            }
            auto left_schemas_ctx = join_op->GetProducer(0)->schemas_ctx();
            if (!CheckExprDependOnChildOnly(
                     window_agg_op->window_.partition_.keys_, left_schemas_ctx)
                     .isOK()) {
                DLOG(WARNING) << "Window Join optimized skip: partition keys "
                                 "are resolved from secondary table";
                return false;
            }
            if (!CheckExprDependOnChildOnly(
                     window_agg_op->window_.sort_.orders_->order_by_,
                     left_schemas_ctx)
                     .isOK()) {
                DLOG(WARNING) << "Window Join optimized skip: order keys are "
                                 "resolved from secondary table";
                return false;
            }

            auto left = join_op->producers()[0];
            auto right = join_op->producers()[1];
            window_agg_op->AddWindowJoin(right, join_op->join());
            if (!ResetProducer(plan_ctx_, window_agg_op, 0, left)) {
                return false;
            }
            Transform(window_agg_op, output);
            *output = window_agg_op;
            return true;
        }
        default: {
            return false;
        }
    }
}
bool LeftJoinOptimized::ColumnExist(const Schema& schema,
                                    const std::string& column_name) {
    for (int32_t i = 0; i < schema.size(); i++) {
        const type::ColumnDef& column = schema.Get(i);
        if (column_name == column.name()) {
            return true;
        }
    }
    return false;
}

bool LeftJoinOptimized::CheckExprListFromSchema(
    const node::ExprListNode* expr_list, const Schema* schema) {
    if (node::ExprListNullOrEmpty(expr_list)) {
        return true;
    }

    for (auto expr : expr_list->children_) {
        switch (expr->expr_type_) {
            case node::kExprColumnRef: {
                auto column = dynamic_cast<node::ColumnRefNode*>(expr);
                if (!ColumnExist(*schema, column->GetColumnName())) {
                    return false;
                }
                break;
            }
            default: {
                // can't optimize when group by other expression
                return false;
            }
        }
    }
    return true;
}

bool ClusterOptimized::SimplifyJoinLeftInput(
    PhysicalOpNode* join_op, const Join& join,
    const SchemasContext* joined_schema_ctx, PhysicalOpNode** output) {
    auto left = join_op->GetProducer(0);
    std::vector<const fesql::node::ExprNode*> columns;
    std::vector<std::string> column_names;
    join.ResolvedRelatedColumns(&columns);

    std::ostringstream oss;
    for (auto column : columns) {
        oss << node::ExprString(column) << ",";
    }
    DLOG(INFO) << "join resolved related columns: \n" << oss.str();

    // find columns belong to left side
    std::vector<size_t> left_indices;
    for (size_t i = 0; i < columns.size(); ++i) {
        if (CheckExprDependOnChildOnly(columns[i], left->schemas_ctx())
                .isOK()) {
            left_indices.push_back(i);
        }
    }

    // replace with column id expression
    for (size_t i = 0; i < columns.size(); ++i) {
        auto column_expr = columns[i];
        column_names.push_back(column_expr->GetExprString());
        if (column_expr->GetExprType() == node::kExprColumnRef) {
            size_t column_id;
            auto column_ref =
                dynamic_cast<const node::ColumnRefNode*>(column_expr);
            Status status = joined_schema_ctx->ResolveColumnID(
                column_ref->GetRelationName(), column_ref->GetColumnName(),
                &column_id);
            if (!status.isOK()) {
                LOG(WARNING)
                    << "Resolve join column " << column_ref->GetExprString()
                    << " failed: " << status;
                return false;
            }
            columns[i] = node_manager_->MakeColumnIdNode(column_id);
        }
    }

    ColumnProjects simplified_projects;
    for (size_t idx : left_indices) {
        auto column_expr = columns[idx];
        simplified_projects.Add(column_names[idx], column_expr, nullptr);
    }
    if (simplified_projects.size() >= left->GetOutputSchemaSize()) {
        DLOG(WARNING) << "Simplify columns size == left output columns";
        return false;
    }
    auto root = left;
    while (root->GetProducerCnt() > 0) {
        bool found_child = false;
        for (size_t i = 0; i < root->GetProducerCnt(); ++i) {
            auto schemas_ctx = root->GetProducer(i)->schemas_ctx();
            bool flag = true;
            for (size_t idx : left_indices) {
                auto column_expr = columns[idx];
                if (!CheckExprDependOnChildOnly(column_expr, schemas_ctx)
                         .isOK()) {
                    flag = false;
                    break;
                }
            }
            if (flag) {
                found_child = true;
                root = root->GetProducer(i);
                break;
            }
        }
        if (!found_child) {
            break;
        }
    }
    // try to simplify depend node
    PhysicalSimpleProjectNode* root_simplify_project_op = nullptr;
    auto status = plan_ctx_->CreateOp<PhysicalSimpleProjectNode>(
        &root_simplify_project_op, root, simplified_projects);
    if (!status.isOK()) {
        LOG(WARNING)
            << "Simplify root left input failed: apply left node simplify: "
            << status;
        return false;
    }
    DLOG(INFO) << "apply root node simplify!";
    *output = root_simplify_project_op;
    return true;
}

bool ClusterOptimized::Transform(PhysicalOpNode* in, PhysicalOpNode** output) {
    if (nullptr == in) {
        DLOG(WARNING) << "cluster optimized skip: node is null";
        return false;
    }
    switch (in->GetOpType()) {
        case kPhysicalOpRequestJoin: {
            auto join_op = dynamic_cast<PhysicalRequestJoinNode*>(in);
            switch (join_op->join().join_type()) {
                case node::kJoinTypeLeft:
                case node::kJoinTypeLast: {
                    auto left = join_op->producers()[0];
                    auto right = join_op->producers()[1];
                    if (kSchemaTypeRow == right->GetOutputType()) {
                        DLOG(INFO)
                            << "request join optimized skip: row and row join";
                        return false;
                    }
                    auto simplify_left = left;
                    if (!SimplifyJoinLeftInput(join_op, join_op->join(),
                                               join_op->joined_schemas_ctx(),
                                               &simplify_left)) {
                        DLOG(WARNING) << "Simplify join left input failed";
                    }
                    Status status;
                    PhysicalRequestJoinNode* request_join_right_only = nullptr;
                    status = plan_ctx_->CreateOp<PhysicalRequestJoinNode>(
                        &request_join_right_only, simplify_left, right,
                        join_op->join(), true);
                    if (!status.isOK()) {
                        return false;
                    }
                    status = ReplaceComponentExpr(
                        join_op->join(), join_op->joined_schemas_ctx(),
                        request_join_right_only->joined_schemas_ctx(),
                        plan_ctx_->node_manager(),
                        &request_join_right_only->join_);
                    if (!status.isOK()) {
                        return false;
                    }

                    PhysicalRequestJoinNode* concat_op = nullptr;
                    status = plan_ctx_->CreateOp<PhysicalRequestJoinNode>(
                        &concat_op, left, request_join_right_only,
                        fesql::node::kJoinTypeConcat);
                    if (!status.isOK()) {
                        return false;
                    }
                    *output = concat_op;
                    return true;
                }
                default: {
                    break;
                }
            }
            break;
        }
        case kPhysicalOpJoin: {
            auto join_op = dynamic_cast<PhysicalJoinNode*>(in);
            switch (join_op->join().join_type()) {
                case node::kJoinTypeLeft:
                case node::kJoinTypeLast: {
                    auto left = join_op->producers()[0];
                    auto right = join_op->producers()[1];
                    auto simplify_left = left;
                    if (!SimplifyJoinLeftInput(join_op, join_op->join(),
                                               join_op->joined_schemas_ctx(),
                                               &simplify_left)) {
                        DLOG(WARNING) << "Simplify join left input failed";
                    }
                    Status status;
                    PhysicalJoinNode* join_right_only = nullptr;
                    status = plan_ctx_->CreateOp<PhysicalJoinNode>(
                        &join_right_only, simplify_left, right, join_op->join(),
                        true);
                    if (!status.isOK()) {
                        return false;
                    }
                    status = ReplaceComponentExpr(
                        join_op->join(), join_op->joined_schemas_ctx(),
                        join_right_only->joined_schemas_ctx(),
                        plan_ctx_->node_manager(), &join_right_only->join_);
                    if (!status.isOK()) {
                        return false;
                    }

                    PhysicalJoinNode* concat_op = nullptr;
                    status = plan_ctx_->CreateOp<PhysicalJoinNode>(
                        &concat_op, left, join_right_only,
                        fesql::node::kJoinTypeConcat);
                    if (!status.isOK()) {
                        return false;
                    }
                    *output = concat_op;
                    return true;
                }
                default: {
                    break;
                }
            }
            break;
        }
        default: {
            return false;
        }
    }
    return false;
}

RequestModeTransformer::RequestModeTransformer(
    node::NodeManager* node_manager, const std::string& db,
    const std::shared_ptr<Catalog>& catalog, ::llvm::Module* module,
    udf::UDFLibrary* library, const std::set<size_t>& common_column_indices,
    const bool performance_sensitive, const bool cluster_optimized,
    const bool enable_batch_request_opt, bool enable_expr_opt)
    : BatchModeTransformer(node_manager, db, catalog, module, library,
                           performance_sensitive, cluster_optimized,
                           enable_expr_opt, false),
      enable_batch_request_opt_(enable_batch_request_opt) {
    batch_request_info_.common_column_indices = common_column_indices;
}

RequestModeTransformer::~RequestModeTransformer() {}

// transform project plan in request mode
Status RequestModeTransformer::TransformProjectPlanOp(
    const node::ProjectPlanNode* node, PhysicalOpNode** output) {
    // sanity check
    CHECK_TRUE(node != nullptr && output != nullptr, kPlanError,
               "Input node or output node is null");

    PhysicalOpNode* depend = nullptr;
    CHECK_STATUS(TransformPlanOp(node->GetChildren()[0], &depend));

    std::vector<PhysicalOpNode*> ops;
    for (auto iter = node->project_list_vec_.cbegin();
         iter != node->project_list_vec_.cend(); iter++) {
        fesql::node::ProjectListNode* project_list =
            dynamic_cast<fesql::node::ProjectListNode*>(*iter);

        PhysicalOpNode* project_op = nullptr;
        CHECK_STATUS(
            TransformProjectOp(project_list, depend, false, &project_op));
        ops.push_back(project_op);
    }

    CHECK_TRUE(!ops.empty(), kPlanError,
               "Fail transform project op: empty projects");

    if (ops.size() == 1) {
        *output = ops[0];
        return Status::OK();
    }

    PhysicalRequestJoinNode* join = nullptr;
    CHECK_STATUS(CreateOp<PhysicalRequestJoinNode>(
        &join, ops[0], ops[1], ::fesql::node::kJoinTypeConcat));

    for (size_t i = 2; i < ops.size(); ++i) {
        PhysicalRequestJoinNode* new_join = nullptr;
        CHECK_STATUS(CreateOp<PhysicalRequestJoinNode>(
            &new_join, join, ops[i], ::fesql::node::kJoinTypeConcat));
        join = new_join;
    }

    auto project_list = node_manager_->MakeProjectListPlanNode(nullptr, false);
    uint32_t pos = 0;
    for (auto iter = node->pos_mapping_.cbegin();
         iter != node->pos_mapping_.cend(); iter++) {
        auto sub_project_list = dynamic_cast<node::ProjectListNode*>(
            node->project_list_vec_[iter->first]);

        auto project_node = dynamic_cast<node::ProjectNode*>(
            sub_project_list->GetProjects().at(iter->second));
        if (node::kExprAll == project_node->GetExpression()->expr_type_) {
            auto all_expr =
                dynamic_cast<node::AllNode*>(project_node->GetExpression());
            if (all_expr->children_.empty()) {
                // expand all expression if needed
                for (auto column : *depend->GetOutputSchema()) {
                    all_expr->children_.push_back(
                        node_manager_->MakeColumnRefNode(
                            column.name(), all_expr->GetRelationName()));
                }
            }
            project_list->AddProject(
                node_manager_->MakeRowProjectNode(pos, "*", all_expr));
        } else {
            project_list->AddProject(node_manager_->MakeRowProjectNode(
                pos, project_node->GetName(),
                node_manager_->MakeColumnRefNode(project_node->GetName(), "")));
        }
        pos++;
    }
    return CreatePhysicalProjectNode(kRowProject, join, project_list, false,
                                     output);
}

Status RequestModeTransformer::TransformJoinOp(const node::JoinPlanNode* node,
                                               PhysicalOpNode** output) {
    CHECK_TRUE(node != nullptr && output != nullptr, kPlanError,
               "Input node or output node is null");
    PhysicalOpNode* left = nullptr;

    CHECK_STATUS(TransformPlanOp(node->GetChildren()[0], &left));

    PhysicalOpNode* right = nullptr;
    CHECK_STATUS(TransformPlanOp(node->GetChildren()[1], &right));

    PhysicalRequestJoinNode* request_join_op = nullptr;
    CHECK_STATUS(CreateOp<PhysicalRequestJoinNode>(
        &request_join_op, left, right, node->join_type_, node->orders_,
        node->condition_));

    CHECK_STATUS(CheckTimeOrIntegerOrderColumn(node->orders_,
                                               request_join_op->schemas_ctx()));
    *output = request_join_op;
    return Status::OK();
}

Status RequestModeTransformer::TransformScanOp(const node::TablePlanNode* node,
                                               PhysicalOpNode** output) {
    CHECK_TRUE(node != nullptr && output != nullptr, kPlanError,
               "Input node or output node is null");

    if (node->IsPrimary()) {
        auto table = catalog_->GetTable(db_, node->table_);
        CHECK_TRUE(table != nullptr, kPlanError,
                   "Fail to transform data_provider op: table " + db_ + "." +
                       node->table_ + " not exist!");

        PhysicalRequestProviderNode* provider = nullptr;
        CHECK_STATUS(CreateOp<PhysicalRequestProviderNode>(&provider, table));
        *output = provider;
        request_schema_ = *(*output)->GetOutputSchema();
        request_name_ = table->GetName();
        return Status::OK();
    } else {
        return BatchModeTransformer::TransformScanOp(node, output);
    }
}
Status RequestModeTransformer::ValidatePrimaryPath(
    PhysicalOpNode* node, PhysicalOpNode** primary_source) {
    CHECK_TRUE(node != NULL, kPlanError, "NULL Physical Node");

    switch (node->GetOpType()) {
        case vm::kPhysicalOpDataProvider: {
            CHECK_TRUE(kProviderTypeRequest ==
                           dynamic_cast<PhysicalDataProviderNode*>(node)
                               ->provider_type_,
                       kPlanError, "Non-support primary source node ",
                       node->GetTreeString())
            *primary_source = node;
            return Status::OK();
        }
        case vm::kPhysicalOpJoin:
        case vm::kPhysicalOpUnion:
        case vm::kPhysicalOpPostRequestUnion:
        case vm::kPhysicalOpRequestUnion:
            // TODO(chenjing): add specific validation code for request union op
        case vm::kPhysicalOpRequestJoin: {
            vm::PhysicalOpNode* left_primary_source = nullptr;
            CHECK_STATUS(
                ValidatePrimaryPath(node->GetProducer(0), &left_primary_source))
            CHECK_TRUE(
                nullptr != left_primary_source, kPlanError,
                "primary path validate fail: left primary source is null")
            // Case 1:
            // binary_node
            //    + Left - PrimarySource
            //    + Right - TableProvider
            if (isSourceFromTableProvider(node->GetProducer(1))) {
                *primary_source = left_primary_source;
                return Status::OK();
            }

            vm::PhysicalOpNode* right_primary_source = nullptr;
            CHECK_STATUS(ValidatePrimaryPath(node->GetProducer(1),
                                             &right_primary_source))
            CHECK_TRUE(
                nullptr != right_primary_source, kPlanError,
                "primary path validate fail: right primary source is null")
            // Case 2:
            // binary_node
            //      + Left <-- SamePrimarySource1
            //      + Right <-- SamePrimarySource1
            CHECK_TRUE(
                left_primary_source->Equals(right_primary_source), kPlanError,
                "primary path validate fail: left path and right path has "
                "different source")
            *primary_source = left_primary_source;
            return Status::OK();
        }
        case vm::kPhysicalOpConstProject: {
            CHECK_TRUE(false, kPlanError,
                       "Non-support Const Project in request mode",
                       node->GetTreeString());
            break;
        }
        default: {
            CHECK_TRUE(node->GetProducerCnt() == 1, kPlanError,
                       "Non-support Op ", PhysicalOpTypeName(node->GetOpType()))
            CHECK_STATUS(
                ValidatePrimaryPath(node->GetProducer(0), primary_source));
            return Status::OK();
        }
    }
    return Status::OK();
}
Status RequestModeTransformer::TransformProjectOp(
    node::ProjectListNode* project_list, PhysicalOpNode* depend,
    bool append_input, PhysicalOpNode** output) {
    PhysicalOpNode* new_depend = depend;
    if (nullptr != project_list->w_ptr_) {
        CHECK_STATUS(
            TransformWindowOp(depend, project_list->w_ptr_, &new_depend));
    }
=======
>>>>>>> f9b2ef92
    switch (new_depend->GetOutputType()) {
        case kSchemaTypeRow:
            return CreatePhysicalProjectNode(
                kRowProject, new_depend, project_list, append_input, output);
        case kSchemaTypeGroup:
            return CreatePhysicalProjectNode(kGroupAggregation, new_depend,
                                             project_list, append_input,
                                             output);
        case kSchemaTypeTable:
            if (project_list->is_window_agg_) {
                return CreatePhysicalProjectNode(kAggregation, new_depend,
                                                 project_list, append_input,
                                                 output);
            } else {
                return CreatePhysicalProjectNode(kTableProject, new_depend,
                                                 project_list, append_input,
                                                 output);
            }
        default:
            return Status(kPlanError, "Unknown op output type");
    }
}

void RequestModeTransformer::ApplyPasses(PhysicalOpNode* node,
                                         PhysicalOpNode** output) {
    PhysicalOpNode* optimized = nullptr;
    this->BatchModeTransformer::ApplyPasses(node, &optimized);
    if (optimized == nullptr) {
        *output = node;
        DLOG(WARNING) << "Final optimized result is null";
        return;
    }
    if (!enable_batch_request_opt_ ||
        batch_request_info_.common_column_indices.empty()) {
        *output = optimized;
        return;
    }
    LOG(INFO) << "Before batch request optimization:\n" << *optimized;
    PhysicalOpNode* batch_request_plan = nullptr;
    CommonColumnOptimize batch_request_optimizer(
        batch_request_info_.common_column_indices);
    Status status = batch_request_optimizer.Apply(
        this->GetPlanContext(), optimized, &batch_request_plan);
    if (!status.isOK()) {
        LOG(WARNING) << "Fail to perform batch request optimization: "
                     << status;
        *output = optimized;
        return;
    }
    LOG(INFO) << "After batch request optimization:\n" << *batch_request_plan;
    batch_request_optimizer.ExtractCommonNodeSet(
        &batch_request_info_.common_node_set);
    batch_request_info_.output_common_column_indices =
        batch_request_optimizer.GetOutputCommonColumnIndices();
    *output = batch_request_plan;
    return;
}

}  // namespace vm
}  // namespace fesql<|MERGE_RESOLUTION|>--- conflicted
+++ resolved
@@ -1845,1309 +1845,6 @@
         return BatchModeTransformer::TransformScanOp(node, output);
     }
 }
-
-Status RequestModeTransformer::TransformProjectOp(
-    node::ProjectListNode* project_list, PhysicalOpNode* depend,
-    bool append_input, PhysicalOpNode** output) {
-    PhysicalOpNode* new_depend = depend;
-    if (nullptr != project_list->w_ptr_) {
-        CHECK_STATUS(
-            TransformWindowOp(depend, project_list->w_ptr_, &new_depend));
-    }
-<<<<<<< HEAD
-    if (kPhysicalOpDataProvider == in->GetOpType()) {
-        auto scan_op = dynamic_cast<PhysicalDataProviderNode*>(in);
-        if (kProviderTypePartition != scan_op->provider_type_) {
-            return false;
-        }
-        auto partition_provider =
-            dynamic_cast<PhysicalPartitionProviderNode*>(scan_op);
-        const node::OrderByNode* new_orders = nullptr;
-
-        auto& index_hint = partition_provider->table_handler_->GetIndex();
-        std::string index_name = partition_provider->index_name_;
-        auto index_st = index_hint.at(index_name);
-        TransformOrderExpr(root_schemas_ctx, sort->orders(),
-                           *(scan_op->table_handler_->GetSchema()), index_st,
-                           &new_orders);
-        sort->set_orders(new_orders);
-        return true;
-    } else if (kPhysicalOpSimpleProject == in->GetOpType()) {
-        auto simple_project = dynamic_cast<PhysicalSimpleProjectNode*>(in);
-        return SortOptimized(root_schemas_ctx, simple_project->producers()[0],
-                             sort);
-    } else if (kPhysicalOpRename == in->GetOpType()) {
-        return SortOptimized(root_schemas_ctx, in->producers()[0], sort);
-    }
-    return false;
-}
-
-bool GroupAndSortOptimized::Transform(PhysicalOpNode* in,
-                                      PhysicalOpNode** output) {
-    *output = in;
-    switch (in->GetOpType()) {
-        case kPhysicalOpGroupBy: {
-            PhysicalGroupNode* group_op = dynamic_cast<PhysicalGroupNode*>(in);
-            PhysicalOpNode* new_producer;
-            if (!GroupOptimized(group_op->schemas_ctx(),
-                                group_op->GetProducer(0), &group_op->group_,
-                                &new_producer)) {
-                return false;
-            }
-            if (!ResetProducer(plan_ctx_, group_op, 0, new_producer)) {
-                return false;
-            }
-            if (!group_op->Valid()) {
-                *output = group_op->producers()[0];
-            }
-            return true;
-        }
-        case kPhysicalOpProject: {
-            auto project_op = dynamic_cast<PhysicalProjectNode*>(in);
-            if (kWindowAggregation == project_op->project_type_) {
-                auto window_agg_op =
-                    dynamic_cast<PhysicalWindowAggrerationNode*>(project_op);
-                PhysicalOpNode* input = window_agg_op->GetProducer(0);
-
-                PhysicalOpNode* new_producer;
-                if (!window_agg_op->instance_not_in_window()) {
-                    if (KeyAndOrderOptimized(input->schemas_ctx(), input,
-                                             &window_agg_op->window_.partition_,
-                                             &window_agg_op->window_.sort_,
-                                             &new_producer)) {
-                        input = new_producer;
-                        if (!ResetProducer(plan_ctx_, window_agg_op, 0,
-                                           input)) {
-                            return false;
-                        }
-                    }
-                }
-                // must prepare for window join column infer
-                auto& window_joins = window_agg_op->window_joins();
-                auto& window_unions = window_agg_op->window_unions();
-                window_agg_op->InitJoinList(plan_ctx_);
-                auto& joined_op_list_ = window_agg_op->joined_op_list_;
-                if (!window_joins.Empty()) {
-                    size_t join_idx = 0;
-                    for (auto& window_join : window_joins.window_joins()) {
-                        PhysicalOpNode* cur_joined = joined_op_list_[join_idx];
-
-                        PhysicalOpNode* new_join_right;
-                        if (JoinKeysOptimized(
-                                cur_joined->schemas_ctx(), window_join.first,
-                                &window_join.second, &new_join_right)) {
-                            window_join.first = new_join_right;
-                        }
-                        join_idx += 1;
-                    }
-                }
-                if (!window_unions.Empty()) {
-                    for (auto& window_union : window_unions.window_unions_) {
-                        PhysicalOpNode* new_producer;
-                        if (KeyAndOrderOptimized(
-                                window_union.first->schemas_ctx(),
-                                window_union.first,
-                                &window_union.second.partition_,
-                                &window_union.second.sort_, &new_producer)) {
-                            window_union.first = new_producer;
-                        }
-                    }
-                }
-                return true;
-            }
-            break;
-        }
-        case kPhysicalOpRequestUnion: {
-            PhysicalRequestUnionNode* union_op =
-                dynamic_cast<PhysicalRequestUnionNode*>(in);
-            PhysicalOpNode* new_producer;
-
-            if (!union_op->instance_not_in_window()) {
-                if (KeysAndOrderFilterOptimized(
-                        union_op->schemas_ctx(), union_op->GetProducer(1),
-                        &union_op->window_.partition_,
-                        &union_op->window_.index_key_, &union_op->window_.sort_,
-                        &new_producer)) {
-                    if (!ResetProducer(plan_ctx_, union_op, 1, new_producer)) {
-                        return false;
-                    }
-                }
-            }
-
-            if (!union_op->window_unions().Empty()) {
-                for (auto& window_union :
-                     union_op->window_unions_.window_unions_) {
-                    PhysicalOpNode* new_producer;
-                    auto& window = window_union.second;
-                    if (KeysAndOrderFilterOptimized(
-                            window_union.first->schemas_ctx(),
-                            window_union.first, &window.partition_,
-                            &window.index_key_, &window.sort_, &new_producer)) {
-                        window_union.first = new_producer;
-                    }
-                }
-            }
-            return true;
-        }
-        case kPhysicalOpRequestJoin: {
-            PhysicalRequestJoinNode* join_op =
-                dynamic_cast<PhysicalRequestJoinNode*>(in);
-            PhysicalOpNode* new_producer;
-            // Optimized Right Table Partition
-            if (!JoinKeysOptimized(join_op->schemas_ctx(),
-                                   join_op->GetProducer(1), &join_op->join_,
-                                   &new_producer)) {
-                return false;
-            }
-            if (!ResetProducer(plan_ctx_, join_op, 1, new_producer)) {
-                return false;
-            }
-
-            return true;
-        }
-        case kPhysicalOpJoin: {
-            PhysicalJoinNode* join_op = dynamic_cast<PhysicalJoinNode*>(in);
-            PhysicalOpNode* new_producer;
-            // Optimized Right Table Partition
-            if (!JoinKeysOptimized(join_op->schemas_ctx(),
-                                   join_op->GetProducer(1), &join_op->join_,
-                                   &new_producer)) {
-                return false;
-            }
-            if (!ResetProducer(plan_ctx_, join_op, 1, new_producer)) {
-                return false;
-            }
-            return true;
-        }
-        case kPhysicalOpFilter: {
-            PhysicalFilterNode* filter_op =
-                dynamic_cast<PhysicalFilterNode*>(in);
-            PhysicalOpNode* new_producer;
-            if (FilterOptimized(filter_op->schemas_ctx(),
-                                filter_op->GetProducer(0), &filter_op->filter_,
-                                &new_producer)) {
-                if (!ResetProducer(plan_ctx_, filter_op, 0, new_producer)) {
-                    return false;
-                }
-            }
-        }
-        default: {
-            return false;
-        }
-    }
-    return false;
-}
-
-/**
- * Resolve column reference to possible source table's column name
- */
-static bool ResolveColumnToSourceColumnName(const node::ColumnRefNode* col,
-                                            const SchemasContext* schemas_ctx,
-                                            std::string* source_name) {
-    // use detailed column resolve utility
-    size_t column_id;
-    int path_idx;
-    size_t child_column_id;
-    size_t source_column_id;
-    const PhysicalOpNode* source;
-    Status status = schemas_ctx->ResolveColumnID(
-        col->GetRelationName(), col->GetColumnName(), &column_id, &path_idx,
-        &child_column_id, &source_column_id, &source);
-
-    // try loose the relation
-    if (!status.isOK() && !col->GetRelationName().empty()) {
-        status = schemas_ctx->ResolveColumnID(
-            "", col->GetColumnName(), &column_id, &path_idx, &child_column_id,
-            &source_column_id, &source);
-    }
-
-    if (!status.isOK()) {
-        LOG(WARNING) << "Illegal index column: " << col->GetExprString();
-        return false;
-    }
-    if (source == nullptr || source->GetOpType() != kPhysicalOpDataProvider) {
-        LOG(WARNING) << "Index column is not from any source table: "
-                     << col->GetExprString();
-        return false;
-    }
-    status = source->schemas_ctx()->ResolveColumnNameByID(source_column_id,
-                                                          source_name);
-    if (!status.isOK()) {
-        LOG(WARNING) << "Illegal source column id #" << source_column_id
-                     << " for index column " << col->GetExprString();
-        return false;
-    }
-    return true;
-}
-
-bool GroupAndSortOptimized::TransformGroupExpr(
-    const SchemasContext* root_schemas_ctx, const node::ExprListNode* groups,
-    std::shared_ptr<TableHandler> table_handler, std::string* index_name,
-    std::vector<bool>* output_bitmap) {
-    return TransformKeysAndOrderExpr(root_schemas_ctx, groups, nullptr,
-                                     table_handler, index_name, output_bitmap);
-}
-bool GroupAndSortOptimized::TransformKeysAndOrderExpr(
-    const SchemasContext* root_schemas_ctx, const node::ExprListNode* groups,
-    const node::OrderByNode* order, std::shared_ptr<TableHandler> table_handler,
-    std::string* index_name, std::vector<bool>* output_bitmap) {
-    if (nullptr == groups || nullptr == output_bitmap ||
-        nullptr == index_name) {
-        DLOG(WARNING) << "fail to transform keys expr : key expr or output "
-                         "or index_name ptr is null";
-        return false;
-    }
-
-    if (nullptr == order) {
-        DLOG(INFO) << "keys optimized: " << node::ExprString(groups);
-    } else {
-        DLOG(INFO) << "keys and order optimized: keys="
-                   << node::ExprString(groups)
-                   << ", order=" << node::ExprString(order);
-    }
-    std::vector<std::string> columns;
-    std::vector<std::string> order_columns;
-    std::map<size_t, size_t> result_bitmap_mapping;
-
-    for (size_t i = 0; i < groups->children_.size(); ++i) {
-        auto group = groups->children_[i];
-        switch (group->expr_type_) {
-            case node::kExprColumnRef: {
-                auto column = dynamic_cast<node::ColumnRefNode*>(group);
-                std::string source_column_name;
-                if (!ResolveColumnToSourceColumnName(column, root_schemas_ctx,
-                                                     &source_column_name)) {
-                    return false;
-                }
-                result_bitmap_mapping[columns.size()] = i;
-                columns.push_back(source_column_name);
-                break;
-            }
-            default: {
-                break;
-            }
-        }
-    }
-
-    if (nullptr != order) {
-        for (size_t i = 0; i < order->order_by()->GetChildNum(); ++i) {
-            auto expr = order->order_by()->GetChild(i);
-            if (expr->GetExprType() == node::kExprColumnRef) {
-                auto column = dynamic_cast<node::ColumnRefNode*>(expr);
-                std::string source_column_name;
-                if (!ResolveColumnToSourceColumnName(column, root_schemas_ctx,
-                                                     &source_column_name)) {
-                    return false;
-                }
-                order_columns.push_back(source_column_name);
-            }
-        }
-    }
-    if (columns.empty()) {
-        return false;
-    }
-
-    std::vector<bool> match_bitmap;
-    std::vector<bool> state_bitmap(columns.size(), true);
-    if (!MatchBestIndex(columns, order_columns, table_handler, &state_bitmap,
-                        index_name, &match_bitmap)) {
-        return false;
-    }
-    if (match_bitmap.size() != columns.size()) {
-        return false;
-    }
-    for (size_t i = 0; i < columns.size(); ++i) {
-        if (match_bitmap[i]) {
-            size_t origin_idx = result_bitmap_mapping[i];
-            (*output_bitmap)[origin_idx] = true;
-        }
-    }
-    return true;
-}
-
-bool GroupAndSortOptimized::MatchBestIndex(
-    const std::vector<std::string>& columns,
-    const std::vector<std::string>& order_columns,
-    std::shared_ptr<TableHandler> table_handler, std::vector<bool>* bitmap_ptr,
-    std::string* index_name, std::vector<bool>* index_bitmap) {
-    if (nullptr == bitmap_ptr || nullptr == index_name) {
-        LOG(WARNING)
-            << "fail to match best index: bitmap or index_name ptr is null";
-        return false;
-    }
-
-    if (!table_handler) {
-        LOG(WARNING) << "fail to match best index: table is null";
-        return false;
-    }
-    auto& index_hint = table_handler->GetIndex();
-    auto schema = table_handler->GetSchema();
-    if (nullptr == schema) {
-        LOG(WARNING) << "fail to match best index: table schema null";
-        return false;
-    }
-
-    std::set<std::string> column_set;
-    auto& bitmap = *bitmap_ptr;
-    for (size_t i = 0; i < columns.size(); ++i) {
-        if (bitmap[i]) {
-            column_set.insert(columns[i]);
-        }
-    }
-
-    if (order_columns.size() > 1) {
-        LOG(WARNING) << "fail to match best index: non-support multi ts index";
-        return false;
-    }
-    for (auto iter = index_hint.cbegin(); iter != index_hint.cend(); iter++) {
-        IndexSt index = iter->second;
-        if (!order_columns.empty()) {
-            if (index.ts_pos == INVALID_POS) {
-                continue;
-            }
-            auto& ts_column = schema->Get(index.ts_pos);
-            if (ts_column.name() != order_columns[0]) {
-                continue;
-            }
-        }
-        std::set<std::string> keys;
-        for (auto key_iter = index.keys.cbegin(); key_iter != index.keys.cend();
-             key_iter++) {
-            keys.insert(key_iter->name);
-        }
-        if (column_set == keys) {
-            *index_name = index.name;
-            *index_bitmap = bitmap;
-            return true;
-        }
-    }
-
-    std::string best_index_name;
-    std::vector<bool> best_index_bitmap;
-
-    bool succ = false;
-    for (size_t i = 0; i < bitmap.size(); ++i) {
-        if (bitmap[i]) {
-            bitmap[i] = false;
-            std::string name;
-            std::vector<bool> sub_best_bitmap;
-            if (MatchBestIndex(columns, order_columns, table_handler,
-                               bitmap_ptr, &name, &sub_best_bitmap)) {
-                succ = true;
-                if (best_index_name.empty()) {
-                    best_index_name = name;
-                    best_index_bitmap = sub_best_bitmap;
-                } else {
-                    auto org_index = index_hint.at(best_index_name);
-                    auto new_index = index_hint.at(name);
-                    if (org_index.keys.size() < new_index.keys.size()) {
-                        best_index_name = name;
-                        best_index_bitmap = sub_best_bitmap;
-                    }
-                }
-            }
-            bitmap[i] = true;
-        }
-    }
-    *index_name = best_index_name;
-    *index_bitmap = best_index_bitmap;
-    return succ;
-}
-
-bool ConditionOptimized::JoinConditionOptimized(PhysicalBinaryNode* in,
-                                                Join* join) {
-    if (2 != in->producers().size()) {
-        LOG(WARNING)
-            << "Fail to Join Condition Optimized: input produces size isn't 2";
-        return false;
-    }
-    node::ExprListNode and_conditions;
-    if (!TransfromAndConditionList(join->condition_.condition_,
-                                   &and_conditions)) {
-        return false;
-    }
-
-    node::ExprListNode new_and_conditions;
-    std::vector<ExprPair> condition_eq_pair;
-    if (!TransformJoinEqualExprPair(in->GetProducer(0)->schemas_ctx(),
-                                    in->GetProducer(1)->schemas_ctx(),
-                                    &and_conditions, &new_and_conditions,
-                                    condition_eq_pair)) {
-        return false;
-    }
-    node::ExprListNode* left_keys = node_manager_->MakeExprList();
-    node::ExprListNode* right_keys = node_manager_->MakeExprList();
-    for (auto pair : condition_eq_pair) {
-        right_keys->AddChild(pair.right_expr_);
-        left_keys->AddChild(pair.left_expr_);
-    }
-    node::ExprNode* filter_condition =
-        node_manager_->MakeAndExpr(&new_and_conditions);
-    join->left_key_.set_keys(left_keys);
-    join->right_key_.set_keys(right_keys);
-    join->condition_.set_condition(filter_condition);
-    return true;
-}
-
-bool ConditionOptimized::FilterConditionOptimized(PhysicalOpNode* in,
-                                                  Filter* filter) {
-    node::ExprListNode and_conditions;
-    if (!TransfromAndConditionList(filter->condition_.condition_,
-                                   &and_conditions)) {
-        return false;
-    }
-
-    node::ExprListNode new_and_conditions;
-    std::vector<ExprPair> condition_eq_pair;
-    if (!TransformConstEqualExprPair(&and_conditions, &new_and_conditions,
-                                     condition_eq_pair)) {
-        return false;
-    }
-    node::ExprListNode* left_keys = node_manager_->MakeExprList();
-    node::ExprListNode* right_keys = node_manager_->MakeExprList();
-    for (auto pair : condition_eq_pair) {
-        right_keys->AddChild(pair.right_expr_);
-        left_keys->AddChild(pair.left_expr_);
-    }
-    node::ExprNode* filter_condition =
-        node_manager_->MakeAndExpr(&new_and_conditions);
-    filter->left_key_.set_keys(left_keys);
-    filter->right_key_.set_keys(right_keys);
-    filter->condition_.set_condition(filter_condition);
-    return true;
-}
-
-bool ConditionOptimized::Transform(PhysicalOpNode* in,
-                                   PhysicalOpNode** output) {
-    *output = in;
-    switch (in->GetOpType()) {
-        case kPhysicalOpJoin: {
-            PhysicalJoinNode* join_op = dynamic_cast<PhysicalJoinNode*>(in);
-            return JoinConditionOptimized(join_op, &join_op->join_);
-        }
-        case kPhysicalOpRequestJoin: {
-            PhysicalRequestJoinNode* join_op =
-                dynamic_cast<PhysicalRequestJoinNode*>(in);
-            return JoinConditionOptimized(join_op, &join_op->join_);
-        }
-        case kPhysicalOpFilter: {
-            PhysicalFilterNode* filter_op =
-                dynamic_cast<PhysicalFilterNode*>(in);
-            return FilterConditionOptimized(filter_op, &filter_op->filter_);
-        }
-        default: {
-            return false;
-        }
-    }
-}
-
-// Transform condition expression some sub conditions
-// e.g.
-// condition : sub_expr1 and sub_expr2 and sub expr3
-// and_condition_list [sub_expr1, sub_expr2, sub_exor3]
-bool ConditionOptimized::TransfromAndConditionList(
-    const node::ExprNode* condition, node::ExprListNode* and_condition_list) {
-    if (nullptr == condition) {
-        DLOG(WARNING) << "Skip ConditionOptimized: conditions: null condition";
-        return false;
-    }
-
-    switch (condition->expr_type_) {
-        case node::kExprUnary: {
-            const node::UnaryExpr* expr =
-                dynamic_cast<const node::UnaryExpr*>(condition);
-            switch (expr->GetOp()) {
-                case node::kFnOpBracket: {
-                    return TransfromAndConditionList(expr->children_[0],
-                                                     and_condition_list);
-                }
-                default: {
-                    and_condition_list->AddChild(
-                        const_cast<node::ExprNode*>(condition));
-                    return true;
-                }
-            }
-        }
-        case node::kExprBinary: {
-            const node::BinaryExpr* expr =
-                dynamic_cast<const node::BinaryExpr*>(condition);
-            switch (expr->GetOp()) {
-                case node::kFnOpAnd: {
-                    for (auto child : expr->children_) {
-                        TransfromAndConditionList(child, and_condition_list);
-                    }
-                    return true;
-                }
-                // TODO(chenjing): NOT(expr OR expr) ==> AND (NOT expr) AND (NOT
-                // expr)
-                default: {
-                    and_condition_list->AddChild(
-                        const_cast<node::ExprNode*>(condition));
-                    return true;
-                }
-            }
-        }
-        default: {
-            and_condition_list->AddChild(
-                const_cast<node::ExprNode*>(condition));
-            return true;
-        }
-    }
-}
-
-bool ConditionOptimized::MakeConstEqualExprPair(
-    const std::pair<node::ExprNode*, node::ExprNode*> expr_pair,
-    const SchemasContext* right_schemas_ctx, ExprPair* output) {
-    bool is_first_const = node::ExprIsConst(expr_pair.first);
-    bool is_second_const = node::ExprIsConst(expr_pair.second);
-    if (is_first_const && is_second_const) {
-        return false;
-    } else if (is_first_const) {
-        // resolved second expr
-        if (CheckExprDependOnChildOnly(expr_pair.second, right_schemas_ctx)
-                .isOK()) {
-            *output = {expr_pair.first, expr_pair.second};
-            return true;
-        }
-    } else if (is_second_const) {
-        // resolved first expr
-        if (CheckExprDependOnChildOnly(expr_pair.first, right_schemas_ctx)
-                .isOK()) {
-            *output = {expr_pair.second, expr_pair.first};
-            return true;
-        }
-    }
-    return false;
-}
-
-// Transform equal condition to expression pair
-// e.g. t1.col1 = t2.col1 -> pair(t1.col1, t2.col1)
-bool ConditionOptimized::ExtractEqualExprPair(
-    node::ExprNode* condition,
-    std::pair<node::ExprNode*, node::ExprNode*>* expr_pair) {
-    if (nullptr == expr_pair || nullptr == condition) {
-        return false;
-    }
-    switch (condition->expr_type_) {
-        case node::kExprUnary: {
-            const node::UnaryExpr* expr =
-                dynamic_cast<const node::UnaryExpr*>(condition);
-            switch (expr->GetOp()) {
-                case node::kFnOpBracket: {
-                    return ExtractEqualExprPair(expr->children_[0], expr_pair);
-                }
-                default: {
-                    return false;
-                }
-            }
-        }
-        case node::kExprBinary: {
-            const node::BinaryExpr* expr =
-                dynamic_cast<const node::BinaryExpr*>(condition);
-            switch (expr->GetOp()) {
-                case node::kFnOpEq: {
-                    expr_pair->first = expr->children_[0];
-                    expr_pair->second = expr->children_[1];
-                    return true;
-                }
-                default: {
-                    return false;
-                }
-            }
-        }
-        default: {
-            return false;
-        }
-    }
-}
-// Return CosntExpr Equal Expr Pair
-// Const Expr should be first of pair
-bool ConditionOptimized::TransformConstEqualExprPair(
-    node::ExprListNode* and_conditions, node::ExprListNode* out_condition_list,
-    std::vector<ExprPair>& condition_eq_pair) {  // NOLINT
-    for (auto expr : and_conditions->children_) {
-        std::pair<node::ExprNode*, node::ExprNode*> expr_pair;
-        if (!ExtractEqualExprPair(expr, &expr_pair)) {
-            out_condition_list->AddChild(expr);
-            continue;
-        }
-        if (node::ExprIsConst(expr_pair.first)) {
-            condition_eq_pair.push_back({expr_pair.first, expr_pair.second});
-        } else if (node::ExprIsConst(expr_pair.second)) {
-            condition_eq_pair.push_back({expr_pair.second, expr_pair.first});
-        } else {
-            out_condition_list->AddChild(expr);
-        }
-    }
-    return !condition_eq_pair.empty();
-}
-// Return Equal Expression Pair
-// Left Expr should belongs to first schema
-bool ConditionOptimized::TransformJoinEqualExprPair(
-    const SchemasContext* left_schemas_ctx,
-    const SchemasContext* right_schemas_ctx, node::ExprListNode* and_conditions,
-    node::ExprListNode* out_condition_list,
-    std::vector<ExprPair>& condition_eq_pair) {  // NOLINT
-    for (auto expr : and_conditions->children_) {
-        std::pair<node::ExprNode*, node::ExprNode*> expr_pair;
-        if (!ExtractEqualExprPair(expr, &expr_pair)) {
-            out_condition_list->AddChild(expr);
-            continue;
-        }
-        ExprPair const_pair;
-        if (MakeConstEqualExprPair(expr_pair, right_schemas_ctx, &const_pair)) {
-            condition_eq_pair.push_back(const_pair);
-        } else {
-            if (CheckExprDependOnChildOnly(expr_pair.first, left_schemas_ctx)
-                    .isOK() &&
-                CheckExprDependOnChildOnly(expr_pair.second, right_schemas_ctx)
-                    .isOK()) {
-                condition_eq_pair.push_back(
-                    {expr_pair.first, expr_pair.second});
-            } else if (CheckExprDependOnChildOnly(expr_pair.second,
-                                                  left_schemas_ctx)
-                           .isOK() &&
-                       CheckExprDependOnChildOnly(expr_pair.first,
-                                                  right_schemas_ctx)
-                           .isOK()) {
-                condition_eq_pair.push_back(
-                    {expr_pair.second, expr_pair.first});
-            } else {
-                out_condition_list->AddChild(expr);
-            }
-        }
-    }
-    return !condition_eq_pair.empty();
-}
-void ConditionOptimized::SkipConstExpression(node::ExprListNode input,
-                                             node::ExprListNode* output) {
-    if (node::ExprListNullOrEmpty(&input)) {
-        return;
-    }
-}
-
-bool LimitOptimized::Transform(PhysicalOpNode* in, PhysicalOpNode** output) {
-    *output = in;
-    if (kPhysicalOpLimit != in->GetOpType()) {
-        return false;
-    }
-
-    auto limit_op = dynamic_cast<PhysicalLimitNode*>(in);
-
-    if (ApplyLimitCnt(in->producers()[0], limit_op->GetLimitCnt())) {
-        limit_op->SetLimitOptimized(true);
-        return true;
-    } else {
-        return false;
-    }
-}
-
-bool LimitOptimized::ApplyLimitCnt(PhysicalOpNode* node, int32_t limit_cnt) {
-    if (kPhysicalOpLimit == node->GetOpType()) {
-        auto limit_op = dynamic_cast<PhysicalLimitNode*>(node);
-        if (0 == node->GetLimitCnt() || limit_op->GetLimitCnt() > limit_cnt) {
-            if (limit_op->GetLimitOptimized()) {
-                return ApplyLimitCnt(node->producers()[0], limit_cnt);
-            } else {
-                limit_op->SetLimitCnt(limit_cnt);
-            }
-        }
-        return true;
-    }
-    if (node->producers().empty()) {
-        return false;
-    }
-    if (node->GetOpType() == kPhysicalOpSimpleProject ||
-        node->GetOpType() == kPhysicalOpRename) {
-        return false;
-    }
-    if (node->is_block()) {
-        if (0 == node->GetLimitCnt() || node->GetLimitCnt() > limit_cnt) {
-            node->SetLimitCnt(limit_cnt);
-        }
-        return true;
-    } else {
-        if (false == ApplyLimitCnt(node->producers()[0], limit_cnt)) {
-            if (0 == node->GetLimitCnt() || node->GetLimitCnt() > limit_cnt) {
-                node->SetLimitCnt(limit_cnt);
-                return true;
-            }
-        } else {
-            return true;
-        }
-    }
-    return false;
-}
-
-bool TransformUpPysicalPass::Apply(PhysicalOpNode* in, PhysicalOpNode** out) {
-    if (nullptr == in || nullptr == out) {
-        LOG(WARNING) << "fail to apply pass: input or output is null";
-        return false;
-    }
-    auto producer = in->producers();
-    for (size_t j = 0; j < producer.size(); ++j) {
-        PhysicalOpNode* output = nullptr;
-        if (Apply(producer[j], &output)) {
-            if (!ResetProducer(plan_ctx_, in, j, output)) {
-                return false;
-            }
-        }
-    }
-    in->ClearSchema();
-    Status status = in->InitSchema(plan_ctx_);
-    if (!status.isOK()) {
-        LOG(WARNING) << "Reset schema failed: " << status;
-        return false;
-    }
-    in->FinishSchema();
-    return Transform(in, out);
-}
-
-bool GroupAndSortOptimized::TransformOrderExpr(
-    const SchemasContext* schemas_ctx, const node::OrderByNode* order,
-    const Schema& schema, const IndexSt& index_st,
-    const node::OrderByNode** output) {
-    *output = order;
-    if (nullptr == order || nullptr == output) {
-        DLOG(WARNING)
-            << "fail to optimize order expr : order expr or output is null";
-        return false;
-    }
-    if (index_st.ts_pos == INVALID_POS) {
-        DLOG(WARNING) << "not set ts col";
-        return false;
-    }
-    auto& ts_column = schema.Get(index_st.ts_pos);
-    *output = order;
-    int succ_match = -1;
-    for (size_t i = 0; i < order->order_by()->GetChildNum(); ++i) {
-        auto expr = order->order_by()->GetChild(i);
-        if (expr->GetExprType() == node::kExprColumnRef) {
-            auto column = dynamic_cast<node::ColumnRefNode*>(expr);
-            std::string source_column_name;
-            if (ResolveColumnToSourceColumnName(column, schemas_ctx,
-                                                &source_column_name)) {
-                if (ts_column.name() == source_column_name) {
-                    succ_match = i;
-                    break;
-                }
-            }
-        }
-    }
-    if (succ_match >= 0) {
-        node::ExprListNode* expr_list = node_manager_->MakeExprList();
-        for (size_t i = 0; i < order->order_by()->GetChildNum(); ++i) {
-            if (static_cast<size_t>(succ_match) != i) {
-                expr_list->AddChild(order->order_by()->GetChild(i));
-            }
-        }
-        *output = dynamic_cast<node::OrderByNode*>(
-            node_manager_->MakeOrderByNode(expr_list, order->is_asc_));
-        return true;
-    } else {
-        return false;
-    }
-}
-
-bool LeftJoinOptimized::Transform(PhysicalOpNode* in, PhysicalOpNode** output) {
-    if (nullptr == in) {
-        DLOG(WARNING) << "LeftJoin optimized skip: node is null";
-        return false;
-    }
-    if (in->producers().empty() || nullptr == in->producers()[0] ||
-        kPhysicalOpJoin != in->producers()[0]->GetOpType()) {
-        return false;
-    }
-    PhysicalJoinNode* join_op =
-        dynamic_cast<PhysicalJoinNode*>(in->producers()[0]);
-
-    auto join_type = join_op->join().join_type();
-    if (node::kJoinTypeLeft != join_type && node::kJoinTypeLast != join_type) {
-        // skip optimized for other join type
-        return false;
-    }
-    switch (in->GetOpType()) {
-        case kPhysicalOpGroupBy: {
-            auto group_op = dynamic_cast<PhysicalGroupNode*>(in);
-            if (node::ExprListNullOrEmpty(group_op->group_.keys_)) {
-                DLOG(WARNING) << "Join optimized skip: groups is null or empty";
-            }
-
-            if (!CheckExprListFromSchema(
-                    group_op->group_.keys_,
-                    join_op->GetProducers()[0]->GetOutputSchema())) {
-                return false;
-            }
-            auto group_expr = group_op->group_.keys_;
-            // 符合优化条件
-            PhysicalGroupNode* new_group_op = nullptr;
-            Status status = plan_ctx_->CreateOp<PhysicalGroupNode>(
-                &new_group_op, join_op->producers()[0], group_expr);
-            if (!status.isOK()) {
-                return false;
-            }
-            PhysicalJoinNode* new_join_op = nullptr;
-            status = plan_ctx_->CreateOp<PhysicalJoinNode>(
-                &new_join_op, new_group_op, join_op->GetProducers()[1],
-                join_op->join_);
-            if (!status.isOK()) {
-                return false;
-            }
-            *output = new_join_op;
-            return true;
-        }
-        case kPhysicalOpSortBy: {
-            auto sort_op = dynamic_cast<PhysicalSortNode*>(in);
-            if (nullptr == sort_op->sort_.orders_ ||
-                node::ExprListNullOrEmpty(sort_op->sort_.orders_->order_by_)) {
-                DLOG(WARNING) << "Join optimized skip: order is null or empty";
-            }
-            if (!CheckExprListFromSchema(
-                    sort_op->sort_.orders_->order_by_,
-                    join_op->GetProducers()[0]->GetOutputSchema())) {
-                return false;
-            }
-            // 符合优化条件
-            PhysicalSortNode* new_order_op = nullptr;
-            Status status = plan_ctx_->CreateOp<PhysicalSortNode>(
-                &new_order_op, join_op->producers()[0], sort_op->sort_);
-            if (!status.isOK()) {
-                return false;
-            }
-            PhysicalJoinNode* new_join_op = nullptr;
-            status = plan_ctx_->CreateOp<PhysicalJoinNode>(
-                &new_join_op, new_order_op, join_op->GetProducers()[1],
-                join_op->join_);
-            if (!status.isOK()) {
-                return false;
-            }
-            *output = new_join_op;
-            return true;
-        }
-        case kPhysicalOpProject: {
-            auto project_op = dynamic_cast<PhysicalProjectNode*>(in);
-            if (kWindowAggregation != project_op->project_type_) {
-                return false;
-            }
-
-            if (node::kJoinTypeLast != join_type) {
-                DLOG(WARNING) << "Window Join optimized skip: join type should "
-                                 "be LAST JOIN, but "
-                              << node::JoinTypeName(join_type);
-                return false;
-            }
-            auto window_agg_op =
-                dynamic_cast<PhysicalWindowAggrerationNode*>(in);
-            if (node::ExprListNullOrEmpty(
-                    window_agg_op->window_.partition_.keys_) &&
-                (nullptr == window_agg_op->window_.sort_.orders_ ||
-                 node::ExprListNullOrEmpty(
-                     window_agg_op->window_.sort_.orders_->order_by_))) {
-                DLOG(WARNING)
-                    << "Window Join optimized skip: both partition and"
-                       "order are empty ";
-                return false;
-            }
-            auto left_schemas_ctx = join_op->GetProducer(0)->schemas_ctx();
-            if (!CheckExprDependOnChildOnly(
-                     window_agg_op->window_.partition_.keys_, left_schemas_ctx)
-                     .isOK()) {
-                DLOG(WARNING) << "Window Join optimized skip: partition keys "
-                                 "are resolved from secondary table";
-                return false;
-            }
-            if (!CheckExprDependOnChildOnly(
-                     window_agg_op->window_.sort_.orders_->order_by_,
-                     left_schemas_ctx)
-                     .isOK()) {
-                DLOG(WARNING) << "Window Join optimized skip: order keys are "
-                                 "resolved from secondary table";
-                return false;
-            }
-
-            auto left = join_op->producers()[0];
-            auto right = join_op->producers()[1];
-            window_agg_op->AddWindowJoin(right, join_op->join());
-            if (!ResetProducer(plan_ctx_, window_agg_op, 0, left)) {
-                return false;
-            }
-            Transform(window_agg_op, output);
-            *output = window_agg_op;
-            return true;
-        }
-        default: {
-            return false;
-        }
-    }
-}
-bool LeftJoinOptimized::ColumnExist(const Schema& schema,
-                                    const std::string& column_name) {
-    for (int32_t i = 0; i < schema.size(); i++) {
-        const type::ColumnDef& column = schema.Get(i);
-        if (column_name == column.name()) {
-            return true;
-        }
-    }
-    return false;
-}
-
-bool LeftJoinOptimized::CheckExprListFromSchema(
-    const node::ExprListNode* expr_list, const Schema* schema) {
-    if (node::ExprListNullOrEmpty(expr_list)) {
-        return true;
-    }
-
-    for (auto expr : expr_list->children_) {
-        switch (expr->expr_type_) {
-            case node::kExprColumnRef: {
-                auto column = dynamic_cast<node::ColumnRefNode*>(expr);
-                if (!ColumnExist(*schema, column->GetColumnName())) {
-                    return false;
-                }
-                break;
-            }
-            default: {
-                // can't optimize when group by other expression
-                return false;
-            }
-        }
-    }
-    return true;
-}
-
-bool ClusterOptimized::SimplifyJoinLeftInput(
-    PhysicalOpNode* join_op, const Join& join,
-    const SchemasContext* joined_schema_ctx, PhysicalOpNode** output) {
-    auto left = join_op->GetProducer(0);
-    std::vector<const fesql::node::ExprNode*> columns;
-    std::vector<std::string> column_names;
-    join.ResolvedRelatedColumns(&columns);
-
-    std::ostringstream oss;
-    for (auto column : columns) {
-        oss << node::ExprString(column) << ",";
-    }
-    DLOG(INFO) << "join resolved related columns: \n" << oss.str();
-
-    // find columns belong to left side
-    std::vector<size_t> left_indices;
-    for (size_t i = 0; i < columns.size(); ++i) {
-        if (CheckExprDependOnChildOnly(columns[i], left->schemas_ctx())
-                .isOK()) {
-            left_indices.push_back(i);
-        }
-    }
-
-    // replace with column id expression
-    for (size_t i = 0; i < columns.size(); ++i) {
-        auto column_expr = columns[i];
-        column_names.push_back(column_expr->GetExprString());
-        if (column_expr->GetExprType() == node::kExprColumnRef) {
-            size_t column_id;
-            auto column_ref =
-                dynamic_cast<const node::ColumnRefNode*>(column_expr);
-            Status status = joined_schema_ctx->ResolveColumnID(
-                column_ref->GetRelationName(), column_ref->GetColumnName(),
-                &column_id);
-            if (!status.isOK()) {
-                LOG(WARNING)
-                    << "Resolve join column " << column_ref->GetExprString()
-                    << " failed: " << status;
-                return false;
-            }
-            columns[i] = node_manager_->MakeColumnIdNode(column_id);
-        }
-    }
-
-    ColumnProjects simplified_projects;
-    for (size_t idx : left_indices) {
-        auto column_expr = columns[idx];
-        simplified_projects.Add(column_names[idx], column_expr, nullptr);
-    }
-    if (simplified_projects.size() >= left->GetOutputSchemaSize()) {
-        DLOG(WARNING) << "Simplify columns size == left output columns";
-        return false;
-    }
-    auto root = left;
-    while (root->GetProducerCnt() > 0) {
-        bool found_child = false;
-        for (size_t i = 0; i < root->GetProducerCnt(); ++i) {
-            auto schemas_ctx = root->GetProducer(i)->schemas_ctx();
-            bool flag = true;
-            for (size_t idx : left_indices) {
-                auto column_expr = columns[idx];
-                if (!CheckExprDependOnChildOnly(column_expr, schemas_ctx)
-                         .isOK()) {
-                    flag = false;
-                    break;
-                }
-            }
-            if (flag) {
-                found_child = true;
-                root = root->GetProducer(i);
-                break;
-            }
-        }
-        if (!found_child) {
-            break;
-        }
-    }
-    // try to simplify depend node
-    PhysicalSimpleProjectNode* root_simplify_project_op = nullptr;
-    auto status = plan_ctx_->CreateOp<PhysicalSimpleProjectNode>(
-        &root_simplify_project_op, root, simplified_projects);
-    if (!status.isOK()) {
-        LOG(WARNING)
-            << "Simplify root left input failed: apply left node simplify: "
-            << status;
-        return false;
-    }
-    DLOG(INFO) << "apply root node simplify!";
-    *output = root_simplify_project_op;
-    return true;
-}
-
-bool ClusterOptimized::Transform(PhysicalOpNode* in, PhysicalOpNode** output) {
-    if (nullptr == in) {
-        DLOG(WARNING) << "cluster optimized skip: node is null";
-        return false;
-    }
-    switch (in->GetOpType()) {
-        case kPhysicalOpRequestJoin: {
-            auto join_op = dynamic_cast<PhysicalRequestJoinNode*>(in);
-            switch (join_op->join().join_type()) {
-                case node::kJoinTypeLeft:
-                case node::kJoinTypeLast: {
-                    auto left = join_op->producers()[0];
-                    auto right = join_op->producers()[1];
-                    if (kSchemaTypeRow == right->GetOutputType()) {
-                        DLOG(INFO)
-                            << "request join optimized skip: row and row join";
-                        return false;
-                    }
-                    auto simplify_left = left;
-                    if (!SimplifyJoinLeftInput(join_op, join_op->join(),
-                                               join_op->joined_schemas_ctx(),
-                                               &simplify_left)) {
-                        DLOG(WARNING) << "Simplify join left input failed";
-                    }
-                    Status status;
-                    PhysicalRequestJoinNode* request_join_right_only = nullptr;
-                    status = plan_ctx_->CreateOp<PhysicalRequestJoinNode>(
-                        &request_join_right_only, simplify_left, right,
-                        join_op->join(), true);
-                    if (!status.isOK()) {
-                        return false;
-                    }
-                    status = ReplaceComponentExpr(
-                        join_op->join(), join_op->joined_schemas_ctx(),
-                        request_join_right_only->joined_schemas_ctx(),
-                        plan_ctx_->node_manager(),
-                        &request_join_right_only->join_);
-                    if (!status.isOK()) {
-                        return false;
-                    }
-
-                    PhysicalRequestJoinNode* concat_op = nullptr;
-                    status = plan_ctx_->CreateOp<PhysicalRequestJoinNode>(
-                        &concat_op, left, request_join_right_only,
-                        fesql::node::kJoinTypeConcat);
-                    if (!status.isOK()) {
-                        return false;
-                    }
-                    *output = concat_op;
-                    return true;
-                }
-                default: {
-                    break;
-                }
-            }
-            break;
-        }
-        case kPhysicalOpJoin: {
-            auto join_op = dynamic_cast<PhysicalJoinNode*>(in);
-            switch (join_op->join().join_type()) {
-                case node::kJoinTypeLeft:
-                case node::kJoinTypeLast: {
-                    auto left = join_op->producers()[0];
-                    auto right = join_op->producers()[1];
-                    auto simplify_left = left;
-                    if (!SimplifyJoinLeftInput(join_op, join_op->join(),
-                                               join_op->joined_schemas_ctx(),
-                                               &simplify_left)) {
-                        DLOG(WARNING) << "Simplify join left input failed";
-                    }
-                    Status status;
-                    PhysicalJoinNode* join_right_only = nullptr;
-                    status = plan_ctx_->CreateOp<PhysicalJoinNode>(
-                        &join_right_only, simplify_left, right, join_op->join(),
-                        true);
-                    if (!status.isOK()) {
-                        return false;
-                    }
-                    status = ReplaceComponentExpr(
-                        join_op->join(), join_op->joined_schemas_ctx(),
-                        join_right_only->joined_schemas_ctx(),
-                        plan_ctx_->node_manager(), &join_right_only->join_);
-                    if (!status.isOK()) {
-                        return false;
-                    }
-
-                    PhysicalJoinNode* concat_op = nullptr;
-                    status = plan_ctx_->CreateOp<PhysicalJoinNode>(
-                        &concat_op, left, join_right_only,
-                        fesql::node::kJoinTypeConcat);
-                    if (!status.isOK()) {
-                        return false;
-                    }
-                    *output = concat_op;
-                    return true;
-                }
-                default: {
-                    break;
-                }
-            }
-            break;
-        }
-        default: {
-            return false;
-        }
-    }
-    return false;
-}
-
-RequestModeTransformer::RequestModeTransformer(
-    node::NodeManager* node_manager, const std::string& db,
-    const std::shared_ptr<Catalog>& catalog, ::llvm::Module* module,
-    udf::UDFLibrary* library, const std::set<size_t>& common_column_indices,
-    const bool performance_sensitive, const bool cluster_optimized,
-    const bool enable_batch_request_opt, bool enable_expr_opt)
-    : BatchModeTransformer(node_manager, db, catalog, module, library,
-                           performance_sensitive, cluster_optimized,
-                           enable_expr_opt, false),
-      enable_batch_request_opt_(enable_batch_request_opt) {
-    batch_request_info_.common_column_indices = common_column_indices;
-}
-
-RequestModeTransformer::~RequestModeTransformer() {}
-
-// transform project plan in request mode
-Status RequestModeTransformer::TransformProjectPlanOp(
-    const node::ProjectPlanNode* node, PhysicalOpNode** output) {
-    // sanity check
-    CHECK_TRUE(node != nullptr && output != nullptr, kPlanError,
-               "Input node or output node is null");
-
-    PhysicalOpNode* depend = nullptr;
-    CHECK_STATUS(TransformPlanOp(node->GetChildren()[0], &depend));
-
-    std::vector<PhysicalOpNode*> ops;
-    for (auto iter = node->project_list_vec_.cbegin();
-         iter != node->project_list_vec_.cend(); iter++) {
-        fesql::node::ProjectListNode* project_list =
-            dynamic_cast<fesql::node::ProjectListNode*>(*iter);
-
-        PhysicalOpNode* project_op = nullptr;
-        CHECK_STATUS(
-            TransformProjectOp(project_list, depend, false, &project_op));
-        ops.push_back(project_op);
-    }
-
-    CHECK_TRUE(!ops.empty(), kPlanError,
-               "Fail transform project op: empty projects");
-
-    if (ops.size() == 1) {
-        *output = ops[0];
-        return Status::OK();
-    }
-
-    PhysicalRequestJoinNode* join = nullptr;
-    CHECK_STATUS(CreateOp<PhysicalRequestJoinNode>(
-        &join, ops[0], ops[1], ::fesql::node::kJoinTypeConcat));
-
-    for (size_t i = 2; i < ops.size(); ++i) {
-        PhysicalRequestJoinNode* new_join = nullptr;
-        CHECK_STATUS(CreateOp<PhysicalRequestJoinNode>(
-            &new_join, join, ops[i], ::fesql::node::kJoinTypeConcat));
-        join = new_join;
-    }
-
-    auto project_list = node_manager_->MakeProjectListPlanNode(nullptr, false);
-    uint32_t pos = 0;
-    for (auto iter = node->pos_mapping_.cbegin();
-         iter != node->pos_mapping_.cend(); iter++) {
-        auto sub_project_list = dynamic_cast<node::ProjectListNode*>(
-            node->project_list_vec_[iter->first]);
-
-        auto project_node = dynamic_cast<node::ProjectNode*>(
-            sub_project_list->GetProjects().at(iter->second));
-        if (node::kExprAll == project_node->GetExpression()->expr_type_) {
-            auto all_expr =
-                dynamic_cast<node::AllNode*>(project_node->GetExpression());
-            if (all_expr->children_.empty()) {
-                // expand all expression if needed
-                for (auto column : *depend->GetOutputSchema()) {
-                    all_expr->children_.push_back(
-                        node_manager_->MakeColumnRefNode(
-                            column.name(), all_expr->GetRelationName()));
-                }
-            }
-            project_list->AddProject(
-                node_manager_->MakeRowProjectNode(pos, "*", all_expr));
-        } else {
-            project_list->AddProject(node_manager_->MakeRowProjectNode(
-                pos, project_node->GetName(),
-                node_manager_->MakeColumnRefNode(project_node->GetName(), "")));
-        }
-        pos++;
-    }
-    return CreatePhysicalProjectNode(kRowProject, join, project_list, false,
-                                     output);
-}
-
-Status RequestModeTransformer::TransformJoinOp(const node::JoinPlanNode* node,
-                                               PhysicalOpNode** output) {
-    CHECK_TRUE(node != nullptr && output != nullptr, kPlanError,
-               "Input node or output node is null");
-    PhysicalOpNode* left = nullptr;
-
-    CHECK_STATUS(TransformPlanOp(node->GetChildren()[0], &left));
-
-    PhysicalOpNode* right = nullptr;
-    CHECK_STATUS(TransformPlanOp(node->GetChildren()[1], &right));
-
-    PhysicalRequestJoinNode* request_join_op = nullptr;
-    CHECK_STATUS(CreateOp<PhysicalRequestJoinNode>(
-        &request_join_op, left, right, node->join_type_, node->orders_,
-        node->condition_));
-
-    CHECK_STATUS(CheckTimeOrIntegerOrderColumn(node->orders_,
-                                               request_join_op->schemas_ctx()));
-    *output = request_join_op;
-    return Status::OK();
-}
-
-Status RequestModeTransformer::TransformScanOp(const node::TablePlanNode* node,
-                                               PhysicalOpNode** output) {
-    CHECK_TRUE(node != nullptr && output != nullptr, kPlanError,
-               "Input node or output node is null");
-
-    if (node->IsPrimary()) {
-        auto table = catalog_->GetTable(db_, node->table_);
-        CHECK_TRUE(table != nullptr, kPlanError,
-                   "Fail to transform data_provider op: table " + db_ + "." +
-                       node->table_ + " not exist!");
-
-        PhysicalRequestProviderNode* provider = nullptr;
-        CHECK_STATUS(CreateOp<PhysicalRequestProviderNode>(&provider, table));
-        *output = provider;
-        request_schema_ = *(*output)->GetOutputSchema();
-        request_name_ = table->GetName();
-        return Status::OK();
-    } else {
-        return BatchModeTransformer::TransformScanOp(node, output);
-    }
-}
 Status RequestModeTransformer::ValidatePrimaryPath(
     PhysicalOpNode* node, PhysicalOpNode** primary_source) {
     CHECK_TRUE(node != NULL, kPlanError, "NULL Physical Node");
@@ -3224,8 +1921,6 @@
         CHECK_STATUS(
             TransformWindowOp(depend, project_list->w_ptr_, &new_depend));
     }
-=======
->>>>>>> f9b2ef92
     switch (new_depend->GetOutputType()) {
         case kSchemaTypeRow:
             return CreatePhysicalProjectNode(
