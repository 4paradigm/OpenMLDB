/*
 * jit_test.cc
 * Copyright (C) 4paradigm.com 2019 wangtaize <wangtaize@4paradigm.com>
 *
 * Licensed under the Apache License, Version 2.0 (the "License");
 * you may not use this file except in compliance with the License.
 * You may obtain a copy of the License at
 *
 *    http://www.apache.org/licenses/LICENSE-2.0
 *
 * Unless required by applicable law or agreed to in writing, software
 * distributed under the License is distributed on an "AS IS" BASIS,
 * WITHOUT WARRANTIES OR CONDITIONS OF ANY KIND, either express or implied.
 * See the License for the specific language governing permissions and
 * limitations under the License.
 */

#include "vm/jit.h"
<<<<<<< HEAD
#include "udf/udf.h"
=======

#include <memory>
#include <utility>
#include <vector>
>>>>>>> 20d6d765
#include "gtest/gtest.h"
#include "llvm/ExecutionEngine/Orc/LLJIT.h"
#include "llvm/IR/Function.h"
#include "llvm/IR/IRBuilder.h"
#include "llvm/IR/InstrTypes.h"
#include "llvm/IR/LegacyPassManager.h"
#include "llvm/IR/Module.h"
#include "llvm/Support/InitLLVM.h"
#include "llvm/Support/TargetSelect.h"
#include "llvm/Support/raw_ostream.h"
#include "llvm/Transforms/AggressiveInstCombine/AggressiveInstCombine.h"
#include "llvm/Transforms/InstCombine/InstCombine.h"
#include "llvm/Transforms/Scalar.h"
#include "llvm/Transforms/Scalar/GVN.h"

using namespace ::llvm;       // NOLINT
using namespace ::llvm::orc;  // NOLINT

int32_t test_fn(int32_t a) { return a + 1; }

namespace fesql {
namespace vm {

class JITTest : public ::testing::Test {
 public:
    JITTest() {}
    ~JITTest() {}
};

/// Check E. If it's in a success state then return the contained value. If
/// it's in a failure state log the error(s) and exit.
template <typename T>
T FeCheck(::llvm::Expected<T> &&E) {
    if (E.takeError()) {
        // NOLINT
    }
    return std::move(*E);
}

TEST_F(JITTest, test_release_module) {
    auto jit = FeCheck((FeSQLJITBuilder().create()));
    ::llvm::orc::JITDylib &jd = jit->createJITDylib("test");
    ::llvm::orc::VModuleKey m1 = jit->CreateVModule();
    int (*Add1)(int) = NULL;
    {
        auto ct2 = llvm::make_unique<LLVMContext>();
        auto m = make_unique<Module>("custom_fn", *ct2);
        Function *Add1F =
            Function::Create(FunctionType::get(Type::getInt32Ty(*ct2),
                                               {Type::getInt32Ty(*ct2)}, false),
                             Function::ExternalLinkage, "add1", m.get());
        BasicBlock *BB = BasicBlock::Create(*ct2, "EntryBlock", Add1F);
        IRBuilder<> builder(BB);
        Value *One = builder.getInt32(1);
        assert(Add1F->arg_begin() !=
               Add1F->arg_end());               // Make sure there's an arg
        Argument *ArgX = &*Add1F->arg_begin();  // Get the arg
        ArgX->setName("AnArg");  // Give it a nice symbolic name for fun.
        Value *Add = builder.CreateAdd(One, ArgX);
        ::llvm::Type *i32_ty = builder.getInt32Ty();
        ::llvm::FunctionCallee callee =
            m->getOrInsertFunction("test_fn", i32_ty, i32_ty);
        std::vector<Value *> call_args;
        call_args.push_back(Add);
        ::llvm::ArrayRef<Value *> call_args_ref(call_args);
        ::llvm::Value *ret = builder.CreateCall(callee, call_args_ref);
        builder.CreateRet(ret);
        ::llvm::Error e =
            jit->AddIRModule(jd,
                             std::move(::llvm::orc::ThreadSafeModule(
                                 std::move(m), std::move(ct2))),
                             m1);
        jit->AddSymbol(jd, "test_fn", reinterpret_cast<void *>(&test_fn));
        if (e) {
            ASSERT_TRUE(false);
        }
        auto Add1Sym = FeCheck((jit->lookup(jd, "add1")));
        jit->getExecutionSession().dump(::llvm::errs());
        Add1 = (int (*)(int))Add1Sym.getAddress();
        ASSERT_EQ(Add1(1), 3);
        Add1 = NULL;
    }
}

TEST_F(JITTest, test_udf_invoke_module) {
    auto jit = FeCheck((FeSQLJITBuilder().create()));
    ::llvm::orc::JITDylib& jd = jit->createJITDylib("test");
    ::llvm::orc::VModuleKey m1 = jit->CreateVModule();
    int (*Add1)(int) = NULL;
    {
        auto ct2 = llvm::make_unique<LLVMContext>();
        auto m = make_unique<Module>("custom_fn", *ct2);
        Function *Add1F =
            Function::Create(FunctionType::get(Type::getInt32Ty(*ct2),
                                               {Type::getInt32Ty(*ct2)}, false),
                             Function::ExternalLinkage, "add1", m.get());
        BasicBlock *BB = BasicBlock::Create(*ct2, "EntryBlock", Add1F);
        IRBuilder<> builder(BB);
        Value *One = builder.getInt32(1);
        assert(Add1F->arg_begin() != Add1F->arg_end()); // Make sure there's an arg
        Argument *ArgX = &*Add1F->arg_begin();          // Get the arg
        ArgX->setName("AnArg"); // Give it a nice symbolic name for fun.
        Value *Add = builder.CreateAdd(One, ArgX);
        ::llvm::Type* i32_ty = builder.getInt32Ty();
        // int32 inc_int32(int32)
        ::llvm::FunctionCallee callee = m->getOrInsertFunction("inc_int32", i32_ty, i32_ty);
        std::vector<Value*> call_args;
        call_args.push_back(Add);
        ::llvm::ArrayRef<Value*> call_args_ref(call_args);
        ::llvm::Value* ret = builder.CreateCall(callee, call_args_ref);
        builder.CreateRet(ret);
        ::llvm::Error e = jit->AddIRModule(jd,
                                           std::move(::llvm::orc::ThreadSafeModule(std::move(m), std::move(ct2))),
                                           m1);
        jit->AddSymbol(jd, "inc_int32", reinterpret_cast<void*>(&fesql::udf::inc_int32));
        if (e) {}
        auto Add1Sym = FeCheck((jit->lookup(jd, "add1")));
        jit->getExecutionSession().dump(::llvm::errs());
        Add1 = (int (*)(int))Add1Sym.getAddress();
        ASSERT_EQ(Add1(1), 3);
    }
}

}  // namespace vm
}  // namespace fesql

int main(int argc, char **argv) {
    ::testing::InitGoogleTest(&argc, argv);
    InitializeNativeTarget();
    InitializeNativeTargetAsmPrinter();
    return RUN_ALL_TESTS();
}<|MERGE_RESOLUTION|>--- conflicted
+++ resolved
@@ -16,14 +16,9 @@
  */
 
 #include "vm/jit.h"
-<<<<<<< HEAD
-#include "udf/udf.h"
-=======
-
 #include <memory>
 #include <utility>
 #include <vector>
->>>>>>> 20d6d765
 #include "gtest/gtest.h"
 #include "llvm/ExecutionEngine/Orc/LLJIT.h"
 #include "llvm/IR/Function.h"
@@ -38,6 +33,7 @@
 #include "llvm/Transforms/InstCombine/InstCombine.h"
 #include "llvm/Transforms/Scalar.h"
 #include "llvm/Transforms/Scalar/GVN.h"
+#include "udf/udf.h"
 
 using namespace ::llvm;       // NOLINT
 using namespace ::llvm::orc;  // NOLINT
@@ -110,7 +106,7 @@
 
 TEST_F(JITTest, test_udf_invoke_module) {
     auto jit = FeCheck((FeSQLJITBuilder().create()));
-    ::llvm::orc::JITDylib& jd = jit->createJITDylib("test");
+    ::llvm::orc::JITDylib &jd = jit->createJITDylib("test");
     ::llvm::orc::VModuleKey m1 = jit->CreateVModule();
     int (*Add1)(int) = NULL;
     {
@@ -123,23 +119,27 @@
         BasicBlock *BB = BasicBlock::Create(*ct2, "EntryBlock", Add1F);
         IRBuilder<> builder(BB);
         Value *One = builder.getInt32(1);
-        assert(Add1F->arg_begin() != Add1F->arg_end()); // Make sure there's an arg
-        Argument *ArgX = &*Add1F->arg_begin();          // Get the arg
-        ArgX->setName("AnArg"); // Give it a nice symbolic name for fun.
+        assert(Add1F->arg_begin() !=
+               Add1F->arg_end());               // Make sure there's an arg
+        Argument *ArgX = &*Add1F->arg_begin();  // Get the arg
+        ArgX->setName("AnArg");  // Give it a nice symbolic name for fun.
         Value *Add = builder.CreateAdd(One, ArgX);
-        ::llvm::Type* i32_ty = builder.getInt32Ty();
+        ::llvm::Type *i32_ty = builder.getInt32Ty();
         // int32 inc_int32(int32)
-        ::llvm::FunctionCallee callee = m->getOrInsertFunction("inc_int32", i32_ty, i32_ty);
-        std::vector<Value*> call_args;
+        ::llvm::FunctionCallee callee =
+            m->getOrInsertFunction("inc_int32", i32_ty, i32_ty);
+        std::vector<Value *> call_args;
         call_args.push_back(Add);
-        ::llvm::ArrayRef<Value*> call_args_ref(call_args);
-        ::llvm::Value* ret = builder.CreateCall(callee, call_args_ref);
+        ::llvm::ArrayRef<Value *> call_args_ref(call_args);
+        ::llvm::Value *ret = builder.CreateCall(callee, call_args_ref);
         builder.CreateRet(ret);
-        ::llvm::Error e = jit->AddIRModule(jd,
-                                           std::move(::llvm::orc::ThreadSafeModule(std::move(m), std::move(ct2))),
-                                           m1);
-        jit->AddSymbol(jd, "inc_int32", reinterpret_cast<void*>(&fesql::udf::inc_int32));
-        if (e) {}
+        ::llvm::Error e =
+            jit->AddIRModule(jd,
+                             std::move(::llvm::orc::ThreadSafeModule(
+                                 std::move(m), std::move(ct2))),
+                             m1);
+        jit->AddSymbol(jd, "inc_int32",
+                       reinterpret_cast<void *>(&fesql::udf::inc_int32));
         auto Add1Sym = FeCheck((jit->lookup(jd, "add1")));
         jit->getExecutionSession().dump(::llvm::errs());
         Add1 = (int (*)(int))Add1Sym.getAddress();
