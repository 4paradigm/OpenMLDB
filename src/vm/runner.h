--- conflicted
+++ resolved
@@ -916,9 +916,9 @@
         RunnerContext& ctx,                                        // NOLINT
         const std::vector<std::shared_ptr<DataHandler>>& inputs);  // NOLINT
 };
-class ProxyRunner : public Runner {
- public:
-<<<<<<< HEAD
+
+class ProxyRequestRunner : public Runner {
+ public:
     ProxyRequestRunner(int32_t id, uint32_t task_id,
                        const SchemasContext* schema_ctx)
         : Runner(id, kRunnerRequestRunProxy, schema_ctx), task_id_(task_id) {
@@ -930,46 +930,17 @@
         const std::vector<std::shared_ptr<DataHandler>>& inputs) override;
     virtual void PrintRunnerInfo(std::ostream& output,
                                  const std::string& tab) const {
-=======
-    ProxyRunner(int32_t id, uint32_t task_id, const RunnerType type,
-                const SchemasContext* schema_ctx)
-        : Runner(id, type, schema_ctx), task_id_(task_id) {}
-    ~ProxyRunner() {}
-    const int32_t task_id() const { return task_id_; }
-    virtual void Print(std::ostream& output, const std::string& tab) const {
->>>>>>> 7cb292b3
         output << tab << "[" << id_ << "]" << RunnerTypeName(type_)
                << "(TASK_ID=" << task_id_ << ")";
         if (is_lazy_) {
             output << " lazy";
         }
     }
-<<<<<<< HEAD
 
     const int32_t task_id() const { return task_id_; }
-=======
-    std::shared_ptr<DataHandler> Run(RunnerContext& ctx) override = 0;
->>>>>>> 7cb292b3
-
- protected:
+
+ private:
     uint32_t task_id_;
-};
-class ProxyRequestRunner : public ProxyRunner {
- public:
-    ProxyRequestRunner(int32_t id, uint32_t task_id,
-                       const SchemasContext* schema_ctx)
-        : ProxyRunner(id, task_id, kRunnerRequestRunProxy, schema_ctx) {}
-    ~ProxyRequestRunner() {}
-    std::shared_ptr<DataHandler> Run(RunnerContext& ctx) override;
-};
-
-class ProxyBatchRequestRunner : public ProxyRunner {
- public:
-    ProxyBatchRequestRunner(int32_t id, uint32_t task_id,
-                            const SchemasContext* schema_ctx)
-        : ProxyRunner(id, task_id, kRunnerBatchRequestRunProxy, schema_ctx) {}
-    ~ProxyBatchRequestRunner() {}
-    std::shared_ptr<DataHandler> Run(RunnerContext& ctx) override;
 };
 
 // task info of cluster job
