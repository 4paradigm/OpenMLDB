/*-------------------------------------------------------------------------
 * Copyright (C) 2020, 4paradigm
 * runner.h
 *
 * Author: chenjing
 * Date: 2020/4/3
 *--------------------------------------------------------------------------
 **/

#ifndef SRC_VM_RUNNER_H_
#define SRC_VM_RUNNER_H_
<<<<<<< HEAD

=======
>>>>>>> b59bd1a9
#include <map>
#include <string>
#include <vector>
#include "base/status.h"
#include "codec/row_codec.h"
#include "vm/catalog.h"
#include "vm/mem_catalog.h"
#include "vm/physical_op.h"

namespace fesql {
namespace vm {

using base::Status;
using codec::Row;
using codec::RowView;
using vm::DataHandler;
using vm::PartitionHandler;
using vm::Schema;
using vm::TableHandler;
using vm::Window;
class RunnerContext {
 public:
    RunnerContext() : request_(), cache_() {}
    explicit RunnerContext(const Row& request) : request_(request), cache_() {}
    const Row request_;
    std::map<int32_t, std::shared_ptr<DataHandler>> cache_;
};
class Runner {
 public:
    explicit Runner(const int32_t id)
        : id_(id),
          fn_(nullptr),
          fn_schema_(),
          limit_cnt_(0),
          row_view_(fn_schema_),
          need_cache_(false),
          producers_() {}
    Runner(const int32_t id, const int32_t limit_cnt)
        : id_(id),
          fn_(nullptr),
          fn_schema_(),
          limit_cnt_(limit_cnt),
          row_view_(fn_schema_),
          need_cache_(false),
          producers_() {}
    Runner(const int32_t id, const int8_t* fn, const Schema& fn_schema,
           const int32_t limit_cnt)
        : id_(id),
          fn_(fn),
          fn_schema_(fn_schema),
          limit_cnt_(limit_cnt),
          row_view_(fn_schema_),
          need_cache_(false),
          producers_() {}
    virtual ~Runner() {}
    void AddProducer(Runner* runner) { producers_.push_back(runner); }
    const std::vector<Runner*>& GetProducers() const { return producers_; }
    virtual void Print(std::ostream& output, const std::string& tab) const {
        if (!producers_.empty()) {
            for (auto producer : producers_) {
                output << "\n";
                producer->Print(output, "  " + tab);
            }
        }
    }
    const int32_t id_;
    const int8_t* fn_;
    const Schema fn_schema_;

    const int32_t limit_cnt_;
    virtual std::shared_ptr<DataHandler> Run(RunnerContext& ctx) = 0;  // NOLINT
    virtual std::shared_ptr<DataHandler> RunWithCache(
        RunnerContext& ctx);  // NOLINT

 protected:
    Row WindowProject(const int8_t* fn, const uint64_t key, const Row row,
                      Window* window);
    Row RowProject(const int8_t* fn, const Row row,
                   const bool need_free = false);
    Row MultiRowsProject(const int8_t* fn, const std::vector<Row>& rows,
                         const bool need_free = false);

    std::string GetColumnString(RowView* view, int pos, type::Type type);
    int64_t GetColumnInt64(RowView* view, int pos, type::Type type);
    bool GetColumnBool(RowView* view, int idx, type::Type type);
    std::string GenerateKeys(RowView* row_view, const Schema& schema,
                             const std::vector<int>& idxs);
    std::shared_ptr<DataHandler> TableGroup(
        const std::shared_ptr<DataHandler> table, const Schema& schema,
        const int8_t* fn, const std::vector<int>& idxs, RowView* row_view);
    std::shared_ptr<DataHandler> PartitionGroup(
        const std::shared_ptr<DataHandler> partitions, const Schema& schema,
        const int8_t* fn, const std::vector<int>& idxs, RowView* row_view);

    std::shared_ptr<DataHandler> PartitionSort(
        std::shared_ptr<DataHandler> table, const Schema& schema,
        const int8_t* fn, std::vector<int> idxs, const bool is_asc,
        RowView* row_view);
    std::shared_ptr<DataHandler> TableSort(std::shared_ptr<DataHandler> table,
                                           const Schema& schema,
                                           const int8_t* fn,
                                           std::vector<int> idxs,
                                           const bool is_asc,
                                           RowView* row_view);

    RowView row_view_;

    bool need_cache_;
    std::vector<Runner*> producers_;
};

class DataRunner : public Runner {
 public:
    DataRunner(const int32_t id, std::shared_ptr<DataHandler> data_hander)
        : Runner(id), data_handler_(data_hander) {}
    ~DataRunner() {}
    virtual void Print(std::ostream& output, const std::string& tab) const {
        output << tab << "[" << id_ << "]"
               << "DATA";
        Runner::Print(output, tab);
    }
    std::shared_ptr<DataHandler> Run(RunnerContext& ctx) override;  // NOLINT
    const std::shared_ptr<DataHandler> data_handler_;
};

class RequestRunner : public Runner {
 public:
    RequestRunner(const int32_t id, const Schema& schema)
        : Runner(id), request_schema(schema) {}
    ~RequestRunner() {}
    virtual void Print(std::ostream& output, const std::string& tab) const {
        output << tab << "[" << id_ << "]"
               << "REQUEST";
        Runner::Print(output, tab);
    }
    std::shared_ptr<DataHandler> Run(RunnerContext& ctx) override;  // NOLINT
    const Schema request_schema;
};
class GroupRunner : public Runner {
 public:
    GroupRunner(const int32_t id, const int8_t* fn, const Schema& fn_schema,
                const int32_t limit_cnt, const std::vector<int32_t>& idxs)
        : Runner(id, fn, fn_schema, limit_cnt), idxs_(idxs) {}
    ~GroupRunner() {}
    virtual void Print(std::ostream& output, const std::string& tab) const {
        output << tab << "[" << id_ << "]"
               << "GROUP";
        Runner::Print(output, tab);
    }
    std::shared_ptr<DataHandler> Run(RunnerContext& ctx) override;  // NOLINT
    const std::vector<int32_t> idxs_;
};

class FilterRunner : public Runner {
 public:
    FilterRunner(const int32_t id, const int8_t* fn, const Schema& fn_schema,
                 const int32_t limit_cnt, const std::vector<int32_t>& idxs)
        : Runner(id, fn, fn_schema, limit_cnt), idxs_(idxs) {}
    ~FilterRunner() {}
    virtual void Print(std::ostream& output, const std::string& tab) const {
        output << tab << "[" << id_ << "]"
               << "FILTER";
        Runner::Print(output, tab);
    }
    std::shared_ptr<DataHandler> Run(RunnerContext& ctx) override;  // NOLINT
    const std::vector<int32_t> idxs_;
};
class OrderRunner : public Runner {
 public:
    OrderRunner(const int32_t id, const int8_t* fn, const Schema& fn_schema,
                const int32_t limit_cnt, const std::vector<int32_t>& idxs,
                const bool is_asc)
        : Runner(id, fn, fn_schema, limit_cnt), is_asc_(is_asc), idxs_(idxs) {}
    ~OrderRunner() {}

    virtual void Print(std::ostream& output, const std::string& tab) const {
        output << tab << "[" << id_ << "]"
               << "ORDER";
        Runner::Print(output, tab);
    }

    std::shared_ptr<DataHandler> Run(RunnerContext& ctx) override;  // NOLINT
    const bool is_asc_;
    const std::vector<int32_t> idxs_;
};

class GroupAndSortRunner : public Runner {
 public:
    GroupAndSortRunner(const int32_t id, const int8_t* fn,
                       const Schema& fn_schema, const int32_t limit_cnt,
                       const std::vector<int32_t>& groups_idxs,
                       const std::vector<int32_t>& orders_idxs,
                       const bool is_asc)
        : Runner(id, fn, fn_schema, limit_cnt),
          groups_idxs_(groups_idxs),
          order_idxs_(orders_idxs),
          is_asc_(is_asc) {}
    ~GroupAndSortRunner() {}
    virtual void Print(std::ostream& output, const std::string& tab) const {
        output << tab << "[" << id_ << "]"
               << "GROUP_AND_SORT";
        Runner::Print(output, tab);
    }

    std::shared_ptr<DataHandler> Run(RunnerContext& ctx) override;  // NOLINT
    const std::vector<int32_t> groups_idxs_;
    const std::vector<int32_t> order_idxs_;
    const bool is_asc_;
};

class TableProjectRunner : public Runner {
 public:
    TableProjectRunner(const int32_t id, const int8_t* fn,
                       const Schema& fn_schema, const int32_t limit_cnt)
        : Runner(id, fn, fn_schema, limit_cnt) {}
    ~TableProjectRunner() {}
    virtual void Print(std::ostream& output, const std::string& tab) const {
        output << tab << "[" << id_ << "]"
               << "TABLE_PROJECT";
        Runner::Print(output, tab);
    }

    std::shared_ptr<DataHandler> Run(RunnerContext& ctx) override;  // NOLINT
};

class RowProjectRunner : public Runner {
 public:
    RowProjectRunner(const int32_t id, const int8_t* fn,
                     const Schema& fn_schema, const int32_t limit_cnt)
        : Runner(id, fn, fn_schema, limit_cnt) {}
    ~RowProjectRunner() {}
    virtual void Print(std::ostream& output, const std::string& tab) const {
        output << tab << "[" << id_ << "]"
               << "ROW_PROJECT";
        Runner::Print(output, tab);
    }
    std::shared_ptr<DataHandler> Run(RunnerContext& ctx) override;  // NOLINT
};

class GroupAggRunner : public Runner {
 public:
    GroupAggRunner(const int32_t id, const int8_t* fn, const Schema& fn_schema,
                   const int32_t limit_cnt)
        : Runner(id, fn, fn_schema, limit_cnt) {}
    ~GroupAggRunner() {}
    virtual void Print(std::ostream& output, const std::string& tab) const {
        output << tab << "[" << id_ << "]"
               << "GROUP_AGG_PROJECT";
        Runner::Print(output, tab);
    }
    std::shared_ptr<DataHandler> Run(RunnerContext& ctx) override;  // NOLINT
};

class AggRunner : public Runner {
 public:
    AggRunner(const int32_t id, const int8_t* fn, const Schema& fn_schema,
              const int32_t limit_cnt)
        : Runner(id, fn, fn_schema, limit_cnt) {}
    ~AggRunner() {}
    virtual void Print(std::ostream& output, const std::string& tab) const {
        output << tab << "[" << id_ << "]"
               << "AGG_PROJECT";
        Runner::Print(output, tab);
    }
    std::shared_ptr<DataHandler> Run(RunnerContext& ctx) override;  // NOLINT
};
class WindowAggRunner : public Runner {
 public:
    WindowAggRunner(const int32_t id, const int8_t* fn, const Schema& fn_schema,
                    const int32_t limit_cnt,
                    const std::vector<int32_t>& groups_idxs,
                    const std::vector<int32_t>& orders_idxs,
                    const int64_t start_offset, const int64_t end_offset)
        : Runner(id, fn, fn_schema, limit_cnt),
          groups_idxs_(groups_idxs),
          order_idxs_(orders_idxs),
          start_offset_(start_offset),
          end_offset_(end_offset) {}
    ~WindowAggRunner() {}
    virtual void Print(std::ostream& output, const std::string& tab) const {
        output << tab << "[" << id_ << "]"
               << "WINDOW_AGG_PROJECT";
        Runner::Print(output, tab);
    }
    std::shared_ptr<DataHandler> Run(RunnerContext& ctx) override;  // NOLINT
    const std::vector<int32_t> groups_idxs_;
    const std::vector<int32_t> order_idxs_;
    const int64_t start_offset_;
    const int64_t end_offset_;
};

class RequestUnionRunner : public Runner {
 public:
    RequestUnionRunner(const int32_t id, const int8_t* fn,
                       const Schema& fn_schema, const int32_t limit_cnt,
                       const std::vector<int32_t>& groups_idxs,
                       const std::vector<int32_t>& orders_idxs,
                       const std::vector<int32_t>& keys_idxs, const bool is_asc,
                       const int64_t start_offset, const int64_t end_offset)
        : Runner(id, fn, fn_schema, limit_cnt),
          is_asc_(is_asc),
          groups_idxs_(groups_idxs),
          orders_idxs_(orders_idxs),
          keys_idxs_(keys_idxs),
          start_offset_(start_offset),
          end_offset_(end_offset) {}
    ~RequestUnionRunner() {}
    virtual void Print(std::ostream& output, const std::string& tab) const {
        output << tab << "[" << id_ << "]"
               << "REQUEST_UNION";
        Runner::Print(output, tab);
    }
    std::shared_ptr<DataHandler> Run(RunnerContext& ctx) override;  // NOLINT
    const bool is_asc_;
    const std::vector<int32_t> groups_idxs_;
    const std::vector<int32_t> orders_idxs_;
    const std::vector<int32_t> keys_idxs_;
    const int64_t start_offset_;
    const int64_t end_offset_;
};

class RequestLastJoinRunner : public Runner {
 public:
    RequestLastJoinRunner(const int32_t id, const int8_t* fn,
                          const Schema& fn_schema, const int32_t limit_cnt,
                          const std::vector<int32_t>& condition_idxs)
        : Runner(id, fn, fn_schema, limit_cnt),
          condition_idxs_(condition_idxs) {}
    ~RequestLastJoinRunner() {}
    virtual void Print(std::ostream& output, const std::string& tab) const {
        output << tab << "[" << id_ << "]"
               << "REQUEST_LASTJOIN";
        Runner::Print(output, tab);
    }
    std::shared_ptr<DataHandler> Run(RunnerContext& ctx) override;  // NOLINT
    const std::vector<int32_t> condition_idxs_;
};

class LimitRunner : public Runner {
 public:
    LimitRunner(int32_t id, int32_t limit_cnt) : Runner(id, limit_cnt) {}
    ~LimitRunner() {}
    virtual void Print(std::ostream& output, const std::string& tab) const {
        output << tab << "[" << id_ << "]"
               << "LIMIT";
        Runner::Print(output, tab);
    }
    std::shared_ptr<DataHandler> Run(RunnerContext& ctx) override;  // NOLINT
};
class IndexSeekRunner : public Runner {
 public:
    IndexSeekRunner(const int32_t id, const int8_t* fn, const Schema& fn_schema,
                    const int32_t limit_cnt,
                    const std::vector<int32_t>& keys_idxs)
        : Runner(id, fn, fn_schema, limit_cnt), keys_idxs_(keys_idxs) {}

    ~IndexSeekRunner() {}
    virtual void Print(std::ostream& output, const std::string& tab) const {
        output << tab << "[" << id_ << "]"
               << "INDEX_SEEK";
        Runner::Print(output, tab);
    }
    std::shared_ptr<DataHandler> Run(RunnerContext& ctx) override;  // NOLINT
    const std::vector<int32_t> keys_idxs_;
};
class RunnerBuilder {
 public:
    RunnerBuilder() : id_(0) {}
    virtual ~RunnerBuilder() {}

    Runner* Build(PhysicalOpNode* node, Status& status);  // NOLINT

 private:
    int32_t id_;
};

}  // namespace vm
}  // namespace fesql
#endif  // SRC_VM_RUNNER_H_<|MERGE_RESOLUTION|>--- conflicted
+++ resolved
@@ -9,10 +9,7 @@
 
 #ifndef SRC_VM_RUNNER_H_
 #define SRC_VM_RUNNER_H_
-<<<<<<< HEAD
-
-=======
->>>>>>> b59bd1a9
+
 #include <map>
 #include <string>
 #include <vector>
