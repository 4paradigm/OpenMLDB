--- conflicted
+++ resolved
@@ -127,7 +127,8 @@
     kRunnerIndexSeek,
     kRunnerLastJoin,
     kRunnerRequestLastJoin,
-    kRunnerLimit
+    kRunnerLimit,
+    kRunnerUnknow,
 };
 
 inline const std::string RunnerTypeName(const RunnerType& type) {
@@ -168,43 +169,26 @@
 }
 class Runner {
  public:
+    explicit Runner(const int32_t id)
+        : id_(id),
+          type_(kRunnerUnknow),
+          limit_cnt_(0),
+          need_cache_(false),
+          producers_(),
+          output_schemas_() {}
     explicit Runner(const int32_t id, const RunnerType type,
                     const vm::NameSchemaList& output_schemas)
         : id_(id),
-<<<<<<< HEAD
           type_(type),
-=======
-          fn_(nullptr),
-          fn_schema_(),
->>>>>>> 5481363b
           limit_cnt_(0),
-          row_view_(fn_schema_),
           need_cache_(false),
-<<<<<<< HEAD
           producers_(),
           output_schemas_(output_schemas) {}
     Runner(const int32_t id, const RunnerType type,
            const vm::NameSchemaList& output_schemas, const int32_t limit_cnt)
         : id_(id),
           type_(type),
-=======
-          producers_() {}
-    Runner(const int32_t id, const int32_t limit_cnt)
-        : id_(id),
-          fn_(nullptr),
-          fn_schema_(),
           limit_cnt_(limit_cnt),
-          row_view_(fn_schema_),
-          need_cache_(false),
-          producers_() {}
-    Runner(const int32_t id, const int8_t* fn, const Schema& fn_schema,
-           const int32_t limit_cnt)
-        : id_(id),
-          fn_(fn),
-          fn_schema_(fn_schema),
->>>>>>> 5481363b
-          limit_cnt_(limit_cnt),
-          row_view_(fn_schema_),
           need_cache_(false),
           producers_(),
           output_schemas_(output_schemas) {}
@@ -221,13 +205,7 @@
         }
     }
     const int32_t id_;
-<<<<<<< HEAD
     const RunnerType type_;
-=======
-    const int8_t* fn_;
-    const Schema fn_schema_;
-
->>>>>>> 5481363b
     const int32_t limit_cnt_;
     virtual std::shared_ptr<DataHandler> Run(RunnerContext& ctx) = 0;  // NOLINT
     virtual std::shared_ptr<DataHandler> RunWithCache(
@@ -260,23 +238,7 @@
     static void PrintData(const vm::NameSchemaList& schema_list,
                           std::shared_ptr<DataHandler> data);
 
-<<<<<<< HEAD
  protected:
-=======
-    std::shared_ptr<DataHandler> PartitionSort(
-        std::shared_ptr<DataHandler> table, const Schema& schema,
-        const int8_t* fn, std::vector<int> idxs, const bool is_asc,
-        RowView* row_view);
-    std::shared_ptr<DataHandler> TableSort(std::shared_ptr<DataHandler> table,
-                                           const Schema& schema,
-                                           const int8_t* fn,
-                                           std::vector<int> idxs,
-                                           const bool is_asc,
-                                           RowView* row_view);
-
-    RowView row_view_;
-
->>>>>>> 5481363b
     bool need_cache_;
     std::vector<Runner*> producers_;
     const vm::NameSchemaList output_schemas_;
