--- conflicted
+++ resolved
@@ -432,23 +432,14 @@
 
     static void PrintData(const vm::SchemasContext* schema_list,
                           std::shared_ptr<DataHandler> data);
-<<<<<<< HEAD
     static const bool IsProxyRunner(const RunnerType& type) {
         return kRunnerRequestRunProxy == type ||
                kRunnerBatchRequestRunProxy == type;
     }
-    const vm::SchemaSourceList& output_schemas() const {
-        return output_schemas_;
-    }
-    void set_output_schemas(const vm::SchemaSourceList& output_schema) {
-        this->output_schemas_ = output_schema;
-=======
-
     const vm::SchemasContext* output_schemas() const { return output_schemas_; }
 
     void set_output_schemas(const vm::SchemasContext* schemas) {
         output_schemas_ = schemas;
->>>>>>> 0ac1eab6
     }
 
     virtual const std::string GetTypeName() const {
@@ -815,19 +806,12 @@
 };
 class ProxyRunner : public Runner {
  public:
-<<<<<<< HEAD
+    std::shared_ptr<DataHandler> Run(RunnerContext& ctx) override;
     ProxyRunner(int32_t id, uint32_t task_id, const RunnerType type,
-                const SchemaSourceList& schema)
-        : Runner(id, type, schema), task_id_(task_id) {}
+                const SchemasContext* schema_ctx)
+        : Runner(id, type, schema_ctx), task_id_(task_id) {}
     ~ProxyRunner() {}
     const int32_t task_id() const { return task_id_; }
-=======
-    ProxyRequestRunner(int32_t id, uint32_t task_id,
-                       const SchemasContext* schema_ctx)
-        : Runner(id, kRunnerRequestRunProxy, schema_ctx), task_id_(task_id) {}
-    ~ProxyRequestRunner() {}
-    std::shared_ptr<DataHandler> Run(RunnerContext& ctx) override;
->>>>>>> 0ac1eab6
     virtual void Print(std::ostream& output, const std::string& tab) const {
         output << tab << "[" << id_ << "]" << RunnerTypeName(type_)
                << "(TASK_ID=" << task_id_ << ")";
@@ -848,8 +832,8 @@
 class ProxyRequestRunner : public ProxyRunner {
  public:
     ProxyRequestRunner(int32_t id, uint32_t task_id,
-                       const SchemaSourceList& schema)
-        : ProxyRunner(id, task_id, kRunnerRequestRunProxy, schema) {}
+                       const SchemasContext* schema_ctx)
+        : ProxyRunner(id, task_id, kRunnerRequestRunProxy, schema_ctx) {}
     ~ProxyRequestRunner() {}
     std::shared_ptr<DataHandler> Run(RunnerContext& ctx) override;
 };
@@ -857,8 +841,8 @@
 class ProxyBatchRequestRunner : public ProxyRunner {
  public:
     ProxyBatchRequestRunner(int32_t id, uint32_t task_id,
-                            const SchemaSourceList& schema)
-        : ProxyRunner(id, task_id, kRunnerBatchRequestRunProxy, schema) {}
+                            const SchemasContext* schema_ctx)
+        : ProxyRunner(id, task_id, kRunnerBatchRequestRunProxy, schema_ctx) {}
     ~ProxyBatchRequestRunner() {}
     std::shared_ptr<DataHandler> Run(RunnerContext& ctx) override;
 };
