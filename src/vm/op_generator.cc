--- conflicted
+++ resolved
@@ -30,15 +30,8 @@
 OpGenerator::~OpGenerator() {}
 
 bool OpGenerator::Gen(const ::fesql::node::NodePointVector& trees,
-<<<<<<< HEAD
-        const std::string& db,
-        ::llvm::Module* module,
-        OpVector* ops) {
-
-=======
                       const std::string& db, ::llvm::Module* module,
                       OpVector* ops) {
->>>>>>> 95921f60
     if (module == NULL || ops == NULL) {
         LOG(WARNING) << "module or ops is null";
         return false;
