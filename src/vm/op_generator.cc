--- conflicted
+++ resolved
@@ -16,15 +16,9 @@
  */
 
 #include "vm/op_generator.h"
-<<<<<<< HEAD
-
 #include <codegen/buf_ir_builder.h>
 #include <proto/common.pb.h>
-
-=======
 #include <memory>
-#include "proto/common.pb.h"
->>>>>>> 20d6d765
 #include "codegen/fn_ir_builder.h"
 #include "codegen/fn_let_ir_builder.h"
 #include "node/node_manager.h"
@@ -225,7 +219,6 @@
     pop->fn_name = fn_name;
     pop->fn = NULL;
     pop->output_size = output_size;
-<<<<<<< HEAD
     // handle window info
     if (nullptr != node->GetW()) {
         pop->window_agg = true;
@@ -242,10 +235,7 @@
     } else {
         pop->window_agg = false;
     }
-    ops->ops.push_back((OpNode*)pop);
-=======
     ops->ops.push_back(reinterpret_cast<OpNode*>(pop));
->>>>>>> 20d6d765
     DLOG(INFO) << "project output size " << output_size;
     return true;
 }
