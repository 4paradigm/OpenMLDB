--- conflicted
+++ resolved
@@ -38,29 +38,12 @@
 
 static bool LLVM_IS_INITIALIZED = false;
 Engine::Engine(const std::shared_ptr<Catalog>& catalog)
-<<<<<<< HEAD
-    : cl_(catalog),
-      options_(),
-      mu_(),
-      batch_lru_cache_(),
-      request_lru_cache_(),
-      procedure_cache_() {}
+    : cl_(catalog), options_(), mu_(), lru_cache_(), procedure_cache_() {}
 
 Engine::Engine(const std::shared_ptr<Catalog>& catalog,
                const EngineOptions& options)
-    : cl_(catalog),
-      options_(options),
-      mu_(),
-      batch_lru_cache_(),
-      request_lru_cache_(),
-      procedure_cache_() {}
-=======
-    : cl_(catalog), options_(), mu_(), lru_cache_() {}
-
-Engine::Engine(const std::shared_ptr<Catalog>& catalog,
-               const EngineOptions& options)
-    : cl_(catalog), options_(options), mu_(), lru_cache_() {}
->>>>>>> 40989cb5
+    : cl_(catalog), options_(options), mu_(), lru_cache_(),
+    procedure_cache_() {}
 
 Engine::~Engine() {}
 
@@ -149,13 +132,8 @@
                  RunSession& session,
                  base::Status& status) {  // NOLINT (runtime/references)
     {
-<<<<<<< HEAD
         std::shared_ptr<CompileInfo> info = GetCacheLocked(
-                db, sql, session.IsBatchRun(), session.IsProcedure());
-=======
-        std::shared_ptr<CompileInfo> info =
-            GetCacheLocked(db, sql, session.engine_mode());
->>>>>>> 40989cb5
+                db, sql, session.engine_mode(), session.IsProcedure());
         if (info) {
             session.SetCompileInfo(info);
             return true;
@@ -181,61 +159,8 @@
             return false;
         }
     }
-<<<<<<< HEAD
-    {
-        std::lock_guard<base::SpinMutex> lock(mu_);
-        if (session.IsBatchRun()) {
-            auto it = batch_lru_cache_.find(db);
-            if (it == batch_lru_cache_.end()) {
-                batch_lru_cache_.insert(std::make_pair(
-                    db, boost::compute::detail::lru_cache<
-                            std::string, std::shared_ptr<CompileInfo>>(
-                            options_.max_sql_cache_size())));
-                it = batch_lru_cache_.find(db);
-            }
-            auto value = it->second.get(sql);
-            if (value == boost::none) {
-                it->second.insert(sql, info);
-                session.SetCompileInfo(info);
-            } else {
-                session.SetCompileInfo(value.value());
-            }
-        } else if (!session.IsProcedure()) {
-            auto it = request_lru_cache_.find(db);
-            if (it == request_lru_cache_.end()) {
-                request_lru_cache_.insert(std::make_pair(
-                    db, boost::compute::detail::lru_cache<
-                            std::string, std::shared_ptr<CompileInfo>>(
-                            options_.max_sql_cache_size())));
-                it = request_lru_cache_.find(db);
-            }
-            auto value = it->second.get(sql);
-            if (value == boost::none) {
-                it->second.insert(sql, info);
-                session.SetCompileInfo(info);
-            } else {
-                session.SetCompileInfo(value.value());
-            }
-        } else {
-            auto it = procedure_cache_.find(db);
-            if (it == procedure_cache_.end()) {
-                procedure_cache_.insert(std::make_pair(db,
-                    std::map<std::string, std::shared_ptr<CompileInfo>>()));
-                it = procedure_cache_.find(db);
-            }
-            auto info_it = it->second.find(sql);
-            if (info_it == it->second.end()) {
-                it->second.insert(std::make_pair(sql, info));
-                session.SetCompileInfo(info);
-            } else {
-                session.SetCompileInfo(info_it->second);
-            }
-        }
-    }
-=======
-    SetCacheLocked(db, sql, session.engine_mode(), info);
+    SetCacheLocked(db, sql, session.engine_mode(), info, session.IsProcedure());
     session.SetCompileInfo(info);
->>>>>>> 40989cb5
     return true;
 }
 
@@ -276,94 +201,89 @@
 
 std::shared_ptr<CompileInfo> Engine::GetCacheLocked(const std::string& db,
                                                     const std::string& sql,
-<<<<<<< HEAD
-                                                    bool is_batch,
+                                                    EngineMode engine_mode,
                                                     bool is_procedure) {
     std::lock_guard<base::SpinMutex> lock(mu_);
-    if (is_batch) {
-        auto it = batch_lru_cache_.find(db);
-        if (it == batch_lru_cache_.end()) {
-            return std::shared_ptr<CompileInfo>();
-        }
-        auto value = it->second.get(sql);
+    if (!is_procedure) {
+        auto mode_iter = lru_cache_.find(engine_mode);
+        if (mode_iter == lru_cache_.end()) {
+            return nullptr;
+        }
+        auto& mode_cache = mode_iter->second;
+        auto db_iter = mode_cache.find(db);
+        if (db_iter == mode_cache.end()) {
+            return nullptr;
+        }
+        auto& lru = db_iter->second;
+        auto value = lru.get(sql);
         if (value == boost::none) {
-            return std::shared_ptr<CompileInfo>();
-        }
-        return value.value();
-    } else if (!is_procedure) {
-        auto it = request_lru_cache_.find(db);
-        if (it == request_lru_cache_.end()) {
-            return std::shared_ptr<CompileInfo>();
-        }
-        auto value = it->second.get(sql);
-        if (value == boost::none) {
-            return std::shared_ptr<CompileInfo>();
-        }
-=======
-                                                    EngineMode engine_mode) {
-    std::lock_guard<base::SpinMutex> lock(mu_);
-    auto mode_iter = lru_cache_.find(engine_mode);
-    if (mode_iter == lru_cache_.end()) {
-        return nullptr;
-    }
-    auto& mode_cache = mode_iter->second;
-    auto db_iter = mode_cache.find(db);
-    if (db_iter == mode_cache.end()) {
-        return nullptr;
-    }
-    auto& lru = db_iter->second;
-    auto value = lru.get(sql);
-    if (value == boost::none) {
-        return nullptr;
-    } else {
->>>>>>> 40989cb5
-        return value.value();
+            return nullptr;
+        } else {
+            return value.value();
+        }
     } else {
         auto it = procedure_cache_.find(db);
         if (it == procedure_cache_.end()) {
-            return std::shared_ptr<CompileInfo>();
+            return nullptr;
         }
         auto info_it = it->second.find(sql);
         if (info_it == it->second.end()) {
-            return std::shared_ptr<CompileInfo>();
+            return nullptr;
         }
         return info_it->second;
     }
 }
 
-<<<<<<< HEAD
-RunSession::RunSession() : is_debug_(false), is_procedure_(false) {}
-=======
 bool Engine::SetCacheLocked(const std::string& db, const std::string& sql,
                             EngineMode engine_mode,
-                            std::shared_ptr<CompileInfo> info) {
+                            std::shared_ptr<CompileInfo> info,
+                            bool is_procedure) {
     std::lock_guard<base::SpinMutex> lock(mu_);
-    auto& mode_cache = lru_cache_[engine_mode];
-    using BoostLRU =
-        boost::compute::detail::lru_cache<std::string,
-                                          std::shared_ptr<CompileInfo>>;
-    std::map<std::string, BoostLRU>::iterator db_iter = mode_cache.find(db);
-    if (db_iter == mode_cache.end()) {
-        db_iter = mode_cache.insert(
-            db_iter, {db, BoostLRU(options_.max_sql_cache_size())});
-    }
-    auto& lru = db_iter->second;
-    auto value = lru.get(sql);
-    if (value == boost::none) {
-        lru.insert(sql, info);
-        return true;
+    if (!is_procedure) {
+        auto& mode_cache = lru_cache_[engine_mode];
+        using BoostLRU =
+            boost::compute::detail::lru_cache<std::string,
+            std::shared_ptr<CompileInfo>>;
+        std::map<std::string, BoostLRU>::iterator db_iter = mode_cache.find(db);
+        if (db_iter == mode_cache.end()) {
+            db_iter = mode_cache.insert(
+                    db_iter, {db, BoostLRU(options_.max_sql_cache_size())});
+        }
+        auto& lru = db_iter->second;
+        auto value = lru.get(sql);
+        if (value == boost::none) {
+            lru.insert(sql, info);
+            return true;
+        } else {
+            // TODO(xxx): Ensure compile result is stable
+            DLOG(INFO) << "Engine cache already exists: " << engine_mode << " "
+                << db << "\n"
+                << sql;
+            return false;
+        }
     } else {
-        // TODO(xxx): Ensure compile result is stable
-        DLOG(INFO) << "Engine cache already exists: " << engine_mode << " "
-                   << db << "\n"
-                   << sql;
-        return false;
+        auto db_it = procedure_cache_.find(db);
+        if (db_it == procedure_cache_.end()) {
+            db_it = procedure_cache_.insert(db_it, std::make_pair(db,
+                        std::map<std::string, std::shared_ptr<CompileInfo>>()));
+        }
+        auto& info_map = db_it->second;
+        auto info_it = info_map.find(sql);
+        if (info_it == info_map.end()) {
+            info_map.insert(std::make_pair(sql, info));
+            return true;
+        } else {
+            // TODO(xxx): Ensure compile result is stable
+            DLOG(INFO) << "Engine cache already exists: " << engine_mode << " "
+                << db << "\n"
+                << sql;
+            return false;
+        }
     }
 }
 
 RunSession::RunSession(EngineMode engine_mode)
-    : engine_mode_(engine_mode), is_debug_(false) {}
->>>>>>> 40989cb5
+    : engine_mode_(engine_mode), is_debug_(false), is_procedure_(false) {}
 RunSession::~RunSession() {}
 
 bool RunSession::SetCompileInfo(
@@ -396,6 +316,9 @@
         }
         case kPartitionHandler: {
             LOG(WARNING) << "partition output is invalid";
+            return false;
+        }
+        default: {
             return false;
         }
     }
