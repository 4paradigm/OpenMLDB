/*
 * engine.cc
 * Copyright (C) 4paradigm.com 2019 wangtaize <wangtaize@4paradigm.com>
 *
 * Licensed under the Apache License, Version 2.0 (the "License");
 * you may not use this file except in compliance with the License.
 * You may obtain a copy of the License at
 *
 *    http://www.apache.org/licenses/LICENSE-2.0
 *
 * Unless required by applicable law or agreed to in writing, software
 * distributed under the License is distributed on an "AS IS" BASIS,
 * WITHOUT WARRANTIES OR CONDITIONS OF ANY KIND, either express or implied.
 * See the License for the specific language governing permissions and
 * limitations under the License.
 */

#include "vm/engine.h"
#include <string>
#include <utility>
#include <vector>
#include "base/fe_strings.h"
#include "boost/none.hpp"
#include "boost/optional.hpp"
#include "codec/fe_row_codec.h"
#include "codec/fe_schema_codec.h"
#include "codec/list_iterator_codec.h"
#include "codegen/buf_ir_builder.h"
#include "gflags/gflags.h"
#include "llvm-c/Target.h"
#include "vm/mem_catalog.h"

DECLARE_bool(logtostderr);
DECLARE_string(log_dir);

namespace fesql {
namespace vm {

static bool LLVM_IS_INITIALIZED = false;
Engine::Engine(const std::shared_ptr<Catalog>& catalog)
    : cl_(catalog), options_(), mu_(), lru_cache_() {}

Engine::Engine(const std::shared_ptr<Catalog>& catalog,
               const EngineOptions& options)
    : cl_(catalog), options_(options), mu_(), lru_cache_() {}

Engine::~Engine() {}

void Engine::InitializeGlobalLLVM() {
    if (LLVM_IS_INITIALIZED) return;
    LLVMInitializeNativeTarget();
    LLVMInitializeNativeAsmPrinter();
    LLVM_IS_INITIALIZED = true;
}

bool Engine::GetDependentTables(const std::string& sql, const std::string& db,
                                EngineMode engine_mode,
                                std::set<std::string>* tables,
                                base::Status& status) {
    std::shared_ptr<CompileInfo> info(new CompileInfo());
    info->get_sql_context().sql = sql;
    info->get_sql_context().db = db;
    info->get_sql_context().engine_mode = engine_mode;
    SQLCompiler compiler(
        std::atomic_load_explicit(&cl_, std::memory_order_acquire),
        options_.is_keep_ir(), false, options_.is_plan_only());
    bool ok = compiler.Parse(info->get_sql_context(), status);
    if (!ok || 0 != status.code) {
        // TODO(chenjing): do clean
        status.msg = "fail to get depend tables:" + status.str();
        return false;
    }

    auto& logical_plan = info->get_sql_context().logical_plan;

    if (logical_plan.empty()) {
        status.msg = "fail to get depend tables: logical plan is empty";
        return false;
    }

    for (auto iter = logical_plan.cbegin(); iter != logical_plan.cend();
         iter++) {
        if (!GetDependentTables(*iter, tables, status)) {
            return false;
        }
    }
    return true;
}

/**
 * Get Dependent tables for given logical node.
 *
 * @param node
 * @param tables
 * @param status
 * @return
 */
bool Engine::GetDependentTables(node::PlanNode* node,
                                std::set<std::string>* tables,
                                base::Status& status) {  // NOLINT
    if (nullptr == tables) {
        status.code = common::kNullPointer;
        status.msg =
            "fail to get sql depend tables, output tables vector is null";
        return false;
    }

    if (nullptr != node) {
        switch (node->GetType()) {
            case node::kPlanTypeTable: {
                const node::TablePlanNode* table_node =
                    dynamic_cast<const node::TablePlanNode*>(node);
                tables->insert(table_node->table_);
                return true;
            }
            default: {
                if (node->GetChildrenSize() > 0) {
                    for (auto child : node->GetChildren()) {
                        if (!GetDependentTables(child, tables, status)) {
                            return false;
                        }
                    }
                }
            }
        }
    }
    return true;
}

bool Engine::IsCompatibleCache(RunSession& session,  // NOLINT
                               std::shared_ptr<CompileInfo> info,
                               base::Status& status) {  // NOLINT
    auto& cache_ctx = info->get_sql_context();
    if (cache_ctx.engine_mode != session.engine_mode()) {
        status =
            Status(common::kSQLError,
                   "Inconsistent cache, mode expect " +
                       EngineModeName(session.engine_mode()) + " but get " +
                       EngineModeName(cache_ctx.engine_mode));
        return false;
    }
    if (session.engine_mode() == kBatchRequestMode) {
        auto batch_req_sess = dynamic_cast<BatchRequestRunSession*>(&session);
        if (batch_req_sess == nullptr) {
            return false;
        }
        auto& cache_indices = cache_ctx.common_column_indices;
        auto& sess_indices = batch_req_sess->common_column_indices();
        if (cache_indices != sess_indices) {
            status =
                Status(common::kSQLError, "Inconsistent common column config");
            return false;
        }
    }
    return true;
}

bool Engine::Get(const std::string& sql, const std::string& db,
                 RunSession& session,
                 base::Status& status) {  // NOLINT (runtime/references)
    std::shared_ptr<CompileInfo> info =
        GetCacheLocked(db, sql, session.engine_mode());
    if (info && IsCompatibleCache(session, info, status)) {
        session.SetCompileInfo(info);
        return true;
    }

    info = std::shared_ptr<CompileInfo>(new CompileInfo());
    auto& sql_context = info->get_sql_context();
    sql_context.sql = sql;
    sql_context.db = db;
    sql_context.engine_mode = session.engine_mode();
    sql_context.is_performance_sensitive = options_.is_performance_sensitive();

    auto batch_req_sess = dynamic_cast<BatchRequestRunSession*>(&session);
    if (batch_req_sess) {
        sql_context.common_column_indices =
            batch_req_sess->common_column_indices();
    }

<<<<<<< HEAD
    std::shared_ptr<CompileInfo> info(new CompileInfo());
    info->get_sql_context().sql = sql;
    info->get_sql_context().db = db;
    info->get_sql_context().engine_mode = session.engine_mode();
    info->get_sql_context().is_performance_sensitive =
        options_.is_performance_sensitive();
    info->get_sql_context().is_cluster_optimized =
        options_.is_cluster_optimzied();
=======
>>>>>>> d3a64e9c
    SQLCompiler compiler(
        std::atomic_load_explicit(&cl_, std::memory_order_acquire),
        options_.is_keep_ir(), false, options_.is_plan_only());
    bool ok = compiler.Compile(info->get_sql_context(), status);
    if (!ok || 0 != status.code) {
        return false;
    }
    if (!options_.is_compile_only()) {
        ok = compiler.BuildClusterJob(info->get_sql_context(), status);
        if (!ok || 0 != status.code) {
            return false;
        }
    }

    SetCacheLocked(db, sql, session.engine_mode(), info);
    session.SetCompileInfo(info);
    return true;
}

bool Engine::Explain(const std::string& sql, const std::string& db,
                     EngineMode engine_mode, ExplainOutput* explain_output,
                     base::Status* status) {
    if (explain_output == NULL || status == NULL) {
        LOG(WARNING) << "input args is invalid";
        return false;
    }
    SQLContext ctx;
    ctx.engine_mode = engine_mode;
    ctx.sql = sql;
    ctx.db = db;
    ctx.is_performance_sensitive = options_.is_performance_sensitive();
    ctx.is_cluster_optimized = options_.is_cluster_optimzied();
    SQLCompiler compiler(
        std::atomic_load_explicit(&cl_, std::memory_order_acquire), true, true);
    bool ok = compiler.Compile(ctx, *status);
    if (!ok || 0 != status->code) {
        LOG(WARNING) << "fail to compile sql " << sql << " in db " << db
                     << " with error " << status;
        return false;
    }
    explain_output->input_schema.CopyFrom(ctx.request_schema);
    explain_output->output_schema.CopyFrom(ctx.schema);
    explain_output->logical_plan = ctx.logical_plan_str;
    explain_output->physical_plan = ctx.physical_plan_str;
    explain_output->ir = ctx.ir;
    return true;
}

void Engine::ClearCacheLocked(const std::string& db) {
    std::lock_guard<base::SpinMutex> lock(mu_);
    for (auto& cache : lru_cache_) {
        cache.second.erase(db);
    }
}

std::shared_ptr<CompileInfo> Engine::GetCacheLocked(const std::string& db,
                                                    const std::string& sql,
                                                    EngineMode engine_mode) {
    std::lock_guard<base::SpinMutex> lock(mu_);
    auto mode_iter = lru_cache_.find(engine_mode);
    if (mode_iter == lru_cache_.end()) {
        return nullptr;
    }
    auto& mode_cache = mode_iter->second;
    auto db_iter = mode_cache.find(db);
    if (db_iter == mode_cache.end()) {
        return nullptr;
    }
    auto& lru = db_iter->second;
    auto value = lru.get(sql);
    if (value == boost::none) {
        return nullptr;
    } else {
        return value.value();
    }
}

bool Engine::SetCacheLocked(const std::string& db, const std::string& sql,
                            EngineMode engine_mode,
                            std::shared_ptr<CompileInfo> info) {
    std::lock_guard<base::SpinMutex> lock(mu_);
    auto& mode_cache = lru_cache_[engine_mode];
    using BoostLRU =
        boost::compute::detail::lru_cache<std::string,
                                          std::shared_ptr<CompileInfo>>;
    std::map<std::string, BoostLRU>::iterator db_iter = mode_cache.find(db);
    if (db_iter == mode_cache.end()) {
        db_iter = mode_cache.insert(
            db_iter, {db, BoostLRU(options_.max_sql_cache_size())});
    }
    auto& lru = db_iter->second;
    auto value = lru.get(sql);
    if (value == boost::none || engine_mode == kBatchRequestMode) {
        lru.insert(sql, info);
        return true;
    } else {
        // TODO(xxx): Ensure compile result is stable
        DLOG(INFO) << "Engine cache already exists: " << engine_mode << " "
                   << db << "\n"
                   << sql;
        return false;
    }
}

RunSession::RunSession(EngineMode engine_mode)
    : engine_mode_(engine_mode), is_debug_(false) {}
RunSession::~RunSession() {}

bool RunSession::SetCompileInfo(
    const std::shared_ptr<CompileInfo>& compile_info) {
    compile_info_ = compile_info;
    return true;
}

static bool ExtractSingleRow(std::shared_ptr<DataHandler> handler,
                             Row* out_row) {
    switch (handler->GetHanlderType()) {
        case kTableHandler: {
            auto iter =
                std::dynamic_pointer_cast<TableHandler>(handler)->GetIterator();
            if (!iter) {
                return false;
            }
            iter->SeekToFirst();
            if (iter->Valid()) {
                *out_row = iter->GetValue();
                return true;
            } else {
                return false;
            }
        }
        case kRowHandler: {
            *out_row =
                std::dynamic_pointer_cast<RowHandler>(handler)->GetValue();
            return true;
        }
        case kPartitionHandler: {
            LOG(WARNING) << "partition output is invalid";
            return false;
        }
        default: {
            return false;
        }
    }
}

int32_t RequestRunSession::Run(const Row& in_row, Row* out_row) {
    return Run(compile_info_->get_sql_context().cluster_job.main_task_id(),
               in_row, out_row);
}
int32_t RequestRunSession::Run(const uint32_t task_id, const Row& in_row,
                               Row* out_row) {
    auto task =
        compile_info_->get_sql_context().cluster_job.GetTask(task_id).GetRoot();
    if (nullptr == task) {
        LOG(WARNING) << "fail to run request plan: taskid" << task_id
                     << " not exist!";
        return -2;
    }
    RunnerContext ctx(&compile_info_->get_sql_context().cluster_job, in_row,
                      is_debug_);
    auto output = task->RunWithCache(ctx);
    if (!output) {
        LOG(WARNING) << "run request plan output is null";
        return -1;
    }
    bool ok = ExtractSingleRow(output, out_row);
    if (ok) {
        return 0;
    }
    return -1;
}

int32_t BatchRequestRunSession::Run(const std::vector<Row>& request_batch,
                                    std::vector<Row>& output) {
    return Run(compile_info_->get_sql_context().cluster_job.main_task_id(),
               request_batch, output);
}
int32_t BatchRequestRunSession::Run(const uint32_t id,
                                    const std::vector<Row>& request_batch,
                                    std::vector<Row>& output) {
    RunnerContext ctx(&compile_info_->get_sql_context().cluster_job, is_debug_);
    for (size_t i = 0; i < request_batch.size(); ++i) {
        output.push_back(Row());
        int32_t ok = RunSingle(ctx, id, request_batch[i], &output.back());
        if (ok != 0) {
            return -1;
        }
    }
    ctx.ClearCache();
    return 0;
}

int32_t BatchRequestRunSession::RunSingle(RunnerContext& ctx,  // NOLINT
                                          const Row& request,
                                          Row* output) {  // NOLINT
    return RunSingle(
        ctx, compile_info_->get_sql_context().cluster_job.main_task_id(),
        request, output);
}
int32_t BatchRequestRunSession::RunSingle(RunnerContext& ctx,  // NOLINT
                                          const uint32_t task_id,
                                          const Row& request,
                                          Row* output) {  // NOLINT
    auto task =
        compile_info_->get_sql_context().cluster_job.GetTask(task_id).GetRoot();
    if (nullptr == task) {
        LOG(WARNING) << "fail to run request plan: taskid" << task_id
                     << " not exist!";
        return -2;
    }
    ctx.SetRequest(request);
    auto handler = task->RunWithCache(ctx);
    if (!handler) {
        LOG(WARNING) << "run request plan output is null";
        return -1;
    }
    bool ok = ExtractSingleRow(handler, output);
    if (!ok) {
        return -1;
    }
    return 0;
}

std::shared_ptr<TableHandler> BatchRunSession::Run() {
    RunnerContext ctx(&compile_info_->get_sql_context().cluster_job, is_debug_);
    auto output = compile_info_->get_sql_context()
                      .cluster_job.GetMainTask()
                      .GetRoot()
                      ->RunWithCache(ctx);
    if (!output) {
        LOG(WARNING) << "run batch plan output is null";
        return std::shared_ptr<TableHandler>();
    }
    switch (output->GetHanlderType()) {
        case kTableHandler: {
            return std::dynamic_pointer_cast<TableHandler>(output);
        }
        case kRowHandler: {
            auto table =
                std::shared_ptr<MemTableHandler>(new MemTableHandler());
            table->AddRow(
                std::dynamic_pointer_cast<RowHandler>(output)->GetValue());
            return table;
        }
        case kPartitionHandler: {
            LOG(WARNING) << "partition output is invalid";
            return std::shared_ptr<TableHandler>();
        }
    }
    return std::shared_ptr<TableHandler>();
}

int32_t BatchRunSession::Run(std::vector<Row>& rows, uint64_t limit) {
    RunnerContext ctx(&compile_info_->get_sql_context().cluster_job, is_debug_);
    auto output = compile_info_->get_sql_context()
                      .cluster_job.GetTask(0)
                      .GetRoot()
                      ->RunWithCache(ctx);
    if (!output) {
        LOG(WARNING) << "run batch plan output is null";
        return -1;
    }
    switch (output->GetHanlderType()) {
        case kTableHandler: {
            auto iter =
                std::dynamic_pointer_cast<TableHandler>(output)->GetIterator();
            if (!iter) {
                return 0;
            }
            iter->SeekToFirst();
            while (iter->Valid()) {
                rows.push_back(iter->GetValue());
                iter->Next();
            }
            return 0;
        }
        case kRowHandler: {
            rows.push_back(
                std::dynamic_pointer_cast<RowHandler>(output)->GetValue());
            return 0;
        }
        case kPartitionHandler: {
            LOG(WARNING) << "partition output is invalid";
            return -1;
        }
    }
    return 0;
}

}  // namespace vm
}  // namespace fesql<|MERGE_RESOLUTION|>--- conflicted
+++ resolved
@@ -171,6 +171,7 @@
     sql_context.db = db;
     sql_context.engine_mode = session.engine_mode();
     sql_context.is_performance_sensitive = options_.is_performance_sensitive();
+    sql_context.is_cluster_optimized = options_.is_cluster_optimzied();
 
     auto batch_req_sess = dynamic_cast<BatchRequestRunSession*>(&session);
     if (batch_req_sess) {
@@ -178,17 +179,6 @@
             batch_req_sess->common_column_indices();
     }
 
-<<<<<<< HEAD
-    std::shared_ptr<CompileInfo> info(new CompileInfo());
-    info->get_sql_context().sql = sql;
-    info->get_sql_context().db = db;
-    info->get_sql_context().engine_mode = session.engine_mode();
-    info->get_sql_context().is_performance_sensitive =
-        options_.is_performance_sensitive();
-    info->get_sql_context().is_cluster_optimized =
-        options_.is_cluster_optimzied();
-=======
->>>>>>> d3a64e9c
     SQLCompiler compiler(
         std::atomic_load_explicit(&cl_, std::memory_order_acquire),
         options_.is_keep_ir(), false, options_.is_plan_only());
