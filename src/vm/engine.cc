--- conflicted
+++ resolved
@@ -95,7 +95,6 @@
     return 0;
 }
 int32_t RunSession::Run(std::vector<int8_t*>& buf, uint32_t limit) {
-<<<<<<< HEAD
     // TODO(chenjing): memory managetment
     int index = 0;
     int op_size = compile_info_->sql_ctx.ops.ops.size();
@@ -108,10 +107,10 @@
                 if (!status) {
                     LOG(WARNING)
                         << "fail to find table with tid " << scan_op->tid;
-                    return -1;
+                    return 1;
                 }
                 std::vector<int8_t*> output_rows;
-                ::fesql::storage::TableIterator* it =
+                std::unique_ptr<::fesql::storage::TableIterator> it =
                     status->table->NewIterator();
                 it->SeekToFirst();
                 uint32_t min = limit;
@@ -121,9 +120,6 @@
                 uint32_t count = 0;
                 while (it->Valid() && count < min) {
                     ::fesql::storage::Slice value = it->GetValue();
-                    DLOG(INFO) << "value "
-                               << base::DebugString(value.data(), value.size());
-                    DLOG(INFO) << "key " << it->GetKey() << " row size ";
                     scan_op->output.push_back(std::make_pair(
                         value.size(), reinterpret_cast<int8_t*>(
                                           const_cast<char*>(value.data()))));
@@ -137,59 +133,104 @@
 
                 std::shared_ptr<TableStatus> status =
                     table_mgr_->GetTableDef(project_op->db, project_op->tid);
-                uint32_t key_offset;
-                ::fesql::type::Type key_type;
-                uint32_t order_offset;
-                ::fesql::type::Type order_type;
-                if (project_op->window_agg) {
-                    codegen::BufNativeIRBuilder buf_ir_builder(
-                        &status->table_def, nullptr, nullptr);
-                    if (!buf_ir_builder.BuildGetFiledOffset(
-                            project_op->w.keys[0], &key_offset, &key_type)) {
-                        LOG(WARNING) << "can not find partition "
-                                     << project_op->w.keys[0];
-                        return 1;
-                    }
-                    if (!buf_ir_builder.BuildGetFiledOffset(
-                            project_op->w.orders[0], &order_offset,
-                            &order_type)) {
-                        LOG(WARNING)
-                            << "can not find order " << project_op->w.orders[0];
-                        return 1;
-                    }
-                }
                 int32_t (*udf)(int8_t*, int32_t, int8_t**) =
                     (int32_t(*)(int8_t*, int32_t, int8_t**))project_op->fn;
                 OpNode* prev = project_op->children[0];
+                std::unique_ptr<storage::RowView> row_view =
+                    std::move(std::unique_ptr<storage::RowView>(
+                        new storage::RowView(status->table_def.columns())));
                 for (auto pair : prev->output) {
-                    int8_t* row = pair.second;
+                    row_view->Reset(pair.second, pair.first);
                     int8_t* output = NULL;
                     int32_t output_size = 0;
                     // handle window
                     if (project_op->window_agg) {
                         std::string key_name;
                         {
-                            const int8_t* ptr = row + key_offset;
-                            switch (key_type) {
+                            switch (project_op->w.keys[0].first) {
                                 case fesql::type::kInt32: {
-                                    const int32_t value = *(
-                                        reinterpret_cast<const int32_t*>(ptr));
-                                    key_name = std::to_string(value);
+                                    int32_t value;
+                                    if (0 == row_view->GetInt32(
+                                                 project_op->w.keys[0].second,
+                                                 &value)) {
+                                        key_name = std::to_string(value);
+                                    } else {
+                                        LOG(WARNING) << "fail to get partition "
+                                                        "for current row";
+                                        continue;
+                                    }
                                     break;
                                 }
                                 case fesql::type::kInt64: {
-                                    const int64_t value = *(
-                                        reinterpret_cast<const int64_t*>(ptr));
-                                    key_name = std::to_string(value);
+                                    int64_t value;
+                                    if (0 == row_view->GetInt64(
+                                                 project_op->w.keys[0].second,
+                                                 &value)) {
+                                        key_name = std::to_string(value);
+                                    } else {
+                                        LOG(WARNING) << "fail to get partition "
+                                                        "for current row";
+                                        continue;
+                                    }
                                     break;
                                 }
                                 case fesql::type::kInt16: {
-                                    const int16_t value = *(
-                                        reinterpret_cast<const int16_t*>(ptr));
-                                    key_name = std::to_string(value);
+                                    int16_t value;
+                                    if (0 == row_view->GetInt16(
+                                                 project_op->w.keys[0].second,
+                                                 &value)) {
+                                        key_name = std::to_string(value);
+                                    } else {
+                                        LOG(WARNING) << "fail to get partition "
+                                                        "for current row";
+                                        continue;
+                                    }
+                                    break;
+                                }
+                                case fesql::type::kFloat: {
+                                    float value;
+                                    if (0 == row_view->GetFloat(
+                                                 project_op->w.keys[0].second,
+                                                 &value)) {
+                                        key_name = std::to_string(value);
+                                    } else {
+                                        LOG(WARNING) << "fail to get partition "
+                                                        "for current row";
+                                        continue;
+                                    }
+                                    break;
+                                }
+                                case fesql::type::kDouble: {
+                                    double value;
+                                    if (0 == row_view->GetDouble(
+                                                 project_op->w.keys[0].second,
+                                                 &value)) {
+                                        key_name = std::to_string(value);
+                                    } else {
+                                        LOG(WARNING) << "fail to get partition "
+                                                        "for current row";
+                                        continue;
+                                    }
+                                    break;
+                                }
+                                case fesql::type::kVarchar: {
+                                    char* str;
+                                    uint32_t str_size;
+                                    if (0 == row_view->GetString(
+                                                 project_op->w.keys[0].second,
+                                                 &str, &str_size)) {
+                                        key_name = std::string(str, str_size);
+                                    } else {
+                                        LOG(WARNING) << "fail to get partition "
+                                                        "for current row";
+                                        continue;
+                                    }
                                     break;
                                 }
                                 default: {
+                                    LOG(WARNING) << "fail to get partition for "
+                                                    "current row";
+                                    break;
                                 }
                             }
                         }
@@ -197,20 +238,30 @@
                         {
                             // TODO(chenjing): handle null ts or timestamp/date
                             // ts
-                            const int8_t* ptr = row + order_offset;
-                            switch (order_type) {
+                            switch (project_op->w.orders[0].first) {
+
                                 case fesql::type::kInt64: {
-                                    ts = *(
-                                        reinterpret_cast<const int64_t*>(ptr));
+                                    if (0 == row_view->GetInt64(
+                                        project_op->w.orders[0].second,
+                                        &ts)) {
+                                    } else {
+                                        LOG(WARNING) << "fail to get order "
+                                                        "for current row";
+                                        continue;
+                                    }
                                     break;
                                 }
                                 default: {
+                                    LOG(WARNING) << "fail to get order for "
+                                                    "current row";
+                                    break;
                                 }
                             }
                         }
                         // scan window with single key
-                        ::fesql::storage::TableIterator* window_it =
-                            status->table->NewIterator(key_name);
+                        std::unique_ptr<::fesql::storage::TableIterator>
+                            window_it = status->table->NewIterator(key_name);
+
                         std::vector<::fesql::storage::Row> window;
                         window_it->SeekToFirst();
                         while (window_it->Valid()) {
@@ -231,7 +282,7 @@
                         }
 
                     } else {
-                        uint32_t ret = udf(row, pair.first, &output);
+                        uint32_t ret = udf(pair.second, pair.first, &output);
 
                         if (ret != 0) {
                             LOG(WARNING) << "fail to run udf " << ret;
@@ -268,40 +319,6 @@
             for (auto pair : op->output) {
                 buf.push_back(pair.second);
             }
-=======
-    // Simple op runner
-    ScanOp* scan_op =
-        reinterpret_cast<ScanOp*>(compile_info_->sql_ctx.ops.ops[0]);
-    ProjectOp* project_op =
-        reinterpret_cast<ProjectOp*>(compile_info_->sql_ctx.ops.ops[1]);
-    LimitOp* limit_op =
-        reinterpret_cast<LimitOp*>(compile_info_->sql_ctx.ops.ops[2]);
-    std::shared_ptr<TableStatus> status =
-        table_mgr_->GetTableDef(scan_op->db, scan_op->tid);
-    if (!status) {
-        LOG(WARNING) << "fail to find table with tid " << scan_op->tid;
-        return -1;
-    }
-    std::unique_ptr<::fesql::storage::TableIterator> it =
-        status->table->NewIterator();
-    it->SeekToFirst();
-    uint32_t min = limit;
-    if (min > limit_op->limit) {
-        min = limit_op->limit;
-    }
-    int32_t (*udf)(int8_t*, int32_t, int8_t**) =
-        (int32_t(*)(int8_t*, int32_t, int8_t**))project_op->fn;
-    uint32_t count = 0;
-    while (it->Valid() && count < min) {
-        ::fesql::storage::Slice value = it->GetValue();
-        int8_t* row =
-            reinterpret_cast<int8_t*>(const_cast<char*>(value.data()));
-        int8_t* output = NULL;
-        uint32_t ret = udf(row, value.size(), &output);
-        if (ret != 0) {
-            LOG(WARNING) << "fail to run udf " << ret;
-            return 1;
->>>>>>> fed96e57
         }
     }
     return 0;
