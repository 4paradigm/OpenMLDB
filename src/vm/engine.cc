--- conflicted
+++ resolved
@@ -16,11 +16,8 @@
  */
 
 #include "vm/engine.h"
-<<<<<<< HEAD
 
 #include <string>
-=======
->>>>>>> 20d6d765
 #include <utility>
 #include <vector>
 #include "base/strings.h"
@@ -67,11 +64,7 @@
             session.SetCompileInfo(info);
         } else {
             session.SetCompileInfo(it->second);
-<<<<<<< HEAD
             // TODO(wangtaize) clean
-=======
-            // TODO(wtx): clean
->>>>>>> 20d6d765
         }
     }
     return true;
@@ -120,12 +113,9 @@
     uint32_t count = 0;
     while (it->Valid() && count < min) {
         ::fesql::storage::Slice value = it->GetValue();
-<<<<<<< HEAD
-=======
-        DLOG(INFO) << "value " << base::DebugString(value.data(), value.size());
-        DLOG(INFO) << "key " << it->GetKey() << " row size "
-                   << 2 + project_op->output_size;
->>>>>>> 20d6d765
+        //DLOG(INFO) << "value " << base::DebugString(value.data(), value.size());
+        //DLOG(INFO) << "key " << it->GetKey() << " row size "
+        //          << 2 + project_op->output_size;
         int8_t* output =
             reinterpret_cast<int8_t*>(malloc(2 + project_op->output_size));
         int8_t* row =
