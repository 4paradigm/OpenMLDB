--- conflicted
+++ resolved
@@ -291,18 +291,10 @@
                             window.push_back(w_row);
                             window_it->Next();
                         }
-<<<<<<< HEAD
                         fesql::codec::ListV<Row> list(&window);
                         fesql::codec::WindowImpl impl(list);
-                        uint32_t ret = udf(reinterpret_cast<int8_t*>(&impl),
+                        uint32_t ret = udf(row.buf, reinterpret_cast<int8_t*>(&impl),
                                            row.size, &output);
-=======
-                        fesql::storage::ListV<Row> list(&window);
-                        fesql::storage::WindowImpl impl(list);
-                        uint32_t ret =
-                            udf(row.buf, reinterpret_cast<int8_t*>(&impl),
-                                row.size, &output);
->>>>>>> 6d13541a
                         if (ret != 0) {
                             LOG(WARNING) << "fail to run udf " << ret;
                             return 1;
@@ -432,14 +424,8 @@
                             int8_t* output = NULL;
                             size_t output_size = 0;
                             // handle window
-<<<<<<< HEAD
                             fesql::codec::WindowImpl impl(window);
-                            uint32_t ret = udf(reinterpret_cast<int8_t*>(&impl),
-=======
-                            fesql::storage::WindowImpl impl(window);
-                            uint32_t ret = udf(iter->second.buf,
-                                               reinterpret_cast<int8_t*>(&impl),
->>>>>>> 6d13541a
+                            uint32_t ret = udf(iter->second.buf, reinterpret_cast<int8_t*>(&impl),
                                                0, &output);
                             if (ret != 0) {
                                 LOG(WARNING) << "fail to run udf " << ret;
@@ -733,16 +719,9 @@
                             window.push_back(w_row);
                             single_window_it->Next();
                         }
-<<<<<<< HEAD
                         fesql::codec::WindowImpl impl(&window);
-                        uint32_t ret = udf(reinterpret_cast<int8_t*>(&impl),
+                        uint32_t ret = udf(row.buf, reinterpret_cast<int8_t*>(&impl),
                                            row.size, &output);
-=======
-                        fesql::storage::WindowImpl impl(&window);
-                        uint32_t ret =
-                            udf(row.buf, reinterpret_cast<int8_t*>(&impl),
-                                row.size, &output);
->>>>>>> 6d13541a
                         if (ret != 0) {
                             LOG(WARNING) << "fail to run udf " << ret;
                             return 1;
