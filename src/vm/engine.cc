--- conflicted
+++ resolved
@@ -149,9 +149,8 @@
 bool Engine::Get(const std::string& sql, const std::string& db,
                  RunSession& session,
                  base::Status& status) {  // NOLINT (runtime/references)
-<<<<<<< HEAD
     std::shared_ptr<CompileInfo> info =
-        GetCacheLocked(db, sql, session.engine_mode());
+        GetCacheLocked(db, sql, session.engine_mode(), session.IsProcedure());
     if (info && IsCompatibleCache(session, info)) {
         session.SetCompileInfo(info);
         return true;
@@ -168,15 +167,6 @@
     if (batch_req_sess) {
         sql_context.common_column_indices =
             batch_req_sess->common_column_indices();
-=======
-    {
-        std::shared_ptr<CompileInfo> info = GetCacheLocked(
-                db, sql, session.engine_mode(), session.IsProcedure());
-        if (info) {
-            session.SetCompileInfo(info);
-            return true;
-        }
->>>>>>> 321f0494
     }
 
     SQLCompiler compiler(
@@ -192,13 +182,8 @@
             return false;
         }
     }
-<<<<<<< HEAD
-
-    bool ovewrite_cache = session.engine_mode() == kBatchRequestMode;
-    SetCacheLocked(db, sql, session.engine_mode(), ovewrite_cache, info);
-=======
-    SetCacheLocked(db, sql, session.engine_mode(), info, session.IsProcedure());
->>>>>>> 321f0494
+
+    SetCacheLocked(db, sql, session.engine_mode(), session.IsProcedure(), info);
     session.SetCompileInfo(info);
     return true;
 }
@@ -239,11 +224,12 @@
 }
 
 std::shared_ptr<CompileInfo> Engine::GetCacheLocked(const std::string& db,
-                                                    const std::string& sql,
+                                                    const std::string& spec,
                                                     EngineMode engine_mode,
                                                     bool is_procedure) {
     std::lock_guard<base::SpinMutex> lock(mu_);
     if (!is_procedure) {
+        const auto& sql = spec;
         auto mode_iter = lru_cache_.find(engine_mode);
         if (mode_iter == lru_cache_.end()) {
             return nullptr;
@@ -261,11 +247,12 @@
             return value.value();
         }
     } else {
+        const auto& sp_name = spec;
         auto it = procedure_cache_.find(db);
         if (it == procedure_cache_.end()) {
             return nullptr;
         }
-        auto info_it = it->second.find(sql);
+        auto info_it = it->second.find(sp_name);
         if (info_it == it->second.end()) {
             return nullptr;
         }
@@ -273,31 +260,12 @@
     }
 }
 
-bool Engine::SetCacheLocked(const std::string& db, const std::string& sql,
-<<<<<<< HEAD
-                            EngineMode engine_mode, bool overwrite,
+bool Engine::SetCacheLocked(const std::string& db, const std::string& spec,
+                            EngineMode engine_mode, bool is_procedure,
                             std::shared_ptr<CompileInfo> info) {
     std::lock_guard<base::SpinMutex> lock(mu_);
-    auto& mode_cache = lru_cache_[engine_mode];
-    using BoostLRU =
-        boost::compute::detail::lru_cache<std::string,
-                                          std::shared_ptr<CompileInfo>>;
-    std::map<std::string, BoostLRU>::iterator db_iter = mode_cache.find(db);
-    if (db_iter == mode_cache.end()) {
-        db_iter = mode_cache.insert(
-            db_iter, {db, BoostLRU(options_.max_sql_cache_size())});
-    }
-    auto& lru = db_iter->second;
-    auto value = lru.get(sql);
-    if (value == boost::none || overwrite) {
-        lru.insert(sql, info);
-        return true;
-=======
-                            EngineMode engine_mode,
-                            std::shared_ptr<CompileInfo> info,
-                            bool is_procedure) {
-    std::lock_guard<base::SpinMutex> lock(mu_);
     if (!is_procedure) {
+        const auto& sql = spec;
         auto& mode_cache = lru_cache_[engine_mode];
         using BoostLRU =
             boost::compute::detail::lru_cache<std::string,
@@ -309,33 +277,31 @@
         }
         auto& lru = db_iter->second;
         auto value = lru.get(sql);
-        if (value == boost::none) {
+        if (value == boost::none || engine_mode == kBatchRequestMode) {
             lru.insert(sql, info);
             return true;
         } else {
             // TODO(xxx): Ensure compile result is stable
-            DLOG(INFO) << "Engine cache already exists: " << engine_mode << " "
-                << db << "\n"
-                << sql;
-            return false;
-        }
->>>>>>> 321f0494
+            DLOG(INFO) << "Engine cache already exists: "
+                << engine_mode << " " << db << "\n" << sql;
+            return false;
+        }
     } else {
+        const auto& sp_name = spec;
         auto db_it = procedure_cache_.find(db);
         if (db_it == procedure_cache_.end()) {
             db_it = procedure_cache_.insert(db_it, std::make_pair(db,
                         std::map<std::string, std::shared_ptr<CompileInfo>>()));
         }
         auto& info_map = db_it->second;
-        auto info_it = info_map.find(sql);
+        auto info_it = info_map.find(sp_name);
         if (info_it == info_map.end()) {
-            info_map.insert(std::make_pair(sql, info));
+            info_map.insert(std::make_pair(sp_name, info));
             return true;
         } else {
             // TODO(xxx): Ensure compile result is stable
-            DLOG(INFO) << "Engine cache already exists: " << engine_mode << " "
-                << db << "\n"
-                << sql;
+            DLOG(INFO) << "Engine procedure cache already exists: "
+                << engine_mode << " " << db << " : " << sp_name;
             return false;
         }
     }
