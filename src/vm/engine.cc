/*
 * engine.cc
 * Copyright (C) 4paradigm.com 2019 wangtaize <wangtaize@4paradigm.com>
 *
 * Licensed under the Apache License, Version 2.0 (the "License");
 * you may not use this file except in compliance with the License.
 * You may obtain a copy of the License at
 *
 *    http://www.apache.org/licenses/LICENSE-2.0
 *
 * Unless required by applicable law or agreed to in writing, software
 * distributed under the License is distributed on an "AS IS" BASIS,
 * WITHOUT WARRANTIES OR CONDITIONS OF ANY KIND, either express or implied.
 * See the License for the specific language governing permissions and
 * limitations under the License.
 */

#include "vm/engine.h"
#include <string>
#include <utility>
#include <vector>
#include "base/strings.h"
#include "codegen/buf_ir_builder.h"
#include "storage/window.h"

namespace fesql {
namespace vm {

Engine::Engine(TableMgr* table_mgr) : table_mgr_(table_mgr) {}

Engine::~Engine() {}

bool Engine::Get(const std::string& sql, const std::string& db,
                 RunSession& session,
                 base::Status& status) {  // NOLINT (runtime/references)
    {
        std::shared_ptr<CompileInfo> info = GetCacheLocked(db, sql);
        if (info) {
            session.SetCompileInfo(info);
            session.SetTableMgr(table_mgr_);
            return true;
        }
    }

    std::shared_ptr<CompileInfo> info(new CompileInfo());
    info->sql_ctx.sql = sql;
    info->sql_ctx.db = db;
    SQLCompiler compiler(table_mgr_);
    bool ok = compiler.Compile(info->sql_ctx, status);
    if (!ok || 0 != status.code) {
        // do clean
        return false;
    }
    {
        session.SetTableMgr(table_mgr_);
        // check
        std::lock_guard<base::SpinMutex> lock(mu_);
        std::map<std::string, std::shared_ptr<CompileInfo>>& sql_in_db =
            cache_[db];
        std::map<std::string, std::shared_ptr<CompileInfo>>::iterator it =
            sql_in_db.find(sql);
        if (it == sql_in_db.end()) {
            sql_in_db.insert(std::make_pair(sql, info));
            session.SetCompileInfo(info);
        } else {
            session.SetCompileInfo(it->second);
            // TODO(wangtaize) clean
        }
    }
    return true;
}

std::shared_ptr<CompileInfo> Engine::GetCacheLocked(const std::string& db,
                                                    const std::string& sql) {
    std::lock_guard<base::SpinMutex> lock(mu_);
    EngineCache::iterator it = cache_.find(db);
    if (it == cache_.end()) {
        return std::shared_ptr<CompileInfo>();
    }
    std::map<std::string, std::shared_ptr<CompileInfo>>::iterator iit =
        it->second.find(sql);
    if (iit == it->second.end()) {
        return std::shared_ptr<CompileInfo>();
    }
    return iit->second;
}

RunSession::RunSession() {}
RunSession::~RunSession() {}

int32_t RunSession::RunProjectOp(ProjectOp* project_op,
                                 std::shared_ptr<TableStatus> status,
                                 int8_t* row, int8_t* output) {
    return 0;
}
int32_t RunSession::Run(std::vector<int8_t*>& buf, uint32_t limit) {
<<<<<<< HEAD
    // Simple op runner
    ScanOp* scan_op =
        reinterpret_cast<ScanOp*>(compile_info_->sql_ctx.ops.ops[0]);
    ProjectOp* project_op =
        reinterpret_cast<ProjectOp*>(compile_info_->sql_ctx.ops.ops[1]);
    LimitOp* limit_op =
        reinterpret_cast<LimitOp*>(compile_info_->sql_ctx.ops.ops[2]);
    std::shared_ptr<TableStatus> status =
        table_mgr_->GetTableDef(scan_op->db, scan_op->tid);
    if (!status) {
        LOG(WARNING) << "fail to find table with tid " << scan_op->tid;
        return -1;
    }
    std::unique_ptr<::fesql::storage::TableIterator> it =
        status->table->NewTraverseIterator();
    it->SeekToFirst();
    uint32_t min = limit;
    if (min > limit_op->limit) {
        min = limit_op->limit;
    }
    int32_t (*udf)(int8_t*, int32_t, int8_t**) =
        (int32_t(*)(int8_t*, int32_t, int8_t**))project_op->fn;
    uint32_t count = 0;
    while (it->Valid() && count < min) {
        ::fesql::storage::Slice value = it->GetValue();
        int8_t* row =
            reinterpret_cast<int8_t*>(const_cast<char*>(value.data()));
        int8_t* output = NULL;
        uint32_t ret = udf(row, value.size(), &output);
        if (ret != 0) {
            LOG(WARNING) << "fail to run udf " << ret;
            return 1;
=======
    // TODO(chenjing): memory managetment
    int op_size = compile_info_->sql_ctx.ops.ops.size();
    std::vector<std::vector<::fesql::storage::Row>> temp_buffers(op_size);
    for (auto op : compile_info_->sql_ctx.ops.ops) {
        switch (op->type) {
            case kOpScan: {
                ScanOp* scan_op = reinterpret_cast<ScanOp*>(op);
                std::shared_ptr<TableStatus> status =
                    table_mgr_->GetTableDef(scan_op->db, scan_op->tid);
                if (!status) {
                    LOG(WARNING)
                        << "fail to find table with tid " << scan_op->tid;
                    return 1;
                }
                std::vector<int8_t*> output_rows;
                std::unique_ptr<::fesql::storage::TableIterator> it =
                    status->table->NewIterator();
                it->SeekToFirst();
                uint32_t min = limit;
                if (min > scan_op->limit) {
                    min = scan_op->limit;
                }
                uint32_t count = 0;
                std::vector<::fesql::storage::Row>& out_buffers =
                    temp_buffers[scan_op->idx];
                while (it->Valid() && count < min) {
                    ::fesql::storage::Slice value = it->GetValue();
                    out_buffers.push_back(::fesql::storage::Row{
                        .buf = reinterpret_cast<int8_t*>(
                            const_cast<char*>(value.data())),
                        .size = value.size()});
                    it->Next();
                }
                break;
            }
            case kOpProject: {
                ProjectOp* project_op = reinterpret_cast<ProjectOp*>(op);
                std::shared_ptr<TableStatus> status =
                    table_mgr_->GetTableDef(project_op->db, project_op->tid);
                if (!status) {
                    LOG(WARNING)
                        << "fail to find table with tid " << project_op->tid;
                    return 1;
                }
                std::vector<int8_t*> output_rows;
                int32_t (*udf)(int8_t*, int32_t, int8_t**) =
                    (int32_t(*)(int8_t*, int32_t, int8_t**))project_op->fn;
                OpNode* prev = project_op->children[0];
                std::unique_ptr<storage::RowView> row_view =
                    std::move(std::unique_ptr<storage::RowView>(
                        new storage::RowView(status->table_def.columns())));

                std::vector<::fesql::storage::Row>& in_buffers =
                    temp_buffers[prev->idx];
                std::vector<::fesql::storage::Row>& out_buffers =
                    temp_buffers[project_op->idx];
                if (project_op->window_agg) {
                    ::fesql::type::Type key_type = project_op->w.keys[0].first;
                    ::fesql::type::Type order_type =
                        project_op->w.orders[0].first;
                    uint32_t key_idx = project_op->w.keys[0].second;
                    uint32_t order_idx = project_op->w.orders[0].second;
                    for (auto row : in_buffers) {
                        row_view->Reset(row.buf, row.size);
                        int8_t* output = NULL;
                        size_t output_size = 0;
                        // handle window
                        std::string key_name;
                        {
                            switch (key_type) {
                                case fesql::type::kInt32: {
                                    int32_t value;
                                    if (0 ==
                                        row_view->GetInt32(key_idx, &value)) {
                                        key_name = std::to_string(value);
                                    } else {
                                        LOG(WARNING) << "fail to get partition "
                                                        "for current row";
                                        continue;
                                    }
                                    break;
                                }
                                case fesql::type::kInt64: {
                                    int64_t value;
                                    if (0 ==
                                        row_view->GetInt64(key_idx, &value)) {
                                        key_name = std::to_string(value);
                                    } else {
                                        LOG(WARNING) << "fail to get partition "
                                                        "for current row";
                                        continue;
                                    }
                                    break;
                                }
                                case fesql::type::kInt16: {
                                    int16_t value;
                                    if (0 ==
                                        row_view->GetInt16(key_idx, &value)) {
                                        key_name = std::to_string(value);
                                    } else {
                                        LOG(WARNING) << "fail to get partition "
                                                        "for current row";
                                        continue;
                                    }
                                    break;
                                }
                                case fesql::type::kFloat: {
                                    float value;
                                    if (0 ==
                                        row_view->GetFloat(key_idx, &value)) {
                                        key_name = std::to_string(value);
                                    } else {
                                        LOG(WARNING) << "fail to get partition "
                                                        "for current row";
                                        continue;
                                    }
                                    break;
                                }
                                case fesql::type::kDouble: {
                                    double value;
                                    if (0 ==
                                        row_view->GetDouble(key_idx, &value)) {
                                        key_name = std::to_string(value);
                                    } else {
                                        LOG(WARNING) << "fail to get partition "
                                                        "for current row";
                                        continue;
                                    }
                                    break;
                                }
                                case fesql::type::kVarchar: {
                                    char* str;
                                    uint32_t str_size;
                                    if (0 == row_view->GetString(key_idx, &str,
                                                                 &str_size)) {
                                        key_name = std::string(str, str_size);
                                    } else {
                                        LOG(WARNING) << "fail to get partition "
                                                        "for current row";
                                        continue;
                                    }
                                    break;
                                }
                                default: {
                                    LOG(WARNING) << "fail to get partition for "
                                                    "current row";
                                    break;
                                }
                            }
                        }
                        int64_t ts;
                        {
                            // TODO(chenjing): handle null ts or
                            // timestamp/date ts
                            switch (order_type) {
                                case fesql::type::kInt64: {
                                    if (0 ==
                                        row_view->GetInt64(order_idx, &ts)) {
                                    } else {
                                        LOG(WARNING) << "fail to get order "
                                                        "for current row";
                                        continue;
                                    }
                                    break;
                                }
                                default: {
                                    LOG(WARNING) << "fail to get order for "
                                                    "current row";
                                    break;
                                }
                            }
                        }
                        // scan window with single key
                        std::unique_ptr<::fesql::storage::TableIterator>
                            window_it = status->table->NewIterator(key_name);

                        std::vector<::fesql::storage::Row> window;
                        window_it->SeekToFirst();
                        while (window_it->Valid()) {
                            ::fesql::storage::Row w_row;
                            ::fesql::storage::Slice value =
                                window_it->GetValue();
                            w_row.buf = reinterpret_cast<int8_t*>(
                                const_cast<char*>(value.data()));
                            window.push_back(w_row);
                            window_it->Next();
                        }
                        fesql::storage::WindowIteratorImpl impl(window);
                        uint32_t ret = udf(reinterpret_cast<int8_t*>(&impl),
                                           row.size, &output);
                        if (ret != 0) {
                            LOG(WARNING) << "fail to run udf " << ret;
                            return 1;
                        }

                        out_buffers.push_back(::fesql::storage::Row{
                            .buf = output, .size = output_size});
                    }
                } else {
                    for (auto row : in_buffers) {
                        row_view->Reset(row.buf, row.size);
                        int8_t* output = NULL;
                        size_t output_size = 0;
                        // handle window
                        uint32_t ret = udf(row.buf, row.size, &output);

                        if (ret != 0) {
                            LOG(WARNING) << "fail to run udf " << ret;
                            return 1;
                        }
                        out_buffers.push_back(::fesql::storage::Row{
                            .buf = output, .size = output_size});
                    }
                }

                // TODO(chenjing): handle multi keys

                break;
            }
            case kOpMerge: {
                MergeOp* merge_op = reinterpret_cast<MergeOp*>(op);
                if (merge_op->children.size() != 2) {
                    LOG(WARNING) << "fail to merge when children size is not 2";
                    return 1;
                }
                // TODO(chenjing): add merge execute logic
                break;
            }
            case kOpLimit: {
                // TODO(chenjing): limit optimized.
                LimitOp* limit_op = reinterpret_cast<LimitOp*>(op);
                OpNode* prev = limit_op->children[0];
                std::vector<::fesql::storage::Row>& in_buffers =
                    temp_buffers[prev->idx];
                std::vector<::fesql::storage::Row>& out_buffers =
                    temp_buffers[limit_op->idx];
                uint32_t cnt = 0;
                for (uint32_t i = 0; i < limit_op->limit; ++i) {
                    if (cnt >= limit_op->limit) {
                        break;
                    }
                    out_buffers.push_back(in_buffers[i]);
                    cnt++;
                }
                break;
            }
>>>>>>> 5e512c83
        }
    }
    for (auto row : temp_buffers[op_size - 1]) {
        buf.push_back(row.buf);
    }
    return 0;
}

}  // namespace vm
}  // namespace fesql<|MERGE_RESOLUTION|>--- conflicted
+++ resolved
@@ -93,41 +93,8 @@
                                  int8_t* row, int8_t* output) {
     return 0;
 }
+
 int32_t RunSession::Run(std::vector<int8_t*>& buf, uint32_t limit) {
-<<<<<<< HEAD
-    // Simple op runner
-    ScanOp* scan_op =
-        reinterpret_cast<ScanOp*>(compile_info_->sql_ctx.ops.ops[0]);
-    ProjectOp* project_op =
-        reinterpret_cast<ProjectOp*>(compile_info_->sql_ctx.ops.ops[1]);
-    LimitOp* limit_op =
-        reinterpret_cast<LimitOp*>(compile_info_->sql_ctx.ops.ops[2]);
-    std::shared_ptr<TableStatus> status =
-        table_mgr_->GetTableDef(scan_op->db, scan_op->tid);
-    if (!status) {
-        LOG(WARNING) << "fail to find table with tid " << scan_op->tid;
-        return -1;
-    }
-    std::unique_ptr<::fesql::storage::TableIterator> it =
-        status->table->NewTraverseIterator();
-    it->SeekToFirst();
-    uint32_t min = limit;
-    if (min > limit_op->limit) {
-        min = limit_op->limit;
-    }
-    int32_t (*udf)(int8_t*, int32_t, int8_t**) =
-        (int32_t(*)(int8_t*, int32_t, int8_t**))project_op->fn;
-    uint32_t count = 0;
-    while (it->Valid() && count < min) {
-        ::fesql::storage::Slice value = it->GetValue();
-        int8_t* row =
-            reinterpret_cast<int8_t*>(const_cast<char*>(value.data()));
-        int8_t* output = NULL;
-        uint32_t ret = udf(row, value.size(), &output);
-        if (ret != 0) {
-            LOG(WARNING) << "fail to run udf " << ret;
-            return 1;
-=======
     // TODO(chenjing): memory managetment
     int op_size = compile_info_->sql_ctx.ops.ops.size();
     std::vector<std::vector<::fesql::storage::Row>> temp_buffers(op_size);
@@ -144,7 +111,7 @@
                 }
                 std::vector<int8_t*> output_rows;
                 std::unique_ptr<::fesql::storage::TableIterator> it =
-                    status->table->NewIterator();
+                    status->table->NewTraverseIterator();
                 it->SeekToFirst();
                 uint32_t min = limit;
                 if (min > scan_op->limit) {
@@ -374,7 +341,6 @@
                 }
                 break;
             }
->>>>>>> 5e512c83
         }
     }
     for (auto row : temp_buffers[op_size - 1]) {
