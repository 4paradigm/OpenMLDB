--- conflicted
+++ resolved
@@ -74,8 +74,6 @@
     virtual const std::string GetHandlerTypeName() = 0;
     virtual base::Status GetStatus() { return base::Status::OK(); }
 };
-<<<<<<< HEAD
-=======
 class DataHandlerList {
  public:
     DataHandlerList() {}
@@ -115,7 +113,6 @@
     size_t size_;
     std::shared_ptr<DataHandler> data_handler_;
 };
->>>>>>> a8a7df95
 class RowHandler : public DataHandler {
  public:
     RowHandler() {}
@@ -270,43 +267,6 @@
     }
     const OrderType GetOrderType() const { return kNoneOrder; }
 };
-
-class DataHandlerList {
- public:
-    DataHandlerList() {}
-    ~DataHandlerList() {}
-    virtual size_t GetSize() = 0;
-    virtual std::shared_ptr<DataHandler> Get(size_t idx) = 0;
-};
-class DataHandlerVector : public DataHandlerList {
- public:
-    DataHandlerVector() : data_handlers_() {}
-    ~DataHandlerVector() {}
-    void Add(std::shared_ptr<DataHandler> data_handler) {
-        data_handlers_.push_back(data_handler);
-    }
-    size_t GetSize() { return data_handlers_.size(); }
-    std::shared_ptr<DataHandler> Get(size_t idx) { return data_handlers_[idx]; }
-
- private:
-    std::vector<std::shared_ptr<DataHandler>> data_handlers_;
-};
-class DataHandlerRepeater : public DataHandlerList {
- public:
-    DataHandlerRepeater(std::shared_ptr<DataHandler> data_handler, size_t size)
-        : size_(size), data_handler_(data_handler) {}
-    ~DataHandlerRepeater() {}
-    size_t GetSize() { return size_; }
-    std::shared_ptr<DataHandler> Get(size_t idx) {
-        return idx >= 0 && idx < size_ ? data_handler_
-                                       : std::shared_ptr<DataHandler>();
-    }
-
- private:
-    size_t size_;
-    std::shared_ptr<DataHandler> data_handler_;
-};
-
 class AysncRowHandler : public RowHandler {
  public:
     AysncRowHandler(size_t idx,
