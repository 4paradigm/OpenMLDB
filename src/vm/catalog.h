--- conflicted
+++ resolved
@@ -40,87 +40,7 @@
 using fesql::codec::Schema;
 using fesql::codec::WindowIterator;
 
-<<<<<<< HEAD
-/*enum SourceType { kSourceColumn, kSourceConst, kSourceNone };
-class ColumnSource;
-class Tablet;
-typedef std::vector<ColumnSource> ColumnSourceList;
-class ColumnSource {
- public:
-    ColumnSource()
-        : type_(kSourceNone),
-          schema_idx_(0),
-          column_idx_(0),
-          column_name_(""),
-          cast_type_chains_(),
-          const_value_() {}
-    explicit ColumnSource(const node::ConstNode* node)
-        : type_(kSourceConst),
-          schema_idx_(0),
-          column_idx_(0),
-          column_name_(""),
-          cast_type_chains_(),
-          const_value_(node) {}
-    ColumnSource(uint32_t schema_idx, uint32_t column_idx,
-                 const std::string& column_name)
-        : type_(kSourceColumn),
-          schema_idx_(schema_idx),
-          column_idx_(column_idx),
-          column_name_(column_name),
-          cast_type_chains_(),
-          const_value_() {}
-
-    void AddCastType(const node::DataType& type) {
-        cast_type_chains_.push_back(type);
-    }
-
-    void AddCastTypes(const std::vector<node::DataType>& types) {
-        for (auto type : types) {
-            AddCastType(type);
-        }
-    }
-    const std::string ToString() const {
-        std::string cast_types = "";
-        if (!cast_type_chains_.empty()) {
-            for (auto iter = cast_type_chains_.cbegin();
-                 iter != cast_type_chains_.cend(); iter++) {
-                cast_types.append(":");
-                cast_types.append(node::DataTypeName(*iter));
-            }
-        }
-        switch (type_) {
-            case kSourceColumn:
-                return "<-[" + std::to_string(schema_idx_) + ":" +
-                       std::to_string(column_idx_) + cast_types + "]";
-            case kSourceConst:
-                return "<-" + node::ExprString(const_value_) + cast_types;
-            case kSourceNone:
-                return "->None";
-        }
-        return "";
-    }
-    const SourceType type() const { return type_; }
-    const uint32_t schema_idx() const { return schema_idx_; }
-    const uint32_t column_idx() const { return column_idx_; }
-    const std::string& column_name() const { return column_name_; }
-    const node::ConstNode* const_value() const { return const_value_; }
-    const std::vector<node::DataType>& cast_types() const {
-        return cast_type_chains_;
-    }
-
- private:
-    SourceType type_;
-    uint32_t schema_idx_;
-    uint32_t column_idx_;
-    std::string column_name_;
-    std::vector<node::DataType> cast_type_chains_;
-    const node::ConstNode* const_value_;
-};*/
-
 constexpr uint32_t INVALID_POS = UINT32_MAX;
-
-=======
->>>>>>> 7cb292b3
 struct IndexSt {
     std::string name;
     uint32_t index;
@@ -229,25 +149,6 @@
     Row row_;
 };
 
-<<<<<<< HEAD
-class Tablet {
- public:
-    Tablet() {}
-    virtual ~Tablet() {}
-    virtual std::shared_ptr<RowHandler> SubQuery(uint32_t task_id,
-                                                 const std::string& db,
-                                                 const std::string& sql,
-                                                 const fesql::codec::Row& row,
-                                                 const bool is_procedure,
-                                                 const bool is_debug) = 0;
-    virtual std::shared_ptr<RowHandler> SubQuery(
-        uint32_t task_id, const std::string& db, const std::string& sql,
-        const std::vector<fesql::codec::Row>& rows, const bool is_procedure,
-        const bool is_debug) = 0;
-};
-
-=======
->>>>>>> 7cb292b3
 class TableHandler : public DataHandler {
  public:
     TableHandler() : DataHandler() {}
