/*------------------------------------------------------------------------- *
 *Copyright (C) 2020, 4paradigm
 *
 * runner.cc
 *
 * Author: chenjing
 * Date: 2020/4/3
 *--------------------------------------------------------------------------
 **/
#include "vm/runner.h"
#include <memory>
#include <string>
#include <utility>
#include <vector>
#include "base/texttable.h"
#include "udf/udf.h"
#include "vm/catalog_wrapper.h"
#include "vm/core_api.h"
#include "vm/jit_runtime.h"
#include "vm/mem_catalog.h"

namespace fesql {
namespace vm {
#define MAX_DEBUG_LINES_CNT 20
#define MAX_DEBUG_COLUMN_MAX 20

ClusterTask RunnerBuilder::Build(PhysicalOpNode* node, Status& status) {
    auto fail = ClusterTask();
    if (nullptr == node) {
        status.msg = "fail to build runner : physical node is null";
        status.code = common::kOpGenError;
        LOG(WARNING) << status;
        return fail;
    }
    auto iter = task_map_.find(node);
    if (iter != task_map_.cend()) {
        iter->second.GetRoot()->EnableCache();
        return ClusterTask((iter->second));
    }
    switch (node->GetOpType()) {
        case kPhysicalOpDataProvider: {
            auto op = dynamic_cast<const PhysicalDataProviderNode*>(node);
            switch (op->provider_type_) {
                case kProviderTypeTable: {
                    auto provider =
                        dynamic_cast<const PhysicalTableProviderNode*>(node);
                    auto runner = nm_->RegisterNode(new DataRunner(
                        id_++, node->schemas_ctx(), provider->table_handler_));
                    return RegisterTask(node, ClusterTask(runner));
                }
                case kProviderTypePartition: {
                    auto provider =
                        dynamic_cast<const PhysicalPartitionProviderNode*>(
                            node);
                    auto runner = nm_->RegisterNode(
                        new DataRunner(id_++, node->schemas_ctx(),
                                       provider->table_handler_->GetPartition(
                                           provider->index_name_)));
                    if (support_cluster_optimized_) {
                        return RegisterTask(
                            node, ClusterTask(runner, provider->table_handler_,
                                              provider->index_name_));
                    } else {
                        return RegisterTask(node, ClusterTask(runner));
                    }
                }
                case kProviderTypeRequest: {
                    auto runner = nm_->RegisterNode(
                        new RequestRunner(id_++, node->schemas_ctx()));
                    return RegisterTask(node, ClusterTask(runner));
                }
                default: {
                    status.msg = "fail to support data provider type " +
                                 DataProviderTypeName(op->provider_type_);
                    status.code = common::kOpGenError;
                    LOG(WARNING) << status;
                    return RegisterTask(node, fail);
                }
            }
        }
        case kPhysicalOpSimpleProject: {
            auto cluster_task =  // NOLINT
                Build(node->producers().at(0), status);
            if (!cluster_task.IsValid()) {
                status.msg = "fail to build input runner";
                status.code = common::kOpGenError;
                LOG(WARNING) << status;
                return fail;
            }
            auto input = cluster_task.GetRoot();
            auto op = dynamic_cast<const PhysicalSimpleProjectNode*>(node);
            auto runner = new SimpleProjectRunner(id_++, node->schemas_ctx(),
                                                  op->GetLimitCnt(),
                                                  op->project().fn_info());
            if (kRunnerRequestRunProxy == input->type_ &&
                !input->need_cache()) {
                cluster_job_.AddRunnerToTask(
                    nm_->RegisterNode(runner),
                    dynamic_cast<ProxyRequestRunner*>(input)->task_id());
                input->set_output_schemas(runner->output_schemas());
                return RegisterTask(node, cluster_task);
            }
            runner->AddProducer(input);
            cluster_task.SetRoot(runner);
            return RegisterTask(node, cluster_task);
        }
        case kPhysicalOpConstProject: {
            auto op = dynamic_cast<const PhysicalConstProjectNode*>(node);
            auto runner = new ConstProjectRunner(id_++, node->schemas_ctx(),
                                                 op->GetLimitCnt(),
                                                 op->project().fn_info());
            return RegisterTask(node, ClusterTask(nm_->RegisterNode(runner)));
        }
        case kPhysicalOpProject: {
            auto cluster_task =  // NOLINT
                Build(node->producers().at(0), status);
            if (!cluster_task.IsValid()) {
                status.msg = "fail to build runner";
                status.code = common::kOpGenError;
                LOG(WARNING) << status;
                return fail;
            }
            auto input = cluster_task.GetRoot();
            auto op = dynamic_cast<const PhysicalProjectNode*>(node);
            switch (op->project_type_) {
                case kTableProject: {
                    if (support_cluster_optimized_) {
                        // 边界检查, 分布式计划暂时不支持表拼接
                        status.msg = "fail to build cluster with table project";
                        status.code = common::kOpGenError;
                        LOG(WARNING) << status;
                        return fail;
                    }
                    auto runner = new TableProjectRunner(
                        id_++, node->schemas_ctx(), op->GetLimitCnt(),
                        op->project().fn_info());
                    runner->AddProducer(input);
                    cluster_task.SetRoot(nm_->RegisterNode(runner));
                    return RegisterTask(node, cluster_task);
                }
                case kAggregation: {
                    auto runner = new AggRunner(id_++, node->schemas_ctx(),
                                                op->GetLimitCnt(),
                                                op->project().fn_info());
                    if (kRunnerRequestRunProxy == input->type_ &&
                        !input->need_cache()) {
                        cluster_job_.AddRunnerToTask(
                            nm_->RegisterNode(runner),
                            dynamic_cast<ProxyRequestRunner*>(input)
                                ->task_id());
                        input->set_output_schemas(runner->output_schemas());
                        return RegisterTask(node, cluster_task);
                    }
                    runner->AddProducer(input);
                    cluster_task.SetRoot(nm_->RegisterNode(runner));
                    return RegisterTask(node, cluster_task);
                }
                case kGroupAggregation: {
                    auto op =
                        dynamic_cast<const PhysicalGroupAggrerationNode*>(node);
                    auto runner = new GroupAggRunner(
                        id_++, node->schemas_ctx(), op->GetLimitCnt(),
                        op->group_, op->project().fn_info());
                    runner->AddProducer(input);
                    cluster_task.SetRoot(nm_->RegisterNode(runner));
                    return RegisterTask(node, cluster_task);
                }
                case kWindowAggregation: {
                    if (support_cluster_optimized_) {
                        // 边界检查, 分布式计划暂时不支持表滑动窗口聚合
                        status.msg =
                            "fail to build cluster with window agg project";
                        status.code = common::kOpGenError;
                        LOG(WARNING) << status;
                        return fail;
                    }
                    auto op =
                        dynamic_cast<const PhysicalWindowAggrerationNode*>(
                            node);
                    auto runner = new WindowAggRunner(
                        id_++, node->schemas_ctx(), op->GetLimitCnt(),
                        op->window_, op->project().fn_info(),
                        op->instance_not_in_window(), op->need_append_input());
                    runner->AddProducer(input);
                    size_t input_slices =
                        input->output_schemas()->GetSchemaSourceSize();

                    if (!op->window_unions_.Empty()) {
                        for (auto window_union :
                             op->window_unions_.window_unions_) {
                            auto union_task = Build(window_union.first, status);
                            auto union_table = union_task.GetRoot();
                            if (nullptr == union_table) {
                                return RegisterTask(node, fail);
                            }
                            if (!cluster_task.IsClusterTask()) {
                                cluster_task = union_task;
                                cluster_task.SetIndexKey(
                                    window_union.second.partition());
                            }
                            runner->AddWindowUnion(window_union.second,
                                                   union_table);
                        }
                    }
                    if (!op->window_joins_.Empty()) {
                        for (auto& window_join :
                             op->window_joins_.window_joins_) {
                            auto join_task =  // NOLINT
                                Build(window_join.first, status);
                            auto join_right_runner = join_task.GetRoot();
                            if (nullptr == join_right_runner) {
                                return RegisterTask(node, fail);
                            }

                            // set runner partition id, if main table depend on
                            // no window(partition)
                            if (!cluster_task.IsClusterTask()) {
                                cluster_task = join_task;
                                cluster_task.SetIndexKey(
                                    window_join.second.index_key_);
                            }
                            runner->AddWindowJoin(window_join.second,
                                                  input_slices,
                                                  join_right_runner);
                        }
                    }

                    cluster_task.SetRoot(nm_->RegisterNode(runner));
                    return RegisterTask(node, cluster_task);
                }
                case kRowProject: {
                    auto runner = new RowProjectRunner(
                        id_++, node->schemas_ctx(), op->GetLimitCnt(),
                        op->project().fn_info());
                    if (kRunnerRequestRunProxy == input->type_) {
                        cluster_job_.AddRunnerToTask(
                            nm_->RegisterNode(runner),
                            dynamic_cast<ProxyRequestRunner*>(input)
                                ->task_id());
                        input->set_output_schemas(runner->output_schemas());
                        return RegisterTask(node, cluster_task);
                    } else {
                        runner->AddProducer(input);
                        cluster_task.SetRoot(nm_->RegisterNode(runner));
                        return RegisterTask(node, cluster_task);
                    }
                }
                default: {
                    status.msg = "fail to support project type " +
                                 ProjectTypeName(op->project_type_);
                    status.code = common::kOpGenError;
                    LOG(WARNING) << status;
                    return RegisterTask(node, fail);
                }
            }
        }
        case kPhysicalOpRequestUnion: {
            auto left_task = Build(node->producers().at(0), status);
            if (!left_task.IsValid()) {
                status.msg = "fail to build left input runner";
                status.code = common::kOpGenError;
                LOG(WARNING) << status;
                return fail;
            }
            auto right_task = Build(node->producers().at(1), status);
            auto right = right_task.GetRoot();
            if (!right_task.IsValid()) {
                status.msg = "fail to build right input runner";
                status.code = common::kOpGenError;
                LOG(WARNING) << status;
                return fail;
            }
            auto op = dynamic_cast<const PhysicalRequestUnionNode*>(node);
            auto runner = new RequestUnionRunner(
                id_++, node->schemas_ctx(), op->GetLimitCnt(),
                op->window().range_, op->output_request_row());
            Key index_key;
            if (!op->instance_not_in_window()) {
                runner->AddWindowUnion(op->window_, right);
                index_key = op->window_.index_key_;
            }
            if (!op->window_unions_.Empty()) {
                for (auto window_union : op->window_unions_.window_unions_) {
                    auto union_task = Build(window_union.first, status);
                    auto union_table = union_task.GetRoot();
                    if (nullptr == union_table) {
                        return RegisterTask(node, fail);
                    }
                    runner->AddWindowUnion(window_union.second, union_table);
                    if (!index_key.ValidKey()) {
                        index_key = window_union.second.index_key_;
                        right_task = union_task;
                        right_task.SetRoot(right);
                    }
                }
            }
            auto cluster_task =
                BuildRunnerWithProxy(nm_->RegisterNode(runner), left_task,
                                     right_task, index_key, status);
            return RegisterTask(node, cluster_task);
        }
        case kPhysicalOpRequestJoin: {
            auto left_task =  // NOLINT
                Build(node->producers().at(0), status);
            if (!left_task.IsValid()) {
                status.msg = "fail to build left input runner";
                status.code = common::kOpGenError;
                LOG(WARNING) << status;
                return fail;
            }
            auto left = left_task.GetRoot();
            auto right_task =  // NOLINT
                Build(node->producers().at(1), status);
            if (!right_task.IsValid()) {
                status.msg = "fail to build right input runner";
                status.code = common::kOpGenError;
                LOG(WARNING) << status;
                return fail;
            }
            auto right = right_task.GetRoot();
            auto op = dynamic_cast<const PhysicalRequestJoinNode*>(node);
            switch (op->join().join_type()) {
                case node::kJoinTypeLast: {
                    auto runner = new RequestLastJoinRunner(
                        id_++, node->schemas_ctx(), op->GetLimitCnt(),
                        op->join_,
                        left->output_schemas()->GetSchemaSourceSize(),
                        right->output_schemas()->GetSchemaSourceSize(),
                        op->output_right_only());

                    auto cluster_task = BuildRunnerWithProxy(
                        nm_->RegisterNode(runner), left_task, right_task,
                        op->join().index_key(), status);
                    return RegisterTask(node, cluster_task);
                }
                case node::kJoinTypeConcat: {
                    auto runner = new ConcatRunner(id_++, node->schemas_ctx(),
                                                   op->GetLimitCnt());
                    auto cluster_task = BuildRunnerWithProxy(
                        nm_->RegisterNode(runner), left_task, right_task, Key(),
                        status);
                    return RegisterTask(node, cluster_task);
                }
                default: {
                    status.code = common::kOpGenError;
                    status.msg = "can't handle join type " +
                                 node::JoinTypeName(op->join().join_type());
                    LOG(WARNING) << status;
                    return RegisterTask(node, fail);
                }
            }
        }
        case kPhysicalOpJoin: {
            if (support_cluster_optimized_) {
                // 边界检查, 分布式计划暂时不支持表拼接
                status.msg = "fail to build cluster with table join node";
                status.code = common::kOpGenError;
                LOG(WARNING) << status;
                return fail;
            }
            auto left_task = Build(node->producers().at(0), status);
            if (!left_task.IsValid()) {
                status.msg = "fail to build left input runner";
                status.code = common::kOpGenError;
                LOG(WARNING) << status;
                return fail;
            }
            auto left = left_task.GetRoot();
            auto right_task = Build(node->producers().at(1), status);
            if (!right_task.IsValid()) {
                status.msg = "fail to build right input runner";
                status.code = common::kOpGenError;
                LOG(WARNING) << status;
                return fail;
            }
            auto right = right_task.GetRoot();
            auto op = dynamic_cast<const PhysicalJoinNode*>(node);
            switch (op->join().join_type()) {
                case node::kJoinTypeLast: {
                    auto runner = new LastJoinRunner(
                        id_++, node->schemas_ctx(), op->GetLimitCnt(),
                        op->join_,
                        left->output_schemas()->GetSchemaSourceSize(),
                        right->output_schemas()->GetSchemaSourceSize());
                    runner->AddProducer(left);
                    runner->AddProducer(right);
                    // TODO(chenjing): support join+window
                    left_task.SetRoot(nm_->RegisterNode(runner));
                    return RegisterTask(node, left_task);
                }
                default: {
                    status.code = common::kOpGenError;
                    status.msg = "can't handle join type " +
                                 node::JoinTypeName(op->join().join_type());
                    LOG(WARNING) << status;
                    return RegisterTask(node, fail);
                }
            }
        }
        case kPhysicalOpGroupBy: {
            if (support_cluster_optimized_) {
                // 边界检查, 分布式计划暂时不支持表分组处理
                status.msg = "fail to build cluster with group by node";
                status.code = common::kOpGenError;
                LOG(WARNING) << status;
                return fail;
            }
            auto cluster_task = Build(node->producers().at(0), status);
            if (!cluster_task.IsValid()) {
                status.msg = "fail to build input runner";
                status.code = common::kOpGenError;
                LOG(WARNING) << status;
                return fail;
            }
            auto input = cluster_task.GetRoot();
            auto op = dynamic_cast<const PhysicalGroupNode*>(node);
            auto runner = new GroupRunner(id_++, node->schemas_ctx(),
                                          op->GetLimitCnt(), op->group());
            runner->AddProducer(input);
            cluster_task.SetRoot(nm_->RegisterNode(runner));
            return RegisterTask(node, cluster_task);
        }
        case kPhysicalOpFilter: {
            auto cluster_task =  // NOLINT
                Build(node->producers().at(0), status);
            auto input = cluster_task.GetRoot();
            if (!cluster_task.IsValid()) {
                status.msg = "fail to build input runner";
                status.code = common::kOpGenError;
                LOG(WARNING) << status;
                return fail;
            }
            auto op = dynamic_cast<const PhysicalFilterNode*>(node);
            auto runner = new FilterRunner(id_++, node->schemas_ctx(),
                                           op->GetLimitCnt(), op->filter_);
            runner->AddProducer(input);
            cluster_task.SetRoot(nm_->RegisterNode(runner));
            return RegisterTask(node, cluster_task);
        }
        case kPhysicalOpLimit: {
            auto cluster_task =  // NOLINT
                Build(node->producers().at(0), status);
            if (!cluster_task.IsValid()) {
                status.msg = "fail to build input runner";
                status.code = common::kOpGenError;
                LOG(WARNING) << status;
                return fail;
            }
            auto input = cluster_task.GetRoot();
            auto op = dynamic_cast<const PhysicalLimitNode*>(node);
            if (op->GetLimitCnt() == 0 || op->GetLimitOptimized()) {
                return RegisterTask(node, cluster_task);
            }
            auto runner =
                new LimitRunner(id_++, node->schemas_ctx(), op->GetLimitCnt());
            runner->AddProducer(input);
            cluster_task.SetRoot(nm_->RegisterNode(runner));
            return RegisterTask(node, cluster_task);
        }
        case kPhysicalOpRename: {
            return Build(node->producers().at(0), status);
        }
        case kPhysicalOpPostRequestUnion: {
            auto left_task = Build(node->producers().at(0), status);
            if (!left_task.IsValid()) {
                status.msg = "fail to build left input runner";
                status.code = common::kOpGenError;
                LOG(WARNING) << status;
                return fail;
            }
            auto right_task = Build(node->producers().at(1), status);
            if (!right_task.IsValid()) {
                status.msg = "fail to build right input runner";
                status.code = common::kOpGenError;
                LOG(WARNING) << status;
                return fail;
            }
            auto union_op = dynamic_cast<PhysicalPostRequestUnionNode*>(node);
            auto runner = nm_->RegisterNode(new PostRequestUnionRunner(
                id_++, node->schemas_ctx(), union_op->request_ts()));
            runner->AddProducer(left_task.GetRoot());
            runner->AddProducer(right_task.GetRoot());
            left_task.SetRoot(runner);
            return RegisterTask(node, left_task);
        }
        default: {
            status.code = common::kOpGenError;
            status.msg = "can't handle node " +
                         std::to_string(node->GetOpType()) + " " +
                         PhysicalOpTypeName(node->GetOpType());
            LOG(WARNING) << status;
            return RegisterTask(node, fail);
        }
    }
}
// runner(left,right) -->
// proxy_request_run(left, task_id) : task[runner(request, right)]
ClusterTask RunnerBuilder::BuildRunnerWithProxy(Runner* runner,
                                                const ClusterTask& left_task,
                                                const ClusterTask& right_task,
                                                const Key& index_key,
                                                Status& status) {
    auto left = left_task.GetRoot();
    auto right = right_task.GetRoot();
    auto task = left_task;
    if (support_cluster_optimized_ && right_task.IsClusterTask()) {
        runner->AddProducer(nm_->RegisterNode(
            new RequestRunner(id_++, left->output_schemas())));
        runner->AddProducer(right);
        auto remote_task = right_task;
        remote_task.SetRoot(runner);
        remote_task.SetIndexKey(index_key);
        auto remote_task_id = cluster_job_.AddTask(remote_task);
        if (-1 == remote_task_id) {
            LOG(WARNING) << "fail to add remote task id";
            return ClusterTask();
        }
        auto proxy_runner = nm_->RegisterNode(
            new ProxyRequestRunner(id_++, static_cast<uint32_t>(remote_task_id),
                                   runner->output_schemas()));
        proxy_runner->AddProducer(left);
        return ClusterTask(proxy_runner);
    } else {
        runner->AddProducer(left);
        runner->AddProducer(right);
        task.SetRoot(runner);
    }
    return task;
}

bool Runner::GetColumnBool(RowView* row_view, int idx, type::Type type) {
    bool key = false;
    switch (type) {
        case fesql::type::kInt32: {
            int32_t value;
            if (0 == row_view->GetInt32(idx, &value)) {
                return value == 0 ? false : true;
            }
            break;
        }
        case fesql::type::kInt64: {
            int64_t value;
            if (0 == row_view->GetInt64(idx, &value)) {
                return value == 0 ? false : true;
            }
            break;
        }
        case fesql::type::kInt16: {
            int16_t value;
            if (0 == row_view->GetInt16(idx, &value)) {
                return value == 0 ? false : true;
            }
            break;
        }
        case fesql::type::kFloat: {
            float value;
            if (0 == row_view->GetFloat(idx, &value)) {
                return value == 0 ? false : true;
            }
            break;
        }
        case fesql::type::kDouble: {
            double value;
            if (0 == row_view->GetDouble(idx, &value)) {
                return value == 0 ? false : true;
            }
            break;
        }
        case fesql::type::kBool: {
            bool value;
            if (0 == row_view->GetBool(idx, &value)) {
                return value;
            }
        }
        default: {
            LOG(WARNING) << "fail to get bool for "
                            "current row";
            break;
        }
    }
    return key;
}

Row Runner::WindowProject(const int8_t* fn, const uint64_t key, const Row row,
                          const bool is_instance, size_t append_slices,
                          Window* window) {
    if (row.empty()) {
        return row;
    }
    window->BufferData(key, row);
    if (!is_instance) {
        return Row();
    }

    // Init current run step runtime
    JITRuntime::get()->InitRunStep();

    auto udf =
        reinterpret_cast<int32_t (*)(const int8_t*, const int8_t*, int8_t**)>(
            const_cast<int8_t*>(fn));
    int8_t* out_buf = nullptr;

    codec::ListRef<Row> window_ref;
    window_ref.list = reinterpret_cast<int8_t*>(window);
    auto window_ptr = reinterpret_cast<const int8_t*>(&window_ref);
    auto row_ptr = reinterpret_cast<const int8_t*>(&row);

    uint32_t ret = udf(row_ptr, window_ptr, &out_buf);

    // Release current run step resources
    JITRuntime::get()->ReleaseRunStep();

    if (ret != 0) {
        LOG(WARNING) << "fail to run udf " << ret;
        return Row();
    }
    if (window->instance_not_in_window()) {
        window->PopFrontData();
    }
    if (append_slices > 0) {
        return Row(base::RefCountedSlice::CreateManaged(
                       out_buf, RowView::GetSize(out_buf)),
                   append_slices, row);
    } else {
        return Row(base::RefCountedSlice::CreateManaged(
            out_buf, RowView::GetSize(out_buf)));
    }
}

int64_t Runner::GetColumnInt64(RowView* row_view, int key_idx,
                               type::Type key_type) {
    int64_t key = -1;
    switch (key_type) {
        case fesql::type::kInt32: {
            int32_t value;
            if (0 == row_view->GetInt32(key_idx, &value)) {
                return static_cast<int64_t>(value);
            }
            break;
        }
        case fesql::type::kInt64: {
            int64_t value;
            if (0 == row_view->GetInt64(key_idx, &value)) {
                return value;
            }
            break;
        }
        case fesql::type::kInt16: {
            int16_t value;
            if (0 == row_view->GetInt16(key_idx, &value)) {
                return static_cast<int64_t>(value);
            }
            break;
        }
        case fesql::type::kFloat: {
            float value;
            if (0 == row_view->GetFloat(key_idx, &value)) {
                return static_cast<int64_t>(value);
            }
            break;
        }
        case fesql::type::kDouble: {
            double value;
            if (0 == row_view->GetDouble(key_idx, &value)) {
                return static_cast<int64_t>(value);
            }
            break;
        }
        case fesql::type::kTimestamp: {
            int64_t value;
            if (0 == row_view->GetTimestamp(key_idx, &value)) {
                return static_cast<int64_t>(value);
            }
            break;
        }
        default: {
            LOG(WARNING) << "fail to get int64 for "
                            "current row";
            break;
        }
    }
    return key;
}

// TODO(chenjing/baoxinqi): TableHandler support reverse interface
std::shared_ptr<TableHandler> Runner::TableReverse(
    std::shared_ptr<TableHandler> table) {
    if (!table) {
        LOG(WARNING) << "fail to reverse null table";
        return std::shared_ptr<TableHandler>();
    }
    auto output_table = std::shared_ptr<MemTimeTableHandler>(
        new MemTimeTableHandler(table->GetSchema()));
    auto iter = std::dynamic_pointer_cast<TableHandler>(table)->GetIterator();
    if (!iter) {
        LOG(WARNING) << "fail to reverse empty table";
        return std::shared_ptr<TableHandler>();
    }
    iter->SeekToFirst();
    while (iter->Valid()) {
        output_table->AddRow(iter->GetKey(), iter->GetValue());
        iter->Next();
    }
    output_table->Reverse();
    return output_table;
}
std::shared_ptr<DataHandlerList> Runner::BatchRequestRun(RunnerContext& ctx) {
    if (need_cache_) {
        auto cached = ctx.GetBatchCache(id_);
        if (cached != nullptr) {
            DLOG(INFO) << "RUNNER ID " << id_ << " HIT CACHE!";
            return cached;
        }
    }
    std::shared_ptr<DataHandlerVector> outputs =
        std::make_shared<DataHandlerVector>();
    std::vector<std::shared_ptr<DataHandler>> inputs(producers_.size());
    std::vector<std::shared_ptr<DataHandlerList>> batch_inputs(
        producers_.size());
<<<<<<< HEAD
    for (size_t idx = producers_.size(); idx > 0; idx--) {
        batch_inputs[idx-1] = producers_[idx-1]->BatchRequestRun(ctx);
=======
    for (size_t idx = producers_.size() - 1; idx >= 0; idx--) {
        batch_inputs[idx] = producers_[idx]->BatchRequestRun(ctx);
>>>>>>> f249c33f
    }

    if (ctx.is_debug()) {
        LOG(INFO) << "RUNNER TYPE: " << RunnerTypeName(type_) << ", ID: " << id_
                  << "\n";
    }
    for (size_t idx = 0; idx < ctx.GetRequestSize(); idx++) {
        inputs.clear();
        for (size_t producer_idx = 0; producer_idx < producers_.size();
             producer_idx++) {
            inputs.push_back(batch_inputs[producer_idx]->Get(idx));
        }
        auto res = Run(ctx, inputs);
        if (ctx.is_debug()) {
            Runner::PrintData(output_schemas_, res);
        }
        if (need_batch_cache_) {
            if (ctx.is_debug()) {
                LOG(INFO) << "RUNNER TYPE: " << RunnerTypeName(type_)
                          << "RUNNER ID " << id_ << " HIT BATCH CACHE!";
            }
            auto repeated_data = std::shared_ptr<DataHandlerList>(
                new DataHandlerRepeater(res, ctx.GetRequestSize()));
            if (need_cache_) {
                ctx.SetBatchCache(id_, repeated_data);
            }
            return repeated_data;
        }
        outputs->Add(res);
    }
    if (need_cache_) {
        ctx.SetBatchCache(id_, outputs);
    }
    return outputs;
}
std::shared_ptr<DataHandler> Runner::RunWithCache(RunnerContext& ctx) {
    if (need_cache_) {
        auto cached = ctx.GetCache(id_);
        if (cached != nullptr) {
            DLOG(INFO) << "RUNNER ID " << id_ << " HIT CACHE!";
            return cached;
        }
    }
    std::vector<std::shared_ptr<DataHandler>> inputs(producers_.size());
    for (size_t idx = producers_.size(); idx > 0; idx--) {
        inputs[idx-1] = producers_[idx - 1]->RunWithCache(ctx);
    }

    auto res = Run(ctx, inputs);
    if (ctx.is_debug()) {
        LOG(INFO) << "RUNNER TYPE: " << RunnerTypeName(type_)
                  << ", ID: " << id_;
        Runner::PrintData(output_schemas_, res);
    }
    if (need_cache_) {
        ctx.SetCache(id_, res);
    }
    return res;
}
std::shared_ptr<DataHandler> DataRunner::Run(
    RunnerContext& ctx,
    const std::vector<std::shared_ptr<DataHandler>>& inputs) {
    return data_handler_;
}
std::shared_ptr<DataHandlerList> DataRunner::BatchRequestRun(
    RunnerContext& ctx) {
    auto res = std::shared_ptr<DataHandlerList>(
        new DataHandlerRepeater(data_handler_, ctx.GetRequestSize()));

    if (ctx.is_debug()) {
        LOG(INFO) << "RUNNER TYPE: " << RunnerTypeName(type_) << ", ID: " << id_
                  << ", Repeated " << ctx.GetRequestSize();
        Runner::PrintData(output_schemas_, res->Get(0));
    }
    return res;
}
std::shared_ptr<DataHandler> RequestRunner::Run(
    RunnerContext& ctx,
    const std::vector<std::shared_ptr<DataHandler>>& inputs) {
    return std::shared_ptr<MemRowHandler>(new MemRowHandler(ctx.GetRequest()));
}
std::shared_ptr<DataHandlerList> RequestRunner::BatchRequestRun(
    RunnerContext& ctx) {
    std::shared_ptr<DataHandlerVector> res =
        std::shared_ptr<DataHandlerVector>(new DataHandlerVector());
    for (size_t idx = 0; idx < ctx.GetRequestSize(); idx++) {
        res->Add(std::shared_ptr<MemRowHandler>(
            new MemRowHandler(ctx.GetRequest(idx))));
    }
    if (ctx.is_debug()) {
        LOG(INFO) << "RUNNER TYPE: " << RunnerTypeName(type_) << ", ID: " << id_
                  << "\n";
        for (size_t idx = 0; idx < res->GetSize(); idx++) {
            Runner::PrintData(output_schemas_, res->Get(idx));
        }
    }
    return res;
}
std::shared_ptr<DataHandler> GroupRunner::Run(
    RunnerContext& ctx,
    const std::vector<std::shared_ptr<DataHandler>>& inputs) {
    if (inputs.size() < 1u) {
        LOG(WARNING) << "inputs size < 1";
        return std::shared_ptr<DataHandler>();
    }
    auto fail_ptr = std::shared_ptr<DataHandler>();
    auto input = inputs[0];
    if (!input) {
        LOG(WARNING) << "input is empty";
        return fail_ptr;
    }
    return partition_gen_.Partition(input);
}
std::shared_ptr<DataHandler> SortRunner::Run(
    RunnerContext& ctx,
    const std::vector<std::shared_ptr<DataHandler>>& inputs) {
    if (inputs.size() < 1u) {
        LOG(WARNING) << "inputs size < 1";
        return std::shared_ptr<DataHandler>();
    }
    auto fail_ptr = std::shared_ptr<DataHandler>();
    auto input = inputs[0];
    if (!input) {
        LOG(WARNING) << "input is empty";
        return fail_ptr;
    }
    return sort_gen_.Sort(input);
}

std::shared_ptr<DataHandler> ConstProjectRunner::Run(
    RunnerContext& ctx,
    const std::vector<std::shared_ptr<DataHandler>>& inputs) {
    auto output_table = std::shared_ptr<MemTableHandler>(new MemTableHandler());
    output_table->AddRow(project_gen_.Gen());
    return output_table;
}
std::shared_ptr<DataHandler> TableProjectRunner::Run(
    RunnerContext& ctx,
    const std::vector<std::shared_ptr<DataHandler>>& inputs) {
    if (inputs.size() < 1u) {
        LOG(WARNING) << "inputs size < 1";
        return std::shared_ptr<DataHandler>();
    }
    auto input = inputs[0];
    if (!input) {
        return std::shared_ptr<DataHandler>();
    }

    if (kTableHandler != input->GetHanlderType()) {
        return std::shared_ptr<DataHandler>();
    }
    auto output_table = std::shared_ptr<MemTableHandler>(new MemTableHandler());
    auto iter = std::dynamic_pointer_cast<TableHandler>(input)->GetIterator();
    if (!iter) {
        LOG(WARNING) << "Table Project Fail: table iter is Empty";
        return std::shared_ptr<DataHandler>();
    }
    iter->SeekToFirst();
    int32_t cnt = 0;
    while (iter->Valid()) {
        if (limit_cnt_ > 0 && cnt++ >= limit_cnt_) {
            break;
        }
        output_table->AddRow(project_gen_.Gen(iter->GetValue()));
        iter->Next();
    }
    return output_table;
}

std::shared_ptr<DataHandler> RowProjectRunner::Run(
    RunnerContext& ctx,
    const std::vector<std::shared_ptr<DataHandler>>& inputs) {
    if (inputs.size() < 1u) {
        LOG(WARNING) << "inputs size < 1";
        return std::shared_ptr<DataHandler>();
    }
    auto row = std::dynamic_pointer_cast<RowHandler>(inputs[0]);
    return std::shared_ptr<RowHandler>(
        new MemRowHandler(project_gen_.Gen(row->GetValue())));
}

std::shared_ptr<DataHandler> SimpleProjectRunner::Run(
    RunnerContext& ctx,
    const std::vector<std::shared_ptr<DataHandler>>& inputs) {
    if (inputs.size() < 1u) {
        LOG(WARNING) << "inputs size < 1";
        return std::shared_ptr<DataHandler>();
    }
    auto input = inputs[0];
    auto fail_ptr = std::shared_ptr<DataHandler>();
    if (!input) {
        LOG(WARNING) << "simple project fail: input is null";
        return fail_ptr;
    }

    switch (input->GetHanlderType()) {
        case kTableHandler: {
            return std::shared_ptr<TableHandler>(new TableProjectWrapper(
                std::dynamic_pointer_cast<TableHandler>(input),
                &project_gen_.fun_));
        }
        case kPartitionHandler: {
            return std::shared_ptr<TableHandler>(new PartitionProjectWrapper(
                std::dynamic_pointer_cast<PartitionHandler>(input),
                &project_gen_.fun_));
        }
        case kRowHandler: {
            return std::shared_ptr<RowHandler>(new RowProjectWrapper(
                std::dynamic_pointer_cast<RowHandler>(input),
                &project_gen_.fun_));
        }
        default: {
            LOG(WARNING) << "Fail run simple project, invalid handler type "
                         << input->GetHandlerTypeName();
        }
    }

    return std::shared_ptr<DataHandler>();
}
std::shared_ptr<DataHandler> WindowAggRunner::Run(
    RunnerContext& ctx,
    const std::vector<std::shared_ptr<DataHandler>>& inputs) {
    if (inputs.size() < 1u) {
        LOG(WARNING) << "inputs size < 1";
        return std::shared_ptr<DataHandler>();
    }
    auto input = inputs[0];
    auto fail_ptr = std::shared_ptr<DataHandler>();
    if (!input) {
        LOG(WARNING) << "window aggregation fail: input is null";
        return fail_ptr;
    }

    // Partition Instance Table
    auto instance_partition =
        instance_window_gen_.partition_gen_.Partition(input);
    if (!instance_partition) {
        LOG(WARNING) << "Window Aggregation Fail: input partition is empty";
        return fail_ptr;
    }
    auto instance_partition_iter = instance_partition->GetWindowIterator();
    if (!instance_partition_iter) {
        LOG(WARNING)
            << "Window Aggregation Fail: when partition input is empty";
        return fail_ptr;
    }
    instance_partition_iter->SeekToFirst();

    // Partition Union Table
    auto union_inpus = windows_union_gen_.RunInputs(ctx);
    auto union_partitions = windows_union_gen_.PartitionEach(union_inpus);
    // Prepare Join Tables
    auto join_right_tables = windows_join_gen_.RunInputs(ctx);

    // Compute output
    std::shared_ptr<MemTableHandler> output_table =
        std::shared_ptr<MemTableHandler>(new MemTableHandler());
    while (instance_partition_iter->Valid()) {
        auto key = instance_partition_iter->GetKey().ToString();
        RunWindowAggOnKey(instance_partition, union_partitions,
                          join_right_tables, key, output_table);
        instance_partition_iter->Next();
    }
    return output_table;
}

// Run Window Aggeregation on given key
void WindowAggRunner::RunWindowAggOnKey(
    std::shared_ptr<PartitionHandler> instance_partition,
    std::vector<std::shared_ptr<PartitionHandler>> union_partitions,
    std::vector<std::shared_ptr<DataHandler>> join_right_tables,
    const std::string& key, std::shared_ptr<MemTableHandler> output_table) {
    // Prepare Instance Segment
    auto instance_segment = instance_partition->GetSegment(key);
    instance_segment = instance_window_gen_.sort_gen_.Sort(instance_segment);
    if (!instance_segment) {
        LOG(WARNING) << "Instance Segment is Empty";
        return;
    }

    auto instance_segment_iter = instance_segment->GetIterator();
    if (!instance_segment_iter) {
        LOG(WARNING) << "Instance Segment is Empty";
        return;
    }
    instance_segment_iter->SeekToFirst();

    // Prepare Union Segment Iterators
    size_t unions_cnt = windows_union_gen_.inputs_cnt_;
    std::vector<std::shared_ptr<TableHandler>> union_segments(unions_cnt);
    std::vector<std::unique_ptr<RowIterator>> union_segment_iters(unions_cnt);
    std::vector<IteratorStatus> union_segment_status(unions_cnt);

    for (size_t i = 0; i < unions_cnt; i++) {
        if (!union_partitions[i]) {
            continue;
        }
        auto segment = union_partitions[i]->GetSegment(key);
        segment = windows_union_gen_.windows_gen_[i].sort_gen_.Sort(segment);
        union_segments[i] = segment;
        if (!segment) {
            union_segment_status[i] = IteratorStatus();
            continue;
        }
        union_segment_iters[i] = segment->GetIterator();
        if (!union_segment_iters[i]) {
            union_segment_status[i] = IteratorStatus();
            continue;
        }
        union_segment_iters[i]->SeekToFirst();
        if (!union_segment_iters[i]->Valid()) {
            union_segment_status[i] = IteratorStatus();
            continue;
        }
        uint64_t ts = union_segment_iters[i]->GetKey();
        union_segment_status[i] = IteratorStatus(ts);
    }

    int32_t min_union_pos =
        0 == unions_cnt
            ? -1
            : IteratorStatus::PickIteratorWithMininumKey(&union_segment_status);
    int32_t cnt = output_table->GetCount();
    CurrentHistoryWindow window(instance_window_gen_.range_gen_.start_offset_);
    window.set_instance_not_in_window(instance_not_in_window_);
    window.set_rows_preceding(instance_window_gen_.range_gen_.start_row_);

    while (instance_segment_iter->Valid()) {
        if (limit_cnt_ > 0 && cnt >= limit_cnt_) {
            break;
        }
        const Row& instance_row = instance_segment_iter->GetValue();
        uint64_t instance_order = instance_segment_iter->GetKey();
        while (min_union_pos >= 0 &&
               union_segment_status[min_union_pos].key_ < instance_order) {
            Row row = union_segment_iters[min_union_pos]->GetValue();
            if (windows_join_gen_.Valid()) {
                row = windows_join_gen_.Join(row, join_right_tables);
            }
            window_project_gen_.Gen(
                union_segment_iters[min_union_pos]->GetKey(), row, false,
                append_slices_, &window);

            // Update Iterator Status
            union_segment_iters[min_union_pos]->Next();
            if (!union_segment_iters[min_union_pos]->Valid()) {
                union_segment_status[min_union_pos].MarkInValid();
            } else {
                union_segment_status[min_union_pos].set_key(
                    union_segment_iters[min_union_pos]->GetKey());
            }
            // Pick new mininum union pos
            min_union_pos = IteratorStatus::PickIteratorWithMininumKey(
                &union_segment_status);
        }
        if (windows_join_gen_.Valid()) {
            Row row = instance_row;
            row = windows_join_gen_.Join(instance_row, join_right_tables);
            output_table->AddRow(
                window_project_gen_.Gen(instance_segment_iter->GetKey(), row,
                                        true, append_slices_, &window));
        } else {
            output_table->AddRow(window_project_gen_.Gen(
                instance_segment_iter->GetKey(), instance_row, true,
                append_slices_, &window));
        }

        cnt++;
        instance_segment_iter->Next();
    }
}

std::shared_ptr<DataHandler> RequestLastJoinRunner::Run(
    RunnerContext& ctx,
    const std::vector<std::shared_ptr<DataHandler>>& inputs) {  // NOLINT
    auto fail_ptr = std::shared_ptr<DataHandler>();
    if (inputs.size() < 2u) {
        LOG(WARNING) << "inputs size < 2";
        return std::shared_ptr<DataHandler>();
    }
    auto right = inputs[1];
    auto left = inputs[0];
    if (!left || !right) {
        return std::shared_ptr<DataHandler>();
    }
    if (kRowHandler != left->GetHanlderType()) {
        return std::shared_ptr<DataHandler>();
    }
    auto left_row = std::dynamic_pointer_cast<RowHandler>(left)->GetValue();
    if (output_right_only_) {
        return std::shared_ptr<RowHandler>(new MemRowHandler(
            join_gen_.RowLastJoinDropLeftSlices(left_row, right)));
    } else {
        return std::shared_ptr<RowHandler>(
            new MemRowHandler(join_gen_.RowLastJoin(left_row, right)));
    }
}

std::shared_ptr<DataHandler> LastJoinRunner::Run(
    RunnerContext& ctx,
    const std::vector<std::shared_ptr<DataHandler>>& inputs) {
    auto fail_ptr = std::shared_ptr<DataHandler>();
    if (inputs.size() < 2) {
        LOG(WARNING) << "inputs size < 2";
        return fail_ptr;
    }
    auto right = inputs[1];
    auto left = inputs[0];
    if (!left || !right) {
        LOG(WARNING) << "fail to run last join: left|right input is empty";
        return fail_ptr;
    }
    if (!right) {
        LOG(WARNING) << "fail to run last join: right partition is empty";
        return fail_ptr;
    }

    switch (left->GetHanlderType()) {
        case kTableHandler: {
            if (join_gen_.right_group_gen_.Valid()) {
                right = join_gen_.right_group_gen_.Partition(right);
            }
            if (!right) {
                LOG(WARNING)
                    << "fail to run last join: right partition is empty";
                return fail_ptr;
            }
            auto left_table = std::dynamic_pointer_cast<TableHandler>(left);

            auto output_table =
                std::shared_ptr<MemTimeTableHandler>(new MemTimeTableHandler());
            output_table->SetOrderType(left_table->GetOrderType());
            if (kPartitionHandler == right->GetHanlderType()) {
                if (!join_gen_.TableJoin(
                        left_table,
                        std::dynamic_pointer_cast<PartitionHandler>(right),
                        output_table)) {
                    return fail_ptr;
                }
            } else {
                if (!join_gen_.TableJoin(
                        left_table,
                        std::dynamic_pointer_cast<TableHandler>(right),
                        output_table)) {
                    return fail_ptr;
                }
            }
            return output_table;
        }
        case kPartitionHandler: {
            if (join_gen_.right_group_gen_.Valid()) {
                right = join_gen_.right_group_gen_.Partition(right);
            }
            if (!right) {
                LOG(WARNING)
                    << "fail to run last join: right partition is empty";
                return fail_ptr;
            }
            auto output_partition =
                std::shared_ptr<MemPartitionHandler>(new MemPartitionHandler());
            auto left_partition =
                std::dynamic_pointer_cast<PartitionHandler>(left);
            output_partition->SetOrderType(left_partition->GetOrderType());
            if (kPartitionHandler == right->GetHanlderType()) {
                if (!join_gen_.PartitionJoin(
                        left_partition,
                        std::dynamic_pointer_cast<PartitionHandler>(right),
                        output_partition)) {
                    return fail_ptr;
                }

            } else {
                if (!join_gen_.PartitionJoin(
                        left_partition,
                        std::dynamic_pointer_cast<TableHandler>(right),
                        output_partition)) {
                    return fail_ptr;
                }
            }
            return output_partition;
        }
        case kRowHandler: {
            auto left_row = std::dynamic_pointer_cast<RowHandler>(left);
            return std::make_shared<MemRowHandler>(
                join_gen_.RowLastJoin(left_row->GetValue(), right));
        }
        default:
            return fail_ptr;
    }
}

std::shared_ptr<PartitionHandler> PartitionGenerator::Partition(
    std::shared_ptr<DataHandler> input) {
    switch (input->GetHanlderType()) {
        case kPartitionHandler: {
            return Partition(
                std::dynamic_pointer_cast<PartitionHandler>(input));
        }
        case kTableHandler: {
            return Partition(std::dynamic_pointer_cast<TableHandler>(input));
        }
        default: {
            LOG(WARNING) << "Partition Fail: input isn't partition or table";
            return std::shared_ptr<PartitionHandler>();
        }
    }
}
std::shared_ptr<PartitionHandler> PartitionGenerator::Partition(
    std::shared_ptr<PartitionHandler> table) {
    if (!key_gen_.Valid()) {
        return table;
    }
    if (!table) {
        return std::shared_ptr<PartitionHandler>();
    }
    auto output_partitions = std::shared_ptr<MemPartitionHandler>(
        new MemPartitionHandler(table->GetSchema()));
    auto partitions = std::dynamic_pointer_cast<PartitionHandler>(table);
    auto iter = partitions->GetWindowIterator();
    if (!iter) {
        LOG(WARNING) << "Partition Fail: partition is Empty";
        return std::shared_ptr<PartitionHandler>();
    }
    iter->SeekToFirst();
    output_partitions->SetOrderType(table->GetOrderType());
    while (iter->Valid()) {
        auto segment_iter = iter->GetValue();
        if (!segment_iter) {
            iter->Next();
            continue;
        }
        auto segment_key = iter->GetKey().ToString();
        segment_iter->SeekToFirst();
        while (segment_iter->Valid()) {
            std::string keys = key_gen_.Gen(segment_iter->GetValue());
            output_partitions->AddRow(segment_key + "|" + keys,
                                      segment_iter->GetKey(),
                                      segment_iter->GetValue());
            segment_iter->Next();
        }
        iter->Next();
    }
    return output_partitions;
}
std::shared_ptr<PartitionHandler> PartitionGenerator::Partition(
    std::shared_ptr<TableHandler> table) {
    auto fail_ptr = std::shared_ptr<PartitionHandler>();
    if (!key_gen_.Valid()) {
        return fail_ptr;
    }
    if (!table) {
        return fail_ptr;
    }
    if (kTableHandler != table->GetHanlderType()) {
        return fail_ptr;
    }

    auto output_partitions = std::shared_ptr<MemPartitionHandler>(
        new MemPartitionHandler(table->GetSchema()));

    auto iter = std::dynamic_pointer_cast<TableHandler>(table)->GetIterator();
    if (!iter) {
        LOG(WARNING) << "Fail to group empty table: table is empty";
        return fail_ptr;
    }
    iter->SeekToFirst();
    while (iter->Valid()) {
        std::string keys = key_gen_.Gen(iter->GetValue());
        output_partitions->AddRow(keys, iter->GetKey(), iter->GetValue());
        iter->Next();
    }
    output_partitions->SetOrderType(table->GetOrderType());
    return output_partitions;
}
std::shared_ptr<DataHandler> SortGenerator::Sort(
    std::shared_ptr<DataHandler> input, const bool reverse) {
    if (!input || !is_valid_ || !order_gen_.Valid()) {
        return input;
    }
    switch (input->GetHanlderType()) {
        case kTableHandler:
            return Sort(std::dynamic_pointer_cast<TableHandler>(input),
                        reverse);
        case kPartitionHandler:
            return Sort(std::dynamic_pointer_cast<PartitionHandler>(input),
                        reverse);
        default: {
            LOG(WARNING) << "Sort Fail: input isn't partition or table";
            return std::shared_ptr<PartitionHandler>();
        }
    }
}

std::shared_ptr<PartitionHandler> SortGenerator::Sort(
    std::shared_ptr<PartitionHandler> partition, const bool reverse) {
    bool is_asc = reverse ? !is_asc_ : is_asc_;
    if (!is_valid_) {
        return partition;
    }
    if (!partition) {
        return std::shared_ptr<PartitionHandler>();
    }
    if (!order_gen().Valid() &&
        is_asc == (partition->GetOrderType() == kAscOrder)) {
        DLOG(INFO) << "match the order redirect the table";
        return partition;
    }

    DLOG(INFO) << "mismatch the order and sort it";
    auto output =
        std::shared_ptr<MemPartitionHandler>(new MemPartitionHandler());

    auto iter = partition->GetWindowIterator();
    if (!iter) {
        LOG(WARNING) << "Sort partition fail: partition is Empty";
        return std::shared_ptr<PartitionHandler>();
    }
    iter->SeekToFirst();
    while (iter->Valid()) {
        auto segment_iter = iter->GetValue();
        if (!segment_iter) {
            iter->Next();
            continue;
        }

        auto key = iter->GetKey().ToString();
        segment_iter->SeekToFirst();
        while (segment_iter->Valid()) {
            int64_t ts = order_gen_.Gen(segment_iter->GetValue());
            output->AddRow(key, static_cast<uint64_t>(ts),
                           segment_iter->GetValue());
            segment_iter->Next();
        }
    }
    if (order_gen_.Valid()) {
        output->Sort(is_asc);
    } else if (is_asc && OrderType::kDescOrder == partition->GetOrderType()) {
        output->Reverse();
    }
    return output;
}

std::shared_ptr<TableHandler> SortGenerator::Sort(
    std::shared_ptr<TableHandler> table, const bool reverse) {
    bool is_asc = reverse ? !is_asc_ : is_asc_;
    if (!table || !is_valid_) {
        return table;
    }
    if (!order_gen().Valid() &&
        is_asc == (table->GetOrderType() == kAscOrder)) {
        return table;
    }
    auto output_table = std::shared_ptr<MemTimeTableHandler>(
        new MemTimeTableHandler(table->GetSchema()));
    output_table->SetOrderType(table->GetOrderType());
    auto iter = std::dynamic_pointer_cast<TableHandler>(table)->GetIterator();
    if (!iter) {
        LOG(WARNING) << "Sort table fail: table is Empty";
        return std::shared_ptr<TableHandler>();
    }
    iter->SeekToFirst();
    while (iter->Valid()) {
        if (order_gen_.Valid()) {
            int64_t key = order_gen_.Gen(iter->GetValue());
            output_table->AddRow(static_cast<uint64_t>(key), iter->GetValue());
        } else {
            output_table->AddRow(iter->GetKey(), iter->GetValue());
        }
        iter->Next();
    }

    if (order_gen_.Valid()) {
        output_table->Sort(is_asc);
    } else {
        switch (table->GetOrderType()) {
            case kDescOrder:
                if (is_asc) {
                    output_table->Reverse();
                }
                break;
            case kAscOrder:
                if (!is_asc) {
                    output_table->Reverse();
                }
                break;
            default: {
                LOG(WARNING) << "Fail to Sort, order type invalid";
                return std::shared_ptr<TableHandler>();
            }
        }
    }
    return output_table;
}
Row JoinGenerator::RowLastJoinDropLeftSlices(
    const Row& left_row, std::shared_ptr<DataHandler> right) {
    Row joined = RowLastJoin(left_row, right);
    Row right_row(joined.GetSlice(left_slices_));
    for (size_t offset = 0; offset < right_slices_; offset++) {
        right_row.Append(joined.GetSlice(left_slices_ + offset));
    }
    return right_row;
}
Row JoinGenerator::RowLastJoin(const Row& left_row,
                               std::shared_ptr<DataHandler> right) {
    switch (right->GetHanlderType()) {
        case kPartitionHandler: {
            return RowLastJoinPartition(
                left_row, std::dynamic_pointer_cast<PartitionHandler>(right));
        }
        case kTableHandler: {
            return RowLastJoinTable(
                left_row, std::dynamic_pointer_cast<TableHandler>(right));
        }
        case kRowHandler: {
            auto right_table =
                std::shared_ptr<MemTableHandler>(new MemTableHandler());
            right_table->AddRow(
                std::dynamic_pointer_cast<RowHandler>(right)->GetValue());
            return RowLastJoinTable(left_row, right_table);
        }
        default: {
            LOG(WARNING) << "Last Join right isn't row or table or partition";
            return Row(left_slices_, left_row, right_slices_, Row());
        }
    }
}
Row JoinGenerator::RowLastJoinPartition(
    const Row& left_row, std::shared_ptr<PartitionHandler> partition) {
    if (!index_key_gen_.Valid()) {
        LOG(WARNING) << "can't join right partition table when partition "
                        "keys is empty";
        return Row();
    }
    std::string partition_key = index_key_gen_.Gen(left_row);
    auto right_table = partition->GetSegment(partition_key);
    return RowLastJoinTable(left_row, right_table);
}
Row JoinGenerator::RowLastJoinTable(const Row& left_row,
                                    std::shared_ptr<TableHandler> table) {
    if (right_sort_gen_.Valid()) {
        table = right_sort_gen_.Sort(table, true);
    }
    if (!table) {
        LOG(WARNING) << "Last Join right table is empty";
        return Row(left_slices_, left_row, right_slices_, Row());
    }
    auto right_iter = table->GetIterator();
    if (!right_iter) {
        LOG(WARNING) << "Last Join right table is empty";
        return Row(left_slices_, left_row, right_slices_, Row());
    }
    right_iter->SeekToFirst();
    if (!right_iter->Valid()) {
        LOG(WARNING) << "Last Join right table is empty";
        return Row(left_slices_, left_row, right_slices_, Row());
    }

    if (!left_key_gen_.Valid() && !condition_gen_.Valid()) {
        return Row(left_slices_, left_row, right_slices_,
                   right_iter->GetValue());
    }

    std::string left_key_str = "";
    if (left_key_gen_.Valid()) {
        left_key_str = left_key_gen_.Gen(left_row);
    }
    while (right_iter->Valid()) {
        if (right_group_gen_.Valid()) {
            auto right_key_str =
                right_group_gen_.GetKey(right_iter->GetValue());
            if (left_key_gen_.Valid() && left_key_str != right_key_str) {
                right_iter->Next();
                continue;
            }
        }

        Row joined_row(left_slices_, left_row, right_slices_,
                       right_iter->GetValue());
        if (!condition_gen_.Valid()) {
            return joined_row;
        }
        if (condition_gen_.Gen(joined_row)) {
            return joined_row;
        }
        right_iter->Next();
    }
    return Row(left_slices_, left_row, right_slices_, Row());
}

bool JoinGenerator::TableJoin(std::shared_ptr<TableHandler> left,
                              std::shared_ptr<TableHandler> right,
                              std::shared_ptr<MemTimeTableHandler> output) {
    auto left_iter = left->GetIterator();
    if (!left_iter) {
        LOG(WARNING) << "Table Join with empty left table";
        return false;
    }
    left_iter->SeekToFirst();
    while (left_iter->Valid()) {
        const Row& left_row = left_iter->GetValue();
        output->AddRow(
            left_iter->GetKey(),
            Runner::RowLastJoinTable(left_slices_, left_row, right_slices_,
                                     right, right_sort_gen_, condition_gen_));
        left_iter->Next();
    }
    return true;
}

bool JoinGenerator::TableJoin(std::shared_ptr<TableHandler> left,
                              std::shared_ptr<PartitionHandler> right,
                              std::shared_ptr<MemTimeTableHandler> output) {
    if (!left_key_gen_.Valid() && !index_key_gen_.Valid()) {
        LOG(WARNING) << "can't join right partition table when join "
                        "left_key_gen_ and index_key_gen_ is invalid";
        return false;
    }
    auto left_iter = left->GetIterator();

    if (!left_iter) {
        LOG(WARNING) << "fail to run last join: left input empty";
        return false;
    }

    left_iter->SeekToFirst();
    while (left_iter->Valid()) {
        const Row& left_row = left_iter->GetValue();
        std::string key_str =
            index_key_gen_.Valid() ? index_key_gen_.Gen(left_row) : "";
        if (left_key_gen_.Valid()) {
            key_str = key_str.empty()
                          ? left_key_gen_.Gen(left_row)
                          : key_str + "|" + left_key_gen_.Gen(left_row);
        }
        DLOG(INFO) << "key_str " << key_str;
        auto right_table = right->GetSegment(key_str);
        output->AddRow(left_iter->GetKey(),
                       Runner::RowLastJoinTable(
                           left_slices_, left_row, right_slices_, right_table,
                           right_sort_gen_, condition_gen_));
        left_iter->Next();
    }
    return true;
}

bool JoinGenerator::PartitionJoin(std::shared_ptr<PartitionHandler> left,
                                  std::shared_ptr<TableHandler> right,
                                  std::shared_ptr<MemPartitionHandler> output) {
    auto left_window_iter = left->GetWindowIterator();
    if (!left_window_iter) {
        LOG(WARNING) << "fail to run last join: left iter empty";
        return false;
    }
    left_window_iter->SeekToFirst();
    while (left_window_iter->Valid()) {
        auto left_iter = left_window_iter->GetValue();
        auto left_key = left_window_iter->GetKey();
        if (!left_iter) {
            left_window_iter->Next();
            continue;
        }
        left_iter->SeekToFirst();
        while (left_iter->Valid()) {
            const Row& left_row = left_iter->GetValue();
            auto key_str = std::string(
                reinterpret_cast<const char*>(left_key.buf()), left_key.size());
            output->AddRow(key_str, left_iter->GetKey(),
                           Runner::RowLastJoinTable(
                               left_slices_, left_row, right_slices_, right,
                               right_sort_gen_, condition_gen_));
            left_iter->Next();
        }
        left_window_iter->Next();
    }
    return true;
}
bool JoinGenerator::PartitionJoin(std::shared_ptr<PartitionHandler> left,
                                  std::shared_ptr<PartitionHandler> right,
                                  std::shared_ptr<MemPartitionHandler> output) {
    if (!left) {
        LOG(WARNING) << "fail to run last join: left input empty";
        return false;
    }
    auto left_partition_iter = left->GetWindowIterator();
    if (!left_partition_iter) {
        LOG(WARNING) << "fail to run last join: left input empty";
        return false;
    }
    if (!left_key_gen_.Valid()) {
        LOG(WARNING) << "can't join right partition table when join "
                        "left_key_gen_ is invalid";
        return false;
    }

    left_partition_iter->SeekToFirst();
    while (left_partition_iter->Valid()) {
        auto left_iter = left_partition_iter->GetValue();
        auto left_key = left_partition_iter->GetKey();
        if (!left_iter) {
            left_partition_iter->Next();
            continue;
        }
        left_iter->SeekToFirst();
        while (left_iter->Valid()) {
            const Row& left_row = left_iter->GetValue();
            const std::string& key_str =
                index_key_gen_.Valid() ? index_key_gen_.Gen(left_row) + "|" +
                                             left_key_gen_.Gen(left_row)
                                       : left_key_gen_.Gen(left_row);
            auto right_table = right->GetSegment(key_str);
            auto left_key_str = std::string(
                reinterpret_cast<const char*>(left_key.buf()), left_key.size());
            output->AddRow(left_key_str, left_iter->GetKey(),
                           Runner::RowLastJoinTable(
                               left_slices_, left_row, right_slices_,
                               right_table, right_sort_gen_, condition_gen_));
            left_iter->Next();
        }
        left_partition_iter->Next();
    }
    return true;
}
const Row Runner::RowLastJoinTable(size_t left_slices, const Row& left_row,
                                   size_t right_slices,
                                   std::shared_ptr<TableHandler> right_table,
                                   SortGenerator& right_sort,
                                   ConditionGenerator& cond_gen) {
    right_table = right_sort.Sort(right_table, true);
    if (!right_table) {
        LOG(WARNING) << "Last Join right table is empty";
        return Row(left_slices, left_row, right_slices, Row());
    }
    auto right_iter = right_table->GetIterator();
    if (!right_iter) {
        LOG(WARNING) << "Last Join right table is empty";
        return Row(left_slices, left_row, right_slices, Row());
    }
    right_iter->SeekToFirst();

    if (!right_iter->Valid()) {
        LOG(WARNING) << "Last Join right table is empty";
        return Row(left_slices, left_row, right_slices, Row());
    }

    if (!cond_gen.Valid()) {
        return Row(left_slices, left_row, right_slices, right_iter->GetValue());
    }

    while (right_iter->Valid()) {
        Row joined_row(left_slices, left_row, right_slices,
                       right_iter->GetValue());
        if (cond_gen.Gen(joined_row)) {
            return joined_row;
        }
        right_iter->Next();
    }
    return Row(left_slices, left_row, right_slices, Row());
}
void Runner::PrintData(const vm::SchemasContext* schema_list,
                       std::shared_ptr<DataHandler> data) {
    std::ostringstream oss;
    std::vector<RowView> row_view_list;
    ::fesql::base::TextTable t('-', '|', '+');
    // Add Header
    t.add("Order");
    for (size_t i = 0; i < schema_list->GetSchemaSourceSize(); ++i) {
        auto source = schema_list->GetSchemaSource(i);
        for (int j = 0; j < source->GetSchema()->size(); j++) {
            if (source->GetSourceName().empty()) {
                t.add(source->GetSchema()->Get(j).name());
            } else {
                t.add(source->GetSourceName() + "." +
                      source->GetSchema()->Get(j).name());
            }
            if (t.current_columns_size() >= MAX_DEBUG_COLUMN_MAX) {
                break;
            }
        }
        row_view_list.push_back(RowView(*source->GetSchema()));
        if (t.current_columns_size() >= MAX_DEBUG_COLUMN_MAX) {
            t.add("...");
            break;
        }
    }

    t.endOfRow();
    if (!data) {
        t.add("Empty set");
        t.endOfRow();
        oss << t << std::endl;
        LOG(INFO) << "\n" << oss.str();
        return;
    }

    switch (data->GetHanlderType()) {
        case kRowHandler: {
            auto row_handler = std::dynamic_pointer_cast<RowHandler>(data);
            if (!row_handler) {
                t.add("NULL Row");
                t.endOfRow();
                break;
            }
            auto row = row_handler->GetValue();
            t.add("0");
            for (size_t id = 0; id < row_view_list.size(); id++) {
                RowView& row_view = row_view_list[id];
                row_view.Reset(row.buf(id), row.size(id));
                for (int idx = 0; idx < schema_list->GetSchema(id)->size();
                     idx++) {
                    std::string str = row_view.GetAsString(idx);
                    t.add(str);
                    if (t.current_columns_size() >= MAX_DEBUG_COLUMN_MAX) {
                        break;
                    }
                }
                if (t.current_columns_size() >= MAX_DEBUG_COLUMN_MAX) {
                    t.add("...");
                    break;
                }
            }

            t.endOfRow();
            break;
        }
        case kTableHandler: {
            auto table_handler = std::dynamic_pointer_cast<TableHandler>(data);
            if (!table_handler) {
                t.add("Empty set");
                t.endOfRow();
                break;
            }
            auto iter = table_handler->GetIterator();
            if (!iter) {
                t.add("Empty set");
                t.endOfRow();
                break;
            }
            iter->SeekToFirst();
            if (!iter->Valid()) {
                t.add("Empty set");
                t.endOfRow();
                break;
            } else {
                int cnt = 0;
                while (iter->Valid() && cnt++ < MAX_DEBUG_LINES_CNT) {
                    auto row = iter->GetValue();
                    t.add(std::to_string(iter->GetKey()));
                    for (size_t id = 0; id < row_view_list.size(); id++) {
                        RowView& row_view = row_view_list[id];
                        row_view.Reset(row.buf(id), row.size(id));
                        for (int idx = 0;
                             idx < schema_list->GetSchema(id)->size(); idx++) {
                            std::string str = row_view.GetAsString(idx);
                            t.add(str);
                            if (t.current_columns_size() >=
                                MAX_DEBUG_COLUMN_MAX) {
                                break;
                            }
                        }
                        if (t.current_columns_size() >= MAX_DEBUG_COLUMN_MAX) {
                            t.add("...");
                            break;
                        }
                    }
                    iter->Next();
                    t.endOfRow();
                }
            }

            break;
        }
        case kPartitionHandler: {
            auto partition = std::dynamic_pointer_cast<PartitionHandler>(data);
            if (!partition) {
                t.add("Empty set");
                t.endOfRow();
                break;
            }
            auto iter = partition->GetWindowIterator();
            int cnt = 0;
            if (!iter) {
                t.add("Empty set");
                t.endOfRow();
                break;
            }
            iter->SeekToFirst();
            if (!iter->Valid()) {
                t.add("Empty set");
                t.endOfRow();
                break;
            }
            while (iter->Valid() && cnt++ < MAX_DEBUG_LINES_CNT) {
                t.add("KEY: " + std::string(reinterpret_cast<const char*>(
                                                iter->GetKey().buf()),
                                            iter->GetKey().size()));
                t.endOfRow();
                auto segment_iter = iter->GetValue();
                if (!segment_iter) {
                    t.add("Empty set");
                    t.endOfRow();
                    break;
                }
                segment_iter->SeekToFirst();
                if (!segment_iter->Valid()) {
                    t.add("Empty set");
                    t.endOfRow();
                    break;
                } else {
                    int partition_row_cnt = 0;
                    while (segment_iter->Valid() &&
                           partition_row_cnt++ < MAX_DEBUG_LINES_CNT) {
                        auto row = segment_iter->GetValue();
                        t.add(std::to_string(segment_iter->GetKey()));
                        for (size_t id = 0; id < row_view_list.size(); id++) {
                            RowView& row_view = row_view_list[id];
                            row_view.Reset(row.buf(id), row.size(id));
                            for (int idx = 0;
                                 idx < schema_list->GetSchema(id)->size();
                                 idx++) {
                                std::string str = row_view.GetAsString(idx);
                                t.add(str);
                                if (t.current_columns_size() >=
                                    MAX_DEBUG_COLUMN_MAX) {
                                    break;
                                }
                            }
                            if (t.current_columns_size() >=
                                MAX_DEBUG_COLUMN_MAX) {
                                t.add("...");
                                break;
                            }
                        }
                        segment_iter->Next();
                        t.endOfRow();
                    }
                }

                iter->Next();
            }
            break;
        }
        default: {
            oss << "Invalid Set";
        }
    }
    oss << t << std::endl;
    LOG(INFO) << data->GetHandlerTypeName() << " RESULT:\n" << oss.str();
}

std::shared_ptr<DataHandler> ConcatRunner::Run(
    RunnerContext& ctx,
    const std::vector<std::shared_ptr<DataHandler>>& inputs) {
    auto fail_ptr = std::shared_ptr<DataHandler>();
    if (inputs.size() < 2) {
        LOG(WARNING) << "inputs size < 2";
        return fail_ptr;
    }
    auto right = inputs[1];
    auto left = inputs[0];
    size_t left_slices = producers_[0]->output_schemas()->GetSchemaSourceSize();
    size_t right_slices =
        producers_[1]->output_schemas()->GetSchemaSourceSize();
    if (!left || !right) {
        return std::shared_ptr<DataHandler>();
    }
    if (kRowHandler != left->GetHanlderType()) {
        return std::shared_ptr<DataHandler>();
    }
    return std::shared_ptr<RowHandler>(new RowCombineWrapper(
        std::dynamic_pointer_cast<RowHandler>(left), left_slices,
        std::dynamic_pointer_cast<RowHandler>(right), right_slices));
}

std::shared_ptr<DataHandler> LimitRunner::Run(
    RunnerContext& ctx,
    const std::vector<std::shared_ptr<DataHandler>>& inputs) {
    auto fail_ptr = std::shared_ptr<DataHandler>();
    if (inputs.size() < 1u) {
        LOG(WARNING) << "inputs size < 1";
        return fail_ptr;
    }
    auto input = inputs[0];
    if (!input) {
        LOG(WARNING) << "input is empty";
        return fail_ptr;
    }
    switch (input->GetHanlderType()) {
        case kTableHandler: {
            auto iter =
                std::dynamic_pointer_cast<TableHandler>(input)->GetIterator();
            if (!iter) {
                LOG(WARNING) << "fail to get table it";
                return fail_ptr;
            }
            iter->SeekToFirst();
            auto output_table = std::shared_ptr<MemTableHandler>(
                new MemTableHandler(input->GetSchema()));
            int32_t cnt = 0;
            while (cnt++ < limit_cnt_ && iter->Valid()) {
                output_table->AddRow(iter->GetValue());
                iter->Next();
            }
            return output_table;
        }
        case kRowHandler: {
            DLOG(INFO) << "limit row handler";
            return input;
        }
        case kPartitionHandler: {
            LOG(WARNING) << "fail limit when input type isn't row or table";
            return fail_ptr;
        }
    }
    return fail_ptr;
}
std::shared_ptr<DataHandler> FilterRunner::Run(
    RunnerContext& ctx,
    const std::vector<std::shared_ptr<DataHandler>>& inputs) {
    auto fail_ptr = std::shared_ptr<DataHandler>();
    if (inputs.size() < 1u) {
        LOG(WARNING) << "inputs size < 1";
        return fail_ptr;
    }
    auto input = inputs[0];
    if (!input) {
        LOG(WARNING) << "fail to run filter: input is empty or null";
        return fail_ptr;
    }
    // build window with start and end offset
    switch (input->GetHanlderType()) {
        case kTableHandler: {
            return filter_gen_.Filter(
                std::dynamic_pointer_cast<TableHandler>(input));
        }
        case kPartitionHandler: {
            return filter_gen_.Filter(
                std::dynamic_pointer_cast<PartitionHandler>(input));
        }
        default: {
            LOG(WARNING) << "fail to filter when input is row";
            return fail_ptr;
        }
    }
}

std::shared_ptr<DataHandler> GroupAggRunner::Run(
    RunnerContext& ctx,
    const std::vector<std::shared_ptr<DataHandler>>& inputs) {
    if (inputs.size() < 1u) {
        LOG(WARNING) << "inputs size < 1";
        return std::shared_ptr<DataHandler>();
    }
    auto input = inputs[0];
    if (!input) {
        LOG(WARNING) << "group aggregation fail: input is null";
        return std::shared_ptr<DataHandler>();
    }

    if (kPartitionHandler != input->GetHanlderType()) {
        LOG(WARNING) << "group aggregation fail: input isn't partition ";
        return std::shared_ptr<DataHandler>();
    }
    auto partition = std::dynamic_pointer_cast<PartitionHandler>(input);
    auto output_table = std::shared_ptr<MemTableHandler>(new MemTableHandler());
    auto iter = partition->GetWindowIterator();
    if (!iter) {
        LOG(WARNING) << "group aggregation fail: input iterator is null";
        return std::shared_ptr<DataHandler>();
    }
    iter->SeekToFirst();
    int32_t cnt = 0;
    while (iter->Valid()) {
        if (limit_cnt_ > 0 && cnt++ >= limit_cnt_) {
            break;
        }
        auto segment_iter = iter->GetValue();
        if (!segment_iter) {
            LOG(WARNING) << "group aggregation fail: segment iterator is null";
            return std::shared_ptr<DataHandler>();
        }
        auto key = iter->GetKey().ToString();
        auto segment = partition->GetSegment(key);
        output_table->AddRow(agg_gen_.Gen(segment));
        iter->Next();
    }
    return output_table;
}
std::shared_ptr<DataHandler> RequestUnionRunner::Run(
    RunnerContext& ctx,
    const std::vector<std::shared_ptr<DataHandler>>& inputs) {
    auto fail_ptr = std::shared_ptr<DataHandler>();
    if (inputs.size() < 2u) {
        LOG(WARNING) << "inputs size < 2";
        return std::shared_ptr<DataHandler>();
    }
    auto left = inputs[0];
    auto right = inputs[1];
    if (!left || !right) {
        return std::shared_ptr<DataHandler>();
    }
    if (kRowHandler != left->GetHanlderType()) {
        return std::shared_ptr<DataHandler>();
    }

    auto request = std::dynamic_pointer_cast<RowHandler>(left)->GetValue();
    // build window with start and end offset
    auto window_table =
        std::shared_ptr<MemTimeTableHandler>(new MemTimeTableHandler());
    uint64_t start = 0;
    uint64_t end = UINT64_MAX;
    uint64_t rows_start_preceding = 0;
    int64_t request_key = range_gen_.ts_gen_.Gen(request);
    if (range_gen_.Valid()) {
        start = (request_key + range_gen_.start_offset_) < 0
                    ? 0
                    : (request_key + range_gen_.start_offset_);
        end = (request_key + range_gen_.end_offset_) < 0
                  ? 0
                  : (request_key + range_gen_.end_offset_);
        rows_start_preceding = range_gen_.start_row_;
    }
    if (output_request_row_) {
        window_table->AddRow(request_key, request);
    }
    // Prepare Union Window
    auto union_inputs = windows_union_gen_.RunInputs(ctx);
    auto union_segments =
        windows_union_gen_.GetRequestWindows(request, union_inputs);
    // Prepare Union Segment Iterators
    size_t unions_cnt = windows_union_gen_.inputs_cnt_;

    std::vector<std::unique_ptr<RowIterator>> union_segment_iters(unions_cnt);
    std::vector<IteratorStatus> union_segment_status(unions_cnt);

    for (size_t i = 0; i < unions_cnt; i++) {
        if (!union_segments[i]) {
            union_segment_status[i] = IteratorStatus();
            continue;
        }
        union_segment_iters[i] = union_segments[i]->GetIterator();
        if (!union_segment_iters[i]) {
            union_segment_status[i] = IteratorStatus();
            continue;
        }
        union_segment_iters[i]->Seek(end);
        if (!union_segment_iters[i]->Valid()) {
            union_segment_status[i] = IteratorStatus();
            continue;
        }
        uint64_t ts = union_segment_iters[i]->GetKey();
        union_segment_status[i] = IteratorStatus(ts);
    }
    int32_t max_union_pos = 0 == unions_cnt
                                ? -1
                                : IteratorStatus::PickIteratorWithMaximizeKey(
                                      &union_segment_status);
    uint64_t cnt = 1;
    while (-1 != max_union_pos) {
        if (cnt > rows_start_preceding &&
            union_segment_status[max_union_pos].key_ < start) {
            break;
        }

        window_table->AddRow(union_segment_status[max_union_pos].key_,
                             union_segment_iters[max_union_pos]->GetValue());
        cnt++;
        // Update Iterator Status
        union_segment_iters[max_union_pos]->Next();
        if (!union_segment_iters[max_union_pos]->Valid()) {
            union_segment_status[max_union_pos].MarkInValid();
        } else {
            union_segment_status[max_union_pos].set_key(
                union_segment_iters[max_union_pos]->GetKey());
        }
        // Pick new mininum union pos
        max_union_pos =
            IteratorStatus::PickIteratorWithMaximizeKey(&union_segment_status);
    }
    DLOG(INFO) << "REQUEST UNION cnt = " << cnt;
    return window_table;
}

std::shared_ptr<DataHandler> PostRequestUnionRunner::Run(
    RunnerContext& ctx,
    const std::vector<std::shared_ptr<DataHandler>>& inputs) {
    auto fail_ptr = std::shared_ptr<DataHandler>();
    if (inputs.size() < 2u) {
        LOG(WARNING) << "inputs size < 2";
        return std::shared_ptr<DataHandler>();
    }
    auto left = inputs[0];
    auto right = inputs[1];
    if (!left || !right) {
        return nullptr;
    }
    if (kRowHandler != left->GetHanlderType()) {
        return nullptr;
    }

    auto request = std::dynamic_pointer_cast<RowHandler>(left)->GetValue();
    int64_t request_key = request_ts_gen_.Gen(request);

    auto result_table =
        std::shared_ptr<MemTimeTableHandler>(new MemTimeTableHandler());
    result_table->AddRow(request_key, request);

    auto window_table = std::dynamic_pointer_cast<MemTimeTableHandler>(right);
    auto window_iter = window_table->GetIterator();
    while (window_iter->Valid()) {
        result_table->AddRow(window_iter->GetKey(), window_iter->GetValue());
        window_iter->Next();
    }
    return result_table;
}

std::shared_ptr<DataHandler> AggRunner::Run(
    RunnerContext& ctx,
    const std::vector<std::shared_ptr<DataHandler>>& inputs) {
    if (inputs.size() < 1u) {
        LOG(WARNING) << "inputs size < 1";
        return std::shared_ptr<DataHandler>();
    }
    auto input = inputs[0];
    if (!input) {
        LOG(WARNING) << "input is empty";
        return std::shared_ptr<DataHandler>();
    }
    if (kTableHandler != input->GetHanlderType()) {
        return std::shared_ptr<DataHandler>();
    }
    auto row_handler = std::shared_ptr<RowHandler>(new MemRowHandler(
        agg_gen_.Gen(std::dynamic_pointer_cast<TableHandler>(input))));
    return row_handler;
}

std::shared_ptr<DataHandler> ProxyRequestRunner::Run(
    RunnerContext& ctx,
    const std::vector<std::shared_ptr<DataHandler>>& inputs) {
    if (inputs.size() < 1u) {
        LOG(WARNING) << "inputs size < 1";
        return std::shared_ptr<DataHandler>();
    }
    auto input = inputs[0];
    if (!input) {
        LOG(WARNING) << "input is empty";
        return std::shared_ptr<DataHandler>();
    }

    auto cluster_job = ctx.cluster_job();
    auto fail_ptr = std::shared_ptr<DataHandler>();
    if (nullptr == cluster_job) {
        LOG(WARNING) << "fail to run proxy runner: invalid cluster job ptr";
        return fail_ptr;
    }

    auto task = cluster_job->GetTask(task_id_);
    if (!task.IsValid()) {
        LOG(WARNING) << "fail to run proxy runner: invalid task of taskid "
                     << task_id_;
        return fail_ptr;
    }
    std::string pk = "";
    switch (input->GetHanlderType()) {
        case kRowHandler: {
            auto row = std::dynamic_pointer_cast<RowHandler>(input)->GetValue();
            if (!task.GetIndexKey().ValidKey()) {
                LOG(WARNING) << "can't pick tablet to subquery without index";
                return std::shared_ptr<DataHandler>();
            }
            KeyGenerator generator(task.GetIndexKey().fn_info());
            pk = generator.Gen(row);
            if (pk.empty()) {
                // local mode
                LOG(WARNING) << "can't pick tablet to subquery with empty pk";
                return std::shared_ptr<DataHandler>();
            } else {
                DLOG(INFO) << "pick tablet with given index_name "
                           << task.index() << " pk " << pk;
                auto table_handler = task.table_handler();
                if (!table_handler) {
                    LOG(WARNING) << "table handler is null";
                    return std::shared_ptr<DataHandler>();
                }
                auto tablet = table_handler->GetTablet(task.index(), pk);
                if (!tablet) {
                    DLOG(INFO) << "tablet is null, run in local mode";
                    return std::shared_ptr<DataHandler>();
                } else {
                    if (row.GetRowPtrCnt() > 1) {
                        LOG(WARNING) << "subquery with multi slice row is "
                                        "unsupported currently";
                        return std::shared_ptr<DataHandler>();
                    }
                    if (ctx.sp_name().empty()) {
                        return tablet->SubQuery(
                            task_id_, table_handler->GetDatabase(),
                            cluster_job->sql(), row, false, ctx.is_debug());
                    } else {
                        return tablet->SubQuery(
                            task_id_, table_handler->GetDatabase(),
                            ctx.sp_name(), row, true, ctx.is_debug());
                    }
                }
            }
        }
        default: {
            LOG(WARNING) << "invalid key row, key generator input type is "
                         << input->GetHandlerTypeName();
            return fail_ptr;
        }
    }
}
/**
 * TODO(chenjing): GenConst key during compile-time
 * @return
 */
const std::string KeyGenerator::GenConst() {
    Row key_row = CoreAPI::RowConstProject(fn_, true);
    RowView row_view(row_view_);
    if (!row_view.Reset(key_row.buf())) {
        LOG(WARNING) << "fail to gen key: row view reset fail";
        return "NA";
    }
    std::string keys = "";
    for (auto pos : idxs_) {
        std::string key = row_view.IsNULL(pos) ? codec::NONETOKEN
                          : fn_schema_.Get(pos).type() == fesql::type::kDate
                              ? std::to_string(row_view.GetDateUnsafe(pos))
                              : row_view.GetAsString(pos);
        if (key == "") {
            key = codec::EMPTY_STRING;
        }
        if (!keys.empty()) {
            keys.append("|");
        }
        keys.append(key);
    }
    return keys;
}
const std::string KeyGenerator::Gen(const Row& row) {
    Row key_row = CoreAPI::RowProject(fn_, row, true);
    RowView row_view(row_view_);
    if (!row_view.Reset(key_row.buf())) {
        LOG(WARNING) << "fail to gen key: row view reset fail";
        return "NA";
    }
    std::string keys = "";
    for (auto pos : idxs_) {
        std::string key = row_view.IsNULL(pos) ? codec::NONETOKEN
                          : fn_schema_.Get(pos).type() == fesql::type::kDate
                              ? std::to_string(row_view.GetDateUnsafe(pos))
                              : row_view.GetAsString(pos);
        if (key == "") {
            key = codec::EMPTY_STRING;
        }
        if (!keys.empty()) {
            keys.append("|");
        }
        keys.append(key);
    }
    return keys;
}
const int64_t OrderGenerator::Gen(const Row& row) {
    Row order_row = CoreAPI::RowProject(fn_, row, true);
    RowView row_view(row_view_);
    row_view.Reset(order_row.buf());
    return Runner::GetColumnInt64(&row_view, idxs_[0],
                                  fn_schema_.Get(idxs_[0]).type());
}
const bool ConditionGenerator::Gen(const Row& row) const {
    RowView row_view(row_view_);
    return CoreAPI::ComputeCondition(fn_, row, &row_view, idxs_[0]);
}
const Row ProjectGenerator::Gen(const Row& row) {
    return CoreAPI::RowProject(fn_, row, false);
}

const Row ConstProjectGenerator::Gen() {
    return CoreAPI::RowConstProject(fn_, false);
}

const Row AggGenerator::Gen(std::shared_ptr<TableHandler> table) {
    return Runner::GroupbyProject(fn_, table.get());
}

Row Runner::GroupbyProject(const int8_t* fn, TableHandler* table) {
    auto iter = table->GetIterator();
    if (!iter) {
        LOG(WARNING) << "Agg table is empty";
        return Row();
    }
    iter->SeekToFirst();
    if (!iter->Valid()) {
        return Row();
    }
    auto& row = iter->GetValue();
    auto udf =
        reinterpret_cast<int32_t (*)(const int8_t*, const int8_t*, int8_t**)>(
            const_cast<int8_t*>(fn));
    int8_t* buf = nullptr;

    auto row_ptr = reinterpret_cast<const int8_t*>(&row);

    codec::ListRef<Row> window_ref;
    window_ref.list = reinterpret_cast<int8_t*>(table);
    auto window_ptr = reinterpret_cast<const int8_t*>(&window_ref);

    uint32_t ret = udf(row_ptr, window_ptr, &buf);
    if (ret != 0) {
        LOG(WARNING) << "fail to run udf " << ret;
        return Row();
    }
    return Row(
        base::RefCountedSlice::CreateManaged(buf, RowView::GetSize(buf)));
}

const Row WindowProjectGenerator::Gen(const uint64_t key, const Row row,
                                      bool is_instance, size_t append_slices,
                                      Window* window) {
    return Runner::WindowProject(fn_, key, row, is_instance, append_slices,
                                 window);
}

std::vector<std::shared_ptr<DataHandler>> InputsGenerator::RunInputs(
    RunnerContext& ctx) {
    std::vector<std::shared_ptr<DataHandler>> union_inputs;
    if (!input_runners_.empty()) {
        for (auto runner : input_runners_) {
            union_inputs.push_back(runner->RunWithCache(ctx));
        }
    }
    return union_inputs;
}
std::vector<std::shared_ptr<PartitionHandler>>
WindowUnionGenerator::PartitionEach(
    std::vector<std::shared_ptr<DataHandler>> union_inputs) {
    std::vector<std::shared_ptr<PartitionHandler>> union_partitions;
    if (!windows_gen_.empty()) {
        union_partitions.reserve(windows_gen_.size());
        for (size_t i = 0; i < inputs_cnt_; i++) {
            union_partitions.push_back(
                windows_gen_[i].partition_gen_.Partition(union_inputs[i]));
        }
    }
    return union_partitions;
}
int32_t IteratorStatus::PickIteratorWithMininumKey(
    std::vector<IteratorStatus>* status_list_ptr) {
    auto status_list = *status_list_ptr;
    int32_t min_union_pos = -1;
    uint64_t min_union_order = UINT64_MAX;
    for (size_t i = 0; i < status_list.size(); i++) {
        if (status_list[i].is_valid_ && status_list[i].key_ < min_union_order) {
            min_union_order = status_list[i].key_;
            min_union_pos = static_cast<int32_t>(i);
        }
    }
    return min_union_pos;
}
int32_t IteratorStatus::PickIteratorWithMaximizeKey(
    std::vector<IteratorStatus>* status_list_ptr) {
    auto status_list = *status_list_ptr;
    int32_t min_union_pos = -1;
    uint64_t min_union_order = 0;
    for (size_t i = 0; i < status_list.size(); i++) {
        if (status_list[i].is_valid_ &&
            status_list[i].key_ >= min_union_order) {
            min_union_order = status_list[i].key_;
            min_union_pos = static_cast<int32_t>(i);
        }
    }
    return min_union_pos;
}
std::vector<std::shared_ptr<DataHandler>> WindowJoinGenerator::RunInputs(
    RunnerContext& ctx) {
    std::vector<std::shared_ptr<DataHandler>> union_inputs;
    if (!input_runners_.empty()) {
        for (auto runner : input_runners_) {
            union_inputs.push_back(runner->RunWithCache(ctx));
        }
    }
    return union_inputs;
}
Row WindowJoinGenerator::Join(
    const Row& left_row,
    const std::vector<std::shared_ptr<DataHandler>>& join_right_tables) {
    Row row = left_row;
    for (size_t i = 0; i < join_right_tables.size(); i++) {
        row = joins_gen_[i].RowLastJoin(row, join_right_tables[i]);
    }
    return row;
}

std::shared_ptr<TableHandler> IndexSeekGenerator::SegmnetOfConstKey(
    std::shared_ptr<DataHandler> input) {
    auto fail_ptr = std::shared_ptr<TableHandler>();
    if (!input) {
        LOG(WARNING) << "fail to seek segment of key: input is empty";
        return fail_ptr;
    }
    if (!index_key_gen_.Valid()) {
        switch (input->GetHanlderType()) {
            case kPartitionHandler: {
                LOG(WARNING) << "fail to seek segment: index key is empty";
                return fail_ptr;
            }
            case kTableHandler: {
                return std::dynamic_pointer_cast<TableHandler>(input);
            }
            default: {
                LOG(WARNING) << "fail to seek segment when input is row";
                return fail_ptr;
            }
        }
    }

    switch (input->GetHanlderType()) {
        case kPartitionHandler: {
            auto partition = std::dynamic_pointer_cast<PartitionHandler>(input);
            auto key = index_key_gen_.GenConst();
            return partition->GetSegment(key);
        }
        default: {
            LOG(WARNING) << "fail to seek segment when input isn't partition";
            return fail_ptr;
        }
    }
}
std::shared_ptr<TableHandler> IndexSeekGenerator::SegmentOfKey(
    const Row& row, std::shared_ptr<DataHandler> input) {
    auto fail_ptr = std::shared_ptr<TableHandler>();
    if (!input) {
        LOG(WARNING) << "fail to seek segment of key: input is empty";
        return fail_ptr;
    }
    if (row.empty()) {
        LOG(WARNING) << "fail to seek segment: key row is empty";
        return fail_ptr;
    }

    if (!index_key_gen_.Valid()) {
        switch (input->GetHanlderType()) {
            case kPartitionHandler: {
                LOG(WARNING) << "fail to seek segment: index key is empty";
                return fail_ptr;
            }
            case kTableHandler: {
                return std::dynamic_pointer_cast<TableHandler>(input);
            }
            default: {
                LOG(WARNING) << "fail to seek segment when input is row";
                return fail_ptr;
            }
        }
    }

    switch (input->GetHanlderType()) {
        case kPartitionHandler: {
            auto partition = std::dynamic_pointer_cast<PartitionHandler>(input);
            auto key = index_key_gen_.Gen(row);
            return partition->GetSegment(key);
        }
        default: {
            LOG(WARNING) << "fail to seek segment when input isn't partition";
            return fail_ptr;
        }
    }
}

std::shared_ptr<TableHandler> FilterGenerator::Filter(
    std::shared_ptr<PartitionHandler> table) {
    return Filter(index_seek_gen_.SegmnetOfConstKey(table));
}
std::shared_ptr<TableHandler> FilterGenerator::Filter(
    std::shared_ptr<TableHandler> table) {
    auto fail_ptr = std::shared_ptr<TableHandler>();
    if (!table) {
        LOG(WARNING) << "fail to filter table: input is empty";
        return fail_ptr;
    }

    if (!condition_gen_.Valid()) {
        return table;
    }
    return std::shared_ptr<TableHandler>(new TableFilterWrapper(table, this));
}

std::shared_ptr<DataHandlerList> RunnerContext::GetBatchCache(
    int64_t id) const {
    auto iter = batch_cache_.find(id);
    if (iter == batch_cache_.end()) {
        return std::shared_ptr<DataHandlerList>();
    } else {
        return iter->second;
    }
}

void RunnerContext::SetBatchCache(int64_t id,
                                  std::shared_ptr<DataHandlerList> data) {
    batch_cache_[id] = data;
}

std::shared_ptr<DataHandler> RunnerContext::GetCache(int64_t id) const {
    auto iter = cache_.find(id);
    if (iter == cache_.end()) {
        return std::shared_ptr<DataHandler>();
    } else {
        return iter->second;
    }
}

void RunnerContext::SetCache(int64_t id,
                             const std::shared_ptr<DataHandler> data) {
    cache_[id] = data;
}

void RunnerContext::SetRequest(const fesql::codec::Row& request) {
    request_ = request;
}
void RunnerContext::SetRequests(
    const std::vector<fesql::codec::Row>& requests) {
    requests_ = requests;
}
}  // namespace vm
}  // namespace fesql<|MERGE_RESOLUTION|>--- conflicted
+++ resolved
@@ -717,13 +717,8 @@
     std::vector<std::shared_ptr<DataHandler>> inputs(producers_.size());
     std::vector<std::shared_ptr<DataHandlerList>> batch_inputs(
         producers_.size());
-<<<<<<< HEAD
     for (size_t idx = producers_.size(); idx > 0; idx--) {
-        batch_inputs[idx-1] = producers_[idx-1]->BatchRequestRun(ctx);
-=======
-    for (size_t idx = producers_.size() - 1; idx >= 0; idx--) {
-        batch_inputs[idx] = producers_[idx]->BatchRequestRun(ctx);
->>>>>>> f249c33f
+        batch_inputs[idx - 1] = producers_[idx - 1]->BatchRequestRun(ctx);
     }
 
     if (ctx.is_debug()) {
@@ -769,7 +764,7 @@
     }
     std::vector<std::shared_ptr<DataHandler>> inputs(producers_.size());
     for (size_t idx = producers_.size(); idx > 0; idx--) {
-        inputs[idx-1] = producers_[idx - 1]->RunWithCache(ctx);
+        inputs[idx - 1] = producers_[idx - 1]->RunWithCache(ctx);
     }
 
     auto res = Run(ctx, inputs);
