/*-------------------------------------------------------------------------
 * Copyright (C) 2020, 4paradigm
 * runner.cc
 *
 * Author: chenjing
 * Date: 2020/4/3
 *--------------------------------------------------------------------------
 **/
#include "vm/runner.h"
#include <memory>
#include <string>
#include <utility>
#include <vector>
#include "base/texttable.h"
#include "vm/core_api.h"
#include "vm/mem_catalog.h"
namespace fesql {
namespace vm {
#define MAX_DEBUG_LINES_CNT 10

Runner* RunnerBuilder::Build(PhysicalOpNode* node, Status& status) {
    if (nullptr == node) {
        status.msg = "fail to build runner : physical node is null";
        status.code = common::kOpGenError;
        LOG(WARNING) << status.msg;
        return nullptr;
    }

    switch (node->type_) {
        case kPhysicalOpDataProvider: {
            auto op = dynamic_cast<const PhysicalDataProviderNode*>(node);
            switch (op->provider_type_) {
                case kProviderTypeTable: {
                    auto provider =
                        dynamic_cast<const PhysicalTableProviderNode*>(node);
                    return new DataRunner(id_++,
                                          node->GetOutputNameSchemaList(),
                                          provider->table_handler_);
                }
                case kProviderTypePartition: {
                    auto provider =
                        dynamic_cast<const PhysicalPartitionProviderNode*>(
                            node);
                    return new DataRunner(
                        id_++, node->GetOutputNameSchemaList(),
                        provider->table_handler_->GetPartition(
                            provider->table_handler_, provider->index_name_));
                }
                case kProviderTypeRequest: {
                    return new RequestRunner(id_++,
                                             node->GetOutputNameSchemaList());
                }
                default: {
                    status.msg = "fail to support data provider type " +
                                 DataProviderTypeName(op->provider_type_);
                    status.code = common::kOpGenError;
                    LOG(WARNING) << status.msg;
                    return nullptr;
                }
            }
        }
        case kPhysicalOpProject: {
            auto input = Build(node->producers().at(0), status);
            if (nullptr == input) {
                return nullptr;
            }

            auto op = dynamic_cast<const PhysicalProjectNode*>(node);
            switch (op->project_type_) {
                case kTableProject: {
                    auto runner = new TableProjectRunner(
                        id_++, node->GetOutputNameSchemaList(),
                        op->GetLimitCnt(), op->project_);
                    runner->AddProducer(input);
                    return runner;
                }
                case kAggregation: {
                    auto runner =
                        new AggRunner(id_++, node->GetOutputNameSchemaList(),
                                      op->GetLimitCnt(), op->project_);
                    runner->AddProducer(input);
                    return runner;
                }
                case kGroupAggregation: {
                    auto op =
                        dynamic_cast<const PhysicalGroupAggrerationNode*>(node);
                    auto runner = new GroupAggRunner(
                        id_++, node->GetOutputNameSchemaList(),
                        op->GetLimitCnt(), op->group_, op->project_);
                    runner->AddProducer(input);
                    return runner;
                }
                case kWindowAggregation: {
                    auto op =
                        dynamic_cast<const PhysicalWindowAggrerationNode*>(
                            node);
                    auto runner = new WindowAggRunner(
                        id_++, node->GetOutputNameSchemaList(),
                        op->GetLimitCnt(), op->window_, op->project_);
                    runner->AddProducer(input);
                    return runner;
                }
                case kRowProject: {
                    auto runner = new RowProjectRunner(
                        id_++, node->GetOutputNameSchemaList(),
                        op->GetLimitCnt(), op->project_);
                    runner->AddProducer(input);
                    return runner;
                }
                default: {
                    status.msg = "fail to support project type " +
                                 ProjectTypeName(op->project_type_);
                    status.code = common::kOpGenError;
                    LOG(WARNING) << status.msg;
                    return nullptr;
                }
            }
        }
        case kPhysicalOpRequestUnoin: {
            auto left = Build(node->producers().at(0), status);
            if (nullptr == left) {
                return nullptr;
            }
            auto right = Build(node->producers().at(1), status);
            if (nullptr == right) {
                return nullptr;
            }
            auto op = dynamic_cast<const PhysicalRequestUnionNode*>(node);
            auto runner = new RequestUnionRunner(
                id_++, node->GetOutputNameSchemaList(), op->GetLimitCnt(),
                op->window_, op->index_key_);
            runner->AddProducer(left);
            runner->AddProducer(right);
            return runner;
        }
        case kPhysicalOpRequestJoin: {
            auto left = Build(node->producers().at(0), status);
            if (nullptr == left) {
                return nullptr;
            }
            auto right = Build(node->producers().at(1), status);
            if (nullptr == right) {
                return nullptr;
            }
            auto op = dynamic_cast<const PhysicalRequestJoinNode*>(node);
            switch (op->join_type_) {
                case node::kJoinTypeLast: {
                    auto runner = new RequestLastJoinRunner(
                        id_++, node->GetOutputNameSchemaList(),
                        op->GetLimitCnt(), op->join_);
                    runner->AddProducer(left);
                    runner->AddProducer(right);
                    return runner;
                }
                case node::kJoinTypeConcat: {
                    auto runner =
                        new ConcatRunner(id_++, node->GetOutputNameSchemaList(),
                                         op->GetLimitCnt());
                    runner->AddProducer(left);
                    runner->AddProducer(right);
                    return runner;
                }
                default: {
                    status.code = common::kOpGenError;
                    status.msg = "can't handle join type " +
                                 node::JoinTypeName(op->join_type_);
                    LOG(WARNING) << status.msg;
                    return nullptr;
                }
            }
        }
        case kPhysicalOpJoin: {
            auto left = Build(node->producers().at(0), status);
            if (nullptr == left) {
                return nullptr;
            }
            auto right = Build(node->producers().at(1), status);
            if (nullptr == right) {
                return nullptr;
            }
            auto op = dynamic_cast<const PhysicalJoinNode*>(node);
            switch (op->join_type_) {
                case node::kJoinTypeLast: {
                    auto runner = new LastJoinRunner(
                        id_++, node->GetOutputNameSchemaList(),
                        op->GetLimitCnt(), op->join_);
                    runner->AddProducer(left);
                    runner->AddProducer(right);
                    return runner;
                }
                default: {
                    status.code = common::kOpGenError;
                    status.msg = "can't handle join type " +
                                 node::JoinTypeName(op->join_type_);
                    LOG(WARNING) << status.msg;
                    return nullptr;
                }
            }
        }
        case kPhysicalOpGroupBy: {
            auto input = Build(node->producers().at(0), status);
            if (nullptr == input) {
                return nullptr;
            }
            auto op = dynamic_cast<const PhysicalGroupNode*>(node);
            auto runner =
                new GroupRunner(id_++, node->GetOutputNameSchemaList(),
                                op->GetLimitCnt(), op->group().fn_info_);
            runner->AddProducer(input);
            return runner;
        }
        case kPhysicalOpFilter: {
            auto input = Build(node->producers().at(0), status);
            if (nullptr == input) {
                return nullptr;
            }
            auto op = dynamic_cast<const PhysicalFliterNode*>(node);
            auto runner =
                new FilterRunner(id_++, node->GetOutputNameSchemaList(),
                                 op->GetLimitCnt(), op->filter_.fn_info_);
            runner->AddProducer(input);
            return runner;
        }
        case kPhysicalOpLimit: {
            auto input = Build(node->producers().at(0), status);
            if (nullptr == input) {
                return nullptr;
            }
            auto op = dynamic_cast<const PhysicalLimitNode*>(node);
            if (op->GetLimitCnt() == 0 || op->GetLimitOptimized()) {
                return input;
            }
            auto runner = new LimitRunner(
                id_++, node->GetOutputNameSchemaList(), op->GetLimitCnt());
            runner->AddProducer(input);
            return runner;
        }
        default: {
            status.code = common::kOpGenError;
            status.msg = "can't handle node " + std::to_string(node->type_) +
                         " " + PhysicalOpTypeName(node->type_);
            LOG(WARNING) << status.msg;
            return nullptr;
        }
    }
}

std::string Runner::GetColumnString(RowView* row_view, int key_idx,
                                    type::Type key_type) {
    std::string key = "NA";
    switch (key_type) {
        case fesql::type::kInt32: {
            int32_t value;
            if (0 == row_view->GetInt32(key_idx, &value)) {
                return std::to_string(value);
            }
            break;
        }
        case fesql::type::kInt64: {
            int64_t value;
            if (0 == row_view->GetInt64(key_idx, &value)) {
                key = std::to_string(value);
            }
            break;
        }
        case fesql::type::kInt16: {
            int16_t value;
            if (0 == row_view->GetInt16(key_idx, &value)) {
                key = std::to_string(value);
            }
            break;
        }
        case fesql::type::kFloat: {
            float value;
            if (0 == row_view->GetFloat(key_idx, &value)) {
                key = std::to_string(value);
            }
            break;
        }
        case fesql::type::kDouble: {
            double value;
            if (0 == row_view->GetDouble(key_idx, &value)) {
                key = std::to_string(value);
            }
            break;
        }
        case fesql::type::kVarchar: {
            char* str = nullptr;
            uint32_t str_size;
            if (0 == row_view->GetString(key_idx, &str, &str_size)) {
                key = std::string(str, str_size);
            }
            break;
        }
        default: {
            LOG(WARNING) << "fail to get string for "
                            "current row";
            break;
        }
    }
    return key;
}
bool Runner::GetColumnBool(RowView* row_view, int idx, type::Type type) {
    bool key = false;
    switch (type) {
        case fesql::type::kInt32: {
            int32_t value;
            if (0 == row_view->GetInt32(idx, &value)) {
                return value == 0 ? false : true;
            }
            break;
        }
        case fesql::type::kInt64: {
            int64_t value;
            if (0 == row_view->GetInt64(idx, &value)) {
                return value == 0 ? false : true;
            }
            break;
        }
        case fesql::type::kInt16: {
            int16_t value;
            if (0 == row_view->GetInt16(idx, &value)) {
                return value == 0 ? false : true;
            }
            break;
        }
        case fesql::type::kFloat: {
            float value;
            if (0 == row_view->GetFloat(idx, &value)) {
                return value == 0 ? false : true;
            }
            break;
        }
        case fesql::type::kDouble: {
            double value;
            if (0 == row_view->GetDouble(idx, &value)) {
                return value == 0 ? false : true;
            }
            break;
        }
        case fesql::type::kBool: {
            bool value;
            if (0 == row_view->GetBool(idx, &value)) {
                return value;
            }
        }
        default: {
            LOG(WARNING) << "fail to get bool for "
                            "current row";
            break;
        }
    }
    return key;
}

Row Runner::WindowProject(const int8_t* fn, const uint64_t key, const Row row,
                          Window* window) {
    if (row.empty()) {
        return row;
    }
    window->BufferData(key, row);
    int32_t (*udf)(int8_t**, int8_t*, int32_t*, int8_t**) =
        (int32_t(*)(int8_t**, int8_t*, int32_t*, int8_t**))(fn);
    int8_t* out_buf = nullptr;
    int8_t** row_ptrs = row.GetRowPtrs();
    int8_t* window_ptr = reinterpret_cast<int8_t*>(window);
    int32_t* row_sizes = row.GetRowSizes();
    uint32_t ret = udf(row_ptrs, window_ptr, row_sizes, &out_buf);
    if (ret != 0) {
        LOG(WARNING) << "fail to run udf " << ret;
        return Row();
    }
    return Row(reinterpret_cast<char*>(out_buf), RowView::GetSize(out_buf));
}

int64_t Runner::GetColumnInt64(RowView* row_view, int key_idx,
                               type::Type key_type) {
    int64_t key = -1;
    switch (key_type) {
        case fesql::type::kInt32: {
            int32_t value;
            if (0 == row_view->GetInt32(key_idx, &value)) {
                return static_cast<int64_t>(value);
            }
            break;
        }
        case fesql::type::kInt64: {
            int64_t value;
            if (0 == row_view->GetInt64(key_idx, &value)) {
                return value;
            }
            break;
        }
        case fesql::type::kInt16: {
            int16_t value;
            if (0 == row_view->GetInt16(key_idx, &value)) {
                return static_cast<int64_t>(value);
            }
            break;
        }
        case fesql::type::kFloat: {
            float value;
            if (0 == row_view->GetFloat(key_idx, &value)) {
                return static_cast<int64_t>(value);
            }
            break;
        }
        case fesql::type::kDouble: {
            double value;
            if (0 == row_view->GetDouble(key_idx, &value)) {
                return static_cast<int64_t>(value);
            }
            break;
        }
        default: {
            LOG(WARNING) << "fail to get int64 for "
                            "current row";
            break;
        }
    }
    return key;
}
std::shared_ptr<DataHandler> Runner::TableGroup(
    const std::shared_ptr<DataHandler> table, KeyGenerator& key_gen) {
    auto fail_ptr = std::shared_ptr<DataHandler>();
    if (!key_gen.Valid()) {
        return fail_ptr;
    }
    if (!table) {
        return fail_ptr;
    }
    if (kTableHandler != table->GetHanlderType()) {
        return fail_ptr;
    }

    auto output_partitions = std::shared_ptr<MemPartitionHandler>(
        new MemPartitionHandler(table->GetSchema()));

    auto iter = std::dynamic_pointer_cast<TableHandler>(table)->GetIterator();
    if (!iter) {
        LOG(WARNING) << "fail to group empty table";
        return fail_ptr;
    }
    iter->SeekToFirst();
    while (iter->Valid()) {
        std::string keys = key_gen.Gen(iter->GetValue());
        output_partitions->AddRow(keys, iter->GetKey(), iter->GetValue());
        iter->Next();
    }
    return output_partitions;
}

std::shared_ptr<DataHandler> Runner::PartitionGroup(
    const std::shared_ptr<DataHandler> table, KeyGenerator& key_gen) {
    if (!key_gen.Valid()) {
        return table;
    }

    if (!table) {
        return std::shared_ptr<DataHandler>();
    }

    if (kPartitionHandler != table->GetHanlderType()) {
        return std::shared_ptr<DataHandler>();
    }

    auto output_partitions = std::shared_ptr<MemPartitionHandler>(
        new MemPartitionHandler(table->GetSchema()));
    auto partitions = std::dynamic_pointer_cast<PartitionHandler>(table);
    auto iter = partitions->GetWindowIterator();
    iter->SeekToFirst();
    while (iter->Valid()) {
        auto segment_iter = iter->GetValue();
        auto segment_key = iter->GetKey().ToString();
        segment_iter->SeekToFirst();
        while (segment_iter->Valid()) {
            std::string keys = key_gen.Gen(segment_iter->GetValue());
            output_partitions->AddRow(segment_key + "|" + keys,
                                      segment_iter->GetKey(),
                                      segment_iter->GetValue());
            segment_iter->Next();
        }
        iter->Next();
    }
    return output_partitions;
}

std::shared_ptr<DataHandler> Runner::PartitionSort(
    std::shared_ptr<DataHandler> table, OrderGenerator& order_gen,
    bool is_asc) {
    if (!table) {
        return std::shared_ptr<DataHandler>();
    }
    if (kPartitionHandler != table->GetHanlderType()) {
        return std::shared_ptr<DataHandler>();
    }

    auto partitions = std::dynamic_pointer_cast<PartitionHandler>(table);

    // skip sort, when partition has same order direction
    if (!order_gen.Valid() && partitions->IsAsc() == is_asc) {
        return table;
    }

    auto output_partitions = std::shared_ptr<MemPartitionHandler>(
        new MemPartitionHandler(table->GetSchema()));

    auto iter = partitions->GetWindowIterator();
    iter->SeekToFirst();

    while (iter->Valid()) {
        auto segment_iter = iter->GetValue();
        segment_iter->SeekToFirst();
        while (segment_iter->Valid()) {
            int64_t key = order_gen.Valid()
                              ? order_gen.Gen(segment_iter->GetValue())
                              : segment_iter->GetKey();
            output_partitions->AddRow(
                std::string(iter->GetKey().data(), iter->GetKey().size()), key,
                segment_iter->GetValue());
            segment_iter->Next();
        }
        iter->Next();
    }
    if (order_gen.Valid()) {
        output_partitions->Sort(is_asc);
    } else {
        output_partitions->Reverse();
    }
    return output_partitions;
}
std::shared_ptr<DataHandler> Runner::TableSort(
    std::shared_ptr<DataHandler> table, OrderGenerator order_gen,
    const bool is_asc) {
    if (!table) {
        return std::shared_ptr<DataHandler>();
    }
    if (kTableHandler != table->GetHanlderType()) {
        return std::shared_ptr<DataHandler>();
    }

    if (!order_gen.Valid()) {
        return table;
    }
    auto output_table = std::shared_ptr<MemTimeTableHandler>(
        new MemTimeTableHandler(table->GetSchema()));
    auto iter = std::dynamic_pointer_cast<TableHandler>(table)->GetIterator();
    while (iter->Valid()) {
        int64_t key = order_gen.Gen(iter->GetValue());
        output_table->AddRow(key, iter->GetValue());
        iter->Next();
    }
    output_table->Sort(is_asc);
    return output_table;
}
// TODO(chenjing/baoxinqi): TableHandler support reverse interface
std::shared_ptr<TableHandler> Runner::TableReverse(
    std::shared_ptr<TableHandler> table) {
    if (!table) {
        LOG(WARNING) << "fail to reverse null table";
        return std::shared_ptr<TableHandler>();
    }
    auto output_table = std::shared_ptr<MemTimeTableHandler>(
        new MemTimeTableHandler(table->GetSchema()));
    auto iter = std::dynamic_pointer_cast<TableHandler>(table)->GetIterator();
    if (!iter) {
        LOG(WARNING) << "fail to reverse empty table";
        return std::shared_ptr<TableHandler>();
    }
    iter->SeekToFirst();
    while (iter->Valid()) {
        output_table->AddRow(iter->GetKey(), iter->GetValue());
        iter->Next();
    }
    output_table->Reverse();
    return output_table;
}

std::string Runner::GenerateKeys(RowView* row_view, const Schema& schema,
                                 const std::vector<int>& idxs) {
    std::string keys = "";
    for (auto pos : idxs) {
        std::string key =
            GetColumnString(row_view, pos, schema.Get(pos).type());
        if (!keys.empty()) {
            keys.append("|");
        }
        keys.append(key);
    }
    return keys;
}

std::shared_ptr<DataHandler> Runner::RunWithCache(RunnerContext& ctx) {
    if (need_cache_) {
        auto iter = ctx.cache_.find(id_);
        if (ctx.cache_.cend() != iter) {
            return iter->second;
        }
    }
    auto res = Run(ctx);
    if (ctx.is_debug_) {
        LOG(INFO) << "RUNNER TYPE: " << RunnerTypeName(type_) << ", ID: " << id_
                  << "\n";
        Runner::PrintData(output_schemas_, res);
    }
    if (need_cache_) {
        ctx.cache_.insert(std::make_pair(id_, res));
    }
    return res;
}

std::shared_ptr<DataHandler> DataRunner::Run(RunnerContext& ctx) {
    return data_handler_;
}
std::shared_ptr<DataHandler> RequestRunner::Run(RunnerContext& ctx) {
    return std::shared_ptr<DataHandler>(new MemRowHandler(ctx.request_));
}
std::shared_ptr<DataHandler> GroupRunner::Run(RunnerContext& ctx) {
    auto input = producers_[0]->RunWithCache(ctx);
    auto fail_ptr = std::shared_ptr<DataHandler>();
    if (!input) {
        LOG(WARNING) << "input is empty";
        return fail_ptr;
    }
    if (!group_gen_.Valid()) {
        return input;
    }

    switch (input->GetHanlderType()) {
        case kPartitionHandler: {
            return PartitionGroup(input, group_gen_);
        }
        case kTableHandler: {
            return TableGroup(input, group_gen_);
        }
        default: {
            LOG(WARNING) << "fail group when input type isn't "
                            "partition or table";
            return fail_ptr;
        }
    }
}
std::shared_ptr<DataHandler> OrderRunner::Run(RunnerContext& ctx) {
    return TableSort(producers_[0]->RunWithCache(ctx), order_gen_, is_asc_);
}

std::shared_ptr<DataHandler> TableProjectRunner::Run(RunnerContext& ctx) {
    auto input = producers_[0]->RunWithCache(ctx);
    if (!input) {
        return std::shared_ptr<DataHandler>();
    }

    if (kTableHandler != input->GetHanlderType()) {
        return std::shared_ptr<DataHandler>();
    }
    auto output_table = std::shared_ptr<MemTableHandler>(new MemTableHandler());
    auto iter = std::dynamic_pointer_cast<TableHandler>(input)->GetIterator();

    int32_t cnt = 0;
    while (iter->Valid()) {
        if (limit_cnt_ > 0 && cnt++ >= limit_cnt_) {
            break;
        }
        output_table->AddRow(project_gen_.Gen(iter->GetValue()));
        iter->Next();
    }
    return output_table;
}
std::shared_ptr<DataHandler> RowProjectRunner::Run(RunnerContext& ctx) {
    auto row =
        std::dynamic_pointer_cast<RowHandler>(producers_[0]->RunWithCache(ctx));
    return std::shared_ptr<RowHandler>(
        new MemRowHandler(project_gen_.Gen(row->GetValue())));
}

std::shared_ptr<DataHandler> WindowAggRunner::Run(RunnerContext& ctx) {
    auto input = producers_[0]->RunWithCache(ctx);
    auto fail_ptr = std::shared_ptr<DataHandler>();
    if (!input) {
        LOG(WARNING) << "window aggregation fail: input is null";
        return fail_ptr;
    }

    auto output_table = std::shared_ptr<MemTableHandler>(new MemTableHandler());
    switch (input->GetHanlderType()) {
        case kPartitionHandler: {
            if (!PartitionRun(
                    std::dynamic_pointer_cast<PartitionHandler>(input),
                    output_table)) {
                return fail_ptr;
            } else {
                return output_table;
            }
        }
        case kTableHandler: {
            if (!TableRun(std::dynamic_pointer_cast<TableHandler>(input),
                          output_table)) {
                return fail_ptr;
            } else {
                return output_table;
            }
        }
        default: {
            LOG(WARNING) << "fail group when input type isn't "
                            "partition or table";
            return fail_ptr;
        }
    }
    return output_table;
}
// Compute window agg with given partition input
bool WindowAggRunner::WindowAggRun(
    std::shared_ptr<PartitionHandler> partition,
    std::shared_ptr<MemTableHandler> output_table) {
    if (!partition) {
        LOG(WARNING) << "Fail run window agg when partition input is empty";
        return false;
    }
    auto iter = partition->GetWindowIterator();
    if (!iter) {
        LOG(WARNING) << "Fail run window agg when partition input is empty";
        return false;
    }
    iter->SeekToFirst();
    while (iter->Valid()) {
        auto segment_key = iter->GetKey().ToString();
        auto segment = partition->GetSegment(partition, segment_key);
        if (window_op_.sort_.ValidSort()) {
            if (order_gen_.Valid()) {
                segment = std::dynamic_pointer_cast<TableHandler>(TableSort(
                    segment, order_gen_, window_op_.sort_.is_asc()));
            } else {
                segment = TableReverse(segment);
            }
        }
        int32_t cnt = 0;
        auto segment_iter = segment->GetIterator();
        CurrentHistoryWindow window(window_op_.range_.start_offset_);
        while (segment_iter->Valid()) {
            if (limit_cnt_ > 0 && cnt++ >= limit_cnt_) {
                break;
            }
            output_table->AddRow(window_gen_.Gen(
                segment_iter->GetKey(), segment_iter->GetValue(), &window));
            segment_iter->Next();
        }
        iter->Next();
    }
    return true;
}

bool WindowAggRunner::PartitionRun(
    std::shared_ptr<PartitionHandler> partition,
    std::shared_ptr<MemTableHandler> output_table) {
    if (!partition) {
        LOG(WARNING) << "PartitionRun Fail: input is empty";
        return false;
    }
    if (group_gen_.Valid()) {
        auto iter = partition->GetWindowIterator();
        if (!iter) {
            LOG(WARNING) << "PartitionRun Fail: input is empty";
            return false;
        }
        iter->SeekToFirst();
        while (iter->Valid()) {
            auto segment_key = iter->GetKey().ToString();
            auto table = partition->GetSegment(partition, segment_key);
            TableRun(table, output_table);

            iter->Next();
        }
    } else {
        return WindowAggRun(partition, output_table);
    }
    return true;
}

bool WindowAggRunner::TableRun(std::shared_ptr<TableHandler> input,
                               std::shared_ptr<MemTableHandler> output_table) {
    if (!group_gen_.Valid()) {
        LOG(WARNING) << "Fail run window agg without partition input";
        return false;
    }
    auto partition = TableGroup(input, group_gen_);
    if (!partition) {
        LOG(WARNING) << "Fail run window agg with empty partition input";
        return false;
    }
    return WindowAggRun(std::dynamic_pointer_cast<PartitionHandler>(partition),
                        output_table);
}

std::shared_ptr<DataHandler> RequestLastJoinRunner::Run(
    RunnerContext& ctx) {  // NOLINT
    auto fail_ptr = std::shared_ptr<DataHandler>();
    auto left = producers_[0]->RunWithCache(ctx);
    auto right = producers_[1]->RunWithCache(ctx);
    if (!left || !right) {
        return std::shared_ptr<DataHandler>();
    }
    if (kRowHandler != left->GetHanlderType()) {
        return std::shared_ptr<DataHandler>();
    }

    auto left_row = std::dynamic_pointer_cast<RowHandler>(left)->GetValue();
    switch (right->GetHanlderType()) {
        case kPartitionHandler: {
            Row row = PartitionRun(
                left_row, std::dynamic_pointer_cast<PartitionHandler>(right));
            return std::shared_ptr<RowHandler>(new MemRowHandler(row));
        }
        case kTableHandler: {
            Row row = TableRun(left_row,
                               std::dynamic_pointer_cast<TableHandler>(right));
            return std::shared_ptr<RowHandler>(new MemRowHandler(row));
        }
        default: {
            LOG(WARNING) << "can't join when right is not table or partition";
            return fail_ptr;
        }
    }
}

Row RequestLastJoinRunner::PartitionRun(
    const Row& left_row, std::shared_ptr<PartitionHandler> partition) {
    if (!index_key_gen_.Valid()) {
        LOG(WARNING)
            << "can't join right partition table when partition keys is empty";
        return Row();
    }
    std::string partition_key = index_key_gen_.Gen(left_row);
    auto right_table = partition->GetSegment(partition, partition_key);
    return TableRun(left_row, right_table);
}
Row RequestLastJoinRunner::TableRun(const Row& left_row,
                                    std::shared_ptr<TableHandler> right_table) {
    if (!right_table) {
        LOG(WARNING) << "Last Join right table is empty";
        return Row(left_row, Row());
    }
    auto right_iter = right_table->GetIterator();
    if (!right_iter) {
        LOG(WARNING) << "Last Join right table is empty";
        return Row(left_row, Row());
    }
    right_iter->SeekToFirst();
    if (!right_iter->Valid()) {
        LOG(WARNING) << "Last Join right table is empty";
        return Row(left_row, Row());
    }

    if (!left_key_gen_.Valid() && !condition_gen_.Valid()) {
        return Row(left_row, right_iter->GetValue());
    }

    std::string left_key_str = "";
    if (left_key_gen_.Valid()) {
        left_key_str = left_key_gen_.Gen(left_row);
    }
    while (right_iter->Valid()) {
        auto right_key_str = right_key_gen_.Gen(right_iter->GetValue());
        if (left_key_gen_.Valid() && left_key_str != right_key_str) {
            right_iter->Next();
            continue;
        }
        Row joined_row(left_row, right_iter->GetValue());
        if (!condition_gen_.Valid()) {
            return joined_row;
        }
        if (condition_gen_.Gen(joined_row)) {
            return joined_row;
        }
        right_iter->Next();
    }
    return Row(left_row, Row());
}

std::shared_ptr<DataHandler> LastJoinRunner::Run(RunnerContext& ctx) {
    auto fail_ptr = std::shared_ptr<DataHandler>();
    auto left = producers_[0]->RunWithCache(ctx);
    auto right = producers_[1]->RunWithCache(ctx);
    if (!left || !right) {
        LOG(WARNING) << "fail to run last join: left|right input is empty";
        return fail_ptr;
    }

    if (right_key_gen_.Valid()) {
        if (kPartitionHandler == right->GetHanlderType()) {
            right = PartitionGroup(
                std::dynamic_pointer_cast<PartitionHandler>(right),
                right_key_gen_);
        } else {
            right = TableGroup(std::dynamic_pointer_cast<TableHandler>(right),
                               right_key_gen_);
        }
    }

    if (kTableHandler == left->GetHanlderType()) {
        auto output_table =
            std::shared_ptr<MemTableHandler>(new MemTableHandler());
        auto left_table = std::dynamic_pointer_cast<TableHandler>(left);

        if (kPartitionHandler == right->GetHanlderType()) {
            if (!TableJoin(left_table,
                           std::dynamic_pointer_cast<PartitionHandler>(right),
                           output_table)) {
                return fail_ptr;
            }
        } else {
            if (!TableJoin(left_table,
                           std::dynamic_pointer_cast<TableHandler>(right),
                           output_table)) {
                return fail_ptr;
            }
        }
        return output_table;
    } else {
        auto output_partition =
            std::shared_ptr<MemPartitionHandler>(new MemPartitionHandler());
        auto left_partition = std::dynamic_pointer_cast<PartitionHandler>(left);
        if (kPartitionHandler == right->GetHanlderType()) {
            if (!PartitionJoin(
                    left_partition,
                    std::dynamic_pointer_cast<PartitionHandler>(right),
                    output_partition)) {
                return fail_ptr;
            }

        } else {
            if (!PartitionJoin(left_partition,
                               std::dynamic_pointer_cast<TableHandler>(right),
                               output_partition)) {
                return fail_ptr;
            }
        }
        return output_partition;
    }
}

bool LastJoinRunner::TableJoin(std::shared_ptr<TableHandler> left,
                               std::shared_ptr<TableHandler> right,
                               std::shared_ptr<MemTableHandler> output) {
    auto left_iter = left->GetIterator();
    while (left_iter->Valid()) {
        const Row& left_row = left_iter->GetValue();
        output->AddRow(RowLastJoin(left_row, right, condition_gen_));
        left_iter->Next();
    }
    return true;
}
bool LastJoinRunner::TableJoin(std::shared_ptr<TableHandler> left,
                               std::shared_ptr<PartitionHandler> right,
                               std::shared_ptr<MemTableHandler> output) {
    if (!left_key_gen_.Valid()) {
        LOG(WARNING) << "can't join right partition table when join "
                        "left_key_gen_ is invalid";
        return false;
    }
    auto left_iter = left->GetIterator();
    if (!left_iter || !left_iter->Valid()) {
        LOG(WARNING) << "fail to run last join: left input empty";
        return false;
    }
    left_iter->SeekToFirst();
    while (left_iter->Valid()) {
        const Row& left_row = left_iter->GetValue();
        std::string key_str = "";
        if (index_key_gen_.Valid()) {
            key_str = index_key_gen_.Gen(left_row) + "|" +
                      left_key_gen_.Gen(left_row);
        } else {
            key_str = left_key_gen_.Gen(left_row);
        }
        LOG(INFO) << "key_str " << key_str;
        auto right_table = right->GetSegment(right, key_str);
        output->AddRow(RowLastJoin(left_row, right_table, condition_gen_));
        left_iter->Next();
    }
    return true;
}
bool LastJoinRunner::PartitionJoin(
    std::shared_ptr<PartitionHandler> left, std::shared_ptr<TableHandler> right,
    std::shared_ptr<MemPartitionHandler> output) {
    auto left_window_iter = left->GetWindowIterator();
    left_window_iter->SeekToFirst();
    while (left_window_iter->Valid()) {
        auto left_iter = left_window_iter->GetValue();
        auto left_key = left_window_iter->GetKey();
        left_iter->SeekToFirst();
        while (left_iter->Valid()) {
            const Row& left_row = left_iter->GetValue();
            output->AddRow(std::string(left_key.data(), left_key.size()),
                           left_iter->GetKey(),
                           RowLastJoin(left_row, right, condition_gen_));
            left_iter->Next();
        }
    }
    return true;
}
bool LastJoinRunner::PartitionJoin(
    std::shared_ptr<PartitionHandler> left,
    std::shared_ptr<PartitionHandler> right,
    std::shared_ptr<MemPartitionHandler> output) {
    if (!left) {
        LOG(WARNING) << "fail to run last join: left input empty";
        return false;
    }
    auto left_partition_iter = left->GetWindowIterator();
    if (!left_partition_iter) {
        LOG(WARNING) << "fail to run last join: left input empty";
        return false;
    }
    if (!left_key_gen_.Valid()) {
        LOG(WARNING) << "can't join right partition table when join "
                        "left_key_gen_ is invalid";
        return false;
    }

    left_partition_iter->SeekToFirst();
    while (left_partition_iter->Valid()) {
        auto left_iter = left_partition_iter->GetValue();
        auto left_key = left_partition_iter->GetKey();
        left_iter->SeekToFirst();
        while (left_iter->Valid()) {
            const Row& left_row = left_iter->GetValue();
            const std::string& key_str =
                index_key_gen_.Valid() ? index_key_gen_.Gen(left_row) + "|" +
                                             left_key_gen_.Gen(left_row)
                                       : left_key_gen_.Gen(left_row);
            auto right_table = right->GetSegment(right, key_str);
            output->AddRow(std::string(left_key.data(), left_key.size()),
                           left_iter->GetKey(),
                           RowLastJoin(left_row, right_table, condition_gen_));
            left_iter->Next();
        }
        left_partition_iter->Next();
    }
    return true;
}
const Row Runner::RowLastJoin(const Row& left_row,
                              std::shared_ptr<TableHandler> right_table,
                              ConditionGenerator& cond_gen) {
    if (!right_table) {
        LOG(WARNING) << "Last Join right table is empty";
        return Row(left_row, Row());
    }
    auto right_iter = right_table->GetIterator();
    if (!right_iter) {
        LOG(WARNING) << "Last Join right table is empty";
        return Row(left_row, Row());
    }
    right_iter->SeekToFirst();
    if (!right_iter->Valid()) {
        LOG(WARNING) << "Last Join right table is empty";
        return Row(left_row, Row());
    }

    if (!cond_gen.Valid()) {
        return Row(left_row, right_iter->GetValue());
    }
    while (right_iter->Valid()) {
        Row joined_row(left_row, right_iter->GetValue());
        if (cond_gen.Gen(joined_row)) {
            return joined_row;
        }
        right_iter->Next();
    }
    return Row(left_row, Row());
}
void Runner::PrintData(const vm::NameSchemaList& schema_list,
                       std::shared_ptr<DataHandler> data) {
    std::ostringstream oss;

    std::vector<RowView> row_view_list;
    ::fesql::base::TextTable t('-', '|', '+');
    // Add Header
    for (auto pair : schema_list) {
        for (int i = 0; i < pair.second->size(); i++) {
            if (pair.first.empty()) {
                t.add(pair.second->Get(i).name());
            } else {
                t.add(pair.first + "." + pair.second->Get(i).name());
            }
        }
        row_view_list.push_back(RowView(*pair.second));
    }

    t.endOfRow();
    if (!data) {
        t.add("Empty set");
        t.endOfRow();
        oss << t << std::endl;
        LOG(INFO) << "\n" << oss.str();
        return;
    }

    switch (data->GetHanlderType()) {
        case kRowHandler: {
            auto row_handler = std::dynamic_pointer_cast<RowHandler>(data);
            auto row = row_handler->GetValue();
            for (size_t id = 0; id < row_view_list.size(); id++) {
                RowView& row_view = row_view_list[id];
                row_view.Reset(row.buf(id), row.size(id));
                for (int idx = 0; idx < schema_list[id].second->size(); idx++) {
                    std::string str = row_view.GetAsString(idx);
                    t.add(str);
                }
            }

            t.endOfRow();
            break;
        }
        case kTableHandler: {
            auto table_handler = std::dynamic_pointer_cast<TableHandler>(data);
            auto iter = table_handler->GetIterator();
            if (!iter) {
                t.add("Empty set");
                t.endOfRow();
                break;
            }
            iter->SeekToFirst();
            if (!iter->Valid()) {
                t.add("Empty set");
                t.endOfRow();
                break;
            } else {
                int cnt = 0;
                while (iter->Valid() && cnt++ < MAX_DEBUG_LINES_CNT) {
                    auto row = iter->GetValue();
                    for (size_t id = 0; id < row_view_list.size(); id++) {
                        RowView& row_view = row_view_list[id];
                        row_view.Reset(row.buf(id));
                        for (int idx = 0; idx < schema_list[id].second->size();
                             idx++) {
                            std::string str = row_view.GetAsString(idx);
                            t.add(str);
                        }
                    }
                    iter->Next();
                    t.endOfRow();
                }
            }

            break;
        }
        case kPartitionHandler: {
            auto partition = std::dynamic_pointer_cast<PartitionHandler>(data);
            auto iter = partition->GetWindowIterator();
            int cnt = 0;
            if (!iter || !iter->Valid()) {
                t.add("Empty set");
                t.endOfRow();
            }
            while (iter->Valid() && cnt++ < MAX_DEBUG_LINES_CNT) {
                t.add("KEY: " + std::string(iter->GetKey().data(),
                                            iter->GetKey().size()));
                t.endOfRow();
                auto segment_iter = iter->GetValue();
                if (!segment_iter) {
                    t.add("Empty set");
                    t.endOfRow();
                    break;
                }
                segment_iter->SeekToFirst();
                if (!segment_iter->Valid()) {
                    t.add("Empty set");
                    t.endOfRow();
                    break;
                } else {
                    while (segment_iter->Valid()) {
                        auto row = segment_iter->GetValue();
                        for (size_t id = 0; id < row_view_list.size(); id++) {
                            RowView& row_view = row_view_list[id];
                            row_view.Reset(row.buf(id));
                            for (int idx = 0;
                                 idx < schema_list[id].second->size(); idx++) {
                                std::string str = row_view.GetAsString(idx);
                                t.add(str);
                            }
                        }
                        segment_iter->Next();
                        t.endOfRow();
                    }
                }

                iter->Next();
            }
            break;
        }
        default: {
            oss << "Invalid Set";
        }
    }
    oss << t << std::endl;
    LOG(INFO) << data->GetHandlerTypeName() << " RESULT:\n" << oss.str();
}

std::shared_ptr<DataHandler> ConcatRunner::Run(RunnerContext& ctx) {
    auto fail_ptr = std::shared_ptr<DataHandler>();
    auto left = producers_[0]->RunWithCache(ctx);
    auto right = producers_[1]->RunWithCache(ctx);
    if (!left || !right) {
        return std::shared_ptr<DataHandler>();
    }
    if (kRowHandler != left->GetHanlderType()) {
        return std::shared_ptr<DataHandler>();
    }

    if (kRowHandler == right->GetHanlderType()) {
        auto left_row = std::dynamic_pointer_cast<RowHandler>(left)->GetValue();
        auto right_row =
            std::dynamic_pointer_cast<RowHandler>(right)->GetValue();
        return std::shared_ptr<RowHandler>(
            new MemRowHandler(Row(left_row, right_row)));
    } else if (kTableHandler == right->GetHanlderType()) {
        auto left_row = std::dynamic_pointer_cast<RowHandler>(left)->GetValue();
        auto right_table = std::dynamic_pointer_cast<TableHandler>(right);
        auto right_iter = right_table->GetIterator();
        if (!right_iter) {
            return std::shared_ptr<RowHandler>(
                new MemRowHandler(Row(left_row, Row())));
        }
        return std::shared_ptr<RowHandler>(
            new MemRowHandler(Row(left_row, right_iter->GetValue())));
    } else {
        return std::shared_ptr<DataHandler>();
    }
}
std::shared_ptr<DataHandler> LimitRunner::Run(RunnerContext& ctx) {
    auto input = producers_[0]->RunWithCache(ctx);
    auto fail_ptr = std::shared_ptr<DataHandler>();
    if (!input) {
        LOG(WARNING) << "input is empty";
        return fail_ptr;
    }
    switch (input->GetHanlderType()) {
        case kTableHandler: {
            auto iter =
                std::dynamic_pointer_cast<TableHandler>(input)->GetIterator();
            auto output_table = std::shared_ptr<MemTableHandler>(
                new MemTableHandler(input->GetSchema()));
            int32_t cnt = 0;
            while (cnt++ < limit_cnt_ && iter->Valid()) {
                output_table->AddRow(iter->GetValue());
                iter->Next();
            }
            return output_table;
        }
        case kRowHandler: {
            DLOG(INFO) << "limit row handler";
            return input;
        }
        case kPartitionHandler: {
            LOG(WARNING) << "fail limit when input type isn't row or table";
            return fail_ptr;
        }
    }
    return fail_ptr;
}
std::shared_ptr<DataHandler> FilterRunner::Run(RunnerContext& ctx) {
    LOG(WARNING) << "can't handler filter op";
    return std::shared_ptr<DataHandler>();
}
std::shared_ptr<DataHandler> GroupAggRunner::Run(RunnerContext& ctx) {
    auto input = producers_[0]->RunWithCache(ctx);
    if (!input) {
        LOG(WARNING) << "group aggregation fail: input is null";
        return std::shared_ptr<DataHandler>();
    }

    if (kPartitionHandler != input->GetHanlderType()) {
        LOG(WARNING) << "group aggregation fail: input isn't partition ";
        return std::shared_ptr<DataHandler>();
    }
    auto partition = std::dynamic_pointer_cast<PartitionHandler>(input);
    auto output_table = std::shared_ptr<MemTableHandler>(new MemTableHandler());
    auto iter = partition->GetWindowIterator();
    if (!iter) {
        LOG(WARNING) << "group aggregation fail: input iterator is null";
        return std::shared_ptr<DataHandler>();
    }
    iter->SeekToFirst();
    while (iter->Valid()) {
        auto segment_iter = iter->GetValue();
        if (!segment_iter) {
            LOG(WARNING) << "group aggregation fail: segment iterator is null";
            return std::shared_ptr<DataHandler>();
        }
        auto key = std::string(iter->GetKey().data(), iter->GetKey().size());
        auto segment = partition->GetSegment(partition, key);
        output_table->AddRow(agg_gen_.Gen(segment));
        iter->Next();
    }
    return output_table;
}

std::shared_ptr<DataHandler> RequestUnionRunner::Run(RunnerContext& ctx) {
    auto fail_ptr = std::shared_ptr<DataHandler>();
    auto left = producers_[0]->RunWithCache(ctx);
    auto right = producers_[1]->RunWithCache(ctx);
    if (!left || !right) {
        return std::shared_ptr<DataHandler>();
    }
    if (kRowHandler != left->GetHanlderType()) {
        return std::shared_ptr<DataHandler>();
    }
    switch (right->GetHanlderType()) {
        case kTableHandler: {
            return UnionTable(
                std::dynamic_pointer_cast<RowHandler>(left)->GetValue(),
                std::dynamic_pointer_cast<TableHandler>(right));
        }
        case kPartitionHandler: {
            return UnionPartition(
                std::dynamic_pointer_cast<RowHandler>(left)->GetValue(),
                std::dynamic_pointer_cast<PartitionHandler>(right));
        }
        default: {
            LOG(WARNING) << "fail to run request union when right is not table "
                            "or partition";
            return fail_ptr;
        }
    }
}
std::shared_ptr<DataHandler> RequestUnionRunner::UnionTable(
    Row request, std::shared_ptr<TableHandler> table) {
    auto fail_ptr = std::shared_ptr<DataHandler>();
    if (!table) {
        LOG(WARNING) << "fail to union table: table is null or empty";
        return fail_ptr;
    }

    std::shared_ptr<TableHandler> temp_table = table;
    // filter by keys if need
    if (group_gen_.Valid()) {
        auto mem_table =
            std::shared_ptr<MemTimeTableHandler>(new MemTimeTableHandler());
        std::string request_keys = group_gen_.Gen(request);
        auto iter = table->GetIterator();
        if (iter) {
            iter->SeekToFirst();
            while (iter->Valid()) {
                std::string keys = group_gen_.Gen(iter->GetValue());
                if (request_keys == keys) {
                    mem_table->AddRow(iter->GetKey(), iter->GetValue());
                }
                iter->Next();
            }
        }
        temp_table = std::shared_ptr<TableHandler>(mem_table);
    }

    // sort by orders if need
    if (order_gen_.Valid()) {
        temp_table = std::dynamic_pointer_cast<TableHandler>(TableSort(
            std::shared_ptr<DataHandler>(temp_table), order_gen_, false));
    }

    // build window with start and end offset
    auto window_table = std::shared_ptr<MemTableHandler>(new MemTableHandler());
    uint64_t start = 0;
    uint64_t end = UINT64_MAX;
    if (ts_gen_.Valid()) {
        int64_t key = ts_gen_.Gen(request);
        start = (key + start_offset_) < 0 ? 0 : (key + start_offset_);
        end = (key + end_offset_) < 0 ? 0 : (key + end_offset_);
        DLOG(INFO) << "request key: " << key;
    }
    window_table->AddRow(request);
    DLOG(INFO) << "start make window ";
    if (temp_table) {
        auto table_output = std::dynamic_pointer_cast<TableHandler>(temp_table);
        auto table_iter = table_output->GetIterator();
        if (table_iter) {
            table_iter->Seek(end);
            while (table_iter->Valid()) {
                if (table_iter->GetKey() <= start) {
                    break;
                }
                window_table->AddRow(table_iter->GetValue());
                table_iter->Next();
            }
        }
        return window_table;
    } else {
        return temp_table;
    }
}
std::shared_ptr<DataHandler> RequestUnionRunner::UnionPartition(
    Row row, std::shared_ptr<PartitionHandler> partition) {
    auto fail_ptr = std::shared_ptr<DataHandler>();
    if (!partition) {
        LOG(WARNING) << "fail to union partition: partition is null";
        return fail_ptr;
    }

    if (!key_gen_.Valid()) {
        LOG(WARNING) << "fail to union partition without partition key";
        return fail_ptr;
    }

    auto key_str = key_gen_.Gen(row);
    auto table = partition->GetSegment(partition, key_str);
    return UnionTable(row, table);
}
std::shared_ptr<DataHandler> AggRunner::Run(RunnerContext& ctx) {
    auto input = producers_[0]->RunWithCache(ctx);
    if (!input) {
        LOG(WARNING) << "input is empty";
        return std::shared_ptr<DataHandler>();
    }

    if (kTableHandler != input->GetHanlderType()) {
        return std::shared_ptr<DataHandler>();
    }
    auto row_handler = std::shared_ptr<RowHandler>(new MemRowHandler(
        agg_gen_.Gen(std::dynamic_pointer_cast<TableHandler>(input))));
    return row_handler;
}

const std::string KeyGenerator::Gen(const Row& row) {
    Row key_row = CoreAPI::RowProject(fn_, row, true);
    row_view_.Reset(key_row.buf());
    std::string keys = "";
    for (auto pos : idxs_) {
        std::string key = Runner::GetColumnString(&row_view_, pos,
                                                  fn_schema_.Get(pos).type());
        if (!keys.empty()) {
            keys.append("|");
        }
        keys.append(key);
    }
    return keys;
}
const int64_t OrderGenerator::Gen(const Row& row) {
    Row order_row = CoreAPI::RowProject(fn_, row, true);
    row_view_.Reset(order_row.buf());
    return Runner::GetColumnInt64(&row_view_, idxs_[0],
                                  fn_schema_.Get(idxs_[0]).type());
}
const bool ConditionGenerator::Gen(const Row& row) {
    return CoreAPI::ComputeCondition(
        fn_, row, &row_view_, idxs_[0]);
}
const Row ProjectGenerator::Gen(const Row& row) {
    return CoreAPI::RowProject(fn_, row, false);
}

const Row AggGenerator::Gen(std::shared_ptr<TableHandler> table) {
    auto iter = table->GetIterator();
    iter->SeekToFirst();
    if (!iter->Valid()) {
        return Row();
    }
    auto& row = iter->GetValue();
    int32_t (*udf)(int8_t**, int8_t*, int32_t*, int8_t**) =
        (int32_t(*)(int8_t**, int8_t*, int32_t*, int8_t**))(fn_);
    int8_t* buf = nullptr;

    int8_t** row_ptrs = row.GetRowPtrs();
    int8_t* window_ptr = reinterpret_cast<int8_t*>(table.get());
    int32_t* row_sizes = row.GetRowSizes();
    uint32_t ret = udf(row_ptrs, window_ptr, row_sizes, &buf);
    if (ret != 0) {
        LOG(WARNING) << "fail to run udf " << ret;
        return Row();
    }
    return Row(buf, RowView::GetSize(buf));
}
<<<<<<< HEAD

const Row WindowGenerator::Gen(const uint64_t key, const Row row,
                               Window* window) {
=======
const Row WindowProjectGenerator::Gen(const uint64_t key, const Row row,
                                      Window* window) {
>>>>>>> deaa4ce7
    return Runner::WindowProject(fn_, key, row, window);
}

}  // namespace vm
}  // namespace fesql<|MERGE_RESOLUTION|>--- conflicted
+++ resolved
@@ -1468,14 +1468,9 @@
     }
     return Row(buf, RowView::GetSize(buf));
 }
-<<<<<<< HEAD
-
-const Row WindowGenerator::Gen(const uint64_t key, const Row row,
-                               Window* window) {
-=======
+
 const Row WindowProjectGenerator::Gen(const uint64_t key, const Row row,
                                       Window* window) {
->>>>>>> deaa4ce7
     return Runner::WindowProject(fn_, key, row, window);
 }
 
