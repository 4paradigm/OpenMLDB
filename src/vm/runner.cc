--- conflicted
+++ resolved
@@ -744,11 +744,6 @@
     request_task_ = std::make_shared<ClusterTask>(request_task);
     return request_task;
 }
-
-<<<<<<< HEAD
-bool Runner::GetColumnBool(const int8_t* buf, const RowView* row_view, int idx,
-                           type::Type type) {
-=======
 ClusterTask RunnerBuilder::UnaryInheritTask(const ClusterTask& input,
                                             Runner* runner) {
     ClusterTask task = input;
@@ -756,8 +751,9 @@
     task.SetRoot(runner);
     return task;
 }
-bool Runner::GetColumnBool(RowView* row_view, int idx, type::Type type) {
->>>>>>> 7b2af909
+
+bool Runner::GetColumnBool(const int8_t* buf, const RowView* row_view, int idx,
+                           type::Type type) {
     bool key = false;
     switch (type) {
         case fesql::type::kInt32: {
