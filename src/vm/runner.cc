--- conflicted
+++ resolved
@@ -2105,82 +2105,10 @@
     return row_handler;
 }
 
-<<<<<<< HEAD
 std::shared_ptr<DataHandler> ProxyRequestRunner::Run(
     RunnerContext& ctx,
     const std::vector<std::shared_ptr<DataHandler>>& inputs) {
     auto input = inputs[0];
-=======
-std::shared_ptr<DataHandler> ProxyBatchRequestRunner::Run(RunnerContext& ctx) {
-    auto input = producers_[0]->RunWithCache(ctx);
-    if (!input) {
-        LOG(WARNING) << "input is empty";
-        return std::shared_ptr<DataHandler>();
-    }
-
-    auto cluster_job = ctx.cluster_job();
-    auto fail_ptr = std::shared_ptr<DataHandler>();
-    if (nullptr == cluster_job) {
-        LOG(WARNING) << "fail to run proxy runner: invalid cluster job ptr";
-        return fail_ptr;
-    }
-
-    auto task = cluster_job->GetTask(task_id_);
-    if (!task.IsValid()) {
-        LOG(WARNING)
-            << "fail to run batch proxy runner: invalid task of taskid "
-            << task_id_;
-        return fail_ptr;
-    }
-    if (!task.GetIndexKey().ValidKey()) {
-        LOG(WARNING) << "fail to run batch proxy runner: invalid index key"
-                     << task_id_;
-        return fail_ptr;
-    }
-    std::string pk = "";
-    switch (input->GetHanlderType()) {
-        case kTableHandler: {
-            auto iter =
-                std::dynamic_pointer_cast<TableHandler>(input)->GetIterator();
-            if (!iter) {
-                LOG(WARNING)
-                    << "fail to run batch proxy runner: table iter null"
-                    << task_id_;
-                return fail_ptr;
-            }
-            iter->SeekToFirst();
-
-            KeyGenerator generator(task.GetIndexKey().fn_info());
-            std::vector<std::string> pks;
-            while (iter->Valid()) {
-                const Row& row = iter->GetValue();
-                pks.push_back(generator.Gen(row));
-                iter->Next();
-            }
-            auto table_handler = task.table_handler();
-            if (!table_handler) {
-                LOG(WARNING) << "table handler is null";
-                return std::shared_ptr<DataHandler>();
-            }
-            auto tablet = table_handler->GetTablet(task.index(), pk);
-            if (!tablet) {
-                LOG(WARNING) << "fail to run batch proxy: tablet is null";
-                return fail_ptr;
-            }
-            return tablet->SubQuery(
-                task_id_, table_handler->GetDatabase(), cluster_job->sql(),
-                std::dynamic_pointer_cast<TableHandler>(input), ctx.is_debug());
-        }
-        default: {
-            LOG(WARNING) << "invalid key row, key generator input type is "
-                         << input->GetHandlerTypeName();
-            return fail_ptr;
-        }
-    }
-}
-std::shared_ptr<DataHandler> ProxyRequestRunner::Run(RunnerContext& ctx) {
-    auto input = producers_[0]->RunWithCache(ctx);
->>>>>>> 7cb292b3
     if (!input) {
         LOG(WARNING) << "input is empty";
         return std::shared_ptr<DataHandler>();
