/*-------------------------------------------------------------------------
 * Copyright (C) 2020, 4paradigm
 * runner.cc
 *
 * Author: chenjing
 * Date: 2020/4/3
 *--------------------------------------------------------------------------
 **/
#include "vm/runner.h"
#include <memory>
#include <string>
#include <utility>
#include <vector>
#include "base/texttable.h"
#include "vm/catalog_wrapper.h"
#include "vm/core_api.h"
#include "vm/mem_catalog.h"
namespace fesql {
namespace vm {
#define MAX_DEBUG_LINES_CNT 20
#define MAX_DEBUG_COLUMN_MAX 20

Runner* RunnerBuilder::Build(PhysicalOpNode* node, Status& status) {
    if (nullptr == node) {
        status.msg = "fail to build runner : physical node is null";
        status.code = common::kOpGenError;
        LOG(WARNING) << status.msg;
        return nullptr;
    }

    switch (node->type_) {
        case kPhysicalOpDataProvider: {
            auto op = dynamic_cast<const PhysicalDataProviderNode*>(node);
            switch (op->provider_type_) {
                case kProviderTypeTable: {
                    auto provider =
                        dynamic_cast<const PhysicalTableProviderNode*>(node);
                    return new DataRunner(id_++,
                                          node->GetOutputNameSchemaList(),
                                          provider->table_handler_);
                }
                case kProviderTypePartition: {
                    auto provider =
                        dynamic_cast<const PhysicalPartitionProviderNode*>(
                            node);
                    return new DataRunner(
                        id_++, node->GetOutputNameSchemaList(),
                        provider->table_handler_->GetPartition(
                            provider->table_handler_, provider->index_name_));
                }
                case kProviderTypeRequest: {
                    return new RequestRunner(id_++,
                                             node->GetOutputNameSchemaList());
                }
                default: {
                    status.msg = "fail to support data provider type " +
                                 DataProviderTypeName(op->provider_type_);
                    status.code = common::kOpGenError;
                    LOG(WARNING) << status.msg;
                    return nullptr;
                }
            }
        }
        case kPhysicalOpSimpleProject: {
            auto input = Build(node->producers().at(0), status);
            if (nullptr == input) {
                return nullptr;
            }

            auto op = dynamic_cast<const PhysicalSimpleProjectNode*>(node);
            auto runner = new SimpleProjectRunner(
                id_++, node->GetOutputNameSchemaList(), op->GetLimitCnt(),
                op->project_.fn_info_);
            runner->AddProducer(input);
            return runner;
        }
        case kPhysicalOpProject: {
            auto input = Build(node->producers().at(0), status);
            if (nullptr == input) {
                return nullptr;
            }

            auto op = dynamic_cast<const PhysicalProjectNode*>(node);
            switch (op->project_type_) {
                case kTableProject: {
                    auto runner = new TableProjectRunner(
                        id_++, node->GetOutputNameSchemaList(),
                        op->GetLimitCnt(), op->project_);
                    runner->AddProducer(input);
                    return runner;
                }
                case kAggregation: {
                    auto runner =
                        new AggRunner(id_++, node->GetOutputNameSchemaList(),
                                      op->GetLimitCnt(), op->project_);
                    runner->AddProducer(input);
                    return runner;
                }
                case kGroupAggregation: {
                    auto op =
                        dynamic_cast<const PhysicalGroupAggrerationNode*>(node);
                    auto runner = new GroupAggRunner(
                        id_++, node->GetOutputNameSchemaList(),
                        op->GetLimitCnt(), op->group_, op->project_);
                    runner->AddProducer(input);
                    return runner;
                }
                case kWindowAggregation: {
                    auto op =
                        dynamic_cast<const PhysicalWindowAggrerationNode*>(
                            node);
                    auto runner = new WindowAggRunner(
                        id_++, node->GetOutputNameSchemaList(),
                        op->GetLimitCnt(), op->window_, op->project_,
                        op->instance_not_in_window());
                    runner->AddProducer(input);
                    size_t input_slices =
                        input->output_schemas().GetSchemaSourceListSize();

                    if (!op->window_joins_.Empty()) {
                        for (auto window_join :
                             op->window_joins_.window_joins_) {
                            auto join_right_runner =
                                Build(window_join.first, status);
                            if (nullptr == join_right_runner) {
                                return nullptr;
                            }
                            runner->AddWindowJoin(window_join.second,
                                                  input_slices,
                                                  join_right_runner);
                        }
                    }

                    if (!op->window_unions_.Empty()) {
                        for (auto window_union :
                             op->window_unions_.window_unions_) {
                            auto union_table =
                                Build(window_union.first, status);
                            if (nullptr == union_table) {
                                return nullptr;
                            }
                            runner->AddWindowUnion(window_union.second,
                                                   union_table);
                        }
                    }
                    return runner;
                }
                case kRowProject: {
                    auto runner = new RowProjectRunner(
                        id_++, node->GetOutputNameSchemaList(),
                        op->GetLimitCnt(), op->project_);
                    runner->AddProducer(input);
                    return runner;
                }
                default: {
                    status.msg = "fail to support project type " +
                                 ProjectTypeName(op->project_type_);
                    status.code = common::kOpGenError;
                    LOG(WARNING) << status.msg;
                    return nullptr;
                }
            }
        }
        case kPhysicalOpRequestUnoin: {
            auto left = Build(node->producers().at(0), status);
            if (nullptr == left) {
                return nullptr;
            }
            auto right = Build(node->producers().at(1), status);
            if (nullptr == right) {
                return nullptr;
            }
            auto op = dynamic_cast<const PhysicalRequestUnionNode*>(node);
            auto runner =
                new RequestUnionRunner(id_++, node->GetOutputNameSchemaList(),
                                       op->GetLimitCnt(), op->window().range_);
            runner->AddProducer(left);
            runner->AddProducer(right);

            if (!op->instance_not_in_window()) {
                runner->AddWindowUnion(op->window_, right);
            }
            if (!op->window_unions_.Empty()) {
                for (auto window_union : op->window_unions_.window_unions_) {
                    auto union_table = Build(window_union.first, status);
                    if (nullptr == union_table) {
                        return nullptr;
                    }
                    runner->AddWindowUnion(window_union.second, union_table);
                }
            }
            return runner;
        }
        case kPhysicalOpRequestJoin: {
            auto left = Build(node->producers().at(0), status);
            if (nullptr == left) {
                return nullptr;
            }
            auto right = Build(node->producers().at(1), status);
            if (nullptr == right) {
                return nullptr;
            }
            auto op = dynamic_cast<const PhysicalRequestJoinNode*>(node);
            switch (op->join().join_type()) {
                case node::kJoinTypeLast: {
                    auto runner = new RequestLastJoinRunner(
                        id_++, node->GetOutputNameSchemaList(),
                        op->GetLimitCnt(), op->join_,
                        left->output_schemas().GetSchemaSourceListSize(),
                        right->output_schemas().GetSchemaSourceListSize());
                    runner->AddProducer(left);
                    runner->AddProducer(right);
                    return runner;
                }
                case node::kJoinTypeConcat: {
                    auto runner =
                        new ConcatRunner(id_++, node->GetOutputNameSchemaList(),
                                         op->GetLimitCnt());
                    runner->AddProducer(left);
                    runner->AddProducer(right);
                    return runner;
                }
                default: {
                    status.code = common::kOpGenError;
                    status.msg = "can't handle join type " +
                                 node::JoinTypeName(op->join().join_type());
                    LOG(WARNING) << status.msg;
                    return nullptr;
                }
            }
        }
        case kPhysicalOpJoin: {
            auto left = Build(node->producers().at(0), status);
            if (nullptr == left) {
                return nullptr;
            }
            auto right = Build(node->producers().at(1), status);
            if (nullptr == right) {
                return nullptr;
            }
            auto op = dynamic_cast<const PhysicalJoinNode*>(node);
            switch (op->join().join_type()) {
                case node::kJoinTypeLast: {
                    auto runner = new LastJoinRunner(
                        id_++, node->GetOutputNameSchemaList(),
                        op->GetLimitCnt(), op->join_,
                        left->output_schemas().GetSchemaSourceListSize(),
                        right->output_schemas().GetSchemaSourceListSize());
                    runner->AddProducer(left);
                    runner->AddProducer(right);
                    return runner;
                }
                default: {
                    status.code = common::kOpGenError;
                    status.msg = "can't handle join type " +
                                 node::JoinTypeName(op->join().join_type());
                    LOG(WARNING) << status.msg;
                    return nullptr;
                }
            }
        }
        case kPhysicalOpGroupBy: {
            auto input = Build(node->producers().at(0), status);
            if (nullptr == input) {
                return nullptr;
            }
            auto op = dynamic_cast<const PhysicalGroupNode*>(node);
            auto runner =
                new GroupRunner(id_++, node->GetOutputNameSchemaList(),
                                op->GetLimitCnt(), op->group());
            runner->AddProducer(input);
            return runner;
        }
        case kPhysicalOpFilter: {
            auto input = Build(node->producers().at(0), status);
            if (nullptr == input) {
                return nullptr;
            }
            auto op = dynamic_cast<const PhysicalFliterNode*>(node);
            auto runner =
                new FilterRunner(id_++, node->GetOutputNameSchemaList(),
                                 op->GetLimitCnt(), op->filter_.fn_info_);
            runner->AddProducer(input);
            return runner;
        }
        case kPhysicalOpLimit: {
            auto input = Build(node->producers().at(0), status);
            if (nullptr == input) {
                return nullptr;
            }
            auto op = dynamic_cast<const PhysicalLimitNode*>(node);
            if (op->GetLimitCnt() == 0 || op->GetLimitOptimized()) {
                return input;
            }
            auto runner = new LimitRunner(
                id_++, node->GetOutputNameSchemaList(), op->GetLimitCnt());
            runner->AddProducer(input);
            return runner;
        }
        default: {
            status.code = common::kOpGenError;
            status.msg = "can't handle node " + std::to_string(node->type_) +
                         " " + PhysicalOpTypeName(node->type_);
            LOG(WARNING) << status.msg;
            return nullptr;
        }
    }
}

bool Runner::GetColumnBool(RowView* row_view, int idx, type::Type type) {
    bool key = false;
    switch (type) {
        case fesql::type::kInt32: {
            int32_t value;
            if (0 == row_view->GetInt32(idx, &value)) {
                return value == 0 ? false : true;
            }
            break;
        }
        case fesql::type::kInt64: {
            int64_t value;
            if (0 == row_view->GetInt64(idx, &value)) {
                return value == 0 ? false : true;
            }
            break;
        }
        case fesql::type::kInt16: {
            int16_t value;
            if (0 == row_view->GetInt16(idx, &value)) {
                return value == 0 ? false : true;
            }
            break;
        }
        case fesql::type::kFloat: {
            float value;
            if (0 == row_view->GetFloat(idx, &value)) {
                return value == 0 ? false : true;
            }
            break;
        }
        case fesql::type::kDouble: {
            double value;
            if (0 == row_view->GetDouble(idx, &value)) {
                return value == 0 ? false : true;
            }
            break;
        }
        case fesql::type::kBool: {
            bool value;
            if (0 == row_view->GetBool(idx, &value)) {
                return value;
            }
        }
        default: {
            LOG(WARNING) << "fail to get bool for "
                            "current row";
            break;
        }
    }
    return key;
}

Row Runner::WindowProject(const int8_t* fn, const uint64_t key, const Row row,
                          const bool is_instance, Window* window) {
    if (row.empty()) {
        return row;
    }
    window->BufferData(key, row);
    if (!is_instance) {
        return Row();
    }

    int32_t (*udf)(int8_t**, int8_t*, int32_t*, int8_t**) =
        (int32_t(*)(int8_t**, int8_t*, int32_t*, int8_t**))(fn);
    int8_t* out_buf = nullptr;
    int8_t** row_ptrs = row.GetRowPtrs();
    int8_t* window_ptr = reinterpret_cast<int8_t*>(window);
    int32_t* row_sizes = row.GetRowSizes();
    uint32_t ret = udf(row_ptrs, window_ptr, row_sizes, &out_buf);
    if (ret != 0) {
        LOG(WARNING) << "fail to run udf " << ret;
        return Row();
    }
    if (window->instance_not_in_window()) {
        window->PopFrontData();
    }
    return Row(base::RefCountedSlice::CreateManaged(out_buf,
                                                    RowView::GetSize(out_buf)));
}

int64_t Runner::GetColumnInt64(RowView* row_view, int key_idx,
                               type::Type key_type) {
    int64_t key = -1;
    switch (key_type) {
        case fesql::type::kInt32: {
            int32_t value;
            if (0 == row_view->GetInt32(key_idx, &value)) {
                return static_cast<int64_t>(value);
            }
            break;
        }
        case fesql::type::kInt64: {
            int64_t value;
            if (0 == row_view->GetInt64(key_idx, &value)) {
                return value;
            }
            break;
        }
        case fesql::type::kInt16: {
            int16_t value;
            if (0 == row_view->GetInt16(key_idx, &value)) {
                return static_cast<int64_t>(value);
            }
            break;
        }
        case fesql::type::kFloat: {
            float value;
            if (0 == row_view->GetFloat(key_idx, &value)) {
                return static_cast<int64_t>(value);
            }
            break;
        }
        case fesql::type::kDouble: {
            double value;
            if (0 == row_view->GetDouble(key_idx, &value)) {
                return static_cast<int64_t>(value);
            }
            break;
        }
        case fesql::type::kTimestamp: {
            int64_t value;
            if (0 == row_view->GetTimestamp(key_idx, &value)) {
                return static_cast<int64_t>(value);
            }
            break;
        }
        default: {
            LOG(WARNING) << "fail to get int64 for "
                            "current row";
            break;
        }
    }
    return key;
}

// TODO(chenjing/baoxinqi): TableHandler support reverse interface
std::shared_ptr<TableHandler> Runner::TableReverse(
    std::shared_ptr<TableHandler> table) {
    if (!table) {
        LOG(WARNING) << "fail to reverse null table";
        return std::shared_ptr<TableHandler>();
    }
    auto output_table = std::shared_ptr<MemTimeTableHandler>(
        new MemTimeTableHandler(table->GetSchema()));
    auto iter = std::dynamic_pointer_cast<TableHandler>(table)->GetIterator();
    if (!iter) {
        LOG(WARNING) << "fail to reverse empty table";
        return std::shared_ptr<TableHandler>();
    }
    iter->SeekToFirst();
    while (iter->Valid()) {
        output_table->AddRow(iter->GetKey(), iter->GetValue());
        iter->Next();
    }
    output_table->Reverse();
    return output_table;
}
std::shared_ptr<DataHandler> Runner::RunWithCache(RunnerContext& ctx) {
    if (need_cache_) {
        auto iter = ctx.cache_.find(id_);
        if (ctx.cache_.cend() != iter) {
            return iter->second;
        }
    }
    auto res = Run(ctx);
    if (ctx.is_debug_) {
        LOG(INFO) << "RUNNER TYPE: " << RunnerTypeName(type_) << ", ID: " << id_
                  << "\n";
        Runner::PrintData(output_schemas_, res);
    }
    if (need_cache_) {
        ctx.cache_.insert(std::make_pair(id_, res));
    }
    return res;
}

std::shared_ptr<DataHandler> DataRunner::Run(RunnerContext& ctx) {
    return data_handler_;
}
std::shared_ptr<DataHandler> RequestRunner::Run(RunnerContext& ctx) {
    return std::shared_ptr<DataHandler>(new MemRowHandler(ctx.request_));
}
std::shared_ptr<DataHandler> GroupRunner::Run(RunnerContext& ctx) {
    auto input = producers_[0]->RunWithCache(ctx);
    auto fail_ptr = std::shared_ptr<DataHandler>();
    if (!input) {
        LOG(WARNING) << "input is empty";
        return fail_ptr;
    }
    return partition_gen_.Partition(input);
}
std::shared_ptr<DataHandler> SortRunner::Run(RunnerContext& ctx) {
    auto input = producers_[0]->RunWithCache(ctx);
    auto fail_ptr = std::shared_ptr<DataHandler>();
    if (!input) {
        LOG(WARNING) << "input is empty";
        return fail_ptr;
    }
    return sort_gen_.Sort(input);
}

std::shared_ptr<DataHandler> TableProjectRunner::Run(RunnerContext& ctx) {
    auto input = producers_[0]->RunWithCache(ctx);
    if (!input) {
        return std::shared_ptr<DataHandler>();
    }

    if (kTableHandler != input->GetHanlderType()) {
        return std::shared_ptr<DataHandler>();
    }
    auto output_table = std::shared_ptr<MemTableHandler>(new MemTableHandler());
    auto iter = std::dynamic_pointer_cast<TableHandler>(input)->GetIterator();
    if (!iter) return std::shared_ptr<DataHandler>();
    iter->SeekToFirst();
    int32_t cnt = 0;
    while (iter->Valid()) {
        if (limit_cnt_ > 0 && cnt++ >= limit_cnt_) {
            break;
        }
        output_table->AddRow(project_gen_.Gen(iter->GetValue()));
        iter->Next();
    }
    return output_table;
}

std::shared_ptr<DataHandler> RowProjectRunner::Run(RunnerContext& ctx) {
    auto row =
        std::dynamic_pointer_cast<RowHandler>(producers_[0]->RunWithCache(ctx));
    return std::shared_ptr<RowHandler>(
        new MemRowHandler(project_gen_.Gen(row->GetValue())));
}

std::shared_ptr<DataHandler> SimpleProjectRunner::Run(RunnerContext& ctx) {
    auto input = producers_[0]->RunWithCache(ctx);
    auto fail_ptr = std::shared_ptr<DataHandler>();
    if (!input) {
        LOG(WARNING) << "simple project fail: input is null";
        return fail_ptr;
    }

    switch (input->GetHanlderType()) {
        case kTableHandler: {
            return std::shared_ptr<TableHandler>(
                new TableWrapper(std::dynamic_pointer_cast<TableHandler>(input),
                                 &project_gen_.fun_));
        }
        case kPartitionHandler: {
            return std::shared_ptr<TableHandler>(new PartitionWrapper(
                std::dynamic_pointer_cast<PartitionHandler>(input),
                &project_gen_.fun_));
        }
        case kRowHandler: {
            return std::shared_ptr<RowHandler>(
                new RowWrapper(std::dynamic_pointer_cast<RowHandler>(input),
                               &project_gen_.fun_));
        }
        default: {
            LOG(WARNING) << "Fail run simple project, invalid handler type "
                         << input->GetHandlerTypeName();
        }
    }

    return std::shared_ptr<DataHandler>();
}
std::shared_ptr<DataHandler> WindowAggRunner::Run(RunnerContext& ctx) {
    auto input = producers_[0]->RunWithCache(ctx);
    auto fail_ptr = std::shared_ptr<DataHandler>();
    if (!input) {
        LOG(WARNING) << "window aggregation fail: input is null";
        return fail_ptr;
    }

    // Partition Instance Table
    auto instance_partition =
        instance_window_gen_.partition_gen_.Partition(input);
    if (!instance_partition) {
        LOG(WARNING) << "Window Aggregation Fail: input partition is empty";
        return fail_ptr;
    }
    auto instance_partition_iter = instance_partition->GetWindowIterator();
    if (!instance_partition_iter) {
        LOG(WARNING)
            << "Window Aggregation Fail: when partition input is empty";
        return fail_ptr;
    }
    instance_partition_iter->SeekToFirst();

    // Partition Union Table
    auto union_inpus = windows_union_gen_.RunInputs(ctx);
    auto union_partitions = windows_union_gen_.PartitionEach(union_inpus);
    // Prepare Join Tables
    auto join_right_tables = windows_join_gen_.RunInputs(ctx);

    // Compute output
    std::shared_ptr<MemTableHandler> output_table =
        std::shared_ptr<MemTableHandler>(new MemTableHandler());
    while (instance_partition_iter->Valid()) {
        auto key = instance_partition_iter->GetKey().ToString();
        RunWindowAggOnKey(instance_partition, union_partitions,
                          join_right_tables, key, output_table);
        instance_partition_iter->Next();
    }
    return output_table;
}

// Run Window Aggeregation on given key
void WindowAggRunner::RunWindowAggOnKey(
    std::shared_ptr<PartitionHandler> instance_partition,
    std::vector<std::shared_ptr<PartitionHandler>> union_partitions,
    std::vector<std::shared_ptr<DataHandler>> join_right_tables,
    const std::string& key, std::shared_ptr<MemTableHandler> output_table) {
    // Prepare Instance Segment
    auto instance_segment =
        instance_partition->GetSegment(instance_partition, key);
    instance_segment = instance_window_gen_.sort_gen_.Sort(instance_segment);
    if (!instance_segment) {
        LOG(WARNING) << "Instance Segment is Empty";
        return;
    }

    auto instance_segment_iter = instance_segment->GetIterator();
    if (!instance_segment_iter) {
        LOG(WARNING) << "Instance Segment is Empty";
        return;
    }
    instance_segment_iter->SeekToFirst();

    // Prepare Union Segment Iterators
    size_t unions_cnt = windows_union_gen_.inputs_cnt_;
    std::vector<std::shared_ptr<TableHandler>> union_segments(unions_cnt);
    std::vector<std::unique_ptr<RowIterator>> union_segment_iters(unions_cnt);
    std::vector<IteratorStatus> union_segment_status(unions_cnt);

    for (size_t i = 0; i < unions_cnt; i++) {
        if (!union_partitions[i]) {
            continue;
        }
        auto segment =
            union_partitions[i]->GetSegment(union_partitions[i], key);
        segment = windows_union_gen_.windows_gen_[i].sort_gen_.Sort(segment);
        union_segments[i] = segment;
        if (!segment) {
            union_segment_status[i] = IteratorStatus();
            continue;
        }
        union_segment_iters[i] = segment->GetIterator();
        if (!union_segment_iters[i]) {
            union_segment_status[i] = IteratorStatus();
            continue;
        }
        union_segment_iters[i]->SeekToFirst();
        if (!union_segment_iters[i]->Valid()) {
            union_segment_status[i] = IteratorStatus();
            continue;
        }
        uint64_t ts = union_segment_iters[i]->GetKey();
        union_segment_status[i] = IteratorStatus(ts);
    }

    int32_t min_union_pos =
        0 == unions_cnt
            ? -1
            : IteratorStatus::PickIteratorWithMininumKey(&union_segment_status);
    int32_t cnt = output_table->GetCount();
    CurrentHistoryWindow window(instance_window_gen_.range_gen_.start_offset_);
    window.set_instance_not_in_window(instance_not_in_window_);
    window.set_rows_preceding(instance_window_gen_.range_gen_.rows_preceding_);

    while (instance_segment_iter->Valid()) {
        if (limit_cnt_ > 0 && cnt >= limit_cnt_) {
            break;
        }
        const Row& instance_row = instance_segment_iter->GetValue();
        uint64_t instance_order = instance_segment_iter->GetKey();
        while (min_union_pos >= 0 &&
               union_segment_status[min_union_pos].key_ < instance_order) {
            Row row = union_segment_iters[min_union_pos]->GetValue();
            if (windows_join_gen_.Valid()) {
                row = windows_join_gen_.Join(row, join_right_tables);
            }
            window_project_gen_.Gen(
                union_segment_iters[min_union_pos]->GetKey(), row, false,
                &window);

            // Update Iterator Status
            union_segment_iters[min_union_pos]->Next();
            if (!union_segment_iters[min_union_pos]->Valid()) {
                union_segment_status[min_union_pos].MarkInValid();
            } else {
                union_segment_status[min_union_pos].set_key(
                    union_segment_iters[min_union_pos]->GetKey());
            }
            // Pick new mininum union pos
            min_union_pos = IteratorStatus::PickIteratorWithMininumKey(
                &union_segment_status);
        }
        if (windows_join_gen_.Valid()) {
            Row row = instance_row;
            row = windows_join_gen_.Join(instance_row, join_right_tables);
            output_table->AddRow(window_project_gen_.Gen(
                instance_segment_iter->GetKey(), row, true, &window));
        } else {
            output_table->AddRow(window_project_gen_.Gen(
                instance_segment_iter->GetKey(), instance_row, true, &window));
        }

        cnt++;
        instance_segment_iter->Next();
    }
}

std::shared_ptr<DataHandler> RequestLastJoinRunner::Run(
    RunnerContext& ctx) {  // NOLINT
    auto fail_ptr = std::shared_ptr<DataHandler>();
    auto left = producers_[0]->RunWithCache(ctx);
    auto right = producers_[1]->RunWithCache(ctx);
    if (!left || !right) {
        return std::shared_ptr<DataHandler>();
    }
    if (kRowHandler != left->GetHanlderType()) {
        return std::shared_ptr<DataHandler>();
    }
    auto left_row = std::dynamic_pointer_cast<RowHandler>(left)->GetValue();
    return std::shared_ptr<RowHandler>(
        new MemRowHandler(join_gen_.RowLastJoin(left_row, right)));
}

std::shared_ptr<DataHandler> LastJoinRunner::Run(RunnerContext& ctx) {
    auto fail_ptr = std::shared_ptr<DataHandler>();
    auto left = producers_[0]->RunWithCache(ctx);
    auto right = producers_[1]->RunWithCache(ctx);
    if (!left || !right) {
        LOG(WARNING) << "fail to run last join: left|right input is empty";
        return fail_ptr;
    }
    if (join_gen_.right_group_gen_.Valid()) {
        right = join_gen_.right_group_gen_.Partition(right);
    }

    if (kTableHandler == left->GetHanlderType()) {
        auto output_table =
            std::shared_ptr<MemTableHandler>(new MemTableHandler());
        auto left_table = std::dynamic_pointer_cast<TableHandler>(left);
        output_table->SetOrderType(left_table->GetOrderType());
        if (kPartitionHandler == right->GetHanlderType()) {
            if (!join_gen_.TableJoin(
                    left_table,
                    std::dynamic_pointer_cast<PartitionHandler>(right),
                    output_table)) {
                return fail_ptr;
            }
        } else {
            if (!join_gen_.TableJoin(
                    left_table, std::dynamic_pointer_cast<TableHandler>(right),
                    output_table)) {
                return fail_ptr;
            }
        }
        return output_table;
    } else {
        auto output_partition =
            std::shared_ptr<MemPartitionHandler>(new MemPartitionHandler());
        auto left_partition = std::dynamic_pointer_cast<PartitionHandler>(left);
        output_partition->SetOrderType(left_partition->GetOrderType());
        if (kPartitionHandler == right->GetHanlderType()) {
            if (!join_gen_.PartitionJoin(
                    left_partition,
                    std::dynamic_pointer_cast<PartitionHandler>(right),
                    output_partition)) {
                return fail_ptr;
            }

        } else {
            if (!join_gen_.PartitionJoin(
                    left_partition,
                    std::dynamic_pointer_cast<TableHandler>(right),
                    output_partition)) {
                return fail_ptr;
            }
        }
        return output_partition;
    }
}

std::shared_ptr<PartitionHandler> PartitionGenerator::Partition(
    std::shared_ptr<DataHandler> input) {
    switch (input->GetHanlderType()) {
        case kPartitionHandler: {
            return Partition(
                std::dynamic_pointer_cast<PartitionHandler>(input));
        }
        case kTableHandler: {
            return Partition(std::dynamic_pointer_cast<TableHandler>(input));
        }
        default: {
            LOG(WARNING) << "Partition Fail: input isn't partition or table";
            return std::shared_ptr<PartitionHandler>();
        }
    }
}
std::shared_ptr<PartitionHandler> PartitionGenerator::Partition(
    std::shared_ptr<PartitionHandler> table) {
    if (!key_gen_.Valid()) {
        return table;
    }
    if (!table) {
        return std::shared_ptr<PartitionHandler>();
    }
    auto output_partitions = std::shared_ptr<MemPartitionHandler>(
        new MemPartitionHandler(table->GetSchema()));
    auto partitions = std::dynamic_pointer_cast<PartitionHandler>(table);
    auto iter = partitions->GetWindowIterator();
    iter->SeekToFirst();
    while (iter->Valid()) {
        auto segment_iter = iter->GetValue();
        auto segment_key = iter->GetKey().ToString();
        segment_iter->SeekToFirst();
        while (segment_iter->Valid()) {
            std::string keys = key_gen_.Gen(segment_iter->GetValue());
            output_partitions->AddRow(segment_key + "|" + keys,
                                      segment_iter->GetKey(),
                                      segment_iter->GetValue());
            segment_iter->Next();
        }
        iter->Next();
    }
    output_partitions->SetOrderType(table->GetOrderType());
    return output_partitions;
}
std::shared_ptr<PartitionHandler> PartitionGenerator::Partition(
    std::shared_ptr<TableHandler> table) {
    auto fail_ptr = std::shared_ptr<PartitionHandler>();
    if (!key_gen_.Valid()) {
        return fail_ptr;
    }
    if (!table) {
        return fail_ptr;
    }
    if (kTableHandler != table->GetHanlderType()) {
        return fail_ptr;
    }

    auto output_partitions = std::shared_ptr<MemPartitionHandler>(
        new MemPartitionHandler(table->GetSchema()));

    auto iter = std::dynamic_pointer_cast<TableHandler>(table)->GetIterator();
    if (!iter) {
        LOG(WARNING) << "fail to group empty table";
        return fail_ptr;
    }
    iter->SeekToFirst();
    while (iter->Valid()) {
        std::string keys = key_gen_.Gen(iter->GetValue());
        output_partitions->AddRow(keys, iter->GetKey(), iter->GetValue());
        iter->Next();
    }
    output_partitions->SetOrderType(table->GetOrderType());
    return output_partitions;
}
std::shared_ptr<DataHandler> SortGenerator::Sort(
    std::shared_ptr<DataHandler> input, const bool reverse) {
    if (!input || !is_valid_ || !order_gen_.Valid()) {
        return input;
    }
    switch (input->GetHanlderType()) {
        case kTableHandler:
            return Sort(std::dynamic_pointer_cast<TableHandler>(input),
                        reverse);
        case kPartitionHandler:
            return Sort(std::dynamic_pointer_cast<PartitionHandler>(input),
                        reverse);
        default: {
            LOG(WARNING) << "Sort Fail: input isn't partition or table";
            return std::shared_ptr<PartitionHandler>();
        }
    }
}

std::shared_ptr<PartitionHandler> SortGenerator::Sort(
    std::shared_ptr<PartitionHandler> partition, const bool reverse) {
    bool is_asc = reverse ? !is_asc_ : is_asc_;
    if (!is_valid_) {
        return partition;
    }
    if (!partition) {
        return std::shared_ptr<PartitionHandler>();
    }
    if (!order_gen().Valid() &&
        is_asc == (partition->GetOrderType() == kAscOrder)) {
        return partition;
    }
    auto output =
        std::shared_ptr<MemPartitionHandler>(new MemPartitionHandler());

    auto iter = partition->GetWindowIterator();
    if (!iter) {
        return std::shared_ptr<PartitionHandler>();
    }
    iter->SeekToFirst();
    while (iter->Valid()) {
        auto segment_iter = iter->GetValue();
        if (!segment_iter) {
            iter->Next();
            continue;
        }

        auto key = iter->GetKey().ToString();
        segment_iter->SeekToFirst();
        while (segment_iter->Valid()) {
            int64_t ts = order_gen_.Gen(segment_iter->GetValue());
            output->AddRow(key, static_cast<uint64_t>(ts),
                           segment_iter->GetValue());
            segment_iter->Next();
        }
    }
    if (order_gen_.Valid()) {
        output->Sort(is_asc);
    } else if (is_asc && OrderType::kDescOrder == partition->GetOrderType()) {
        output->Reverse();
    }
    return output;
}

std::shared_ptr<TableHandler> SortGenerator::Sort(
    std::shared_ptr<TableHandler> table, const bool reverse) {
    bool is_asc = reverse ? !is_asc_ : is_asc_;
    if (!table || !is_valid_) {
        return table;
    }
    if (!order_gen().Valid() &&
        is_asc == (table->GetOrderType() == kAscOrder)) {
        return table;
    }
    auto output_table = std::shared_ptr<MemTimeTableHandler>(
        new MemTimeTableHandler(table->GetSchema()));
    output_table->SetOrderType(table->GetOrderType());
    auto iter = std::dynamic_pointer_cast<TableHandler>(table)->GetIterator();
    if (!iter) {
        return std::shared_ptr<TableHandler>();
    }
    iter->SeekToFirst();
    while (iter->Valid()) {
        if (order_gen_.Valid()) {
            int64_t key = order_gen_.Gen(iter->GetValue());
            output_table->AddRow(static_cast<uint64_t>(key), iter->GetValue());
        } else {
            output_table->AddRow(iter->GetKey(), iter->GetValue());
        }
        iter->Next();
    }

    if (order_gen_.Valid()) {
        output_table->Sort(is_asc);
    } else {
        switch (table->GetOrderType()) {
            case kDescOrder:
                if (is_asc) {
                    output_table->Reverse();
                }
                break;
            case kAscOrder:
                if (!is_asc) {
                    output_table->Reverse();
                }
                break;
            default: {
                LOG(WARNING) << "Fail to Sort, order type invalid";
                return std::shared_ptr<TableHandler>();
            }
        }
    }
    return output_table;
}
Row JoinGenerator::RowLastJoin(const Row& left_row,
                               std::shared_ptr<DataHandler> right) {
    switch (right->GetHanlderType()) {
        case kPartitionHandler: {
            return RowLastJoinPartition(
                left_row, std::dynamic_pointer_cast<PartitionHandler>(right));
        }
        case kTableHandler: {
            return RowLastJoinTable(
                left_row, std::dynamic_pointer_cast<TableHandler>(right));
        }
        default: {
            LOG(WARNING) << "Last Join right isn't table or partition";
            return Row(left_slices_, left_row, right_slices_, Row());
        }
    }
}
Row JoinGenerator::RowLastJoinPartition(
    const Row& left_row, std::shared_ptr<PartitionHandler> partition) {
    if (!index_key_gen_.Valid()) {
        LOG(WARNING)
            << "can't join right partition table when partition keys is empty";
        return Row();
    }
    std::string partition_key = index_key_gen_.Gen(left_row);
    auto right_table = partition->GetSegment(partition, partition_key);
    return RowLastJoinTable(left_row, right_table);
}
Row JoinGenerator::RowLastJoinTable(const Row& left_row,
                                    std::shared_ptr<TableHandler> table) {
    if (!table) {
        LOG(WARNING) << "Last Join right table is empty";
        return Row(left_slices_, left_row, right_slices_, Row());
    }
<<<<<<< HEAD

=======
>>>>>>> 6793f8c0
    if (right_sort_gen_.Valid()) {
        table = right_sort_gen_.Sort(table, true);
    }
    auto right_iter = table->GetIterator();
    if (!right_iter) {
        LOG(WARNING) << "Last Join right table is empty";
        return Row(left_slices_, left_row, right_slices_, Row());
    }
    right_iter->SeekToFirst();
    if (!right_iter->Valid()) {
        LOG(WARNING) << "Last Join right table is empty";
        return Row(left_slices_, left_row, right_slices_, Row());
    }

    if (!left_key_gen_.Valid() && !condition_gen_.Valid()) {
        return Row(left_slices_, left_row, right_slices_,
                   right_iter->GetValue());
    }

    std::string left_key_str = "";
    if (left_key_gen_.Valid()) {
        left_key_str = left_key_gen_.Gen(left_row);
    }
    while (right_iter->Valid()) {
        if (right_group_gen_.Valid()) {
            auto right_key_str =
                right_group_gen_.GetKey(right_iter->GetValue());
            if (left_key_gen_.Valid() && left_key_str != right_key_str) {
                right_iter->Next();
                continue;
            }
        }

        Row joined_row(left_slices_, left_row, right_slices_,
                       right_iter->GetValue());
        if (!condition_gen_.Valid()) {
            return joined_row;
        }
        if (condition_gen_.Gen(joined_row)) {
            return joined_row;
        }
        right_iter->Next();
    }
    return Row(left_slices_, left_row, right_slices_, Row());
}

bool JoinGenerator::TableJoin(std::shared_ptr<TableHandler> left,
                              std::shared_ptr<TableHandler> right,
                              std::shared_ptr<MemTableHandler> output) {
    auto left_iter = left->GetIterator();
    while (left_iter->Valid()) {
        const Row& left_row = left_iter->GetValue();
        output->AddRow(
            Runner::RowLastJoinTable(left_slices_, left_row, right_slices_,
                                     right, right_sort_gen_, condition_gen_));
        left_iter->Next();
    }
    return true;
}

bool JoinGenerator::TableJoin(std::shared_ptr<TableHandler> left,
                              std::shared_ptr<PartitionHandler> right,
                              std::shared_ptr<MemTableHandler> output) {
    if (!left_key_gen_.Valid() && !index_key_gen_.Valid()) {
        LOG(WARNING) << "can't join right partition table when join "
                        "left_key_gen_ and index_key_gen_ is invalid";
        return false;
    }
    auto left_iter = left->GetIterator();

    if (!left_iter) {
        LOG(WARNING) << "fail to run last join: left input empty";
        return false;
    }

    left_iter->SeekToFirst();
    while (left_iter->Valid()) {
        const Row& left_row = left_iter->GetValue();
        std::string key_str =
            index_key_gen_.Valid() ? index_key_gen_.Gen(left_row) : "";
        if (left_key_gen_.Valid()) {
            key_str = key_str.empty()
                          ? left_key_gen_.Gen(left_row)
                          : key_str + "|" + left_key_gen_.Gen(left_row);
        }
        DLOG(INFO) << "key_str " << key_str;
        auto right_table = right->GetSegment(right, key_str);
        output->AddRow(Runner::RowLastJoinTable(
            left_slices_, left_row, right_slices_, right_table, right_sort_gen_,
            condition_gen_));
        left_iter->Next();
    }
    return true;
}

bool JoinGenerator::PartitionJoin(std::shared_ptr<PartitionHandler> left,
                                  std::shared_ptr<TableHandler> right,
                                  std::shared_ptr<MemPartitionHandler> output) {
    auto left_window_iter = left->GetWindowIterator();
    left_window_iter->SeekToFirst();
    while (left_window_iter->Valid()) {
        auto left_iter = left_window_iter->GetValue();
        auto left_key = left_window_iter->GetKey();
        left_iter->SeekToFirst();
        while (left_iter->Valid()) {
            const Row& left_row = left_iter->GetValue();
            auto key_str = std::string(
                reinterpret_cast<const char*>(left_key.buf()), left_key.size());
            output->AddRow(key_str, left_iter->GetKey(),
                           Runner::RowLastJoinTable(
                               left_slices_, left_row, right_slices_, right,
                               right_sort_gen_, condition_gen_));
            left_iter->Next();
        }
    }
    return true;
}
bool JoinGenerator::PartitionJoin(std::shared_ptr<PartitionHandler> left,
                                  std::shared_ptr<PartitionHandler> right,
                                  std::shared_ptr<MemPartitionHandler> output) {
    if (!left) {
        LOG(WARNING) << "fail to run last join: left input empty";
        return false;
    }
    auto left_partition_iter = left->GetWindowIterator();
    if (!left_partition_iter) {
        LOG(WARNING) << "fail to run last join: left input empty";
        return false;
    }
    if (!left_key_gen_.Valid()) {
        LOG(WARNING) << "can't join right partition table when join "
                        "left_key_gen_ is invalid";
        return false;
    }

    left_partition_iter->SeekToFirst();
    while (left_partition_iter->Valid()) {
        auto left_iter = left_partition_iter->GetValue();
        auto left_key = left_partition_iter->GetKey();
        left_iter->SeekToFirst();
        while (left_iter->Valid()) {
            const Row& left_row = left_iter->GetValue();
            const std::string& key_str =
                index_key_gen_.Valid() ? index_key_gen_.Gen(left_row) + "|" +
                                             left_key_gen_.Gen(left_row)
                                       : left_key_gen_.Gen(left_row);
            auto right_table = right->GetSegment(right, key_str);
            auto left_key_str = std::string(
                reinterpret_cast<const char*>(left_key.buf()), left_key.size());
            output->AddRow(left_key_str, left_iter->GetKey(),
                           Runner::RowLastJoinTable(
                               left_slices_, left_row, right_slices_,
                               right_table, right_sort_gen_, condition_gen_));
            left_iter->Next();
        }
        left_partition_iter->Next();
    }
    return true;
}
const Row Runner::RowLastJoinTable(size_t left_slices, const Row& left_row,
                                   size_t right_slices,
                                   std::shared_ptr<TableHandler> right_table,
                                   SortGenerator& right_sort,
                                   ConditionGenerator& cond_gen) {
    if (!right_table) {
        LOG(WARNING) << "Last Join right table is empty";
        return Row(left_slices, left_row, right_slices, Row());
    }
    right_table = right_sort.Sort(right_table, true);
    auto right_iter = right_table->GetIterator();
    if (!right_iter) {
        LOG(WARNING) << "Last Join right table is empty";
        return Row(left_slices, left_row, right_slices, Row());
    }
    right_iter->SeekToFirst();
    if (!right_iter->Valid()) {
        LOG(WARNING) << "Last Join right table is empty";
        return Row(left_slices, left_row, right_slices, Row());
    }

    if (!cond_gen.Valid()) {
        return Row(left_slices, left_row, right_slices, right_iter->GetValue());
    }
    while (right_iter->Valid()) {
        Row joined_row(left_slices, left_row, right_slices,
                       right_iter->GetValue());
        if (cond_gen.Gen(joined_row)) {
            return joined_row;
        }
        right_iter->Next();
    }
    return Row(left_slices, left_row, right_slices, Row());
}
void Runner::PrintData(const vm::SchemaSourceList& schema_list,
                       std::shared_ptr<DataHandler> data) {
    std::ostringstream oss;
    std::vector<RowView> row_view_list;
    ::fesql::base::TextTable t('-', '|', '+');
    // Add Header
    t.add("Order");
    for (auto source : schema_list.schema_source_list_) {
        for (int i = 0; i < source.schema_->size(); i++) {
            if (source.table_name_.empty()) {
                t.add(source.schema_->Get(i).name());
            } else {
                t.add(source.table_name_ + "." + source.schema_->Get(i).name());
            }

            if (t.current_columns_size() >= MAX_DEBUG_COLUMN_MAX) {
                break;
            }
        }
        row_view_list.push_back(RowView(*source.schema_));
        if (t.current_columns_size() >= MAX_DEBUG_COLUMN_MAX) {
            t.add("...");
            break;
        }
    }

    t.endOfRow();
    if (!data) {
        t.add("Empty set");
        t.endOfRow();
        oss << t << std::endl;
        LOG(INFO) << "\n" << oss.str();
        return;
    }

    switch (data->GetHanlderType()) {
        case kRowHandler: {
            auto row_handler = std::dynamic_pointer_cast<RowHandler>(data);
            auto row = row_handler->GetValue();
            t.add("0");
            for (size_t id = 0; id < row_view_list.size(); id++) {
                RowView& row_view = row_view_list[id];
                row_view.Reset(row.buf(id), row.size(id));
                for (int idx = 0;
                     idx < schema_list.schema_source_list_[id].schema_->size();
                     idx++) {
                    std::string str = row_view.GetAsString(idx);
                    t.add(str);
                    if (t.current_columns_size() >= MAX_DEBUG_COLUMN_MAX) {
                        break;
                    }
                }
                if (t.current_columns_size() >= MAX_DEBUG_COLUMN_MAX) {
                    t.add("...");
                    break;
                }
            }

            t.endOfRow();
            break;
        }
        case kTableHandler: {
            auto table_handler = std::dynamic_pointer_cast<TableHandler>(data);
            auto iter = table_handler->GetIterator();
            if (!iter) {
                t.add("Empty set");
                t.endOfRow();
                break;
            }
            iter->SeekToFirst();
            if (!iter->Valid()) {
                t.add("Empty set");
                t.endOfRow();
                break;
            } else {
                int cnt = 0;
                while (iter->Valid() && cnt++ < MAX_DEBUG_LINES_CNT) {
                    auto row = iter->GetValue();
                    t.add(std::to_string(iter->GetKey()));
                    for (size_t id = 0; id < row_view_list.size(); id++) {
                        RowView& row_view = row_view_list[id];
                        row_view.Reset(row.buf(id));
                        for (int idx = 0;
                             idx < schema_list.schema_source_list_[id]
                                       .schema_->size();
                             idx++) {
                            std::string str = row_view.GetAsString(idx);
                            t.add(str);
                            if (t.current_columns_size() >=
                                MAX_DEBUG_COLUMN_MAX) {
                                break;
                            }
                        }
                        if (t.current_columns_size() >= MAX_DEBUG_COLUMN_MAX) {
                            t.add("...");
                            break;
                        }
                    }
                    iter->Next();
                    t.endOfRow();
                }
            }

            break;
        }
        case kPartitionHandler: {
            auto partition = std::dynamic_pointer_cast<PartitionHandler>(data);
            auto iter = partition->GetWindowIterator();
            int cnt = 0;
            if (!iter) {
                t.add("Empty set");
                t.endOfRow();
            }
            iter->SeekToFirst();
            if (!iter->Valid()) {
                t.add("Empty set");
                t.endOfRow();
            }
            while (iter->Valid() && cnt++ < MAX_DEBUG_LINES_CNT) {
                t.add("KEY: " + std::string(reinterpret_cast<const char*>(
                                                iter->GetKey().buf()),
                                            iter->GetKey().size()));
                t.endOfRow();
                auto segment_iter = iter->GetValue();
                if (!segment_iter) {
                    t.add("Empty set");
                    t.endOfRow();
                    break;
                }
                segment_iter->SeekToFirst();
                if (!segment_iter->Valid()) {
                    t.add("Empty set");
                    t.endOfRow();
                    break;
                } else {
                    while (segment_iter->Valid()) {
                        auto row = segment_iter->GetValue();
                        t.add(std::to_string(segment_iter->GetKey()));
                        for (size_t id = 0; id < row_view_list.size(); id++) {
                            RowView& row_view = row_view_list[id];
                            row_view.Reset(row.buf(id));
                            for (int idx = 0;
                                 idx < schema_list.schema_source_list_[id]
                                           .schema_->size();
                                 idx++) {
                                std::string str = row_view.GetAsString(idx);
                                t.add(str);
                                if (t.current_columns_size() >=
                                    MAX_DEBUG_COLUMN_MAX) {
                                    break;
                                }
                            }
                            if (t.current_columns_size() >=
                                MAX_DEBUG_COLUMN_MAX) {
                                t.add("...");
                                break;
                            }
                        }
                        segment_iter->Next();
                        t.endOfRow();
                    }
                }

                iter->Next();
            }
            break;
        }
        default: {
            oss << "Invalid Set";
        }
    }
    oss << t << std::endl;
    LOG(INFO) << data->GetHandlerTypeName() << " RESULT:\n" << oss.str();
}

std::shared_ptr<DataHandler> ConcatRunner::Run(RunnerContext& ctx) {
    auto fail_ptr = std::shared_ptr<DataHandler>();
    auto left = producers_[0]->RunWithCache(ctx);
    auto right = producers_[1]->RunWithCache(ctx);
    size_t left_slices =
        producers_[0]->output_schemas().GetSchemaSourceListSize();
    size_t right_slices =
        producers_[1]->output_schemas().GetSchemaSourceListSize();
    if (!left || !right) {
        return std::shared_ptr<DataHandler>();
    }
    if (kRowHandler != left->GetHanlderType()) {
        return std::shared_ptr<DataHandler>();
    }

    if (kRowHandler == right->GetHanlderType()) {
        auto left_row = std::dynamic_pointer_cast<RowHandler>(left)->GetValue();
        auto right_row =
            std::dynamic_pointer_cast<RowHandler>(right)->GetValue();
        return std::shared_ptr<RowHandler>(new MemRowHandler(
            Row(left_slices, left_row, right_slices, right_row)));
    } else if (kTableHandler == right->GetHanlderType()) {
        auto left_row = std::dynamic_pointer_cast<RowHandler>(left)->GetValue();
        auto right_table = std::dynamic_pointer_cast<TableHandler>(right);
        auto right_iter = right_table->GetIterator();
        if (!right_iter) {
            return std::shared_ptr<RowHandler>(new MemRowHandler(
                Row(left_slices, left_row, right_slices, Row())));
        }
        return std::shared_ptr<RowHandler>(new MemRowHandler(
            Row(left_slices, left_row, right_slices, right_iter->GetValue())));
    } else {
        return std::shared_ptr<DataHandler>();
    }
}
std::shared_ptr<DataHandler> LimitRunner::Run(RunnerContext& ctx) {
    auto input = producers_[0]->RunWithCache(ctx);
    auto fail_ptr = std::shared_ptr<DataHandler>();
    if (!input) {
        LOG(WARNING) << "input is empty";
        return fail_ptr;
    }
    switch (input->GetHanlderType()) {
        case kTableHandler: {
            auto iter =
                std::dynamic_pointer_cast<TableHandler>(input)->GetIterator();
            if (!iter) {
                LOG(WARNING) << "fail to get table it";
                return fail_ptr;
            }
            iter->SeekToFirst();
            auto output_table = std::shared_ptr<MemTableHandler>(
                new MemTableHandler(input->GetSchema()));
            int32_t cnt = 0;
            while (cnt++ < limit_cnt_ && iter->Valid()) {
                output_table->AddRow(iter->GetValue());
                iter->Next();
            }
            return output_table;
        }
        case kRowHandler: {
            DLOG(INFO) << "limit row handler";
            return input;
        }
        case kPartitionHandler: {
            LOG(WARNING) << "fail limit when input type isn't row or table";
            return fail_ptr;
        }
    }
    return fail_ptr;
}
std::shared_ptr<DataHandler> FilterRunner::Run(RunnerContext& ctx) {
    LOG(WARNING) << "can't handler filter op";
    return std::shared_ptr<DataHandler>();
}
std::shared_ptr<DataHandler> GroupAggRunner::Run(RunnerContext& ctx) {
    auto input = producers_[0]->RunWithCache(ctx);
    if (!input) {
        LOG(WARNING) << "group aggregation fail: input is null";
        return std::shared_ptr<DataHandler>();
    }

    if (kPartitionHandler != input->GetHanlderType()) {
        LOG(WARNING) << "group aggregation fail: input isn't partition ";
        return std::shared_ptr<DataHandler>();
    }
    auto partition = std::dynamic_pointer_cast<PartitionHandler>(input);
    auto output_table = std::shared_ptr<MemTableHandler>(new MemTableHandler());
    auto iter = partition->GetWindowIterator();
    if (!iter) {
        LOG(WARNING) << "group aggregation fail: input iterator is null";
        return std::shared_ptr<DataHandler>();
    }
    iter->SeekToFirst();
    int32_t cnt = 0;
    while (iter->Valid()) {
        if (limit_cnt_ > 0 && cnt++ >= limit_cnt_) {
            break;
        }
        auto segment_iter = iter->GetValue();
        if (!segment_iter) {
            LOG(WARNING) << "group aggregation fail: segment iterator is null";
            return std::shared_ptr<DataHandler>();
        }
        auto key = iter->GetKey().ToString();
        auto segment = partition->GetSegment(partition, key);
        output_table->AddRow(agg_gen_.Gen(segment));
        iter->Next();
    }
    return output_table;
}
std::shared_ptr<DataHandler> RequestUnionRunner::Run(RunnerContext& ctx) {
    auto fail_ptr = std::shared_ptr<DataHandler>();
    auto left = producers_[0]->RunWithCache(ctx);
    auto right = producers_[1]->RunWithCache(ctx);
    if (!left || !right) {
        return std::shared_ptr<DataHandler>();
    }
    if (kRowHandler != left->GetHanlderType()) {
        return std::shared_ptr<DataHandler>();
    }

    auto request = std::dynamic_pointer_cast<RowHandler>(left)->GetValue();
    // build window with start and end offset
    auto window_table =
        std::shared_ptr<MemTimeTableHandler>(new MemTimeTableHandler());
    uint64_t start = 0;
    uint64_t end = UINT64_MAX;
    uint64_t rows_preceding = 0;
    int64_t request_key = range_gen_.ts_gen_.Gen(request);
    DLOG(INFO) << "request key: " << request_key;
    if (range_gen_.Valid()) {
        start = (request_key + range_gen_.start_offset_) < 0
                    ? 0
                    : (request_key + range_gen_.start_offset_);
        end = (request_key + range_gen_.end_offset_) < 0
                  ? 0
                  : (request_key + range_gen_.end_offset_);
        rows_preceding = range_gen_.rows_preceding_;
    }
    DLOG(INFO) << " start " << start << " end " << end;
    window_table->AddRow(request_key, request);
    // Prepare Union Window
    auto union_inputs = windows_union_gen_.RunInputs(ctx);
    auto union_segments =
        windows_union_gen_.GetRequestWindows(request, union_inputs);
    // Prepare Union Segment Iterators
    size_t unions_cnt = windows_union_gen_.inputs_cnt_;

    std::vector<std::unique_ptr<RowIterator>> union_segment_iters(unions_cnt);
    std::vector<IteratorStatus> union_segment_status(unions_cnt);

    for (size_t i = 0; i < unions_cnt; i++) {
        if (!union_segments[i]) {
            union_segment_status[i] = IteratorStatus();
            continue;
        }
        union_segment_iters[i] = union_segments[i]->GetIterator();
        if (!union_segment_iters[i]) {
            union_segment_status[i] = IteratorStatus();
            continue;
        }
        union_segment_iters[i]->Seek(end);
        if (!union_segment_iters[i]->Valid()) {
            union_segment_status[i] = IteratorStatus();
            continue;
        }
        uint64_t ts = union_segment_iters[i]->GetKey();
        union_segment_status[i] = IteratorStatus(ts);
    }
    int32_t max_union_pos = 0 == unions_cnt
                                ? -1
                                : IteratorStatus::PickIteratorWithMaximizeKey(
                                      &union_segment_status);
    uint64_t cnt = 1;
    while (-1 != max_union_pos) {
        if (cnt > rows_preceding &&
            union_segment_status[max_union_pos].key_ < start) {
            break;
        }

        window_table->AddRow(union_segment_status[max_union_pos].key_,
                             union_segment_iters[max_union_pos]->GetValue());
        cnt++;
        // Update Iterator Status
        union_segment_iters[max_union_pos]->Next();
        if (!union_segment_iters[max_union_pos]->Valid()) {
            union_segment_status[max_union_pos].MarkInValid();
        } else {
            union_segment_status[max_union_pos].set_key(
                union_segment_iters[max_union_pos]->GetKey());
        }
        // Pick new mininum union pos
        max_union_pos =
            IteratorStatus::PickIteratorWithMaximizeKey(&union_segment_status);
    }
    return window_table;
}

std::shared_ptr<DataHandler> AggRunner::Run(RunnerContext& ctx) {
    auto input = producers_[0]->RunWithCache(ctx);
    if (!input) {
        LOG(WARNING) << "input is empty";
        return std::shared_ptr<DataHandler>();
    }

    if (kTableHandler != input->GetHanlderType()) {
        return std::shared_ptr<DataHandler>();
    }
    auto row_handler = std::shared_ptr<RowHandler>(new MemRowHandler(
        agg_gen_.Gen(std::dynamic_pointer_cast<TableHandler>(input))));
    return row_handler;
}

const std::string KeyGenerator::Gen(const Row& row) {
    Row key_row = CoreAPI::RowProject(fn_, row, true);
    row_view_.Reset(key_row.buf());
    std::string keys = "";
    for (auto pos : idxs_) {
        std::string key = row_view_.GetAsString(pos);
        if (!keys.empty()) {
            keys.append("|");
        }
        keys.append(key);
    }
    return keys;
}
const int64_t OrderGenerator::Gen(const Row& row) {
    Row order_row = CoreAPI::RowProject(fn_, row, true);
    row_view_.Reset(order_row.buf());
    return Runner::GetColumnInt64(&row_view_, idxs_[0],
                                  fn_schema_.Get(idxs_[0]).type());
}
const bool ConditionGenerator::Gen(const Row& row) {
    return CoreAPI::ComputeCondition(fn_, row, &row_view_, idxs_[0]);
}
const Row ProjectGenerator::Gen(const Row& row) {
    return CoreAPI::RowProject(fn_, row, false);
}

const Row AggGenerator::Gen(std::shared_ptr<TableHandler> table) {
    auto iter = table->GetIterator();
    iter->SeekToFirst();
    if (!iter->Valid()) {
        return Row();
    }
    auto& row = iter->GetValue();
    int32_t (*udf)(int8_t**, int8_t*, int32_t*, int8_t**) =
        (int32_t(*)(int8_t**, int8_t*, int32_t*, int8_t**))(fn_);
    int8_t* buf = nullptr;

    int8_t** row_ptrs = row.GetRowPtrs();
    int8_t* window_ptr = reinterpret_cast<int8_t*>(table.get());
    int32_t* row_sizes = row.GetRowSizes();
    uint32_t ret = udf(row_ptrs, window_ptr, row_sizes, &buf);
    if (ret != 0) {
        LOG(WARNING) << "fail to run udf " << ret;
        return Row();
    }
    return Row(
        base::RefCountedSlice::CreateManaged(buf, RowView::GetSize(buf)));
}

const Row WindowProjectGenerator::Gen(const uint64_t key, const Row row,
                                      bool is_instance, Window* window) {
    return Runner::WindowProject(fn_, key, row, is_instance, window);
}

std::vector<std::shared_ptr<DataHandler>> InputsGenerator::RunInputs(
    RunnerContext& ctx) {
    std::vector<std::shared_ptr<DataHandler>> union_inputs;
    if (!input_runners_.empty()) {
        for (auto runner : input_runners_) {
            union_inputs.push_back(runner->RunWithCache(ctx));
        }
    }
    return union_inputs;
}
std::vector<std::shared_ptr<PartitionHandler>>
WindowUnionGenerator::PartitionEach(
    std::vector<std::shared_ptr<DataHandler>> union_inputs) {
    std::vector<std::shared_ptr<PartitionHandler>> union_partitions;
    if (!windows_gen_.empty()) {
        union_partitions.reserve(windows_gen_.size());
        for (size_t i = 0; i < inputs_cnt_; i++) {
            union_partitions.push_back(
                windows_gen_[i].partition_gen_.Partition(union_inputs[i]));
        }
    }
    return union_partitions;
}
int32_t IteratorStatus::PickIteratorWithMininumKey(
    std::vector<IteratorStatus>* status_list_ptr) {
    auto status_list = *status_list_ptr;
    int32_t min_union_pos = -1;
    uint64_t min_union_order = UINT64_MAX;
    for (size_t i = 0; i < status_list.size(); i++) {
        if (status_list[i].is_valid_ && status_list[i].key_ < min_union_order) {
            min_union_order = status_list[i].key_;
            min_union_pos = static_cast<int32_t>(i);
        }
    }
    return min_union_pos;
}
int32_t IteratorStatus::PickIteratorWithMaximizeKey(
    std::vector<IteratorStatus>* status_list_ptr) {
    auto status_list = *status_list_ptr;
    int32_t min_union_pos = -1;
    uint64_t min_union_order = 0;
    for (size_t i = 0; i < status_list.size(); i++) {
        if (status_list[i].is_valid_ &&
            status_list[i].key_ >= min_union_order) {
            min_union_order = status_list[i].key_;
            min_union_pos = static_cast<int32_t>(i);
        }
    }
    return min_union_pos;
}
std::vector<std::shared_ptr<DataHandler>> WindowJoinGenerator::RunInputs(
    RunnerContext& ctx) {
    std::vector<std::shared_ptr<DataHandler>> union_inputs;
    if (!input_runners_.empty()) {
        for (auto runner : input_runners_) {
            union_inputs.push_back(runner->RunWithCache(ctx));
        }
    }
    return union_inputs;
}
Row WindowJoinGenerator::Join(
    const Row& left_row,
    const std::vector<std::shared_ptr<DataHandler>>& join_right_tables) {
    Row row = left_row;
    for (size_t i = 0; i < join_right_tables.size(); i++) {
        row = joins_gen_[i].RowLastJoin(row, join_right_tables[i]);
    }
    return row;
}
std::shared_ptr<TableHandler> IndexSeekGenerator::SegmentOfKey(
    const Row& row, std::shared_ptr<DataHandler> input) {
    auto fail_ptr = std::shared_ptr<TableHandler>();
    if (!input) {
        LOG(WARNING) << "fail to seek segment of key: input is empty";
        return fail_ptr;
    }
    if (row.empty()) {
        LOG(WARNING) << "fail to seek segment: key row is empty";
        return fail_ptr;
    }

    if (!index_key_gen_.Valid()) {
        switch (input->GetHanlderType()) {
            case kPartitionHandler: {
                LOG(WARNING) << "fail to seek segment: index key is empty";
                return fail_ptr;
            }
            case kTableHandler: {
                return std::dynamic_pointer_cast<TableHandler>(input);
            }
            default: {
                LOG(WARNING) << "fail to seek segment when input is row";
                return fail_ptr;
            }
        }
    }

    switch (input->GetHanlderType()) {
        case kPartitionHandler: {
            auto partition = std::dynamic_pointer_cast<PartitionHandler>(input);
            auto key = index_key_gen_.Gen(row);
            return partition->GetSegment(partition, key);
        }
        default: {
            LOG(WARNING) << "fail to seek segment when input isn't partition";
            return fail_ptr;
        }
    }
}

}  // namespace vm
}  // namespace fesql<|MERGE_RESOLUTION|>--- conflicted
+++ resolved
@@ -1015,10 +1015,6 @@
         LOG(WARNING) << "Last Join right table is empty";
         return Row(left_slices_, left_row, right_slices_, Row());
     }
-<<<<<<< HEAD
-
-=======
->>>>>>> 6793f8c0
     if (right_sort_gen_.Valid()) {
         table = right_sort_gen_.Sort(table, true);
     }
