--- conflicted
+++ resolved
@@ -2315,15 +2315,12 @@
 std::shared_ptr<DataHandler> ProxyRequestRunner::Run(
     RunnerContext& ctx,
     const std::vector<std::shared_ptr<DataHandler>>& inputs) {
-<<<<<<< HEAD
     auto fail_ptr = std::shared_ptr<DataHandler>();
     // proxy input, can be row or rows
-=======
     if (inputs.size() < 1u) {
         LOG(WARNING) << "inputs size < 1";
-        return std::shared_ptr<DataHandler>();
-    }
->>>>>>> a8a7df95
+        return fail_ptr;
+    }
     auto input = inputs[0];
     if (!input) {
         LOG(WARNING) << "input is empty";
