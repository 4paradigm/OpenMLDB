/*------------------------------------------------------------------------- *
 *Copyright (C) 2020, 4paradigm
 *
 * runner.cc
 *
 * Author: chenjing
 * Date: 2020/4/3
 *--------------------------------------------------------------------------
 **/
#include "vm/runner.h"
#include <memory>
#include <string>
#include <utility>
#include <vector>
#include "base/texttable.h"
#include "udf/udf.h"
#include "vm/catalog_wrapper.h"
#include "vm/core_api.h"
#include "vm/jit_runtime.h"
#include "vm/mem_catalog.h"

namespace fesql {
namespace vm {
#define MAX_DEBUG_LINES_CNT 20
#define MAX_DEBUG_COLUMN_MAX 20

ClusterTask RunnerBuilder::Build(PhysicalOpNode* node, Status& status) {
    auto fail = ClusterTask();
    if (nullptr == node) {
        status.msg = "fail to build runner : physical node is null";
        status.code = common::kOpGenError;
        LOG(WARNING) << status;
        return fail;
    }
    auto iter = task_map_.find(node);
    if (iter != task_map_.cend()) {
        iter->second.GetRoot()->EnableCache();
        return ClusterTask((iter->second));
    }
    switch (node->GetOpType()) {
        case kPhysicalOpDataProvider: {
            auto op = dynamic_cast<const PhysicalDataProviderNode*>(node);
            switch (op->provider_type_) {
                case kProviderTypeTable: {
                    auto provider =
                        dynamic_cast<const PhysicalTableProviderNode*>(node);
                    auto runner = nm_->RegisterNode(new DataRunner(
                        id_++, node->schemas_ctx(), provider->table_handler_));
                    return RegisterTask(node, ClusterTask(runner));
                }
                case kProviderTypePartition: {
                    auto provider =
                        dynamic_cast<const PhysicalPartitionProviderNode*>(
                            node);
                    auto runner = nm_->RegisterNode(
                        new DataRunner(id_++, node->schemas_ctx(),
                                       provider->table_handler_->GetPartition(
                                           provider->index_name_)));
                    if (support_cluster_optimized_) {
                        return RegisterTask(
                            node, ClusterTask(runner, provider->table_handler_,
                                              provider->index_name_));
                    } else {
                        return RegisterTask(node, ClusterTask(runner));
                    }
                }
                case kProviderTypeRequest: {
                    auto runner = nm_->RegisterNode(
                        new RequestRunner(id_++, node->schemas_ctx()));
                    return RegisterTask(node, ClusterTask(runner));
                }
                default: {
                    status.msg = "fail to support data provider type " +
                                 DataProviderTypeName(op->provider_type_);
                    status.code = common::kOpGenError;
                    LOG(WARNING) << status;
                    return RegisterTask(node, fail);
                }
            }
        }
        case kPhysicalOpSimpleProject: {
            auto cluster_task =  // NOLINT
                Build(node->producers().at(0), status);
            if (!cluster_task.IsValid()) {
                status.msg = "fail to build input runner";
                status.code = common::kOpGenError;
                LOG(WARNING) << status;
                return fail;
            }
            auto input = cluster_task.GetRoot();
            auto op = dynamic_cast<const PhysicalSimpleProjectNode*>(node);
<<<<<<< HEAD
            auto runner = new SimpleProjectRunner(
                id_++, node->GetOutputNameSchemaList(), op->GetLimitCnt(),
                op->project_.fn_info_);
            if (Runner::IsProxyRunner(input->type_) && !input->need_cache()) {
=======
            auto runner = new SimpleProjectRunner(id_++, node->schemas_ctx(),
                                                  op->GetLimitCnt(),
                                                  op->project().fn_info());
            if (kRunnerRequestRunProxy == input->type_ &&
                !input->need_cache()) {
>>>>>>> 0ac1eab6
                cluster_job_.AddRunnerToTask(
                    nm_->RegisterNode(runner),
                    dynamic_cast<ProxyRunner*>(input)->task_id());
                input->set_output_schemas(runner->output_schemas());
                return RegisterTask(node, cluster_task);
            }
            runner->AddProducer(input);
            cluster_task.SetRoot(runner);
            return RegisterTask(node, cluster_task);
        }
        case kPhysicalOpConstProject: {
            auto op = dynamic_cast<const PhysicalConstProjectNode*>(node);
            auto runner = new ConstProjectRunner(id_++, node->schemas_ctx(),
                                                 op->GetLimitCnt(),
                                                 op->project().fn_info());
            return RegisterTask(node, ClusterTask(nm_->RegisterNode(runner)));
        }
        case kPhysicalOpProject: {
            auto cluster_task =  // NOLINT
                Build(node->producers().at(0), status);
            if (!cluster_task.IsValid()) {
                status.msg = "fail to build runner";
                status.code = common::kOpGenError;
                LOG(WARNING) << status;
                return fail;
            }
            auto input = cluster_task.GetRoot();
            auto op = dynamic_cast<const PhysicalProjectNode*>(node);
            switch (op->project_type_) {
                case kTableProject: {
                    if (support_cluster_optimized_) {
                        // 边界检查, 分布式计划暂时不支持表拼接
                        status.msg = "fail to build cluster with table project";
                        status.code = common::kOpGenError;
                        LOG(WARNING) << status;
                        return fail;
                    }
                    auto runner = new TableProjectRunner(
                        id_++, node->schemas_ctx(), op->GetLimitCnt(),
                        op->project().fn_info());
                    runner->AddProducer(input);
                    cluster_task.SetRoot(nm_->RegisterNode(runner));
                    return RegisterTask(node, cluster_task);
                }
                case kAggregation: {
<<<<<<< HEAD
                    auto runner =
                        new AggRunner(id_++, node->GetOutputNameSchemaList(),
                                      op->GetLimitCnt(), op->project_);
                    if (Runner::IsProxyRunner(input->type_) &&
=======
                    auto runner = new AggRunner(id_++, node->schemas_ctx(),
                                                op->GetLimitCnt(),
                                                op->project().fn_info());
                    if (kRunnerRequestRunProxy == input->type_ &&
>>>>>>> 0ac1eab6
                        !input->need_cache()) {
                        cluster_job_.AddRunnerToTask(
                            nm_->RegisterNode(runner),
                            dynamic_cast<ProxyRequestRunner*>(input)
                                ->task_id());
                        input->set_output_schemas(runner->output_schemas());
                        return RegisterTask(node, cluster_task);
                    }
                    runner->AddProducer(input);
                    cluster_task.SetRoot(nm_->RegisterNode(runner));
                    return RegisterTask(node, cluster_task);
                }
                case kGroupAggregation: {
                    auto op =
                        dynamic_cast<const PhysicalGroupAggrerationNode*>(node);
                    auto runner = new GroupAggRunner(
                        id_++, node->schemas_ctx(), op->GetLimitCnt(),
                        op->group_, op->project().fn_info());
                    runner->AddProducer(input);
                    cluster_task.SetRoot(nm_->RegisterNode(runner));
                    return RegisterTask(node, cluster_task);
                }
                case kWindowAggregation: {
                    if (support_cluster_optimized_) {
                        // 边界检查, 分布式计划暂时不支持表滑动窗口聚合
                        status.msg =
                            "fail to build cluster with window agg project";
                        status.code = common::kOpGenError;
                        LOG(WARNING) << status;
                        return fail;
                    }
                    auto op =
                        dynamic_cast<const PhysicalWindowAggrerationNode*>(
                            node);
                    auto runner = new WindowAggRunner(
                        id_++, node->schemas_ctx(), op->GetLimitCnt(),
                        op->window_, op->project().fn_info(),
                        op->instance_not_in_window(), op->need_append_input());
                    runner->AddProducer(input);
                    size_t input_slices =
                        input->output_schemas()->GetSchemaSourceSize();

                    if (!op->window_unions_.Empty()) {
                        for (auto window_union :
                             op->window_unions_.window_unions_) {
                            auto union_task = Build(window_union.first, status);
                            auto union_table = union_task.GetRoot();
                            if (nullptr == union_table) {
                                return RegisterTask(node, fail);
                            }
                            if (!cluster_task.IsClusterTask()) {
                                cluster_task = union_task;
                                cluster_task.SetIndexKey(
                                    window_union.second.partition());
                            }
                            runner->AddWindowUnion(window_union.second,
                                                   union_table);
                        }
                    }
                    if (!op->window_joins_.Empty()) {
                        for (auto& window_join :
                             op->window_joins_.window_joins_) {
                            auto join_task =  // NOLINT
                                Build(window_join.first, status);
                            auto join_right_runner = join_task.GetRoot();
                            if (nullptr == join_right_runner) {
                                return RegisterTask(node, fail);
                            }

                            // set runner partition id, if main table depend on
                            // no window(partition)
                            if (!cluster_task.IsClusterTask()) {
                                cluster_task = join_task;
                                cluster_task.SetIndexKey(
                                    window_join.second.index_key_);
                            }
                            runner->AddWindowJoin(window_join.second,
                                                  input_slices,
                                                  join_right_runner);
                        }
                    }

                    cluster_task.SetRoot(nm_->RegisterNode(runner));
                    return RegisterTask(node, cluster_task);
                }
                case kRowProject: {
                    auto runner = new RowProjectRunner(
                        id_++, node->schemas_ctx(), op->GetLimitCnt(),
                        op->project().fn_info());
                    if (kRunnerRequestRunProxy == input->type_) {
                        cluster_job_.AddRunnerToTask(
                            nm_->RegisterNode(runner),
                            dynamic_cast<ProxyRequestRunner*>(input)
                                ->task_id());
                        input->set_output_schemas(runner->output_schemas());
                        return RegisterTask(node, cluster_task);
                    } else {
                        runner->AddProducer(input);
                        cluster_task.SetRoot(nm_->RegisterNode(runner));
                        return RegisterTask(node, cluster_task);
                    }
                }
                default: {
                    status.msg = "fail to support project type " +
                                 ProjectTypeName(op->project_type_);
                    status.code = common::kOpGenError;
                    LOG(WARNING) << status;
                    return RegisterTask(node, fail);
                }
            }
        }
        case kPhysicalOpRequestUnoin: {
            auto left_task = Build(node->producers().at(0), status);
            if (!left_task.IsValid()) {
                status.msg = "fail to build left input runner";
                status.code = common::kOpGenError;
                LOG(WARNING) << status;
                return fail;
            }
            auto right_task = Build(node->producers().at(1), status);
            auto right = right_task.GetRoot();
            if (!right_task.IsValid()) {
                status.msg = "fail to build right input runner";
                status.code = common::kOpGenError;
                LOG(WARNING) << status;
                return fail;
            }
            auto op = dynamic_cast<const PhysicalRequestUnionNode*>(node);
            auto runner =
                new RequestUnionRunner(id_++, node->schemas_ctx(),
                                       op->GetLimitCnt(), op->window().range_);
            Key index_key;
            if (!op->instance_not_in_window()) {
                runner->AddWindowUnion(op->window_, right);
                index_key = op->window_.index_key_;
            }
            if (!op->window_unions_.Empty()) {
                for (auto window_union : op->window_unions_.window_unions_) {
                    auto union_task = Build(window_union.first, status);
                    auto union_table = union_task.GetRoot();
                    if (nullptr == union_table) {
                        return RegisterTask(node, fail);
                    }
                    runner->AddWindowUnion(window_union.second, union_table);
                    if (!index_key.ValidKey()) {
                        index_key = window_union.second.index_key_;
                        right_task = union_task;
                        right_task.SetRoot(right);
                    }
                }
            }
            auto cluster_task = BuildRequestRunnerWithProxy(
                nm_->RegisterNode(runner), left_task, right_task, index_key,
                status);
            return RegisterTask(node, cluster_task);
        }
        case kPhysicalOpRequestJoin: {
            auto left_task =  // NOLINT
                Build(node->producers().at(0), status);
            if (!left_task.IsValid()) {
                status.msg = "fail to build left input runner";
                status.code = common::kOpGenError;
                LOG(WARNING) << status;
                return fail;
            }
            auto left = left_task.GetRoot();
            auto right_task =  // NOLINT
                Build(node->producers().at(1), status);
            if (!right_task.IsValid()) {
                status.msg = "fail to build right input runner";
                status.code = common::kOpGenError;
                LOG(WARNING) << status;
                return fail;
            }
            auto right = right_task.GetRoot();
            auto op = dynamic_cast<const PhysicalRequestJoinNode*>(node);
            switch (op->join().join_type()) {
                case node::kJoinTypeLast: {
                    auto runner = new RequestLastJoinRunner(
                        id_++, node->schemas_ctx(), op->GetLimitCnt(),
                        op->join_,
                        left->output_schemas()->GetSchemaSourceSize(),
                        right->output_schemas()->GetSchemaSourceSize(),
                        op->output_right_only());

                    auto cluster_task = BuildRequestRunnerWithProxy(
                        nm_->RegisterNode(runner), left_task, right_task,
                        op->join().index_key(), status);
                    return RegisterTask(node, cluster_task);
                }
                case node::kJoinTypeConcat: {
<<<<<<< HEAD
                    auto runner =
                        new ConcatRunner(id_++, node->GetOutputNameSchemaList(),
                                         op->GetLimitCnt());
                    auto cluster_task = BuildRequestRunnerWithProxy(
=======
                    auto runner = new ConcatRunner(id_++, node->schemas_ctx(),
                                                   op->GetLimitCnt());
                    auto cluster_task = BuildRunnerWithProxy(
>>>>>>> 0ac1eab6
                        nm_->RegisterNode(runner), left_task, right_task, Key(),
                        status);
                    return RegisterTask(node, cluster_task);
                }
                default: {
                    status.code = common::kOpGenError;
                    status.msg = "can't handle join type " +
                                 node::JoinTypeName(op->join().join_type());
                    LOG(WARNING) << status;
                    return RegisterTask(node, fail);
                }
            }
        }
        case kPhysicalOpJoin: {
            //            if (support_cluster_optimized_) {
            //                // 边界检查, 分布式计划暂时不支持表拼接
            //                status.msg = "fail to build cluster with table
            //                join node"; status.code = common::kOpGenError;
            //                LOG(WARNING) << status;
            //                return fail;
            //            }
            auto left_task = Build(node->producers().at(0), status);
            if (!left_task.IsValid()) {
                status.msg = "fail to build left input runner";
                status.code = common::kOpGenError;
                LOG(WARNING) << status;
                return fail;
            }
            auto left = left_task.GetRoot();
            auto right_task = Build(node->producers().at(1), status);
            if (!right_task.IsValid()) {
                status.msg = "fail to build right input runner";
                status.code = common::kOpGenError;
                LOG(WARNING) << status;
                return fail;
            }
            auto right = right_task.GetRoot();
            auto op = dynamic_cast<const PhysicalJoinNode*>(node);
            switch (op->join().join_type()) {
                case node::kJoinTypeLast: {
                    auto runner = new LastJoinRunner(
<<<<<<< HEAD
                        id_++, node->GetOutputNameSchemaList(),
                        op->GetLimitCnt(), op->join_,
                        left->output_schemas().GetSchemaSourceListSize(),
                        right->output_schemas().GetSchemaSourceListSize());
                    //                    runner->AddProducer(left);
                    //                    runner->AddProducer(right);
                    //                    if (kRunnerRequestRunProxy ==
                    //                    left->type_ &&
                    //                        !left->need_cache()) {
                    //                        cluster_job_.AddRunnerToTask(
                    //                            nm_->RegisterNode(runner),
                    //                            dynamic_cast<ProxyRequestRunner*>(left)
                    //                                ->task_id());
                    //                        left->set_output_schemas(runner->output_schemas());
                    //                        runner->AddProducer(right);
                    //                    } else {
                    //                        runner->AddProducer(left);
                    //                        runner->AddProducer(right);
                    //                    }
=======
                        id_++, node->schemas_ctx(), op->GetLimitCnt(),
                        op->join_,
                        left->output_schemas()->GetSchemaSourceSize(),
                        right->output_schemas()->GetSchemaSourceSize());
                    runner->AddProducer(left);
                    runner->AddProducer(right);
>>>>>>> 0ac1eab6
                    // TODO(chenjing): support join+window
                    //                    left_task.SetRoot(nm_->RegisterNode(runner));
                    auto cluster_task = BuildBatchRequestRunnerWithProxy(
                        nm_->RegisterNode(runner), left_task, right_task,
                        op->join().index_key(), status);
                    return RegisterTask(node, cluster_task);
                }
                default: {
                    status.code = common::kOpGenError;
                    status.msg = "can't handle join type " +
                                 node::JoinTypeName(op->join().join_type());
                    LOG(WARNING) << status;
                    return RegisterTask(node, fail);
                }
            }
        }
        case kPhysicalOpGroupBy: {
            if (support_cluster_optimized_) {
                // 边界检查, 分布式计划暂时不支持表分组处理
                status.msg = "fail to build cluster with group by node";
                status.code = common::kOpGenError;
                LOG(WARNING) << status;
                return fail;
            }
            auto cluster_task = Build(node->producers().at(0), status);
            if (!cluster_task.IsValid()) {
                status.msg = "fail to build input runner";
                status.code = common::kOpGenError;
                LOG(WARNING) << status;
                return fail;
            }
            auto input = cluster_task.GetRoot();
            auto op = dynamic_cast<const PhysicalGroupNode*>(node);
            auto runner = new GroupRunner(id_++, node->schemas_ctx(),
                                          op->GetLimitCnt(), op->group());
            runner->AddProducer(input);
            cluster_task.SetRoot(nm_->RegisterNode(runner));
            return RegisterTask(node, cluster_task);
        }
        case kPhysicalOpFilter: {
            auto cluster_task =  // NOLINT
                Build(node->producers().at(0), status);
            auto input = cluster_task.GetRoot();
            if (!cluster_task.IsValid()) {
                status.msg = "fail to build input runner";
                status.code = common::kOpGenError;
                LOG(WARNING) << status;
                return fail;
            }
            auto op = dynamic_cast<const PhysicalFilterNode*>(node);
            auto runner = new FilterRunner(id_++, node->schemas_ctx(),
                                           op->GetLimitCnt(), op->filter_);
            runner->AddProducer(input);
            cluster_task.SetRoot(nm_->RegisterNode(runner));
            return RegisterTask(node, cluster_task);
        }
        case kPhysicalOpLimit: {
            auto cluster_task =  // NOLINT
                Build(node->producers().at(0), status);
            if (!cluster_task.IsValid()) {
                status.msg = "fail to build input runner";
                status.code = common::kOpGenError;
                LOG(WARNING) << status;
                return fail;
            }
            auto input = cluster_task.GetRoot();
            auto op = dynamic_cast<const PhysicalLimitNode*>(node);
            if (op->GetLimitCnt() == 0 || op->GetLimitOptimized()) {
                return RegisterTask(node, cluster_task);
            }
            auto runner =
                new LimitRunner(id_++, node->schemas_ctx(), op->GetLimitCnt());
            runner->AddProducer(input);
            cluster_task.SetRoot(nm_->RegisterNode(runner));
            return RegisterTask(node, cluster_task);
        }
        case kPhysicalOpRename: {
            return Build(node->producers().at(0), status);
        }
        default: {
            status.code = common::kOpGenError;
            status.msg = "can't handle node " +
                         std::to_string(node->GetOpType()) + " " +
                         PhysicalOpTypeName(node->GetOpType());
            LOG(WARNING) << status;
            return RegisterTask(node, fail);
        }
    }
}
// runner(left_row,right) -->
// proxy_request_run(left, task_id) : task[runner(request, right)]
ClusterTask RunnerBuilder::BuildRequestRunnerWithProxy(
    Runner* runner, const ClusterTask& left_task, const ClusterTask& right_task,
    const Key& index_key, Status& status) {
    return BuildProxyRunner(runner, left_task, right_task, index_key, false,
                            status);
}

// runner(left_table,right) -->
// proxy_batch_request_run(left, task_id) : task[runner(batch_request, right)]
ClusterTask RunnerBuilder::BuildBatchRequestRunnerWithProxy(
    Runner* runner, const ClusterTask& left_task, const ClusterTask& right_task,
    const Key& index_key, Status& status) {
    return BuildProxyRunner(runner, left_task, right_task, index_key, true,
                            status);
}
ClusterTask RunnerBuilder::BuildProxyRunner(
    Runner* runner, const ClusterTask& left_task, const ClusterTask& right_task,
    const Key& index_key, const bool is_batch_request, Status& status) {
    auto left = left_task.GetRoot();
    auto right = right_task.GetRoot();
    auto task = left_task;
    if (support_cluster_optimized_ && right_task.IsClusterTask()) {
        runner->AddProducer(nm_->RegisterNode(
            new RequestRunner(id_++, left->output_schemas())));
        runner->AddProducer(right);
        auto remote_task = right_task;
        remote_task.SetRoot(runner);
        remote_task.SetIndexKey(index_key);
        auto remote_task_id = cluster_job_.AddTask(remote_task);
        if (-1 == remote_task_id) {
            LOG(WARNING) << "fail to add remote task id";
            return ClusterTask();
        }
        if (is_batch_request) {
            auto proxy_runner = nm_->RegisterNode(new ProxyBatchRequestRunner(
                id_++, static_cast<uint32_t>(remote_task_id),
                runner->output_schemas()));

            if (Runner::IsProxyRunner(left->type_) && !left->need_cache()) {
                cluster_job_.AddRunnerToTask(
                    proxy_runner,
                    dynamic_cast<ProxyRequestRunner*>(left)->task_id());
                left->set_output_schemas(proxy_runner->output_schemas());
                return left_task;
            } else {
                proxy_runner->AddProducer(left);
                return ClusterTask(proxy_runner);
            }
        } else {
            auto proxy_runner = nm_->RegisterNode(new ProxyRequestRunner(
                id_++, static_cast<uint32_t>(remote_task_id),
                runner->output_schemas()));
            proxy_runner->AddProducer(left);
            return ClusterTask(proxy_runner);
        }
    } else {
        runner->AddProducer(left);
        runner->AddProducer(right);
        task.SetRoot(runner);
    }
    return task;
}

bool Runner::GetColumnBool(RowView* row_view, int idx, type::Type type) {
    bool key = false;
    switch (type) {
        case fesql::type::kInt32: {
            int32_t value;
            if (0 == row_view->GetInt32(idx, &value)) {
                return value == 0 ? false : true;
            }
            break;
        }
        case fesql::type::kInt64: {
            int64_t value;
            if (0 == row_view->GetInt64(idx, &value)) {
                return value == 0 ? false : true;
            }
            break;
        }
        case fesql::type::kInt16: {
            int16_t value;
            if (0 == row_view->GetInt16(idx, &value)) {
                return value == 0 ? false : true;
            }
            break;
        }
        case fesql::type::kFloat: {
            float value;
            if (0 == row_view->GetFloat(idx, &value)) {
                return value == 0 ? false : true;
            }
            break;
        }
        case fesql::type::kDouble: {
            double value;
            if (0 == row_view->GetDouble(idx, &value)) {
                return value == 0 ? false : true;
            }
            break;
        }
        case fesql::type::kBool: {
            bool value;
            if (0 == row_view->GetBool(idx, &value)) {
                return value;
            }
        }
        default: {
            LOG(WARNING) << "fail to get bool for "
                            "current row";
            break;
        }
    }
    return key;
}

Row Runner::WindowProject(const int8_t* fn, const uint64_t key, const Row row,
                          const bool is_instance, size_t append_slices,
                          Window* window) {
    if (row.empty()) {
        return row;
    }
    window->BufferData(key, row);
    if (!is_instance) {
        return Row();
    }

    // Init current run step runtime
    JITRuntime::get()->InitRunStep();

    auto udf =
        reinterpret_cast<int32_t (*)(const int8_t*, const int8_t*, int8_t**)>(
            const_cast<int8_t*>(fn));
    int8_t* out_buf = nullptr;

    codec::ListRef<Row> window_ref;
    window_ref.list = reinterpret_cast<int8_t*>(window);
    auto window_ptr = reinterpret_cast<const int8_t*>(&window_ref);
    auto row_ptr = reinterpret_cast<const int8_t*>(&row);

    uint32_t ret = udf(row_ptr, window_ptr, &out_buf);

    // Release current run step resources
    JITRuntime::get()->ReleaseRunStep();

    if (ret != 0) {
        LOG(WARNING) << "fail to run udf " << ret;
        return Row();
    }
    if (window->instance_not_in_window()) {
        window->PopFrontData();
    }
    if (append_slices > 0) {
        return Row(base::RefCountedSlice::CreateManaged(
                       out_buf, RowView::GetSize(out_buf)),
                   append_slices, row);
    } else {
        return Row(base::RefCountedSlice::CreateManaged(
            out_buf, RowView::GetSize(out_buf)));
    }
}

int64_t Runner::GetColumnInt64(RowView* row_view, int key_idx,
                               type::Type key_type) {
    int64_t key = -1;
    switch (key_type) {
        case fesql::type::kInt32: {
            int32_t value;
            if (0 == row_view->GetInt32(key_idx, &value)) {
                return static_cast<int64_t>(value);
            }
            break;
        }
        case fesql::type::kInt64: {
            int64_t value;
            if (0 == row_view->GetInt64(key_idx, &value)) {
                return value;
            }
            break;
        }
        case fesql::type::kInt16: {
            int16_t value;
            if (0 == row_view->GetInt16(key_idx, &value)) {
                return static_cast<int64_t>(value);
            }
            break;
        }
        case fesql::type::kFloat: {
            float value;
            if (0 == row_view->GetFloat(key_idx, &value)) {
                return static_cast<int64_t>(value);
            }
            break;
        }
        case fesql::type::kDouble: {
            double value;
            if (0 == row_view->GetDouble(key_idx, &value)) {
                return static_cast<int64_t>(value);
            }
            break;
        }
        case fesql::type::kTimestamp: {
            int64_t value;
            if (0 == row_view->GetTimestamp(key_idx, &value)) {
                return static_cast<int64_t>(value);
            }
            break;
        }
        default: {
            LOG(WARNING) << "fail to get int64 for "
                            "current row";
            break;
        }
    }
    return key;
}

// TODO(chenjing/baoxinqi): TableHandler support reverse interface
std::shared_ptr<TableHandler> Runner::TableReverse(
    std::shared_ptr<TableHandler> table) {
    if (!table) {
        LOG(WARNING) << "fail to reverse null table";
        return std::shared_ptr<TableHandler>();
    }
    auto output_table = std::shared_ptr<MemTimeTableHandler>(
        new MemTimeTableHandler(table->GetSchema()));
    auto iter = std::dynamic_pointer_cast<TableHandler>(table)->GetIterator();
    if (!iter) {
        LOG(WARNING) << "fail to reverse empty table";
        return std::shared_ptr<TableHandler>();
    }
    iter->SeekToFirst();
    while (iter->Valid()) {
        output_table->AddRow(iter->GetKey(), iter->GetValue());
        iter->Next();
    }
    output_table->Reverse();
    return output_table;
}
std::shared_ptr<DataHandler> Runner::RunWithCache(RunnerContext& ctx) {
    if (need_cache_) {
        auto cached = ctx.GetCache(id_);
        if (cached != nullptr) {
            DLOG(INFO) << "RUNNER ID " << id_ << " HIT CACHE!";
            return cached;
        }
    }
    if (need_batch_cache_) {
        auto batch_cached = ctx.GetBatchCache(id_);
        if (batch_cached != nullptr) {
            return batch_cached;
        }
    }
    auto res = Run(ctx);
    if (ctx.is_debug()) {
        LOG(INFO) << "RUNNER TYPE: " << RunnerTypeName(type_) << ", ID: " << id_
                  << "\n";
        Runner::PrintData(output_schemas_, res);
    }
    if (need_cache_) {
        ctx.SetCache(id_, res);
    }
    if (need_batch_cache_) {
        ctx.SetBatchCache(id_, res);
    }
    return res;
}

std::shared_ptr<DataHandler> DataRunner::Run(RunnerContext& ctx) {
    return data_handler_;
}

std::shared_ptr<DataHandler> RequestRunner::Run(RunnerContext& ctx) {
    return std::shared_ptr<DataHandler>(new MemRowHandler(ctx.request()));
}
std::shared_ptr<DataHandler> GroupRunner::Run(RunnerContext& ctx) {
    auto input = producers_[0]->RunWithCache(ctx);
    auto fail_ptr = std::shared_ptr<DataHandler>();
    if (!input) {
        LOG(WARNING) << "input is empty";
        return fail_ptr;
    }
    return partition_gen_.Partition(input);
}
std::shared_ptr<DataHandler> SortRunner::Run(RunnerContext& ctx) {
    auto input = producers_[0]->RunWithCache(ctx);
    auto fail_ptr = std::shared_ptr<DataHandler>();
    if (!input) {
        LOG(WARNING) << "input is empty";
        return fail_ptr;
    }
    return sort_gen_.Sort(input);
}

std::shared_ptr<DataHandler> ConstProjectRunner::Run(RunnerContext& ctx) {
    auto output_table = std::shared_ptr<MemTableHandler>(new MemTableHandler());
    output_table->AddRow(project_gen_.Gen());
    return output_table;
}
std::shared_ptr<DataHandler> TableProjectRunner::Run(RunnerContext& ctx) {
    auto input = producers_[0]->RunWithCache(ctx);
    if (!input) {
        return std::shared_ptr<DataHandler>();
    }

    if (kTableHandler != input->GetHanlderType()) {
        return std::shared_ptr<DataHandler>();
    }
    auto output_table = std::shared_ptr<MemTableHandler>(new MemTableHandler());
    auto iter = std::dynamic_pointer_cast<TableHandler>(input)->GetIterator();
    if (!iter) return std::shared_ptr<DataHandler>();
    iter->SeekToFirst();
    int32_t cnt = 0;
    while (iter->Valid()) {
        if (limit_cnt_ > 0 && cnt++ >= limit_cnt_) {
            break;
        }
        output_table->AddRow(project_gen_.Gen(iter->GetValue()));
        iter->Next();
    }
    return output_table;
}

std::shared_ptr<DataHandler> RowProjectRunner::Run(RunnerContext& ctx) {
    auto row =
        std::dynamic_pointer_cast<RowHandler>(producers_[0]->RunWithCache(ctx));
    return std::shared_ptr<RowHandler>(
        new MemRowHandler(project_gen_.Gen(row->GetValue())));
}

std::shared_ptr<DataHandler> SimpleProjectRunner::Run(RunnerContext& ctx) {
    auto input = producers_[0]->RunWithCache(ctx);
    auto fail_ptr = std::shared_ptr<DataHandler>();
    if (!input) {
        LOG(WARNING) << "simple project fail: input is null";
        return fail_ptr;
    }

    switch (input->GetHanlderType()) {
        case kTableHandler: {
            return std::shared_ptr<TableHandler>(new TableProjectWrapper(
                std::dynamic_pointer_cast<TableHandler>(input),
                &project_gen_.fun_));
        }
        case kPartitionHandler: {
            return std::shared_ptr<TableHandler>(new PartitionProjectWrapper(
                std::dynamic_pointer_cast<PartitionHandler>(input),
                &project_gen_.fun_));
        }
        case kRowHandler: {
            return std::shared_ptr<RowHandler>(new RowProjectWrapper(
                std::dynamic_pointer_cast<RowHandler>(input),
                &project_gen_.fun_));
        }
        default: {
            LOG(WARNING) << "Fail run simple project, invalid handler type "
                         << input->GetHandlerTypeName();
        }
    }

    return std::shared_ptr<DataHandler>();
}
std::shared_ptr<DataHandler> WindowAggRunner::Run(RunnerContext& ctx) {
    auto input = producers_[0]->RunWithCache(ctx);
    auto fail_ptr = std::shared_ptr<DataHandler>();
    if (!input) {
        LOG(WARNING) << "window aggregation fail: input is null";
        return fail_ptr;
    }

    // Partition Instance Table
    auto instance_partition =
        instance_window_gen_.partition_gen_.Partition(input);
    if (!instance_partition) {
        LOG(WARNING) << "Window Aggregation Fail: input partition is empty";
        return fail_ptr;
    }
    auto instance_partition_iter = instance_partition->GetWindowIterator();
    if (!instance_partition_iter) {
        LOG(WARNING)
            << "Window Aggregation Fail: when partition input is empty";
        return fail_ptr;
    }
    instance_partition_iter->SeekToFirst();

    // Partition Union Table
    auto union_inpus = windows_union_gen_.RunInputs(ctx);
    auto union_partitions = windows_union_gen_.PartitionEach(union_inpus);
    // Prepare Join Tables
    auto join_right_tables = windows_join_gen_.RunInputs(ctx);

    // Compute output
    std::shared_ptr<MemTableHandler> output_table =
        std::shared_ptr<MemTableHandler>(new MemTableHandler());
    while (instance_partition_iter->Valid()) {
        auto key = instance_partition_iter->GetKey().ToString();
        RunWindowAggOnKey(instance_partition, union_partitions,
                          join_right_tables, key, output_table);
        instance_partition_iter->Next();
    }
    return output_table;
}

// Run Window Aggeregation on given key
void WindowAggRunner::RunWindowAggOnKey(
    std::shared_ptr<PartitionHandler> instance_partition,
    std::vector<std::shared_ptr<PartitionHandler>> union_partitions,
    std::vector<std::shared_ptr<DataHandler>> join_right_tables,
    const std::string& key, std::shared_ptr<MemTableHandler> output_table) {
    // Prepare Instance Segment
    auto instance_segment = instance_partition->GetSegment(key);
    instance_segment = instance_window_gen_.sort_gen_.Sort(instance_segment);
    if (!instance_segment) {
        LOG(WARNING) << "Instance Segment is Empty";
        return;
    }

    auto instance_segment_iter = instance_segment->GetIterator();
    if (!instance_segment_iter) {
        LOG(WARNING) << "Instance Segment is Empty";
        return;
    }
    instance_segment_iter->SeekToFirst();

    // Prepare Union Segment Iterators
    size_t unions_cnt = windows_union_gen_.inputs_cnt_;
    std::vector<std::shared_ptr<TableHandler>> union_segments(unions_cnt);
    std::vector<std::unique_ptr<RowIterator>> union_segment_iters(unions_cnt);
    std::vector<IteratorStatus> union_segment_status(unions_cnt);

    for (size_t i = 0; i < unions_cnt; i++) {
        if (!union_partitions[i]) {
            continue;
        }
        auto segment = union_partitions[i]->GetSegment(key);
        segment = windows_union_gen_.windows_gen_[i].sort_gen_.Sort(segment);
        union_segments[i] = segment;
        if (!segment) {
            union_segment_status[i] = IteratorStatus();
            continue;
        }
        union_segment_iters[i] = segment->GetIterator();
        if (!union_segment_iters[i]) {
            union_segment_status[i] = IteratorStatus();
            continue;
        }
        union_segment_iters[i]->SeekToFirst();
        if (!union_segment_iters[i]->Valid()) {
            union_segment_status[i] = IteratorStatus();
            continue;
        }
        uint64_t ts = union_segment_iters[i]->GetKey();
        union_segment_status[i] = IteratorStatus(ts);
    }

    int32_t min_union_pos =
        0 == unions_cnt
            ? -1
            : IteratorStatus::PickIteratorWithMininumKey(&union_segment_status);
    int32_t cnt = output_table->GetCount();
    CurrentHistoryWindow window(instance_window_gen_.range_gen_.start_offset_);
    window.set_instance_not_in_window(instance_not_in_window_);
    window.set_rows_preceding(instance_window_gen_.range_gen_.start_row_);

    while (instance_segment_iter->Valid()) {
        if (limit_cnt_ > 0 && cnt >= limit_cnt_) {
            break;
        }
        const Row& instance_row = instance_segment_iter->GetValue();
        uint64_t instance_order = instance_segment_iter->GetKey();
        while (min_union_pos >= 0 &&
               union_segment_status[min_union_pos].key_ < instance_order) {
            Row row = union_segment_iters[min_union_pos]->GetValue();
            if (windows_join_gen_.Valid()) {
                row = windows_join_gen_.Join(row, join_right_tables);
            }
            window_project_gen_.Gen(
                union_segment_iters[min_union_pos]->GetKey(), row, false,
                append_slices_, &window);

            // Update Iterator Status
            union_segment_iters[min_union_pos]->Next();
            if (!union_segment_iters[min_union_pos]->Valid()) {
                union_segment_status[min_union_pos].MarkInValid();
            } else {
                union_segment_status[min_union_pos].set_key(
                    union_segment_iters[min_union_pos]->GetKey());
            }
            // Pick new mininum union pos
            min_union_pos = IteratorStatus::PickIteratorWithMininumKey(
                &union_segment_status);
        }
        if (windows_join_gen_.Valid()) {
            Row row = instance_row;
            row = windows_join_gen_.Join(instance_row, join_right_tables);
            output_table->AddRow(
                window_project_gen_.Gen(instance_segment_iter->GetKey(), row,
                                        true, append_slices_, &window));
        } else {
            output_table->AddRow(window_project_gen_.Gen(
                instance_segment_iter->GetKey(), instance_row, true,
                append_slices_, &window));
        }

        cnt++;
        instance_segment_iter->Next();
    }
}

std::shared_ptr<DataHandler> RequestLastJoinRunner::Run(
    RunnerContext& ctx) {  // NOLINT
    auto fail_ptr = std::shared_ptr<DataHandler>();
    auto right = producers_[1]->RunWithCache(ctx);
    auto left = producers_[0]->RunWithCache(ctx);
    if (!left || !right) {
        return std::shared_ptr<DataHandler>();
    }
    if (kRowHandler != left->GetHanlderType()) {
        return std::shared_ptr<DataHandler>();
    }
    auto left_row = std::dynamic_pointer_cast<RowHandler>(left)->GetValue();
    if (output_right_only_) {
        return std::shared_ptr<RowHandler>(new MemRowHandler(
            join_gen_.RowLastJoinDropLeftSlices(left_row, right)));
    } else {
        return std::shared_ptr<RowHandler>(
            new MemRowHandler(join_gen_.RowLastJoin(left_row, right)));
    }
}

std::shared_ptr<DataHandler> LastJoinRunner::Run(RunnerContext& ctx) {
    auto fail_ptr = std::shared_ptr<DataHandler>();
    auto right = producers_[1]->RunWithCache(ctx);
    auto left = producers_[0]->RunWithCache(ctx);
    if (!left || !right) {
        LOG(WARNING) << "fail to run last join: left|right input is empty";
        return fail_ptr;
    }
    if (join_gen_.right_group_gen_.Valid()) {
        right = join_gen_.right_group_gen_.Partition(right);
    }

    if (kTableHandler == left->GetHanlderType()) {
        auto left_table = std::dynamic_pointer_cast<TableHandler>(left);

        auto output_table =
            std::shared_ptr<MemTimeTableHandler>(new MemTimeTableHandler());
        output_table->SetOrderType(left_table->GetOrderType());
        if (kPartitionHandler == right->GetHanlderType()) {
            if (!join_gen_.TableJoin(
                    left_table,
                    std::dynamic_pointer_cast<PartitionHandler>(right),
                    output_table)) {
                return fail_ptr;
            }
        } else {
            if (!join_gen_.TableJoin(
                    left_table, std::dynamic_pointer_cast<TableHandler>(right),
                    output_table)) {
                return fail_ptr;
            }
        }
        return output_table;
    } else {
        auto output_partition =
            std::shared_ptr<MemPartitionHandler>(new MemPartitionHandler());
        auto left_partition = std::dynamic_pointer_cast<PartitionHandler>(left);
        output_partition->SetOrderType(left_partition->GetOrderType());
        if (kPartitionHandler == right->GetHanlderType()) {
            if (!join_gen_.PartitionJoin(
                    left_partition,
                    std::dynamic_pointer_cast<PartitionHandler>(right),
                    output_partition)) {
                return fail_ptr;
            }

        } else {
            if (!join_gen_.PartitionJoin(
                    left_partition,
                    std::dynamic_pointer_cast<TableHandler>(right),
                    output_partition)) {
                return fail_ptr;
            }
        }
        return output_partition;
    }
}

std::shared_ptr<PartitionHandler> PartitionGenerator::Partition(
    std::shared_ptr<DataHandler> input) {
    switch (input->GetHanlderType()) {
        case kPartitionHandler: {
            return Partition(
                std::dynamic_pointer_cast<PartitionHandler>(input));
        }
        case kTableHandler: {
            return Partition(std::dynamic_pointer_cast<TableHandler>(input));
        }
        default: {
            LOG(WARNING) << "Partition Fail: input isn't partition or table";
            return std::shared_ptr<PartitionHandler>();
        }
    }
}
std::shared_ptr<PartitionHandler> PartitionGenerator::Partition(
    std::shared_ptr<PartitionHandler> table) {
    if (!key_gen_.Valid()) {
        return table;
    }
    if (!table) {
        return std::shared_ptr<PartitionHandler>();
    }
    auto output_partitions = std::shared_ptr<MemPartitionHandler>(
        new MemPartitionHandler(table->GetSchema()));
    auto partitions = std::dynamic_pointer_cast<PartitionHandler>(table);
    auto iter = partitions->GetWindowIterator();
    iter->SeekToFirst();
    output_partitions->SetOrderType(table->GetOrderType());
    while (iter->Valid()) {
        auto segment_iter = iter->GetValue();
        auto segment_key = iter->GetKey().ToString();
        segment_iter->SeekToFirst();
        while (segment_iter->Valid()) {
            std::string keys = key_gen_.Gen(segment_iter->GetValue());
            output_partitions->AddRow(segment_key + "|" + keys,
                                      segment_iter->GetKey(),
                                      segment_iter->GetValue());
            segment_iter->Next();
        }
        iter->Next();
    }
    return output_partitions;
}
std::shared_ptr<PartitionHandler> PartitionGenerator::Partition(
    std::shared_ptr<TableHandler> table) {
    auto fail_ptr = std::shared_ptr<PartitionHandler>();
    if (!key_gen_.Valid()) {
        return fail_ptr;
    }
    if (!table) {
        return fail_ptr;
    }
    if (kTableHandler != table->GetHanlderType()) {
        return fail_ptr;
    }

    auto output_partitions = std::shared_ptr<MemPartitionHandler>(
        new MemPartitionHandler(table->GetSchema()));

    auto iter = std::dynamic_pointer_cast<TableHandler>(table)->GetIterator();
    if (!iter) {
        LOG(WARNING) << "fail to group empty table";
        return fail_ptr;
    }
    iter->SeekToFirst();
    while (iter->Valid()) {
        std::string keys = key_gen_.Gen(iter->GetValue());
        output_partitions->AddRow(keys, iter->GetKey(), iter->GetValue());
        iter->Next();
    }
    output_partitions->SetOrderType(table->GetOrderType());
    return output_partitions;
}
std::shared_ptr<DataHandler> SortGenerator::Sort(
    std::shared_ptr<DataHandler> input, const bool reverse) {
    if (!input || !is_valid_ || !order_gen_.Valid()) {
        return input;
    }
    switch (input->GetHanlderType()) {
        case kTableHandler:
            return Sort(std::dynamic_pointer_cast<TableHandler>(input),
                        reverse);
        case kPartitionHandler:
            return Sort(std::dynamic_pointer_cast<PartitionHandler>(input),
                        reverse);
        default: {
            LOG(WARNING) << "Sort Fail: input isn't partition or table";
            return std::shared_ptr<PartitionHandler>();
        }
    }
}

std::shared_ptr<PartitionHandler> SortGenerator::Sort(
    std::shared_ptr<PartitionHandler> partition, const bool reverse) {
    bool is_asc = reverse ? !is_asc_ : is_asc_;
    if (!is_valid_) {
        return partition;
    }
    if (!partition) {
        return std::shared_ptr<PartitionHandler>();
    }
    if (!order_gen().Valid() &&
        is_asc == (partition->GetOrderType() == kAscOrder)) {
        DLOG(INFO) << "match the order redirect the table";
        return partition;
    }

    DLOG(INFO) << "mismatch the order and sort it";
    auto output =
        std::shared_ptr<MemPartitionHandler>(new MemPartitionHandler());

    auto iter = partition->GetWindowIterator();
    if (!iter) {
        return std::shared_ptr<PartitionHandler>();
    }
    iter->SeekToFirst();
    while (iter->Valid()) {
        auto segment_iter = iter->GetValue();
        if (!segment_iter) {
            iter->Next();
            continue;
        }

        auto key = iter->GetKey().ToString();
        segment_iter->SeekToFirst();
        while (segment_iter->Valid()) {
            int64_t ts = order_gen_.Gen(segment_iter->GetValue());
            output->AddRow(key, static_cast<uint64_t>(ts),
                           segment_iter->GetValue());
            segment_iter->Next();
        }
    }
    if (order_gen_.Valid()) {
        output->Sort(is_asc);
    } else if (is_asc && OrderType::kDescOrder == partition->GetOrderType()) {
        output->Reverse();
    }
    return output;
}

std::shared_ptr<TableHandler> SortGenerator::Sort(
    std::shared_ptr<TableHandler> table, const bool reverse) {
    bool is_asc = reverse ? !is_asc_ : is_asc_;
    if (!table || !is_valid_) {
        return table;
    }
    if (!order_gen().Valid() &&
        is_asc == (table->GetOrderType() == kAscOrder)) {
        return table;
    }
    auto output_table = std::shared_ptr<MemTimeTableHandler>(
        new MemTimeTableHandler(table->GetSchema()));
    output_table->SetOrderType(table->GetOrderType());
    auto iter = std::dynamic_pointer_cast<TableHandler>(table)->GetIterator();
    if (!iter) {
        return std::shared_ptr<TableHandler>();
    }
    iter->SeekToFirst();
    while (iter->Valid()) {
        if (order_gen_.Valid()) {
            int64_t key = order_gen_.Gen(iter->GetValue());
            output_table->AddRow(static_cast<uint64_t>(key), iter->GetValue());
        } else {
            output_table->AddRow(iter->GetKey(), iter->GetValue());
        }
        iter->Next();
    }

    if (order_gen_.Valid()) {
        output_table->Sort(is_asc);
    } else {
        switch (table->GetOrderType()) {
            case kDescOrder:
                if (is_asc) {
                    output_table->Reverse();
                }
                break;
            case kAscOrder:
                if (!is_asc) {
                    output_table->Reverse();
                }
                break;
            default: {
                LOG(WARNING) << "Fail to Sort, order type invalid";
                return std::shared_ptr<TableHandler>();
            }
        }
    }
    return output_table;
}
Row JoinGenerator::RowLastJoinDropLeftSlices(
    const Row& left_row, std::shared_ptr<DataHandler> right) {
    Row joined = RowLastJoin(left_row, right);
    Row right_row(joined.GetSlice(left_slices_));
    for (size_t offset = 0; offset < right_slices_; offset++) {
        right_row.Append(joined.GetSlice(left_slices_ + offset));
    }
    return right_row;
}
Row JoinGenerator::RowLastJoin(const Row& left_row,
                               std::shared_ptr<DataHandler> right) {
    switch (right->GetHanlderType()) {
        case kPartitionHandler: {
            return RowLastJoinPartition(
                left_row, std::dynamic_pointer_cast<PartitionHandler>(right));
        }
        case kTableHandler: {
            return RowLastJoinTable(
                left_row, std::dynamic_pointer_cast<TableHandler>(right));
        }
        case kRowHandler: {
            auto right_table =
                std::shared_ptr<MemTableHandler>(new MemTableHandler());
            right_table->AddRow(
                std::dynamic_pointer_cast<RowHandler>(right)->GetValue());
            return RowLastJoinTable(left_row, right_table);
        }
        default: {
            LOG(WARNING) << "Last Join right isn't row or table or partition";
            return Row(left_slices_, left_row, right_slices_, Row());
        }
    }
}
Row JoinGenerator::RowLastJoinPartition(
    const Row& left_row, std::shared_ptr<PartitionHandler> partition) {
    if (!index_key_gen_.Valid()) {
        LOG(WARNING) << "can't join right partition table when partition "
                        "keys is empty";
        return Row();
    }
    std::string partition_key = index_key_gen_.Gen(left_row);
    auto right_table = partition->GetSegment(partition_key);
    return RowLastJoinTable(left_row, right_table);
}
Row JoinGenerator::RowLastJoinTable(const Row& left_row,
                                    std::shared_ptr<TableHandler> table) {
    if (right_sort_gen_.Valid()) {
        table = right_sort_gen_.Sort(table, true);
    }
    if (!table) {
        LOG(WARNING) << "Last Join right table is empty";
        return Row(left_slices_, left_row, right_slices_, Row());
    }
    auto right_iter = table->GetIterator();
    if (!right_iter) {
        LOG(WARNING) << "Last Join right table is empty";
        return Row(left_slices_, left_row, right_slices_, Row());
    }
    right_iter->SeekToFirst();
    if (!right_iter->Valid()) {
        LOG(WARNING) << "Last Join right table is empty";
        return Row(left_slices_, left_row, right_slices_, Row());
    }

    if (!left_key_gen_.Valid() && !condition_gen_.Valid()) {
        return Row(left_slices_, left_row, right_slices_,
                   right_iter->GetValue());
    }

    std::string left_key_str = "";
    if (left_key_gen_.Valid()) {
        left_key_str = left_key_gen_.Gen(left_row);
    }
    while (right_iter->Valid()) {
        if (right_group_gen_.Valid()) {
            auto right_key_str =
                right_group_gen_.GetKey(right_iter->GetValue());
            if (left_key_gen_.Valid() && left_key_str != right_key_str) {
                right_iter->Next();
                continue;
            }
        }

        Row joined_row(left_slices_, left_row, right_slices_,
                       right_iter->GetValue());
        if (!condition_gen_.Valid()) {
            return joined_row;
        }
        if (condition_gen_.Gen(joined_row)) {
            return joined_row;
        }
        right_iter->Next();
    }
    return Row(left_slices_, left_row, right_slices_, Row());
}

bool JoinGenerator::TableJoin(std::shared_ptr<TableHandler> left,
                              std::shared_ptr<TableHandler> right,
                              std::shared_ptr<MemTimeTableHandler> output) {
    auto left_iter = left->GetIterator();
    if (!left_iter) {
        LOG(WARNING) << "Table Join with empty left table";
        return false;
    }
    left_iter->SeekToFirst();
    while (left_iter->Valid()) {
        const Row& left_row = left_iter->GetValue();
        output->AddRow(
            left_iter->GetKey(),
            Runner::RowLastJoinTable(left_slices_, left_row, right_slices_,
                                     right, right_sort_gen_, condition_gen_));
        left_iter->Next();
    }
    return true;
}

bool JoinGenerator::TableJoin(std::shared_ptr<TableHandler> left,
                              std::shared_ptr<PartitionHandler> right,
                              std::shared_ptr<MemTimeTableHandler> output) {
    if (!left_key_gen_.Valid() && !index_key_gen_.Valid()) {
        LOG(WARNING) << "can't join right partition table when join "
                        "left_key_gen_ and index_key_gen_ is invalid";
        return false;
    }
    auto left_iter = left->GetIterator();

    if (!left_iter) {
        LOG(WARNING) << "fail to run last join: left input empty";
        return false;
    }

    left_iter->SeekToFirst();
    while (left_iter->Valid()) {
        const Row& left_row = left_iter->GetValue();
        std::string key_str =
            index_key_gen_.Valid() ? index_key_gen_.Gen(left_row) : "";
        if (left_key_gen_.Valid()) {
            key_str = key_str.empty()
                          ? left_key_gen_.Gen(left_row)
                          : key_str + "|" + left_key_gen_.Gen(left_row);
        }
        DLOG(INFO) << "key_str " << key_str;
        auto right_table = right->GetSegment(key_str);
        output->AddRow(left_iter->GetKey(),
                       Runner::RowLastJoinTable(
                           left_slices_, left_row, right_slices_, right_table,
                           right_sort_gen_, condition_gen_));
        left_iter->Next();
    }
    return true;
}

bool JoinGenerator::PartitionJoin(std::shared_ptr<PartitionHandler> left,
                                  std::shared_ptr<TableHandler> right,
                                  std::shared_ptr<MemPartitionHandler> output) {
    auto left_window_iter = left->GetWindowIterator();
    left_window_iter->SeekToFirst();
    while (left_window_iter->Valid()) {
        auto left_iter = left_window_iter->GetValue();
        auto left_key = left_window_iter->GetKey();
        left_iter->SeekToFirst();
        while (left_iter->Valid()) {
            const Row& left_row = left_iter->GetValue();
            auto key_str = std::string(
                reinterpret_cast<const char*>(left_key.buf()), left_key.size());
            output->AddRow(key_str, left_iter->GetKey(),
                           Runner::RowLastJoinTable(
                               left_slices_, left_row, right_slices_, right,
                               right_sort_gen_, condition_gen_));
            left_iter->Next();
        }
    }
    return true;
}
bool JoinGenerator::PartitionJoin(std::shared_ptr<PartitionHandler> left,
                                  std::shared_ptr<PartitionHandler> right,
                                  std::shared_ptr<MemPartitionHandler> output) {
    if (!left) {
        LOG(WARNING) << "fail to run last join: left input empty";
        return false;
    }
    auto left_partition_iter = left->GetWindowIterator();
    if (!left_partition_iter) {
        LOG(WARNING) << "fail to run last join: left input empty";
        return false;
    }
    if (!left_key_gen_.Valid()) {
        LOG(WARNING) << "can't join right partition table when join "
                        "left_key_gen_ is invalid";
        return false;
    }

    left_partition_iter->SeekToFirst();
    while (left_partition_iter->Valid()) {
        auto left_iter = left_partition_iter->GetValue();
        auto left_key = left_partition_iter->GetKey();
        left_iter->SeekToFirst();
        while (left_iter->Valid()) {
            const Row& left_row = left_iter->GetValue();
            const std::string& key_str =
                index_key_gen_.Valid() ? index_key_gen_.Gen(left_row) + "|" +
                                             left_key_gen_.Gen(left_row)
                                       : left_key_gen_.Gen(left_row);
            auto right_table = right->GetSegment(key_str);
            auto left_key_str = std::string(
                reinterpret_cast<const char*>(left_key.buf()), left_key.size());
            output->AddRow(left_key_str, left_iter->GetKey(),
                           Runner::RowLastJoinTable(
                               left_slices_, left_row, right_slices_,
                               right_table, right_sort_gen_, condition_gen_));
            left_iter->Next();
        }
        left_partition_iter->Next();
    }
    return true;
}
const Row Runner::RowLastJoinTable(size_t left_slices, const Row& left_row,
                                   size_t right_slices,
                                   std::shared_ptr<TableHandler> right_table,
                                   SortGenerator& right_sort,
                                   ConditionGenerator& cond_gen) {
    right_table = right_sort.Sort(right_table, true);
    if (!right_table) {
        LOG(WARNING) << "Last Join right table is empty";
        return Row(left_slices, left_row, right_slices, Row());
    }
    auto right_iter = right_table->GetIterator();
    if (!right_iter) {
        LOG(WARNING) << "Last Join right table is empty";
        return Row(left_slices, left_row, right_slices, Row());
    }
    right_iter->SeekToFirst();

    if (!right_iter->Valid()) {
        LOG(WARNING) << "Last Join right table is empty";
        return Row(left_slices, left_row, right_slices, Row());
    }

    if (!cond_gen.Valid()) {
        return Row(left_slices, left_row, right_slices, right_iter->GetValue());
    }

    while (right_iter->Valid()) {
        Row joined_row(left_slices, left_row, right_slices,
                       right_iter->GetValue());
        if (cond_gen.Gen(joined_row)) {
            return joined_row;
        }
        right_iter->Next();
    }
    return Row(left_slices, left_row, right_slices, Row());
}
void Runner::PrintData(const vm::SchemasContext* schema_list,
                       std::shared_ptr<DataHandler> data) {
    std::ostringstream oss;
    std::vector<RowView> row_view_list;
    ::fesql::base::TextTable t('-', '|', '+');
    // Add Header
    t.add("Order");
    for (size_t i = 0; i < schema_list->GetSchemaSourceSize(); ++i) {
        auto source = schema_list->GetSchemaSource(i);
        for (int j = 0; j < source->GetSchema()->size(); j++) {
            if (source->GetSourceName().empty()) {
                t.add(source->GetSchema()->Get(j).name());
            } else {
                t.add(source->GetSourceName() + "." +
                      source->GetSchema()->Get(j).name());
            }
            if (t.current_columns_size() >= MAX_DEBUG_COLUMN_MAX) {
                break;
            }
        }
        row_view_list.push_back(RowView(*source->GetSchema()));
        if (t.current_columns_size() >= MAX_DEBUG_COLUMN_MAX) {
            t.add("...");
            break;
        }
    }

    t.endOfRow();
    if (!data) {
        t.add("Empty set");
        t.endOfRow();
        oss << t << std::endl;
        LOG(INFO) << "\n" << oss.str();
        return;
    }

    switch (data->GetHanlderType()) {
        case kRowHandler: {
            auto row_handler = std::dynamic_pointer_cast<RowHandler>(data);
            auto row = row_handler->GetValue();
            t.add("0");
            for (size_t id = 0; id < row_view_list.size(); id++) {
                RowView& row_view = row_view_list[id];
                row_view.Reset(row.buf(id), row.size(id));
                for (int idx = 0; idx < schema_list->GetSchema(id)->size();
                     idx++) {
                    std::string str = row_view.GetAsString(idx);
                    t.add(str);
                    if (t.current_columns_size() >= MAX_DEBUG_COLUMN_MAX) {
                        break;
                    }
                }
                if (t.current_columns_size() >= MAX_DEBUG_COLUMN_MAX) {
                    t.add("...");
                    break;
                }
            }

            t.endOfRow();
            break;
        }
        case kTableHandler: {
            auto table_handler = std::dynamic_pointer_cast<TableHandler>(data);
            auto iter = table_handler->GetIterator();
            if (!iter) {
                t.add("Empty set");
                t.endOfRow();
                break;
            }
            iter->SeekToFirst();
            if (!iter->Valid()) {
                t.add("Empty set");
                t.endOfRow();
                break;
            } else {
                int cnt = 0;
                while (iter->Valid() && cnt++ < MAX_DEBUG_LINES_CNT) {
                    auto row = iter->GetValue();
                    t.add(std::to_string(iter->GetKey()));
                    for (size_t id = 0; id < row_view_list.size(); id++) {
                        RowView& row_view = row_view_list[id];
                        row_view.Reset(row.buf(id));
                        for (int idx = 0;
                             idx < schema_list->GetSchema(id)->size(); idx++) {
                            std::string str = row_view.GetAsString(idx);
                            t.add(str);
                            if (t.current_columns_size() >=
                                MAX_DEBUG_COLUMN_MAX) {
                                break;
                            }
                        }
                        if (t.current_columns_size() >= MAX_DEBUG_COLUMN_MAX) {
                            t.add("...");
                            break;
                        }
                    }
                    iter->Next();
                    t.endOfRow();
                }
            }

            break;
        }
        case kPartitionHandler: {
            auto partition = std::dynamic_pointer_cast<PartitionHandler>(data);
            auto iter = partition->GetWindowIterator();
            int cnt = 0;
            if (!iter) {
                t.add("Empty set");
                t.endOfRow();
            }
            iter->SeekToFirst();
            if (!iter->Valid()) {
                t.add("Empty set");
                t.endOfRow();
            }
            while (iter->Valid() && cnt++ < MAX_DEBUG_LINES_CNT) {
                t.add("KEY: " + std::string(reinterpret_cast<const char*>(
                                                iter->GetKey().buf()),
                                            iter->GetKey().size()));
                t.endOfRow();
                auto segment_iter = iter->GetValue();
                if (!segment_iter) {
                    t.add("Empty set");
                    t.endOfRow();
                    break;
                }
                segment_iter->SeekToFirst();
                if (!segment_iter->Valid()) {
                    t.add("Empty set");
                    t.endOfRow();
                    break;
                } else {
                    while (segment_iter->Valid()) {
                        auto row = segment_iter->GetValue();
                        t.add(std::to_string(segment_iter->GetKey()));
                        for (size_t id = 0; id < row_view_list.size(); id++) {
                            RowView& row_view = row_view_list[id];
                            row_view.Reset(row.buf(id));
                            for (int idx = 0;
                                 idx < schema_list->GetSchema(id)->size();
                                 idx++) {
                                std::string str = row_view.GetAsString(idx);
                                t.add(str);
                                if (t.current_columns_size() >=
                                    MAX_DEBUG_COLUMN_MAX) {
                                    break;
                                }
                            }
                            if (t.current_columns_size() >=
                                MAX_DEBUG_COLUMN_MAX) {
                                t.add("...");
                                break;
                            }
                        }
                        segment_iter->Next();
                        t.endOfRow();
                    }
                }

                iter->Next();
            }
            break;
        }
        default: {
            oss << "Invalid Set";
        }
    }
    oss << t << std::endl;
    LOG(INFO) << data->GetHandlerTypeName() << " RESULT:\n" << oss.str();
}

std::shared_ptr<DataHandler> ConcatRunner::Run(RunnerContext& ctx) {
    auto fail_ptr = std::shared_ptr<DataHandler>();
    auto right = producers_[1]->RunWithCache(ctx);
    auto left = producers_[0]->RunWithCache(ctx);
    size_t left_slices = producers_[0]->output_schemas()->GetSchemaSourceSize();
    size_t right_slices =
        producers_[1]->output_schemas()->GetSchemaSourceSize();
    if (!left || !right) {
        return std::shared_ptr<DataHandler>();
    }
    if (kRowHandler != left->GetHanlderType()) {
        return std::shared_ptr<DataHandler>();
    }

    if (kRowHandler == right->GetHanlderType()) {
        auto left_row = std::dynamic_pointer_cast<RowHandler>(left)->GetValue();
        auto right_row =
            std::dynamic_pointer_cast<RowHandler>(right)->GetValue();
        return std::shared_ptr<RowHandler>(new MemRowHandler(
            Row(left_slices, left_row, right_slices, right_row)));
    } else if (kTableHandler == right->GetHanlderType()) {
        auto left_row = std::dynamic_pointer_cast<RowHandler>(left)->GetValue();
        auto right_table = std::dynamic_pointer_cast<TableHandler>(right);
        auto right_iter = right_table->GetIterator();
        if (!right_iter) {
            return std::shared_ptr<RowHandler>(new MemRowHandler(
                Row(left_slices, left_row, right_slices, Row())));
        }
        return std::shared_ptr<RowHandler>(new MemRowHandler(
            Row(left_slices, left_row, right_slices, right_iter->GetValue())));
    } else {
        return std::shared_ptr<DataHandler>();
    }
}
std::shared_ptr<DataHandler> LimitRunner::Run(RunnerContext& ctx) {
    auto input = producers_[0]->RunWithCache(ctx);
    auto fail_ptr = std::shared_ptr<DataHandler>();
    if (!input) {
        LOG(WARNING) << "input is empty";
        return fail_ptr;
    }
    switch (input->GetHanlderType()) {
        case kTableHandler: {
            auto iter =
                std::dynamic_pointer_cast<TableHandler>(input)->GetIterator();
            if (!iter) {
                LOG(WARNING) << "fail to get table it";
                return fail_ptr;
            }
            iter->SeekToFirst();
            auto output_table = std::shared_ptr<MemTableHandler>(
                new MemTableHandler(input->GetSchema()));
            int32_t cnt = 0;
            while (cnt++ < limit_cnt_ && iter->Valid()) {
                output_table->AddRow(iter->GetValue());
                iter->Next();
            }
            return output_table;
        }
        case kRowHandler: {
            DLOG(INFO) << "limit row handler";
            return input;
        }
        case kPartitionHandler: {
            LOG(WARNING) << "fail limit when input type isn't row or table";
            return fail_ptr;
        }
    }
    return fail_ptr;
}
std::shared_ptr<DataHandler> FilterRunner::Run(RunnerContext& ctx) {
    auto fail_ptr = std::shared_ptr<DataHandler>();
    auto input = producers_[0]->RunWithCache(ctx);
    if (!input) {
        LOG(WARNING) << "fail to run filter: input is empty or null";
        return fail_ptr;
    }
    // build window with start and end offset
    switch (input->GetHanlderType()) {
        case kTableHandler: {
            return filter_gen_.Filter(
                std::dynamic_pointer_cast<TableHandler>(input));
        }
        case kPartitionHandler: {
            return filter_gen_.Filter(
                std::dynamic_pointer_cast<PartitionHandler>(input));
        }
        default: {
            LOG(WARNING) << "fail to filter when input is row";
            return fail_ptr;
        }
    }
}

std::shared_ptr<DataHandler> GroupAggRunner::Run(RunnerContext& ctx) {
    auto input = producers_[0]->RunWithCache(ctx);
    if (!input) {
        LOG(WARNING) << "group aggregation fail: input is null";
        return std::shared_ptr<DataHandler>();
    }

    if (kPartitionHandler != input->GetHanlderType()) {
        LOG(WARNING) << "group aggregation fail: input isn't partition ";
        return std::shared_ptr<DataHandler>();
    }
    auto partition = std::dynamic_pointer_cast<PartitionHandler>(input);
    auto output_table = std::shared_ptr<MemTableHandler>(new MemTableHandler());
    auto iter = partition->GetWindowIterator();
    if (!iter) {
        LOG(WARNING) << "group aggregation fail: input iterator is null";
        return std::shared_ptr<DataHandler>();
    }
    iter->SeekToFirst();
    int32_t cnt = 0;
    while (iter->Valid()) {
        if (limit_cnt_ > 0 && cnt++ >= limit_cnt_) {
            break;
        }
        auto segment_iter = iter->GetValue();
        if (!segment_iter) {
            LOG(WARNING) << "group aggregation fail: segment iterator is null";
            return std::shared_ptr<DataHandler>();
        }
        auto key = iter->GetKey().ToString();
        auto segment = partition->GetSegment(key);
        output_table->AddRow(agg_gen_.Gen(segment));
        iter->Next();
    }
    return output_table;
}
std::shared_ptr<DataHandler> RequestUnionRunner::Run(RunnerContext& ctx) {
    auto fail_ptr = std::shared_ptr<DataHandler>();
    auto left = producers_[0]->RunWithCache(ctx);
    auto right = producers_[1]->RunWithCache(ctx);
    if (!left || !right) {
        return std::shared_ptr<DataHandler>();
    }
    if (kRowHandler != left->GetHanlderType()) {
        return std::shared_ptr<DataHandler>();
    }

    auto request = std::dynamic_pointer_cast<RowHandler>(left)->GetValue();
    // build window with start and end offset
    auto window_table =
        std::shared_ptr<MemTimeTableHandler>(new MemTimeTableHandler());
    uint64_t start = 0;
    uint64_t end = UINT64_MAX;
    uint64_t rows_start_preceding = 0;
    int64_t request_key = range_gen_.ts_gen_.Gen(request);
    if (range_gen_.Valid()) {
        start = (request_key + range_gen_.start_offset_) < 0
                    ? 0
                    : (request_key + range_gen_.start_offset_);
        end = (request_key + range_gen_.end_offset_) < 0
                  ? 0
                  : (request_key + range_gen_.end_offset_);
        rows_start_preceding = range_gen_.start_row_;
    }
    window_table->AddRow(request_key, request);
    // Prepare Union Window
    auto union_inputs = windows_union_gen_.RunInputs(ctx);
    auto union_segments =
        windows_union_gen_.GetRequestWindows(request, union_inputs);
    // Prepare Union Segment Iterators
    size_t unions_cnt = windows_union_gen_.inputs_cnt_;

    std::vector<std::unique_ptr<RowIterator>> union_segment_iters(unions_cnt);
    std::vector<IteratorStatus> union_segment_status(unions_cnt);

    for (size_t i = 0; i < unions_cnt; i++) {
        if (!union_segments[i]) {
            union_segment_status[i] = IteratorStatus();
            continue;
        }
        union_segment_iters[i] = union_segments[i]->GetIterator();
        if (!union_segment_iters[i]) {
            union_segment_status[i] = IteratorStatus();
            continue;
        }
        union_segment_iters[i]->Seek(end);
        if (!union_segment_iters[i]->Valid()) {
            union_segment_status[i] = IteratorStatus();
            continue;
        }
        uint64_t ts = union_segment_iters[i]->GetKey();
        union_segment_status[i] = IteratorStatus(ts);
    }
    int32_t max_union_pos = 0 == unions_cnt
                                ? -1
                                : IteratorStatus::PickIteratorWithMaximizeKey(
                                      &union_segment_status);
    uint64_t cnt = 1;
    while (-1 != max_union_pos) {
        if (cnt > rows_start_preceding &&
            union_segment_status[max_union_pos].key_ < start) {
            break;
        }

        window_table->AddRow(union_segment_status[max_union_pos].key_,
                             union_segment_iters[max_union_pos]->GetValue());
        cnt++;
        // Update Iterator Status
        union_segment_iters[max_union_pos]->Next();
        if (!union_segment_iters[max_union_pos]->Valid()) {
            union_segment_status[max_union_pos].MarkInValid();
        } else {
            union_segment_status[max_union_pos].set_key(
                union_segment_iters[max_union_pos]->GetKey());
        }
        // Pick new mininum union pos
        max_union_pos =
            IteratorStatus::PickIteratorWithMaximizeKey(&union_segment_status);
    }
    return window_table;
}

std::shared_ptr<DataHandler> AggRunner::Run(RunnerContext& ctx) {
    auto input = producers_[0]->RunWithCache(ctx);
    if (!input) {
        LOG(WARNING) << "input is empty";
        return std::shared_ptr<DataHandler>();
    }
    if (kTableHandler != input->GetHanlderType()) {
        return std::shared_ptr<DataHandler>();
    }
    auto row_handler = std::shared_ptr<RowHandler>(new MemRowHandler(
        agg_gen_.Gen(std::dynamic_pointer_cast<TableHandler>(input))));
    return row_handler;
}

std::shared_ptr<DataHandler> ProxyRequestRunner::Run(RunnerContext& ctx) {
    auto input = producers_[0]->RunWithCache(ctx);
    if (!input) {
        LOG(WARNING) << "input is empty";
        return std::shared_ptr<DataHandler>();
    }

    auto cluster_job = ctx.cluster_job();
    auto fail_ptr = std::shared_ptr<DataHandler>();
    if (nullptr == cluster_job) {
        LOG(WARNING) << "fail to run proxy runner: invalid cluster job ptr";
        return fail_ptr;
    }

    auto task = cluster_job->GetTask(task_id_);
    if (!task.IsValid()) {
        LOG(WARNING) << "fail to run proxy runner: invalid task of taskid "
                     << task_id_;
        return fail_ptr;
    }
    std::string pk = "";
    switch (input->GetHanlderType()) {
        case kRowHandler: {
            auto row = std::dynamic_pointer_cast<RowHandler>(input)->GetValue();
            if (!task.GetIndexKey().ValidKey()) {
                // local mode
                RunnerContext local_ctx(ctx.cluster_job(), row, ctx.is_debug());
                return task.GetRoot()->RunWithCache(local_ctx);
            }
            KeyGenerator generator(task.GetIndexKey().fn_info());
            pk = generator.Gen(row);
            if (pk.empty()) {
                // local mode
                RunnerContext local_ctx(ctx.cluster_job(), row, ctx.is_debug());
                return task.GetRoot()->RunWithCache(local_ctx);
            } else {
                DLOG(INFO) << "pick tablet with given index_name "
                           << task.index() << " pk " << pk;
                // TODO(denglong): route tablet client based on index
                // and
                auto table_handler = task.table_handler();
                if (!table_handler) {
                    LOG(WARNING) << "table handler is null";
                    return std::shared_ptr<DataHandler>();
                }
                auto tablet = table_handler->GetTablet(task.index(), pk);
                if (!tablet) {
                    DLOG(INFO) << "tablet is null, run in local mode";
                    RunnerContext local_ctx(ctx.cluster_job(), row,
                                            ctx.is_debug());
                    return task.GetRoot()->RunWithCache(local_ctx);
                } else {
                    return tablet->SubQuery(
                        task_id_, table_handler->GetDatabase(),
                        cluster_job->sql(), row, ctx.is_debug());
                }
            }
        }
        default: {
            LOG(WARNING) << "invalid key row, key generator input type is "
                         << input->GetHandlerTypeName();
            return fail_ptr;
        }
    }
}
/**
 * TODO(chenjing): GenConst key during compile-time
 * @return
 */
const std::string KeyGenerator::GenConst() {
    Row key_row = CoreAPI::RowConstProject(fn_, true);
    RowView row_view(row_view_);
    if (!row_view.Reset(key_row.buf())) {
        LOG(WARNING) << "fail to gen key: row view reset fail";
        return "NA";
    }
    std::string keys = "";
    for (auto pos : idxs_) {
        std::string key =
            row_view.IsNULL(pos)
                ? codec::NONETOKEN
                : fn_schema_.Get(pos).type() == fesql::type::kDate
                      ? std::to_string(row_view.GetDateUnsafe(pos))
                      : row_view.GetAsString(pos);
        if (key == "") {
            key = codec::EMPTY_STRING;
        }
        if (!keys.empty()) {
            keys.append("|");
        }
        keys.append(key);
    }
    return keys;
}
const std::string KeyGenerator::Gen(const Row& row) {
    Row key_row = CoreAPI::RowProject(fn_, row, true);
    RowView row_view(row_view_);
    if (!row_view.Reset(key_row.buf())) {
        LOG(WARNING) << "fail to gen key: row view reset fail";
        return "NA";
    }
    std::string keys = "";
    for (auto pos : idxs_) {
        std::string key =
            row_view.IsNULL(pos)
                ? codec::NONETOKEN
                : fn_schema_.Get(pos).type() == fesql::type::kDate
                      ? std::to_string(row_view.GetDateUnsafe(pos))
                      : row_view.GetAsString(pos);
        if (key == "") {
            key = codec::EMPTY_STRING;
        }
        if (!keys.empty()) {
            keys.append("|");
        }
        keys.append(key);
    }
    return keys;
}
const int64_t OrderGenerator::Gen(const Row& row) {
    Row order_row = CoreAPI::RowProject(fn_, row, true);
    RowView row_view(row_view_);
    row_view.Reset(order_row.buf());
    return Runner::GetColumnInt64(&row_view, idxs_[0],
                                  fn_schema_.Get(idxs_[0]).type());
}
const bool ConditionGenerator::Gen(const Row& row) const {
    RowView row_view(row_view_);
    return CoreAPI::ComputeCondition(fn_, row, &row_view, idxs_[0]);
}
const Row ProjectGenerator::Gen(const Row& row) {
    return CoreAPI::RowProject(fn_, row, false);
}

const Row ConstProjectGenerator::Gen() {
    return CoreAPI::RowConstProject(fn_, false);
}

const Row AggGenerator::Gen(std::shared_ptr<TableHandler> table) {
    return Runner::GroupbyProject(fn_, table.get());
}

Row Runner::GroupbyProject(const int8_t* fn, TableHandler* table) {
    auto iter = table->GetIterator();
    if (!iter) {
        LOG(WARNING) << "Agg table is empty";
        return Row();
    }
    iter->SeekToFirst();
    if (!iter->Valid()) {
        return Row();
    }
    auto& row = iter->GetValue();
    auto udf =
        reinterpret_cast<int32_t (*)(const int8_t*, const int8_t*, int8_t**)>(
            const_cast<int8_t*>(fn));
    int8_t* buf = nullptr;

    auto row_ptr = reinterpret_cast<const int8_t*>(&row);

    codec::ListRef<Row> window_ref;
    window_ref.list = reinterpret_cast<int8_t*>(table);
    auto window_ptr = reinterpret_cast<const int8_t*>(&window_ref);

    uint32_t ret = udf(row_ptr, window_ptr, &buf);
    if (ret != 0) {
        LOG(WARNING) << "fail to run udf " << ret;
        return Row();
    }
    return Row(
        base::RefCountedSlice::CreateManaged(buf, RowView::GetSize(buf)));
}

const Row WindowProjectGenerator::Gen(const uint64_t key, const Row row,
                                      bool is_instance, size_t append_slices,
                                      Window* window) {
    return Runner::WindowProject(fn_, key, row, is_instance, append_slices,
                                 window);
}

std::vector<std::shared_ptr<DataHandler>> InputsGenerator::RunInputs(
    RunnerContext& ctx) {
    std::vector<std::shared_ptr<DataHandler>> union_inputs;
    if (!input_runners_.empty()) {
        for (auto runner : input_runners_) {
            union_inputs.push_back(runner->RunWithCache(ctx));
        }
    }
    return union_inputs;
}
std::vector<std::shared_ptr<PartitionHandler>>
WindowUnionGenerator::PartitionEach(
    std::vector<std::shared_ptr<DataHandler>> union_inputs) {
    std::vector<std::shared_ptr<PartitionHandler>> union_partitions;
    if (!windows_gen_.empty()) {
        union_partitions.reserve(windows_gen_.size());
        for (size_t i = 0; i < inputs_cnt_; i++) {
            union_partitions.push_back(
                windows_gen_[i].partition_gen_.Partition(union_inputs[i]));
        }
    }
    return union_partitions;
}
int32_t IteratorStatus::PickIteratorWithMininumKey(
    std::vector<IteratorStatus>* status_list_ptr) {
    auto status_list = *status_list_ptr;
    int32_t min_union_pos = -1;
    uint64_t min_union_order = UINT64_MAX;
    for (size_t i = 0; i < status_list.size(); i++) {
        if (status_list[i].is_valid_ && status_list[i].key_ < min_union_order) {
            min_union_order = status_list[i].key_;
            min_union_pos = static_cast<int32_t>(i);
        }
    }
    return min_union_pos;
}
int32_t IteratorStatus::PickIteratorWithMaximizeKey(
    std::vector<IteratorStatus>* status_list_ptr) {
    auto status_list = *status_list_ptr;
    int32_t min_union_pos = -1;
    uint64_t min_union_order = 0;
    for (size_t i = 0; i < status_list.size(); i++) {
        if (status_list[i].is_valid_ &&
            status_list[i].key_ >= min_union_order) {
            min_union_order = status_list[i].key_;
            min_union_pos = static_cast<int32_t>(i);
        }
    }
    return min_union_pos;
}
std::vector<std::shared_ptr<DataHandler>> WindowJoinGenerator::RunInputs(
    RunnerContext& ctx) {
    std::vector<std::shared_ptr<DataHandler>> union_inputs;
    if (!input_runners_.empty()) {
        for (auto runner : input_runners_) {
            union_inputs.push_back(runner->RunWithCache(ctx));
        }
    }
    return union_inputs;
}
Row WindowJoinGenerator::Join(
    const Row& left_row,
    const std::vector<std::shared_ptr<DataHandler>>& join_right_tables) {
    Row row = left_row;
    for (size_t i = 0; i < join_right_tables.size(); i++) {
        row = joins_gen_[i].RowLastJoin(row, join_right_tables[i]);
    }
    return row;
}

std::shared_ptr<TableHandler> IndexSeekGenerator::SegmnetOfConstKey(
    std::shared_ptr<DataHandler> input) {
    auto fail_ptr = std::shared_ptr<TableHandler>();
    if (!input) {
        LOG(WARNING) << "fail to seek segment of key: input is empty";
        return fail_ptr;
    }
    if (!index_key_gen_.Valid()) {
        switch (input->GetHanlderType()) {
            case kPartitionHandler: {
                LOG(WARNING) << "fail to seek segment: index key is empty";
                return fail_ptr;
            }
            case kTableHandler: {
                return std::dynamic_pointer_cast<TableHandler>(input);
            }
            default: {
                LOG(WARNING) << "fail to seek segment when input is row";
                return fail_ptr;
            }
        }
    }

    switch (input->GetHanlderType()) {
        case kPartitionHandler: {
            auto partition = std::dynamic_pointer_cast<PartitionHandler>(input);
            auto key = index_key_gen_.GenConst();
            return partition->GetSegment(key);
        }
        default: {
            LOG(WARNING) << "fail to seek segment when input isn't partition";
            return fail_ptr;
        }
    }
}
std::shared_ptr<TableHandler> IndexSeekGenerator::SegmentOfKey(
    const Row& row, std::shared_ptr<DataHandler> input) {
    auto fail_ptr = std::shared_ptr<TableHandler>();
    if (!input) {
        LOG(WARNING) << "fail to seek segment of key: input is empty";
        return fail_ptr;
    }
    if (row.empty()) {
        LOG(WARNING) << "fail to seek segment: key row is empty";
        return fail_ptr;
    }

    if (!index_key_gen_.Valid()) {
        switch (input->GetHanlderType()) {
            case kPartitionHandler: {
                LOG(WARNING) << "fail to seek segment: index key is empty";
                return fail_ptr;
            }
            case kTableHandler: {
                return std::dynamic_pointer_cast<TableHandler>(input);
            }
            default: {
                LOG(WARNING) << "fail to seek segment when input is row";
                return fail_ptr;
            }
        }
    }

    switch (input->GetHanlderType()) {
        case kPartitionHandler: {
            auto partition = std::dynamic_pointer_cast<PartitionHandler>(input);
            auto key = index_key_gen_.Gen(row);
            return partition->GetSegment(key);
        }
        default: {
            LOG(WARNING) << "fail to seek segment when input isn't partition";
            return fail_ptr;
        }
    }
}

std::shared_ptr<TableHandler> FilterGenerator::Filter(
    std::shared_ptr<PartitionHandler> table) {
    return Filter(index_seek_gen_.SegmnetOfConstKey(table));
}
std::shared_ptr<TableHandler> FilterGenerator::Filter(
    std::shared_ptr<TableHandler> table) {
    auto fail_ptr = std::shared_ptr<TableHandler>();
    if (!table) {
        LOG(WARNING) << "fail to filter table: input is empty";
        return fail_ptr;
    }

    if (!condition_gen_.Valid()) {
        return table;
    }
    return std::shared_ptr<TableHandler>(new TableFilterWrapper(table, this));
}
}  // namespace vm
}  // namespace fesql<|MERGE_RESOLUTION|>--- conflicted
+++ resolved
@@ -89,18 +89,11 @@
             }
             auto input = cluster_task.GetRoot();
             auto op = dynamic_cast<const PhysicalSimpleProjectNode*>(node);
-<<<<<<< HEAD
-            auto runner = new SimpleProjectRunner(
-                id_++, node->GetOutputNameSchemaList(), op->GetLimitCnt(),
-                op->project_.fn_info_);
-            if (Runner::IsProxyRunner(input->type_) && !input->need_cache()) {
-=======
             auto runner = new SimpleProjectRunner(id_++, node->schemas_ctx(),
                                                   op->GetLimitCnt(),
                                                   op->project().fn_info());
-            if (kRunnerRequestRunProxy == input->type_ &&
+            if (Runner::IsProxyRunner(input->type_) &&
                 !input->need_cache()) {
->>>>>>> 0ac1eab6
                 cluster_job_.AddRunnerToTask(
                     nm_->RegisterNode(runner),
                     dynamic_cast<ProxyRunner*>(input)->task_id());
@@ -146,17 +139,10 @@
                     return RegisterTask(node, cluster_task);
                 }
                 case kAggregation: {
-<<<<<<< HEAD
-                    auto runner =
-                        new AggRunner(id_++, node->GetOutputNameSchemaList(),
-                                      op->GetLimitCnt(), op->project_);
-                    if (Runner::IsProxyRunner(input->type_) &&
-=======
                     auto runner = new AggRunner(id_++, node->schemas_ctx(),
                                                 op->GetLimitCnt(),
                                                 op->project().fn_info());
-                    if (kRunnerRequestRunProxy == input->type_ &&
->>>>>>> 0ac1eab6
+                    if (Runner::IsProxyRunner(input->type_) &&
                         !input->need_cache()) {
                         cluster_job_.AddRunnerToTask(
                             nm_->RegisterNode(runner),
@@ -348,16 +334,9 @@
                     return RegisterTask(node, cluster_task);
                 }
                 case node::kJoinTypeConcat: {
-<<<<<<< HEAD
-                    auto runner =
-                        new ConcatRunner(id_++, node->GetOutputNameSchemaList(),
-                                         op->GetLimitCnt());
-                    auto cluster_task = BuildRequestRunnerWithProxy(
-=======
                     auto runner = new ConcatRunner(id_++, node->schemas_ctx(),
                                                    op->GetLimitCnt());
-                    auto cluster_task = BuildRunnerWithProxy(
->>>>>>> 0ac1eab6
+                    auto cluster_task = BuildRequestRunnerWithProxy(
                         nm_->RegisterNode(runner), left_task, right_task, Key(),
                         status);
                     return RegisterTask(node, cluster_task);
@@ -372,13 +351,6 @@
             }
         }
         case kPhysicalOpJoin: {
-            //            if (support_cluster_optimized_) {
-            //                // 边界检查, 分布式计划暂时不支持表拼接
-            //                status.msg = "fail to build cluster with table
-            //                join node"; status.code = common::kOpGenError;
-            //                LOG(WARNING) << status;
-            //                return fail;
-            //            }
             auto left_task = Build(node->producers().at(0), status);
             if (!left_task.IsValid()) {
                 status.msg = "fail to build left input runner";
@@ -399,36 +371,12 @@
             switch (op->join().join_type()) {
                 case node::kJoinTypeLast: {
                     auto runner = new LastJoinRunner(
-<<<<<<< HEAD
-                        id_++, node->GetOutputNameSchemaList(),
-                        op->GetLimitCnt(), op->join_,
-                        left->output_schemas().GetSchemaSourceListSize(),
-                        right->output_schemas().GetSchemaSourceListSize());
-                    //                    runner->AddProducer(left);
-                    //                    runner->AddProducer(right);
-                    //                    if (kRunnerRequestRunProxy ==
-                    //                    left->type_ &&
-                    //                        !left->need_cache()) {
-                    //                        cluster_job_.AddRunnerToTask(
-                    //                            nm_->RegisterNode(runner),
-                    //                            dynamic_cast<ProxyRequestRunner*>(left)
-                    //                                ->task_id());
-                    //                        left->set_output_schemas(runner->output_schemas());
-                    //                        runner->AddProducer(right);
-                    //                    } else {
-                    //                        runner->AddProducer(left);
-                    //                        runner->AddProducer(right);
-                    //                    }
-=======
                         id_++, node->schemas_ctx(), op->GetLimitCnt(),
                         op->join_,
                         left->output_schemas()->GetSchemaSourceSize(),
                         right->output_schemas()->GetSchemaSourceSize());
                     runner->AddProducer(left);
                     runner->AddProducer(right);
->>>>>>> 0ac1eab6
-                    // TODO(chenjing): support join+window
-                    //                    left_task.SetRoot(nm_->RegisterNode(runner));
                     auto cluster_task = BuildBatchRequestRunnerWithProxy(
                         nm_->RegisterNode(runner), left_task, right_task,
                         op->join().index_key(), status);
