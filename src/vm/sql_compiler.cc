/*
 * sql_compiler.cc
 * Copyright (C) 4paradigm.com 2019 wangtaize <wangtaize@4paradigm.com>
 *
 * Licensed under the Apache License, Version 2.0 (the "License");
 * you may not use this file except in compliance with the License.
 * You may obtain a copy of the License at
 *
 *    http://www.apache.org/licenses/LICENSE-2.0
 *
 * Unless required by applicable law or agreed to in writing, software
 * distributed under the License is distributed on an "AS IS" BASIS,
 * WITHOUT WARRANTIES OR CONDITIONS OF ANY KIND, either express or implied.
 * See the License for the specific language governing permissions and
 * limitations under the License.
 */

#include "vm/sql_compiler.h"
#include <memory>
#include <utility>
#include <vector>
#include "boost/filesystem.hpp"
#include "boost/filesystem/string_file.hpp"
#include "codec/fe_schema_codec.h"
#include "codec/type_codec.h"
#include "codegen/block_ir_builder.h"
#include "codegen/fn_ir_builder.h"
#include "codegen/ir_base_builder.h"
#include "glog/logging.h"
#include "llvm/Bitcode/BitcodeReader.h"
#include "llvm/Bitcode/BitcodeWriter.h"
#include "llvm/IR/Verifier.h"
#include "llvm/Support/raw_ostream.h"
#include "parser/parser.h"
#include "plan/planner.h"
#include "udf/default_udf_library.h"
#include "udf/udf.h"
#include "vm/runner.h"
#include "vm/transform.h"
DECLARE_string(native_fesql_libs_name);
DECLARE_string(native_fesql_libs_prefix);
namespace fesql {
namespace vm {

void InitCodecSymbol(::llvm::orc::JITDylib& jd,             // NOLINT
                     ::llvm::orc::MangleAndInterner& mi) {  // NOLINT
    fesql::vm::FeSQLJIT::AddSymbol(jd, mi, "malloc",
                                   (reinterpret_cast<void*>(&malloc)));
    fesql::vm::FeSQLJIT::AddSymbol(jd, mi, "memset",
                                   (reinterpret_cast<void*>(&memset)));
    fesql::vm::FeSQLJIT::AddSymbol(jd, mi, "__bzero",
                                   (reinterpret_cast<void*>(&bzero)));

    fesql::vm::FeSQLJIT::AddSymbol(
        jd, mi, "fesql_storage_get_int16_field",
        reinterpret_cast<void*>(
            static_cast<int16_t (*)(const int8_t*, uint32_t, uint32_t,
                                    int8_t*)>(&codec::v1::GetInt16Field)));
    fesql::vm::FeSQLJIT::AddSymbol(
        jd, mi, "fesql_storage_get_int32_field",
        reinterpret_cast<void*>(
            static_cast<int32_t (*)(const int8_t*, uint32_t, uint32_t,
                                    int8_t*)>(&codec::v1::GetInt32Field)));
    fesql::vm::FeSQLJIT::AddSymbol(
        jd, mi, "fesql_storage_get_int64_field",
        reinterpret_cast<void*>(
            static_cast<int64_t (*)(const int8_t*, uint32_t, uint32_t,
                                    int8_t*)>(&codec::v1::GetInt64Field)));
    fesql::vm::FeSQLJIT::AddSymbol(
        jd, mi, "fesql_storage_get_float_field",
        reinterpret_cast<void*>(
            static_cast<float (*)(const int8_t*, uint32_t, uint32_t, int8_t*)>(
                &codec::v1::GetFloatField)));
    fesql::vm::FeSQLJIT::AddSymbol(
        jd, mi, "fesql_storage_get_double_field",
        reinterpret_cast<void*>(
            static_cast<double (*)(const int8_t*, uint32_t, uint32_t, int8_t*)>(
                &codec::v1::GetDoubleField)));
    fesql::vm::FeSQLJIT::AddSymbol(
        jd, mi, "fesql_storage_get_timestamp_field",
        reinterpret_cast<void*>(
            static_cast<codec::Timestamp (*)(const int8_t*, uint32_t, uint32_t,
                                             int8_t*)>(
                &codec::v1::GetTimestampField)));

    fesql::vm::FeSQLJIT::AddSymbol(
        jd, mi, "fesql_storage_get_str_addr_space",
        reinterpret_cast<void*>(&codec::v1::GetAddrSpace));
    fesql::vm::FeSQLJIT::AddSymbol(
        jd, mi, "fesql_storage_get_str_field",
        reinterpret_cast<void*>(
            static_cast<int32_t (*)(const int8_t*, uint32_t, uint32_t, uint32_t,
                                    uint32_t, uint32_t, int8_t**, uint32_t*,
                                    int8_t*)>(&codec::v1::GetStrField)));
    fesql::vm::FeSQLJIT::AddSymbol(jd, mi, "fesql_storage_get_col",
                                   reinterpret_cast<void*>(&codec::v1::GetCol));
    fesql::vm::FeSQLJIT::AddSymbol(
        jd, mi, "fesql_storage_get_str_col",
        reinterpret_cast<void*>(&codec::v1::GetStrCol));

    fesql::vm::FeSQLJIT::AddSymbol(
        jd, mi, "fesql_storage_get_inner_range_list",
        reinterpret_cast<void*>(&codec::v1::GetInnerRangeList));
    fesql::vm::FeSQLJIT::AddSymbol(
        jd, mi, "fesql_storage_get_inner_rows_list",
        reinterpret_cast<void*>(&codec::v1::GetInnerRowsList));

    // encode
    fesql::vm::FeSQLJIT::AddSymbol(
        jd, mi, "fesql_storage_encode_int16_field",
        reinterpret_cast<void*>(&codec::v1::AppendInt16));

    fesql::vm::FeSQLJIT::AddSymbol(
        jd, mi, "fesql_storage_encode_int32_field",
        reinterpret_cast<void*>(&codec::v1::AppendInt32));

    fesql::vm::FeSQLJIT::AddSymbol(
        jd, mi, "fesql_storage_encode_int64_field",
        reinterpret_cast<void*>(&codec::v1::AppendInt64));

    fesql::vm::FeSQLJIT::AddSymbol(
        jd, mi, "fesql_storage_encode_float_field",
        reinterpret_cast<void*>(&codec::v1::AppendFloat));

    fesql::vm::FeSQLJIT::AddSymbol(
        jd, mi, "fesql_storage_encode_double_field",
        reinterpret_cast<void*>(&codec::v1::AppendDouble));

    fesql::vm::FeSQLJIT::AddSymbol(
        jd, mi, "fesql_storage_encode_string_field",
        reinterpret_cast<void*>(&codec::v1::AppendString));
    fesql::vm::FeSQLJIT::AddSymbol(
        jd, mi, "fesql_storage_encode_calc_size",
        reinterpret_cast<void*>(&codec::v1::CalcTotalLength));
    fesql::vm::FeSQLJIT::AddSymbol(
        jd, mi, "fesql_storage_encode_nullbit",
        reinterpret_cast<void*>(&codec::v1::AppendNullBit));

    // row iteration
    fesql::vm::FeSQLJIT::AddSymbol(
        jd, mi, "fesql_storage_get_row_iter",
        reinterpret_cast<void*>(&fesql::vm::GetRowIter));
    fesql::vm::FeSQLJIT::AddSymbol(
        jd, mi, "fesql_storage_row_iter_has_next",
        reinterpret_cast<void*>(&fesql::vm::RowIterHasNext));
    fesql::vm::FeSQLJIT::AddSymbol(
        jd, mi, "fesql_storage_row_iter_next",
        reinterpret_cast<void*>(&fesql::vm::RowIterNext));
    fesql::vm::FeSQLJIT::AddSymbol(
        jd, mi, "fesql_storage_row_iter_get_cur_slice",
        reinterpret_cast<void*>(&fesql::vm::RowIterGetCurSlice));
    fesql::vm::FeSQLJIT::AddSymbol(
        jd, mi, "fesql_storage_row_iter_get_cur_slice_size",
        reinterpret_cast<void*>(&fesql::vm::RowIterGetCurSliceSize));
    fesql::vm::FeSQLJIT::AddSymbol(
        jd, mi, "fesql_storage_row_iter_delete",
        reinterpret_cast<void*>(&fesql::vm::RowIterDelete));
}

void InitCodecSymbol(vm::FeSQLJIT* jit_ptr) {
    ::llvm::orc::MangleAndInterner mi(jit_ptr->getExecutionSession(),
                                      jit_ptr->getDataLayout());
    InitCodecSymbol(jit_ptr->getMainJITDylib(), mi);
}

using ::fesql::base::Status;

SQLCompiler::SQLCompiler(const std::shared_ptr<Catalog>& cl, bool keep_ir,
                         bool dump_plan, bool plan_only)
    : cl_(cl),
      keep_ir_(keep_ir),
      dump_plan_(dump_plan),
      plan_only_(plan_only) {}

SQLCompiler::~SQLCompiler() {}
bool CompileFeScript(llvm::Module* m, const std::string& path_str,
                     base::Status& status) {  // NOLINT
    boost::filesystem::path path(path_str);
    std::string script;
    boost::filesystem::load_string_file(path, script);
    DLOG(INFO) << "Script file : " << script << "\n" << script;
    ::fesql::node::NodeManager node_mgr;
    ::fesql::node::NodePointVector parser_trees;
    ::fesql::parser::FeSQLParser parser;
    ::fesql::plan::SimplePlanner planer(&node_mgr);
    ::fesql::node::PlanNodeList plan_trees;

    int ret = parser.parse(script, parser_trees, &node_mgr, status);
    if (ret != 0) {
        LOG(WARNING) << "fail to parse sql " << script << " with error "
                     << status.msg;
        return false;
    }

    ret = planer.CreatePlanTree(parser_trees, plan_trees, status);
    if (ret != 0) {
        LOG(WARNING) << "Fail create sql plan: " << status.msg;
        return false;
    }

    auto it = plan_trees.begin();
    for (; it != plan_trees.end(); ++it) {
        const ::fesql::node::PlanNode* node = *it;
        if (nullptr == node) {
            status.msg = "Fail compile null plan";
            LOG(WARNING) << status.msg;
            return false;
        }
        switch (node->GetType()) {
            case ::fesql::node::kPlanTypeFuncDef: {
                const ::fesql::node::FuncDefPlanNode* func_def_plan =
                    dynamic_cast<const ::fesql::node::FuncDefPlanNode*>(node);
                if (nullptr == m || nullptr == func_def_plan ||
                    nullptr == func_def_plan->fn_def_) {
                    status.msg =
                        "fail to codegen function: module or fn_def node is "
                        "null";
                    status.code = common::kOpGenError;
                    LOG(WARNING) << status.msg;
                    return false;
                }

                ::fesql::codegen::FnIRBuilder builder(m);
                bool ok = builder.Build(func_def_plan->fn_def_, status);
                if (!ok) {
                    LOG(WARNING) << status.msg;
                    return false;
                }
                break;
            }
            default: {
                status.msg =
                    "fail to codegen fe script: unrecognized plan type " +
                    node::NameOfPlanNodeType(node->GetType());
                status.code = common::kCodegenError;
                LOG(WARNING) << status.msg;
                return false;
            }
        }
    }
    return true;
}
bool GetLibsFiles(const std::string& dir_path,
                  std::vector<std::string>& filenames,  // NOLINT
                  Status& status) {                     // NOLINT
    boost::filesystem::path path(dir_path);
    if (!boost::filesystem::exists(path)) {
        status.msg = "Libs path " + dir_path + " not exist";
        status.code = common::kSQLError;
        return false;
    }
    boost::filesystem::directory_iterator end_iter;
    for (boost::filesystem::directory_iterator iter(path); iter != end_iter;
         ++iter) {
        if (boost::filesystem::is_regular_file(iter->status())) {
            filenames.push_back(iter->path().string());
        }

        if (boost::filesystem::is_directory(iter->status())) {
            if (!GetLibsFiles(iter->path().string(), filenames, status)) {
                return false;
            }
        }
    }
    return true;
}

const std::string FindFesqlDirPath() {
    boost::filesystem::path current_path(boost::filesystem::current_path());
    boost::filesystem::path fesql_path;

    while (current_path.has_parent_path()) {
        current_path = current_path.parent_path();
        if (current_path.filename().string() == "fesql") {
            break;
        }
    }

    if (current_path.filename().string() == "fesql") {
        LOG(INFO) << "Fesql Dir Path is : " << current_path.string()
                  << std::endl;
        return current_path.string();
    }
    return std::string();
}
bool RegisterFeLibs(llvm::Module* m, Status& status) {  // NOLINT
    if (FLAGS_native_fesql_libs_name.empty()) {
        LOG(WARNING) << "fail register fe libs: No fesql libs config exist";
        return false;
    }

    std::vector<std::string> filepaths;
    std::string fesql_libs_path = "";
    if (FLAGS_native_fesql_libs_prefix.empty()) {
        fesql_libs_path = FindFesqlDirPath();
    } else {
        fesql_libs_path = FLAGS_native_fesql_libs_prefix;
    }
    fesql_libs_path.append("/").append(FLAGS_native_fesql_libs_name);
    if (!GetLibsFiles(fesql_libs_path, filepaths, status)) {
        status.msg = "fail to get libs file " + fesql_libs_path;
        LOG(WARNING) << status.msg;
        return false;
    }

    std::ostringstream runner_oss;
    runner_oss << "Libs:\n";
    for_each(filepaths.cbegin(), filepaths.cend(),
             [&](const std::string item) { runner_oss << item << "\n"; });
    DLOG(INFO) << runner_oss.str();

    for (auto path_str : filepaths) {
        if (!CompileFeScript(m, path_str, status)) {
            LOG(WARNING) << status.msg;
            return false;
        }
    }
    return true;
}
void SQLCompiler::KeepIR(SQLContext& ctx, llvm::Module* m) {
    if (m == NULL) {
        LOG(WARNING) << "module is null";
        return;
    }
    ctx.ir.reserve(1024);
    llvm::raw_string_ostream buf(ctx.ir);
    llvm::WriteBitcodeToFile(*m, buf);
    buf.flush();
    LOG(INFO) << "keep ir length: " << ctx.ir.size();
}

bool SQLCompiler::Compile(SQLContext& ctx, Status& status) {  // NOLINT
    ::fesql::node::PlanNodeList trees;
    bool ok = Parse(ctx, ctx.nm, trees, status);
    if (!ok) {
        return false;
    }
    if (dump_plan_ && trees.size() > 0) {
        std::stringstream logical_plan_ss;
        trees[0]->Print(logical_plan_ss, "\t");
        ctx.logical_plan = logical_plan_ss.str();
    }
    auto llvm_ctx = ::llvm::make_unique<::llvm::LLVMContext>();
    auto m = ::llvm::make_unique<::llvm::Module>("sql", *llvm_ctx);
<<<<<<< HEAD

    udf::DefaultUDFLibrary library;
    ::fesql::udf::RegisterUDFToModule(m.get());
=======
    if (!::fesql::udf::RegisterUDFToModule(m.get())) {
        status.msg = "fail to generate native udf libs";
        status.code = common::kCodegenError;
        LOG(WARNING) << status.msg;
        return false;
    }
    if (!RegisterFeLibs(m.get(), status)) {
        LOG(WARNING) << status.msg;
        return false;
    }
>>>>>>> ad2a7a68
    if (ctx.is_batch_mode) {
        vm::BatchModeTransformer transformer(&(ctx.nm), ctx.db, cl_, m.get(),
                                             &library);
        transformer.AddDefaultPasses();
        if (!transformer.TransformPhysicalPlan(trees, &ctx.plan, status)) {
            LOG(WARNING) << "fail to generate physical plan (batch mode): "
                         << status.msg << " for sql: \n"
                         << ctx.sql;
            return false;
        }
    } else {
        vm::RequestModeransformer transformer(&(ctx.nm), ctx.db, cl_, m.get(),
                                              &library);
        transformer.AddDefaultPasses();
        if (!transformer.TransformPhysicalPlan(trees, &ctx.plan, status)) {
            LOG(WARNING) << "fail to generate physical plan (request mode) "
                            "for sql: \n"
                         << ctx.sql;
            return false;
        }
        ctx.request_schema = transformer.request_schema();
        ok = codec::SchemaCodec::Encode(transformer.request_schema(),
                                        &ctx.encoded_request_schema);
        if (!ok) {
            LOG(WARNING) << "fail to encode request schema";
            return false;
        }
        ctx.request_name = transformer.request_name();
    }

    if (nullptr == ctx.plan) {
        status.msg = "error: generate null physical plan";
        status.code = common::kPlanError;
        LOG(WARNING) << status.msg;
        return false;
    }
    if (dump_plan_) {
        std::stringstream physical_plan_ss;
        ctx.plan->Print(physical_plan_ss, "\t");
        ctx.physical_plan = physical_plan_ss.str();
    }
    if (plan_only_) {
        return true;
    }
    if (llvm::verifyModule(*(m.get()), &llvm::errs(), nullptr)) {
        LOG(WARNING) << "fail to verify codegen module";
        m->print(::llvm::errs(), NULL, true, true);
        return false;
    }

    ::llvm::Expected<std::unique_ptr<FeSQLJIT>> jit_expected(
        FeSQLJITBuilder().create());
    {
        ::llvm::Error e = jit_expected.takeError();
        if (e) {
            status.msg = "fail to init jit let";
            status.code = common::kJitError;
            LOG(WARNING) << status.msg;
            return false;
        }
    }
    ctx.jit = std::move(*jit_expected);
    ctx.jit->Init();
    if (false == ctx.jit->OptModule(m.get())) {
        LOG(WARNING) << "fail to opt ir module for sql " << ctx.sql;
        return false;
    }

    if (keep_ir_) {
        KeepIR(ctx, m.get());
    }

    ::llvm::Error e = ctx.jit->addIRModule(
        ::llvm::orc::ThreadSafeModule(std::move(m), std::move(llvm_ctx)));
    if (e) {
        LOG(WARNING) << "fail to add ir module  for sql " << ctx.sql;
        return false;
    }

    library.InitJITSymbols(ctx.jit.get());
    InitCodecSymbol(ctx.jit.get());
    udf::InitUDFSymbol(ctx.jit.get());

    if (!ResolvePlanFnAddress(ctx.plan, ctx.jit, status)) {
        return false;
    }
    ctx.schema = ctx.plan->output_schema_;
    ok = codec::SchemaCodec::Encode(ctx.schema, &ctx.encoded_schema);
    if (!ok) {
        LOG(WARNING) << "fail to encode output schema";
        return false;
    }
    DLOG(INFO) << "compile sql " << ctx.sql << " done";
    return true;
}
bool SQLCompiler::BuildRunner(SQLContext& ctx, Status& status) {  // NOLINT
    RunnerBuilder runner_builder;
    Runner* runner = runner_builder.Build(ctx.plan, status);
    if (nullptr == runner) {
        status.msg = "fail to build runner: " + status.msg;
        status.code = common::kOpGenError;
        return false;
    }
    ctx.runner = runner;
    return true;
}

bool SQLCompiler::Parse(SQLContext& ctx, ::fesql::node::NodeManager& node_mgr,
                        ::fesql::node::PlanNodeList& plan_trees,  // NOLINT
                        ::fesql::base::Status& status) {          // NOLINT
    ::fesql::node::NodePointVector parser_trees;
    ::fesql::parser::FeSQLParser parser;
    ::fesql::plan::SimplePlanner planer(&node_mgr, ctx.is_batch_mode);

    int ret = parser.parse(ctx.sql, parser_trees, &node_mgr, status);
    if (ret != 0) {
        LOG(WARNING) << "fail to parse sql " << ctx.sql << " with error "
                     << status.msg;
        return false;
    }

    ret = planer.CreatePlanTree(parser_trees, plan_trees, status);
    if (ret != 0) {
        LOG(WARNING) << "Fail create sql plan: " << status.msg;
        return false;
    }

    return true;
}
bool SQLCompiler::ResolvePlanFnAddress(PhysicalOpNode* node,
                                       std::unique_ptr<FeSQLJIT>& jit,
                                       Status& status) {
    if (nullptr == node) {
        status.msg = "fail to resolve project fn address: node is null";
    }

    if (!node->producers().empty()) {
        for (auto iter = node->producers().cbegin();
             iter != node->producers().cend(); iter++) {
            if (!ResolvePlanFnAddress(*iter, jit, status)) {
                return false;
            }
        }
    }

    // TODO(chenjing):
    // 待优化，内嵌子查询的Resolved不适合特别处理，需要把子查询的function信息注册到主查询中，
    // 函数指针的注册需要整体优化一下设计
    switch (node->type_) {
        case kPhysicalOpRequestUnoin: {
            auto request_union_op =
                dynamic_cast<PhysicalRequestUnionNode*>(node);
            if (!request_union_op->window_unions_.Empty()) {
                for (auto window_union :
                     request_union_op->window_unions_.window_unions_) {
                    if (!ResolvePlanFnAddress(window_union.first, jit,
                                              status)) {
                        return false;
                    }
                }
            }
            break;
        }
        case kPhysicalOpProject: {
            auto project_op = dynamic_cast<PhysicalProjectNode*>(node);
            if (kWindowAggregation == project_op->project_type_) {
                auto window_agg_op =
                    dynamic_cast<PhysicalWindowAggrerationNode*>(node);
                if (!window_agg_op->window_joins_.Empty()) {
                    for (auto window_join :
                         window_agg_op->window_joins_.window_joins_) {
                        if (!ResolvePlanFnAddress(window_join.first, jit,
                                                  status)) {
                            return false;
                        }
                    }
                }
                if (!window_agg_op->window_unions_.Empty()) {
                    for (auto window_union :
                         window_agg_op->window_unions_.window_unions_) {
                        if (!ResolvePlanFnAddress(window_union.first, jit,
                                                  status)) {
                            return false;
                        }
                    }
                }
            }
            break;
        }
        default: {
        }
    }
    if (!node->GetFnInfos().empty()) {
        for (auto info_ptr : node->GetFnInfos()) {
            if (!info_ptr->fn_name_.empty()) {
                DLOG(INFO) << "start to resolve fn address "
                           << info_ptr->fn_name_;
                ::llvm::Expected<::llvm::JITEvaluatedSymbol> symbol(
                    jit->lookup(info_ptr->fn_name_));
                ::llvm::Error e = symbol.takeError();
                if (e) {
                    LOG(WARNING) << "fail to resolve fn address "
                                 << info_ptr->fn_name_ << " not found in jit";
                    return false;
                }
                info_ptr->fn_ =
                    (reinterpret_cast<int8_t*>(symbol->getAddress()));
            }
        }
    }
    return true;
}

}  // namespace vm
}  // namespace fesql<|MERGE_RESOLUTION|>--- conflicted
+++ resolved
@@ -342,11 +342,10 @@
     }
     auto llvm_ctx = ::llvm::make_unique<::llvm::LLVMContext>();
     auto m = ::llvm::make_unique<::llvm::Module>("sql", *llvm_ctx);
-<<<<<<< HEAD
 
     udf::DefaultUDFLibrary library;
     ::fesql::udf::RegisterUDFToModule(m.get());
-=======
+
     if (!::fesql::udf::RegisterUDFToModule(m.get())) {
         status.msg = "fail to generate native udf libs";
         status.code = common::kCodegenError;
@@ -357,7 +356,7 @@
         LOG(WARNING) << status.msg;
         return false;
     }
->>>>>>> ad2a7a68
+
     if (ctx.is_batch_mode) {
         vm::BatchModeTransformer transformer(&(ctx.nm), ctx.db, cl_, m.get(),
                                              &library);
