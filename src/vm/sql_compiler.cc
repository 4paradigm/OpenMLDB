--- conflicted
+++ resolved
@@ -372,29 +372,6 @@
     DLOG(INFO) << "compile sql " << ctx.sql << " done";
     return true;
 }
-<<<<<<< HEAD
-bool SQLCompiler::BuildClusterJob(SQLContext& ctx, Status& status) {  // NOLINT
-    if (nullptr == ctx.physical_plan) {
-        status.msg = "fail to build cluster job: physical plan is empty";
-        status.code = common::kOpGenError;
-        return false;
-    }
-    ctx.cluster_job.Reset();
-    Runner* task = nullptr;
-    if (!BuildRunner(&ctx.nm, ctx.physical_plan, &task, status)) {
-        status.msg = "fail to resolve cluster job";
-        ctx.cluster_job.Reset();
-        return false;
-    }
-    ctx.cluster_job.AddTask(task);
-    return true;
-}
-bool SQLCompiler::BuildRunner(node::NodeManager* nm,
-                              PhysicalOpNode* physical_plan, Runner** output,
-                              Status& status) {  // NOLINT
-    RunnerBuilder runner_builder(nm);
-    Runner* runner = runner_builder.Build(physical_plan, status);
-=======
 
 std::string EngineModeName(EngineMode mode) {
     switch (mode) {
@@ -456,10 +433,27 @@
     }
 }
 
-bool SQLCompiler::BuildRunner(SQLContext& ctx, Status& status) {  // NOLINT
-    RunnerBuilder runner_builder(&ctx.nm);
-    Runner* runner = runner_builder.Build(ctx.physical_plan, status);
->>>>>>> d4ca42f3
+bool SQLCompiler::BuildClusterJob(SQLContext& ctx, Status& status) {  // NOLINT
+    if (nullptr == ctx.physical_plan) {
+        status.msg = "fail to build cluster job: physical plan is empty";
+        status.code = common::kOpGenError;
+        return false;
+    }
+    ctx.cluster_job.Reset();
+    Runner* task = nullptr;
+    if (!BuildRunner(&ctx.nm, ctx.physical_plan, &task, status)) {
+        status.msg = "fail to resolve cluster job";
+        ctx.cluster_job.Reset();
+        return false;
+    }
+    ctx.cluster_job.AddTask(task);
+    return true;
+}
+bool SQLCompiler::BuildRunner(node::NodeManager* nm,
+                              PhysicalOpNode* physical_plan, Runner** output,
+                              Status& status) {  // NOLINT
+    RunnerBuilder runner_builder(nm);
+    Runner* runner = runner_builder.Build(physical_plan, status);
     if (nullptr == runner) {
         status.msg = "fail to build runner: " + status.str();
         status.code = common::kOpGenError;
