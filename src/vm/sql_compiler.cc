--- conflicted
+++ resolved
@@ -412,11 +412,8 @@
         case kBatchRequestMode: {
             vm::RequestModeransformer transformer(
                 &ctx->nm, ctx->db, cl_, llvm_module, library,
-<<<<<<< HEAD
-                ctx->is_performance_sensitive, ctx->is_cluster_optimized);
-=======
-                ctx->common_column_indices, ctx->is_performance_sensitive);
->>>>>>> d3a64e9c
+                ctx->common_column_indices, ctx->is_performance_sensitive,
+                ctx->is_cluster_optimized);
             transformer.AddDefaultPasses();
             CHECK_TRUE(
                 transformer.TransformPhysicalPlan(plan_list, output, status),
