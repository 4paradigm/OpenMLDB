/*
 * sql_compiler.cc
 * Copyright (C) 4paradigm.com 2019 wangtaize <wangtaize@4paradigm.com>
 *
 * Licensed under the Apache License, Version 2.0 (the "License");
 * you may not use this file except in compliance with the License.
 * You may obtain a copy of the License at
 *
 *    http://www.apache.org/licenses/LICENSE-2.0
 *
 * Unless required by applicable law or agreed to in writing, software
 * distributed under the License is distributed on an "AS IS" BASIS,
 * WITHOUT WARRANTIES OR CONDITIONS OF ANY KIND, either express or implied.
 * See the License for the specific language governing permissions and
 * limitations under the License.
 */

#include "vm/sql_compiler.h"
<<<<<<< HEAD

=======
#include <memory>
#include <vector>
#include <utility>
>>>>>>> 20d6d765
#include "analyser/analyser.h"
#include "glog/logging.h"
#include "parser/parser.h"
#include "plan/planner.h"
#include "vm/op_generator.h"

namespace fesql {
namespace vm {
using ::fesql::base::Status;

SQLCompiler::SQLCompiler(TableMgr* table_mgr) : table_mgr_(table_mgr) {}

SQLCompiler::~SQLCompiler() {}

bool SQLCompiler::Compile(SQLContext& ctx, Status& status) {  // NOLINT
    LOG(INFO) << "start to compile sql " << ctx.sql;
    ::fesql::node::NodeManager nm;
    ::fesql::node::PlanNodeList trees;
    bool ok = Parse(ctx, nm, trees, status);
    if (!ok) {
        return false;
    }
    OpGenerator op_generator(table_mgr_);
    auto llvm_ctx = ::llvm::make_unique<::llvm::LLVMContext>();
    auto m = ::llvm::make_unique<::llvm::Module>("sql", *llvm_ctx);
    ok = op_generator.Gen(trees, ctx.db, m.get(), &ctx.ops, status);
    // TODO(wangtaize) clean ctx
    if (!ok) {
        LOG(WARNING) << "fail to generate operators for sql " << ctx.sql;
        return false;
    }

    ::llvm::Expected<std::unique_ptr<FeSQLJIT>> jit_expected(
        FeSQLJITBuilder().create());
    if (jit_expected.takeError()) {
        LOG(WARNING) << "fail to init jit let";
        return false;
    }

    ctx.jit = std::move(*jit_expected);
    ::llvm::orc::JITDylib& jd = ctx.jit->createJITDylib("sql");
    ::llvm::orc::VModuleKey key = ctx.jit->CreateVModule();
    ::llvm::Error e =
        ctx.jit->AddIRModule(jd,
                             std::move(::llvm::orc::ThreadSafeModule(
                                 std::move(m), std::move(llvm_ctx))),
                             key);
    if (e) {
        LOG(WARNING) << "fail to add ir module  for sql " << ctx.sql;
        return false;
    }

    std::vector<OpNode*>::iterator it = ctx.ops.ops.begin();
    for (; it != ctx.ops.ops.end(); ++it) {
        OpNode* op_node = *it;
        if (op_node->type == kOpProject) {
            ProjectOp* pop = reinterpret_cast<ProjectOp*>(op_node);
            ::llvm::Expected<::llvm::JITEvaluatedSymbol> symbol(
                ctx.jit->lookup(jd, pop->fn_name));
            if (symbol.takeError()) {
                LOG(WARNING) << "fail to find fn with name  " << pop->fn_name
                             << " for sql" << ctx.sql;
            }
            pop->fn = reinterpret_cast<int8_t*>(symbol->getAddress());
            ctx.schema = pop->output_schema;
            ctx.row_size = pop->output_size;
        }
    }
    return true;
}

bool SQLCompiler::Parse(SQLContext& ctx, ::fesql::node::NodeManager& node_mgr,
                        ::fesql::node::PlanNodeList& plan_trees,  // NOLINT
                        ::fesql::base::Status& status) {          // NOLINT
    ::fesql::node::NodePointVector parser_trees;
    ::fesql::parser::FeSQLParser parser;
    ::fesql::plan::SimplePlanner planer(&node_mgr);

    int ret = parser.parse(ctx.sql, parser_trees, &node_mgr, status);
    if (ret != 0) {
        LOG(WARNING) << "fail to parse sql " << ctx.sql << " with error "
                     << status.msg;
        return false;
    }

    // TODO(chenjing): ADD analyser
    ret = planer.CreatePlanTree(parser_trees, plan_trees, status);
    if (ret != 0) {
        LOG(WARNING) << "Fail create sql plan: " << status.msg;
        return false;
    }

    return true;
}

}  // namespace vm
}  // namespace fesql<|MERGE_RESOLUTION|>--- conflicted
+++ resolved
@@ -16,13 +16,10 @@
  */
 
 #include "vm/sql_compiler.h"
-<<<<<<< HEAD
 
-=======
 #include <memory>
 #include <vector>
 #include <utility>
->>>>>>> 20d6d765
 #include "analyser/analyser.h"
 #include "glog/logging.h"
 #include "parser/parser.h"
