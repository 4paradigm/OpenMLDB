/*
 * sql_compiler.cc
 * Copyright (C) 4paradigm.com 2019 wangtaize <wangtaize@4paradigm.com>
 *
 * Licensed under the Apache License, Version 2.0 (the "License");
 * you may not use this file except in compliance with the License.
 * You may obtain a copy of the License at
 *
 *    http://www.apache.org/licenses/LICENSE-2.0
 *
 * Unless required by applicable law or agreed to in writing, software
 * distributed under the License is distributed on an "AS IS" BASIS,
 * WITHOUT WARRANTIES OR CONDITIONS OF ANY KIND, either express or implied.
 * See the License for the specific language governing permissions and
 * limitations under the License.
 */

#include "vm/sql_compiler.h"
<<<<<<< HEAD
#include <udf/udf.h>
=======

>>>>>>> 5fa46636
#include <memory>
#include <utility>
#include <vector>
#include "analyser/analyser.h"
#include "glog/logging.h"
#include "parser/parser.h"
#include "plan/planner.h"
#include "storage/type_ir_builder.h"
#include "vm/op_generator.h"

namespace fesql {
namespace vm {
using ::fesql::base::Status;

SQLCompiler::SQLCompiler(TableMgr* table_mgr) : table_mgr_(table_mgr) {}

SQLCompiler::~SQLCompiler() {}

void SQLCompiler::RegisterUDF(::llvm::Module* m) {
    ::llvm::Type* i32_ty = ::llvm::Type::getInt32Ty(m->getContext());
    ::llvm::Type* i8_ptr_ty = ::llvm::Type::getInt8PtrTy(m->getContext());
    m->getOrInsertFunction("inc_int32", i32_ty, i32_ty);
    m->getOrInsertFunction("sum_int32", i32_ty, i8_ptr_ty);
    m->getOrInsertFunction("col", i8_ptr_ty, i8_ptr_ty, i32_ty, i32_ty, i32_ty);
}
void SQLCompiler::RegisterDyLib(FeSQLJIT* jit, ::llvm::orc::JITDylib& jd) {
    jit->AddSymbol(jd, "inc_int32",
                   reinterpret_cast<void*>(&fesql::udf::inc_int32));
    jit->AddSymbol(jd, "sum_int32",
                   reinterpret_cast<void*>(&fesql::udf::sum_int32));
    jit->AddSymbol(jd, "sum_int64",
                   reinterpret_cast<void*>(&fesql::udf::sum_int64));
    jit->AddSymbol(jd, "col", reinterpret_cast<void*>(&fesql::udf::col));
}
bool SQLCompiler::Compile(SQLContext& ctx, Status& status) {  // NOLINT
    LOG(INFO) << "start to compile sql " << ctx.sql;
    ::fesql::node::NodeManager nm;
    ::fesql::node::PlanNodeList trees;
    bool ok = Parse(ctx, nm, trees, status);
    if (!ok) {
        return false;
    }
    OpGenerator op_generator(table_mgr_);
    auto llvm_ctx = ::llvm::make_unique<::llvm::LLVMContext>();
    auto m = ::llvm::make_unique<::llvm::Module>("sql", *llvm_ctx);

    RegisterUDF(m.get());
    ok = op_generator.Gen(trees, ctx.db, m.get(), &ctx.ops, status);
    // TODO(wangtaize) clean ctx
    if (!ok) {
        LOG(WARNING) << "fail to generate operators for sql: \n" << ctx.sql;
        return false;
    }

    ::llvm::Expected<std::unique_ptr<FeSQLJIT>> jit_expected(
        FeSQLJITBuilder().create());
    if (jit_expected.takeError()) {
        LOG(WARNING) << "fail to init jit let";
        return false;
    }
    ctx.jit = std::move(*jit_expected);
    ctx.jit->Init();
    ::llvm::Error e = ctx.jit->addIRModule(std::move(
        ::llvm::orc::ThreadSafeModule(std::move(m), std::move(llvm_ctx))));
    if (e) {
        LOG(WARNING) << "fail to add ir module  for sql " << ctx.sql;
        return false;
    }
<<<<<<< HEAD
    RegisterDyLib(ctx.jit.get(), jd);
=======
    storage::InitCodecSymbol(ctx.jit.get());
>>>>>>> 5fa46636
    std::vector<OpNode*>::iterator it = ctx.ops.ops.begin();
    for (; it != ctx.ops.ops.end(); ++it) {
        OpNode* op_node = *it;
        if (op_node->type == kOpProject) {
            ProjectOp* pop = reinterpret_cast<ProjectOp*>(op_node);
            ::llvm::Expected<::llvm::JITEvaluatedSymbol> symbol(
                ctx.jit->lookup(pop->fn_name));
            if (symbol.takeError()) {
                LOG(WARNING) << "fail to find fn with name  " << pop->fn_name
                             << " for sql:\n"
                             << ctx.sql;
            }
            pop->fn = reinterpret_cast<int8_t*>(symbol->getAddress());
            ctx.schema = pop->output_schema;
            ctx.row_size = pop->output_size;
        }
    }
    return true;
}

bool SQLCompiler::Parse(SQLContext& ctx, ::fesql::node::NodeManager& node_mgr,
                        ::fesql::node::PlanNodeList& plan_trees,  // NOLINT
                        ::fesql::base::Status& status) {          // NOLINT
    ::fesql::node::NodePointVector parser_trees;
    ::fesql::parser::FeSQLParser parser;
    ::fesql::plan::SimplePlanner planer(&node_mgr);

    int ret = parser.parse(ctx.sql, parser_trees, &node_mgr, status);
    if (ret != 0) {
        LOG(WARNING) << "fail to parse sql " << ctx.sql << " with error "
                     << status.msg;
        return false;
    }

    // TODO(chenjing): ADD analyser
    ret = planer.CreatePlanTree(parser_trees, plan_trees, status);
    if (ret != 0) {
        LOG(WARNING) << "Fail create sql plan: " << status.msg;
        return false;
    }

    return true;
}

}  // namespace vm
}  // namespace fesql<|MERGE_RESOLUTION|>--- conflicted
+++ resolved
@@ -16,11 +16,7 @@
  */
 
 #include "vm/sql_compiler.h"
-<<<<<<< HEAD
 #include <udf/udf.h>
-=======
-
->>>>>>> 5fa46636
 #include <memory>
 #include <utility>
 #include <vector>
@@ -89,11 +85,8 @@
         LOG(WARNING) << "fail to add ir module  for sql " << ctx.sql;
         return false;
     }
-<<<<<<< HEAD
-    RegisterDyLib(ctx.jit.get(), jd);
-=======
     storage::InitCodecSymbol(ctx.jit.get());
->>>>>>> 5fa46636
+    RegisterDyLib(ctx.jit.get(), ctx.jit->getMainJITDylib());
     std::vector<OpNode*>::iterator it = ctx.ops.ops.begin();
     for (; it != ctx.ops.ops.end(); ++it) {
         OpNode* op_node = *it;
