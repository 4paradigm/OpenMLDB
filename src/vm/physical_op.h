/*-------------------------------------------------------------------------
 * Copyright (C) 2020, 4paradigm
 * physical_op.h
 *
 * Author: chenjing
 * Date: 2020/3/12
 *--------------------------------------------------------------------------
 **/

#ifndef SRC_VM_PHYSICAL_OP_H_
#define SRC_VM_PHYSICAL_OP_H_
#include <memory>
#include <string>
#include <utility>
#include <vector>
#include "base/graph.h"
#include "node/plan_node.h"
#include "vm/catalog.h"
namespace fesql {
namespace vm {

// new and delete physical node manage
enum PhysicalOpType {
    kPhysicalOpDataProvider,
    kPhysicalOpFilter,
    kPhysicalOpGroupBy,
    kPhysicalOpSortBy,
    kPhysicalOpGroupAndSort,
    kPhysicalOpAggrerate,
    kPhysicalOpProject,
    kPhysicalOpLimit,
    kPhysicalOpRename,
    kPhysicalOpDistinct,
    kPhysicalOpJoin,
    kPhysicalOpUnoin,
    kPhysicalOpIndexSeek,
    kPhysicalOpRequestUnoin,
    kPhysicalOpRequestJoin,
    kPhysicalOpRequestGroup,
    kPhysicalOpRequestGroupAndSort,
};

enum PhysicalSchemaType { kSchemaTypeTable, kSchemaTypeRow, kSchemaTypeGroup };
inline const std::string PhysicalOpTypeName(const PhysicalOpType &type) {
    switch (type) {
        case kPhysicalOpDataProvider:
            return "DATA_PROVIDER";
        case kPhysicalOpGroupBy:
            return "GROUP_BY";
        case kPhysicalOpSortBy:
            return "SORT_BY";
        case kPhysicalOpGroupAndSort:
            return "GROUP_AND_SORT_BY";
        case kPhysicalOpFilter:
            return "FILTER_BY";
        case kPhysicalOpProject:
            return "PROJECT";
        case kPhysicalOpAggrerate:
            return "AGGRERATE";
        case kPhysicalOpLimit:
            return "LIMIT";
        case kPhysicalOpRename:
            return "RENAME";
        case kPhysicalOpDistinct:
            return "DISTINCT";
        case kPhysicalOpJoin:
            return "JOIN";
        case kPhysicalOpUnoin:
            return "UNION";
        case kPhysicalOpRequestUnoin:
            return "REQUEST_UNION";
        case kPhysicalOpRequestJoin:
            return "REQUEST_JOIN";
        case kPhysicalOpIndexSeek:
            return "INDEX_SEEK";
        default:
            return "UNKNOW";
    }
}
struct FnInfo {
    std::string fn_name_;
    int8_t *fn_;
    vm::Schema fn_schema_;
};
class PhysicalOpNode {
 public:
    PhysicalOpNode(PhysicalOpType type, bool is_block, bool is_lazy)
        : type_(type),
          is_block_(is_block),
          is_lazy_(is_lazy),
          output_type_(kSchemaTypeTable),
          fn_info_({"", nullptr}),
          fn_infos_({&fn_info_}),
          limit_cnt_(0) {}
    virtual ~PhysicalOpNode() {}
    virtual void Print(std::ostream &output, const std::string &tab) const;
    void Print() const;

    virtual void PrintChildren(std::ostream &output,
                               const std::string &tab) const;
    virtual bool InitSchema() = 0;
    virtual void PrintSchema();
    const std::vector<PhysicalOpNode *> &GetProducers() const {
        return producers_;
    }
    std::vector<PhysicalOpNode *> &GetProducers() { return producers_; }
    void UpdateProducer(int i, PhysicalOpNode *producer);

    void AddProducer(PhysicalOpNode *producer) {
        producers_.push_back(producer);
    }

<<<<<<< HEAD
    std::vector<FnInfo *> GetFnInfos() const { return fn_infos_; }
    const FnInfo &GetFnInfo() const { return fn_info_; }
    void SetFn(int8_t *fn) { fn_info_.fn_ = fn; }
    const int8_t *GetFn() const { return fn_info_.fn_; }
=======
    PhysicalOpNode* GetProducer(size_t index) const {
        return producers_[index];
    }

    const vm::Schema* GetOutputSchema() const {
        return &output_schema_;
    }

    size_t GetProducerCnt() const { return producers_.size(); }

    void SetFn(int8_t *fn) { fn_ = fn; }
    const int8_t *GetFn() const { return fn_; }
>>>>>>> 5481363b

    void SetFnName(const std::string &fn_name) { fn_info_.fn_name_ = fn_name; }
    const std::string &GetFnName() const { return fn_info_.fn_name_; }

    void SetFnSchema(const Schema schema) { fn_info_.fn_schema_ = schema; }

    const vm::Schema &GetFnSchema() const { return fn_info_.fn_schema_; }

    const std::vector<std::pair<const std::string, const vm::Schema *>>
        &GetOutputNameSchemaList() {
        return output_name_schema_list_;
    }

    void SetLimitCnt(int32_t limit_cnt) { limit_cnt_ = limit_cnt; }

    std::vector<std::pair<const std::string, const vm::Schema *>>&
        GetOutputNameSchemaList() { return output_name_schema_list_; }

    const int32_t GetLimitCnt() const { return limit_cnt_; }
    const PhysicalOpType type_;
    const bool is_block_;
    const bool is_lazy_;
    PhysicalSchemaType output_type_;
    vm::Schema output_schema_;

 protected:
    FnInfo fn_info_;
    std::vector<FnInfo *> fn_infos_;
    int32_t limit_cnt_;
    std::vector<PhysicalOpNode *> producers_;
    std::vector<std::pair<const std::string, const vm::Schema *>>
        output_name_schema_list_;
};

class PhysicalUnaryNode : public PhysicalOpNode {
 public:
    PhysicalUnaryNode(PhysicalOpNode *node, PhysicalOpType type, bool is_block,
                      bool is_lazy)
        : PhysicalOpNode(type, is_block, is_lazy) {
        AddProducer(node);
    }
    virtual ~PhysicalUnaryNode() {}
    virtual void Print(std::ostream &output, const std::string &tab) const;
    virtual void PrintChildren(std::ostream &output,
                               const std::string &tab) const;
    bool InitSchema() override;
};

class PhysicalBinaryNode : public PhysicalOpNode {
 public:
    PhysicalBinaryNode(PhysicalOpNode *left, PhysicalOpNode *right,
                       PhysicalOpType type, bool is_block, bool is_lazy)
        : PhysicalOpNode(type, is_block, is_lazy) {
        AddProducer(left);
        AddProducer(right);
    }
    virtual ~PhysicalBinaryNode() {}
    virtual void Print(std::ostream &output, const std::string &tab) const;
    virtual void PrintChildren(std::ostream &output,
                               const std::string &tab) const;
};

enum DataProviderType {
    kProviderTypeTable,
    kProviderTypeIndexScan,
    kProviderTypeRequest
};

inline const std::string DataProviderTypeName(const DataProviderType &type) {
    switch (type) {
        case kProviderTypeTable:
            return "Table";
        case kProviderTypeIndexScan:
            return "IndexScan";
        case kProviderTypeRequest:
            return "Request";
        default:
            return "UNKNOW";
    }
}
class PhysicalDataProviderNode : public PhysicalOpNode {
 public:
    PhysicalDataProviderNode(const std::shared_ptr<TableHandler> &table_handler,
                             DataProviderType provider_type)
        : PhysicalOpNode(kPhysicalOpDataProvider, true, false),
          provider_type_(provider_type),
          table_handler_(table_handler) {
        InitSchema();
    }
    ~PhysicalDataProviderNode() {}
    bool InitSchema() override;
    const DataProviderType provider_type_;
    const std::shared_ptr<TableHandler> table_handler_;
};

class PhysicalTableProviderNode : public PhysicalDataProviderNode {
 public:
    explicit PhysicalTableProviderNode(
        const std::shared_ptr<TableHandler> &table_handler)
        : PhysicalDataProviderNode(table_handler, kProviderTypeTable) {}
    virtual ~PhysicalTableProviderNode() {}
    virtual void Print(std::ostream &output, const std::string &tab) const;
};

class PhysicalRequestProviderNode : public PhysicalDataProviderNode {
 public:
    explicit PhysicalRequestProviderNode(
        const std::shared_ptr<TableHandler> &table_handler)
        : PhysicalDataProviderNode(table_handler, kProviderTypeRequest) {
        output_type_ = kSchemaTypeRow;
    }
    virtual ~PhysicalRequestProviderNode() {}
    virtual void Print(std::ostream &output, const std::string &tab) const;
};

class PhysicalScanIndexNode : public PhysicalDataProviderNode {
 public:
    PhysicalScanIndexNode(const std::shared_ptr<TableHandler> table_handler,
                          const std::string &index_name)
        : PhysicalDataProviderNode(table_handler, kProviderTypeIndexScan),
          index_name_(index_name) {
        output_type_ = kSchemaTypeGroup;
    }
    virtual ~PhysicalScanIndexNode() {}
    virtual void Print(std::ostream &output, const std::string &tab) const;
    const std::string index_name_;
};

class PhysicalGroupNode : public PhysicalUnaryNode {
 public:
    PhysicalGroupNode(PhysicalOpNode *node, const node::ExprListNode *groups)
        : PhysicalUnaryNode(node, kPhysicalOpGroupBy, true, false),
          groups_(groups) {
        output_type_ = kSchemaTypeGroup;
        InitSchema();
    }

    virtual ~PhysicalGroupNode() {}
    virtual void Print(std::ostream &output, const std::string &tab) const;
    const node::ExprListNode *groups_;
    void SetGroupsIdxs(const std::vector<int32_t> &idxs) {
        groups_idxs_ = idxs;
    }
    const std::vector<int32_t> &GetGroupsIdxs() const { return groups_idxs_; }

 private:
    std::vector<int32_t> groups_idxs_;
};

class PhysicalGroupAndSortNode : public PhysicalUnaryNode {
 public:
    PhysicalGroupAndSortNode(PhysicalOpNode *node,
                             const node::ExprListNode *groups,
                             const node::OrderByNode *orders)
        : PhysicalUnaryNode(node, kPhysicalOpGroupAndSort, true, false),
          groups_(groups),
          orders_(orders) {
        output_type_ = kSchemaTypeGroup;
        InitSchema();
    }
    virtual ~PhysicalGroupAndSortNode() {}
    virtual void Print(std::ostream &output, const std::string &tab) const;
    const node::ExprListNode *groups_;
    const node::OrderByNode *orders_;
    void SetGroupsIdxs(const std::vector<int32_t> &idxs) {
        groups_idxs_ = idxs;
    }
    void SetOrdersIdxs(const std::vector<int32_t> &idxs) {
        orders_idxs_ = idxs;
    }
    const std::vector<int32_t> &GetOrdersIdxs() const { return orders_idxs_; }
    const std::vector<int32_t> &GetGroupsIdxs() const { return groups_idxs_; }
    const bool GetIsAsc() const {
        return nullptr == orders_ ? true : orders_->is_asc_;
    }

 private:
    std::vector<int32_t> groups_idxs_;
    std::vector<int32_t> orders_idxs_;
};

enum ProjectType {
    kRowProject,
    kTableProject,
    kAggregation,
    kGroupAggregation,
    kWindowAggregation,
};
inline const std::string ProjectTypeName(const ProjectType &type) {
    switch (type) {
        case kRowProject:
            return "RowProject";
        case kTableProject:
            return "TableProject";
        case kAggregation:
            return "Aggregation";
        case kGroupAggregation:
            return "GroupAggregation";
        case kWindowAggregation:
            return "WindowAggregation";
        default:
            return "UnKnown";
    }
}

class PhysicalProjectNode : public PhysicalUnaryNode {
 public:
    PhysicalProjectNode(PhysicalOpNode *node, const std::string &fn_name,
                        const Schema &schema, ProjectType project_type,
                        const bool is_block, const bool is_lazy)
        : PhysicalUnaryNode(node, kPhysicalOpProject, is_block, is_lazy),
          project_type_(project_type) {
        SetFnName(fn_name);
        SetFnSchema(schema);
        output_schema_ = schema;
        InitSchema();
    }
    virtual ~PhysicalProjectNode() {}
    virtual void Print(std::ostream &output, const std::string &tab) const;
    bool InitSchema() override;
    const ProjectType project_type_;
};

class PhysicalRowProjectNode : public PhysicalProjectNode {
 public:
    PhysicalRowProjectNode(PhysicalOpNode *node, const std::string fn_name,
                           const Schema &schema)
        : PhysicalProjectNode(node, fn_name, schema, kRowProject, false,
                              false) {
        output_type_ = kSchemaTypeRow;
    }
    virtual ~PhysicalRowProjectNode() {}
};

class PhysicalTableProjectNode : public PhysicalProjectNode {
 public:
    PhysicalTableProjectNode(PhysicalOpNode *node, const std::string fn_name,
                             const Schema &schema)
        : PhysicalProjectNode(node, fn_name, schema, kTableProject, false,
                              false) {
        output_type_ = kSchemaTypeTable;
    }
    virtual ~PhysicalTableProjectNode() {}
};
class PhysicalAggrerationNode : public PhysicalProjectNode {
 public:
    PhysicalAggrerationNode(PhysicalOpNode *node, const std::string &fn_name,
                            const Schema &schema)
        : PhysicalProjectNode(node, fn_name, schema, kAggregation, true,
                              false) {
        output_type_ = kSchemaTypeRow;
    }
    virtual ~PhysicalAggrerationNode() {}
};

class PhysicalGroupAggrerationNode : public PhysicalProjectNode {
 public:
    PhysicalGroupAggrerationNode(PhysicalOpNode *node,
                                 const node::ExprListNode *groups,
                                 const std::string &fn_name,
                                 const Schema &schema)
        : PhysicalProjectNode(node, fn_name, schema, kGroupAggregation, true,
                              false),
          groups_(groups) {
        output_type_ = kSchemaTypeTable;
    }
    virtual ~PhysicalGroupAggrerationNode() {}
    virtual void Print(std::ostream &output, const std::string &tab) const;
    const node::ExprListNode *groups_;
    void SetGroupsIdxs(const std::vector<int32_t> &idxs) {
        groups_idxs_ = idxs;
    }
    const std::vector<int32_t> &GetGroupsIdxs() const { return groups_idxs_; }

 private:
    std::vector<int32_t> groups_idxs_;
};

class PhysicalWindowAggrerationNode : public PhysicalProjectNode {
 public:
    PhysicalWindowAggrerationNode(PhysicalOpNode *node,
                                  const node::ExprListNode *groups,
                                  const node::OrderByNode *orders,
                                  const std::string &fn_name,
                                  const Schema &schema,
                                  const int64_t start_offset,
                                  const int64_t end_offset)
        : PhysicalProjectNode(node, fn_name, schema, kWindowAggregation, true,
                              false),
          groups_(groups),
          orders_(orders),
          start_offset_(start_offset),
          end_offset_(end_offset) {
        output_type_ = kSchemaTypeTable;
    }
    virtual ~PhysicalWindowAggrerationNode() {}
    virtual void Print(std::ostream &output, const std::string &tab) const;
    const node::ExprListNode *groups_;
    const node::OrderByNode *orders_;
    const int64_t start_offset_;
    const int64_t end_offset_;

    void SetGroupsIdxs(const std::vector<int32_t> &idxs) {
        groups_idxs_ = idxs;
    }
    void SetOrdersIdxs(const std::vector<int32_t> &idxs) {
        orders_idxs_ = idxs;
    }
    const std::vector<int32_t> &GetOrdersIdxs() const { return orders_idxs_; }
    const std::vector<int32_t> &GetGroupsIdxs() const { return groups_idxs_; }

 private:
    std::vector<int32_t> groups_idxs_;
    std::vector<int32_t> orders_idxs_;
};

class PhysicalJoinNode : public PhysicalBinaryNode {
 public:
    PhysicalJoinNode(PhysicalOpNode *left, PhysicalOpNode *right,
                     const node::JoinType join_type)
        : PhysicalBinaryNode(left, right, kPhysicalOpJoin, false, true),
          join_type_(join_type),
          condition_(nullptr),
          left_keys_(nullptr) {
        output_type_ = kSchemaTypeTable;
        InitSchema();
        fn_infos_.push_back(&left_key_fn_info_);
    }
    PhysicalJoinNode(PhysicalOpNode *left, PhysicalOpNode *right,
                     const node::JoinType join_type,
                     const node::ExprNode *condition,
                     const node::ExprListNode *keys)
        : PhysicalBinaryNode(left, right, kPhysicalOpJoin, false, true),
          join_type_(join_type),
          condition_(condition),
          left_keys_(keys) {
        output_type_ = kSchemaTypeTable;
        InitSchema();
        fn_infos_.push_back(&left_key_fn_info_);
    }
    virtual ~PhysicalJoinNode() {}
    bool InitSchema() override;
    virtual void Print(std::ostream &output, const std::string &tab) const;
    const node::JoinType join_type_;
    const node::ExprNode *condition_;
    const node::ExprListNode *left_keys_;
    void SetConditionIdxs(const std::vector<int32_t> &idxs) {
        condition_idxs_ = idxs;
    }
    void SetLeftKeysIdxs(const std::vector<int32_t> &idxs) {
        left_keys_idxs_ = idxs;
    }
    const std::vector<int32_t> &GetLeftKeysIdxs() const {
        return left_keys_idxs_;
    }
    const std::vector<int32_t> &GetConditionIdxs() const {
        return condition_idxs_;
    }
    void SetLeftKeyInfo(const FnInfo &fn_info) { left_key_fn_info_ = fn_info; }
    const FnInfo &GetLeftKeyFnInfo() const { return left_key_fn_info_; }

 private:
    FnInfo left_key_fn_info_;
    std::vector<int32_t> condition_idxs_;
    std::vector<int32_t> left_keys_idxs_;
};
class PhysicalRequestJoinNode : public PhysicalBinaryNode {
 public:
    PhysicalRequestJoinNode(PhysicalOpNode *left, PhysicalOpNode *right,
                            const node::JoinType join_type)
        : PhysicalBinaryNode(left, right, kPhysicalOpRequestJoin, false, true),
          join_type_(join_type),
          condition_(nullptr),
          left_keys_(nullptr),
          left_key_fn_info_({"", nullptr}) {
        output_type_ = kSchemaTypeRow;
        InitSchema();
        fn_infos_.push_back(&left_key_fn_info_);
    }
    PhysicalRequestJoinNode(PhysicalOpNode *left, PhysicalOpNode *right,
                            const node::JoinType join_type,
                            const node::ExprNode *condition,
                            const node::ExprListNode *keys)
        : PhysicalBinaryNode(left, right, kPhysicalOpRequestJoin, false, true),
          join_type_(join_type),
          condition_(condition),
          left_keys_(keys),
          left_key_fn_info_({"", nullptr}) {
        output_type_ = kSchemaTypeRow;
        InitSchema();
        fn_infos_.push_back(&left_key_fn_info_);
    }
    virtual ~PhysicalRequestJoinNode() {}
    bool InitSchema() override;
    virtual void Print(std::ostream &output, const std::string &tab) const;
    const node::JoinType join_type_;
    const node::ExprNode *condition_;
    const node::ExprListNode *left_keys_;
    void SetConditionIdxs(const std::vector<int32_t> &idxs) {
        condition_idxs_ = idxs;
    }
    void SetLeftKeysIdxs(const std::vector<int32_t> &idxs) {
        left_keys_idxs_ = idxs;
    }
    const std::vector<int32_t> &GetLeftKeysIdxs() const {
        return left_keys_idxs_;
    }

    const std::vector<int32_t> &GetConditionIdxs() const {
        return condition_idxs_;
    }
    void SetLeftKeyInfo(const FnInfo &fn_info) { left_key_fn_info_ = fn_info; }
    const FnInfo &GetLeftKeyFnInfo() const { return left_key_fn_info_; }

 private:
    FnInfo left_key_fn_info_;
    std::vector<int32_t> condition_idxs_;
    std::vector<int32_t> left_keys_idxs_;
};
class PhysicalUnionNode : public PhysicalBinaryNode {
 public:
    PhysicalUnionNode(PhysicalOpNode *left, PhysicalOpNode *right, bool is_all)
        : PhysicalBinaryNode(left, right, kPhysicalOpUnoin, true, true),
          is_all_(is_all) {
        output_type_ = kSchemaTypeTable;
        InitSchema();
    }
    virtual ~PhysicalUnionNode() {}
    bool InitSchema() override;
    virtual void Print(std::ostream &output, const std::string &tab) const;
    const bool is_all_;
};

class PhysicalSeekIndexNode : public PhysicalBinaryNode {
 public:
    PhysicalSeekIndexNode(PhysicalOpNode *left, PhysicalOpNode *right,
                          const node::ExprListNode *keys)
        : PhysicalBinaryNode(left, right, kPhysicalOpIndexSeek, true, true),
          keys_(keys) {
        output_type_ = kSchemaTypeGroup;
        InitSchema();
    }
    virtual ~PhysicalSeekIndexNode() {}
    bool InitSchema() override;
    virtual void Print(std::ostream &output, const std::string &tab) const;
    void SetKeysIdxs(const std::vector<int32_t> &idxs) { keys_idxs_ = idxs; }

    const std::vector<int32_t> &GetKeysIdxs() const { return keys_idxs_; }
    const node::ExprListNode *keys_;

 private:
    std::vector<int32_t> keys_idxs_;
};

class PhysicalRequestUnionNode : public PhysicalBinaryNode {
 public:
    PhysicalRequestUnionNode(PhysicalOpNode *left, PhysicalOpNode *right,
                             const node::ExprListNode *groups,
                             const node::OrderByNode *orders,
                             const node::OrderByNode *keys,
                             const int64_t start_offset,
                             const int64_t end_offset)
        : PhysicalBinaryNode(left, right, kPhysicalOpRequestUnoin, true, true),
          groups_(groups),
          orders_(orders),
          keys_(keys),
          start_offset_(start_offset),
          end_offset_(end_offset) {
        output_type_ = kSchemaTypeTable;
        InitSchema();
    }
    virtual ~PhysicalRequestUnionNode() {}
    bool InitSchema() override;
    virtual void Print(std::ostream &output, const std::string &tab) const;
    void SetGroupsIdxs(const std::vector<int32_t> &idxs) {
        groups_idxs_ = idxs;
    }
    void SetOrdersIdxs(const std::vector<int32_t> &idxs) {
        orders_idxs_ = idxs;
    }
    void SetKeysIdxs(const std::vector<int32_t> &idxs) { keys_idxs_ = idxs; }

    const std::vector<int32_t> &GetKeysIdxs() const { return keys_idxs_; }
    const std::vector<int32_t> &GetOrdersIdxs() const { return orders_idxs_; }
    const std::vector<int32_t> &GetGroupsIdxs() const { return groups_idxs_; }
    const bool GetIsAsc() const {
        return nullptr == orders_ ? true : orders_->is_asc_;
    }

 private:
    std::vector<int32_t> groups_idxs_;
    std::vector<int32_t> orders_idxs_;
    std::vector<int32_t> keys_idxs_;

 public:
    const node::ExprListNode *groups_;
    const node::OrderByNode *orders_;
    const node::OrderByNode *keys_;

    const int64_t start_offset_;
    const int64_t end_offset_;
};

class PhysicalSortNode : public PhysicalUnaryNode {
 public:
    PhysicalSortNode(PhysicalOpNode *node, const node::OrderByNode *order)
        : PhysicalUnaryNode(node, kPhysicalOpSortBy, true, false),
          order_(order) {
        output_type_ = node->output_type_;
        InitSchema();
    }
    virtual ~PhysicalSortNode() {}
    virtual void Print(std::ostream &output, const std::string &tab) const;
    void SetOrdersIdxs(const std::vector<int32_t> &idxs) {
        orders_idxs_ = idxs;
    }
    const std::vector<int32_t> &GetOrdersIdxs() const { return orders_idxs_; }
    const node::OrderByNode *order_;

 private:
    std::vector<int32_t> orders_idxs_;
};

class PhysicalFliterNode : public PhysicalUnaryNode {
 public:
    PhysicalFliterNode(PhysicalOpNode *node, const node::ExprNode *condition)
        : PhysicalUnaryNode(node, kPhysicalOpFilter, true, false),
          condition_(condition) {
        output_type_ = node->output_type_;
        InitSchema();
    }
    virtual ~PhysicalFliterNode() {}
    virtual void Print(std::ostream &output, const std::string &tab) const;
    const node::ExprNode *condition_;
    void SetConditionIdxs(const std::vector<int32_t> &idxs) {
        condition_idxs_ = idxs;
    }
    const std::vector<int32_t> &GetConditionIdxs() const {
        return condition_idxs_;
    }

 private:
    std::vector<int32_t> condition_idxs_;
};

class PhysicalLimitNode : public PhysicalUnaryNode {
 public:
    PhysicalLimitNode(PhysicalOpNode *node, int32_t limit_cnt)
        : PhysicalUnaryNode(node, kPhysicalOpLimit, true, false) {
        limit_cnt_ = limit_cnt;
        limit_optimized_ = false;
        output_type_ = node->output_type_;
        InitSchema();
    }
    virtual ~PhysicalLimitNode() {}
    virtual void Print(std::ostream &output, const std::string &tab) const;
    void SetLimitOptimized(bool optimized) { limit_optimized_ = optimized; }
    const bool GetLimitOptimized() const { return limit_optimized_; }

 private:
    bool limit_optimized_;
};

class PhysicalRenameNode : public PhysicalUnaryNode {
 public:
    PhysicalRenameNode(PhysicalOpNode *node, const std::string &name)
        : PhysicalUnaryNode(node, kPhysicalOpRename, false, false),
          name_(name) {
        output_type_ = node->output_type_;
        InitSchema();
    }
    virtual ~PhysicalRenameNode() {}
    virtual void Print(std::ostream &output, const std::string &tab) const;
    const std::string &name_;
};

class PhysicalDistinctNode : public PhysicalUnaryNode {
 public:
    explicit PhysicalDistinctNode(PhysicalOpNode *node)
        : PhysicalUnaryNode(node, kPhysicalOpDistinct, true, false) {
        output_type_ = node->output_type_;
        InitSchema();
    }
    virtual ~PhysicalDistinctNode() {}
};

}  // namespace vm
}  // namespace fesql
#endif  // SRC_VM_PHYSICAL_OP_H_<|MERGE_RESOLUTION|>--- conflicted
+++ resolved
@@ -110,12 +110,10 @@
         producers_.push_back(producer);
     }
 
-<<<<<<< HEAD
     std::vector<FnInfo *> GetFnInfos() const { return fn_infos_; }
     const FnInfo &GetFnInfo() const { return fn_info_; }
     void SetFn(int8_t *fn) { fn_info_.fn_ = fn; }
     const int8_t *GetFn() const { return fn_info_.fn_; }
-=======
     PhysicalOpNode* GetProducer(size_t index) const {
         return producers_[index];
     }
@@ -125,10 +123,6 @@
     }
 
     size_t GetProducerCnt() const { return producers_.size(); }
-
-    void SetFn(int8_t *fn) { fn_ = fn; }
-    const int8_t *GetFn() const { return fn_; }
->>>>>>> 5481363b
 
     void SetFnName(const std::string &fn_name) { fn_info_.fn_name_ = fn_name; }
     const std::string &GetFnName() const { return fn_info_.fn_name_; }
@@ -143,9 +137,6 @@
     }
 
     void SetLimitCnt(int32_t limit_cnt) { limit_cnt_ = limit_cnt; }
-
-    std::vector<std::pair<const std::string, const vm::Schema *>>&
-        GetOutputNameSchemaList() { return output_name_schema_list_; }
 
     const int32_t GetLimitCnt() const { return limit_cnt_; }
     const PhysicalOpType type_;
