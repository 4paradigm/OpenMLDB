--- conflicted
+++ resolved
@@ -148,11 +148,7 @@
     LOG(INFO) << "ID: " << sql_case.id() << ", DESC: " << sql_case.desc();
     if (!boost::contains(sql_case.mode(), "request-unsupport") &&
         !boost::contains(sql_case.mode(), "rtidb-unsupport")) {
-<<<<<<< HEAD
-        RequestModeCheck(options, sql_case);
-=======
-        EngineCheck(sql_case, kRequestMode);
->>>>>>> d3a64e9c
+        EngineCheck(sql_case, options, kRequestMode);
     } else {
         LOG(INFO) << "Skip mode " << sql_case.mode();
     }
@@ -164,11 +160,7 @@
     if (!boost::contains(sql_case.mode(), "batch-unsupport") &&
         !boost::contains(sql_case.mode(), "rtidb-unsupport") &&
         !boost::contains(sql_case.mode(), "rtidb-batch-unsupport")) {
-<<<<<<< HEAD
-        BatchModeCheck(options, sql_case);
-=======
-        EngineCheck(sql_case, kBatchMode);
->>>>>>> d3a64e9c
+        EngineCheck(sql_case, options, kBatchMode);
     } else {
         LOG(INFO) << "Skip mode " << sql_case.mode();
     }
@@ -179,16 +171,11 @@
     LOG(INFO) << "ID: " << sql_case.id() << ", DESC: " << sql_case.desc();
     if (!boost::contains(sql_case.mode(), "request-unsupport") &&
         !boost::contains(sql_case.mode(), "rtidb-unsupport")) {
-<<<<<<< HEAD
-        BatchRequestModeCheck(options, sql_case);
-=======
-        EngineCheck(sql_case, kBatchRequestMode);
->>>>>>> d3a64e9c
-    } else {
-        LOG(INFO) << "Skip mode " << sql_case.mode();
-    }
-}
-<<<<<<< HEAD
+        EngineCheck(sql_case, options, kBatchRequestMode);
+    } else {
+        LOG(INFO) << "Skip mode " << sql_case.mode();
+    }
+}
 TEST_P(EngineTest, test_cluster_request_engine) {
     ParamType sql_case = GetParam();
     EngineOptions options;
@@ -197,7 +184,7 @@
     if (!boost::contains(sql_case.mode(), "request-unsupport") &&
         !boost::contains(sql_case.mode(), "rtidb-unsupport") &&
         !boost::contains(sql_case.mode(), "cluster-unsupport")) {
-        RequestModeCheck(options, sql_case);
+        EngineCheck(sql_case, options, kRequestMode);
     } else {
         LOG(INFO) << "Skip mode " << sql_case.mode();
     }
@@ -210,9 +197,11 @@
     if (!boost::contains(sql_case.mode(), "request-unsupport") &&
         !boost::contains(sql_case.mode(), "rtidb-unsupport") &&
         !boost::contains(sql_case.mode(), "cluster-unsupport")) {
-        BatchRequestModeCheck(options, sql_case);
-=======
-
+        EngineCheck(sql_case, options, kBatchRequestMode);
+    } else {
+        LOG(INFO) << "Skip mode " << sql_case.mode();
+    }
+}
 INSTANTIATE_TEST_CASE_P(BatchRequestEngineTest, BatchRequestEngineTest,
                         testing::ValuesIn(InitCases(
                             "/cases/integration/v1/test_batch_request.yaml")));
@@ -220,9 +209,21 @@
 TEST_P(BatchRequestEngineTest, test_batch_request_engine) {
     ParamType sql_case = GetParam();
     LOG(INFO) << "ID: " << sql_case.id() << ", DESC: " << sql_case.desc();
+    EngineOptions options;
+    options.set_cluster_optimized(false);
     if (!boost::contains(sql_case.mode(), "batch-request-unsupport")) {
-        EngineCheck(sql_case, kBatchRequestMode);
->>>>>>> d3a64e9c
+        EngineCheck(sql_case, options, kBatchRequestMode);
+    } else {
+        LOG(INFO) << "Skip mode " << sql_case.mode();
+    }
+}
+TEST_P(BatchRequestEngineTest, test_cluster_batch_request_engine) {
+    ParamType sql_case = GetParam();
+    LOG(INFO) << "ID: " << sql_case.id() << ", DESC: " << sql_case.desc();
+    EngineOptions options;
+    options.set_cluster_optimized(true);
+    if (!boost::contains(sql_case.mode(), "batch-request-unsupport")) {
+        EngineCheck(sql_case, options, kBatchRequestMode);
     } else {
         LOG(INFO) << "Skip mode " << sql_case.mode();
     }
