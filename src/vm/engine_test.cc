--- conflicted
+++ resolved
@@ -641,10 +641,7 @@
 INSTANTIATE_TEST_CASE_P(EngineTestUdfFunction, EngineTest,
                         testing::ValuesIn(InitCases(
                             "/cases/integration/v1/test_udf_function.yaml")));
-<<<<<<< HEAD
-=======
-
->>>>>>> f7b315e8
+
 INSTANTIATE_TEST_CASE_P(EngineTestUdafFunction, EngineTest,
                         testing::ValuesIn(InitCases(
                             "/cases/integration/v1/test_udaf_function.yaml")));
