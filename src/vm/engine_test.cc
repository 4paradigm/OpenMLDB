--- conflicted
+++ resolved
@@ -131,66 +131,65 @@
     free(output2);
 }
 
-<<<<<<< HEAD
-
 TEST_F(EngineTest, test_window_agg) {
-    std::unique_ptr<::fesql::storage::Table> table(new ::fesql::storage::Table("t1", 1, 1, 1));
+    std::unique_ptr<::fesql::storage::Table> table(
+        new ::fesql::storage::Table("t1", 1, 1, 1));
     ASSERT_TRUE(table->Init());
     {
-        int8_t* ptr = static_cast<int8_t*>(malloc(28));
-        *((int32_t*)(ptr + 2)) = 1;
-        *((int16_t*)(ptr +2+4)) = 5;
-        *((float*)(ptr +2+ 4 + 2)) = 1.1f;
-        *((double*)(ptr +2+ 4 + 2 + 4)) = 1.1;
-        *((int64_t*)(ptr +2+ 4 + 2 + 4 + 8)) = 1;
-        ASSERT_TRUE(table->Put("5", 1, (char*)ptr, 28));
-    }
-    {
-        int8_t* ptr = static_cast<int8_t*>(malloc(28));
-        *((int32_t*)(ptr + 2)) = 2;
-        *((int16_t*)(ptr +2+4)) = 5;
-        *((float*)(ptr +2+ 4 + 2)) = 2.2f;
-        *((double*)(ptr +2+ 4 + 2 + 4)) = 22.2;
-        *((int64_t*)(ptr +2+ 4 + 2 + 4 + 8)) = 2;
-        ASSERT_TRUE(table->Put("5", 2, (char*)ptr, 28));
-    }
-
-    {
-        int8_t* ptr = static_cast<int8_t*>(malloc(28));
-        *((int32_t*)(ptr + 2)) = 3;
-        *((int16_t*)(ptr +2+4)) = 55;
-        *((float*)(ptr +2+ 4 + 2)) = 3.3f;
-        *((double*)(ptr +2+ 4 + 2 + 4)) = 33.3;
-        *((int64_t*)(ptr +2+ 4 + 2 + 4 + 8)) = 1;
-        ASSERT_TRUE(table->Put("55", 1, (char*)ptr, 28));
-    }
-    {
-        int8_t* ptr = static_cast<int8_t*>(malloc(28));
-        *((int32_t*)(ptr + 2)) = 4;
-        *((int16_t*)(ptr +2+4)) = 55;
-        *((float*)(ptr +2+ 4 + 2)) = 4.4f;
-        *((double*)(ptr +2+ 4 + 2 + 4)) = 44.4;
-        *((int64_t*)(ptr +2+ 4 + 2 + 4 + 8)) = 2;
-        ASSERT_TRUE(table->Put("55", 2, (char*)ptr, 28));
-    }
-    {
-        int8_t* ptr = static_cast<int8_t*>(malloc(28));
-        *((int32_t*)(ptr + 2)) = 5;
-        *((int16_t*)(ptr +2+4)) = 55;
-        *((float*)(ptr +2+ 4 + 2)) = 5.5f;
-        *((double*)(ptr +2+ 4 + 2 + 4)) = 55.5;
-        *((int64_t*)(ptr +2+ 4 + 2 + 4 + 8)) = 3;
-        ASSERT_TRUE(table->Put("55", 3, (char*)ptr, 28));
-    }
-
-    {
-        int8_t* ptr = static_cast<int8_t*>(malloc(28));
-        *((int32_t*)(ptr + 2)) = 6;
-        *((int16_t*)(ptr +2+4)) = 55;
-        *((float*)(ptr +2+ 4 + 2)) = 6.6f;
-        *((double*)(ptr +2+ 4 + 2 + 4)) = 66.6;
-        *((int64_t*)(ptr +2+ 4 + 2 + 4 + 8)) = 4;
-        ASSERT_TRUE(table->Put("55", 4, (char*)ptr, 28));
+        int8_t* ptr = reinterpret_cast<int8_t*>(malloc(28));
+        *(reinterpret_cast<int32_t*>(ptr + 2)) = 1;
+        *(reinterpret_cast<int16_t*>(ptr + 2 + 4)) = 5;
+        *(reinterpret_cast<float*>(ptr + 2 + 4 + 2)) = 1.1f;
+        *(reinterpret_cast<double*>(ptr + 2 + 4 + 2 + 4)) = 11.1;
+        *(reinterpret_cast<int64_t*>(ptr + 2 + 4 + 2 + 4 + 8)) = 1;
+        ASSERT_TRUE(table->Put("5", 1, reinterpret_cast<char*>(ptr), 28));
+    }
+    {
+        int8_t* ptr = static_cast<int8_t*>(malloc(28));
+        *(reinterpret_cast<int32_t*>(ptr + 2)) = 2;
+        *(reinterpret_cast<int16_t*>(ptr + 2 + 4)) = 5;
+        *(reinterpret_cast<float*>(ptr + 2 + 4 + 2)) = 2.2f;
+        *(reinterpret_cast<double*>(ptr + 2 + 4 + 2 + 4)) = 22.2;
+        *(reinterpret_cast<int64_t*>(ptr + 2 + 4 + 2 + 4 + 8)) = 2;
+        ASSERT_TRUE(table->Put("5", 2, reinterpret_cast<char*>(ptr), 28));
+    }
+
+    {
+        int8_t* ptr = static_cast<int8_t*>(malloc(28));
+        *(reinterpret_cast<int32_t*>(ptr + 2)) = 3;
+        *(reinterpret_cast<int16_t*>(ptr + 2 + 4)) = 55;
+        *(reinterpret_cast<float*>(ptr + 2 + 4 + 2)) = 3.3f;
+        *(reinterpret_cast<double*>(ptr + 2 + 4 + 2 + 4)) = 33.3;
+        *(reinterpret_cast<int64_t*>(ptr + 2 + 4 + 2 + 4 + 8)) = 1;
+        ASSERT_TRUE(table->Put("55", 1, reinterpret_cast<char*>(ptr), 28));
+    }
+    {
+        int8_t* ptr = static_cast<int8_t*>(malloc(28));
+        *(reinterpret_cast<int32_t*>(ptr + 2)) = 4;
+        *(reinterpret_cast<int16_t*>(ptr + 2 + 4)) = 55;
+        *(reinterpret_cast<float*>(ptr + 2 + 4 + 2)) = 4.4f;
+        *(reinterpret_cast<double*>(ptr + 2 + 4 + 2 + 4)) = 44.4;
+        *(reinterpret_cast<int64_t*>(ptr + 2 + 4 + 2 + 4 + 8)) = 2;
+        ASSERT_TRUE(table->Put("55", 2, reinterpret_cast<char*>(ptr), 28));
+    }
+    {
+        int8_t* ptr = static_cast<int8_t*>(malloc(28));
+        *(reinterpret_cast<int32_t*>(ptr + 2)) = 5;
+        *(reinterpret_cast<int16_t*>(ptr + 2 + 4)) = 55;
+        *(reinterpret_cast<float*>(ptr + 2 + 4 + 2)) = 5.5f;
+        *(reinterpret_cast<double*>(ptr + 2 + 4 + 2 + 4)) = 55.5;
+        *(reinterpret_cast<int64_t*>(ptr + 2 + 4 + 2 + 4 + 8)) = 3;
+        ASSERT_TRUE(table->Put("55", 3, reinterpret_cast<char*>(ptr), 28));
+    }
+
+    {
+        int8_t* ptr = static_cast<int8_t*>(malloc(28));
+        *(reinterpret_cast<int32_t*>(ptr + 2)) = 6;
+        *(reinterpret_cast<int16_t*>(ptr + 2 + 4)) = 55;
+        *(reinterpret_cast<float*>(ptr + 2 + 4 + 2)) = 6.6f;
+        *(reinterpret_cast<double*>(ptr + 2 + 4 + 2 + 4)) = 66.6;
+        *(reinterpret_cast<int64_t*>(ptr + 2 + 4 + 2 + 4 + 8)) = 4;
+        ASSERT_TRUE(table->Put("55", 4, reinterpret_cast<char*>(ptr), 28));
     }
     std::shared_ptr<TableStatus> status(new TableStatus());
     status->table = std::move(table);
@@ -224,8 +223,11 @@
     }
 
     TableMgrImpl table_mgr(status);
-    const std::string sql = "SELECT sum(col1) OVER w1 as w1_col1_sum, sum(col1) OVER w1 as w1_col1_sum2 FROM t1 "
-                            "WINDOW w1 AS (PARTITION BY col2 ORDER BY col15 ROWS BETWEEN 3 PRECEDING AND CURRENT ROW) limit 10;";
+    const std::string sql =
+        "SELECT sum(col1) OVER w1 as w1_col1_sum, sum(col1) OVER w1 as "
+        "w1_col1_sum2 FROM t1 "
+        "WINDOW w1 AS (PARTITION BY col2 ORDER BY col15 ROWS BETWEEN 3 "
+        "PRECEDING AND CURRENT ROW) limit 10;";
     Engine engine(&table_mgr);
     RunSession session;
     base::Status get_status;
@@ -237,19 +239,17 @@
     ASSERT_EQ(0, ret);
     ASSERT_EQ(6, output.size());
     ASSERT_EQ(length, 10);
-//    ASSERT_EQ(1, *((int32_t*)(output[0] + 2)));
-    ASSERT_EQ(1+2, *((int32_t*)(output[1] + 2)));
-    ASSERT_EQ(3+4+5+6, *((int32_t*)(output[2] + 2)));
-//    ASSERT_EQ(3+4, *((int32_t*)(output[3] + 2)));
-//    ASSERT_EQ(3+4+5, *((int32_t*)(output[4] + 2)));
-//    ASSERT_EQ(4+5+6, *((int32_t*)(output[5] + 2)));
-    for (auto ptr: output) {
+    //    ASSERT_EQ(1, *((int32_t*)(output[0] + 2)));
+    ASSERT_EQ(1 + 2, *(reinterpret_cast<int32_t*>(output[1] + 2)));
+    ASSERT_EQ(3 + 4 + 5 + 6, *(reinterpret_cast<int32_t*>(output[2] + 2)));
+    //    ASSERT_EQ(3+4, *((int32_t*)(output[3] + 2)));
+    //    ASSERT_EQ(3+4+5, *((int32_t*)(output[4] + 2)));
+    //    ASSERT_EQ(4+5+6, *((int32_t*)(output[5] + 2)));
+    for (auto ptr : output) {
         free(ptr);
     }
 }
 
-=======
->>>>>>> 20d6d765
 }  // namespace vm
 }  // namespace fesql
 
