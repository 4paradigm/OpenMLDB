/*
 * engine_test.cc
 * Copyright (C) 4paradigm.com 2019 wangtaize <wangtaize@4paradigm.com>
 *
 * Licensed under the Apache License, Version 2.0 (the "License");
 * you may not use this file except in compliance with the License.
 * You may obtain a copy of the License at
 *
 *    http://www.apache.org/licenses/LICENSE-2.0
 *
 * Unless required by applicable law or agreed to in writing, software
 * distributed under the License is distributed on an "AS IS" BASIS,
 * WITHOUT WARRANTIES OR CONDITIONS OF ANY KIND, either express or implied.
 * See the License for the specific language governing permissions and
 * limitations under the License.
 */

#include "vm/engine.h"
#include <utility>
#include <vector>

#include "gtest/gtest.h"
#include "llvm/ExecutionEngine/Orc/LLJIT.h"
#include "llvm/IR/Function.h"
#include "llvm/IR/IRBuilder.h"
#include "llvm/IR/InstrTypes.h"
#include "llvm/IR/LegacyPassManager.h"
#include "llvm/IR/Module.h"
#include "llvm/Support/InitLLVM.h"
#include "llvm/Support/TargetSelect.h"
#include "llvm/Support/raw_ostream.h"
#include "llvm/Transforms/AggressiveInstCombine/AggressiveInstCombine.h"
#include "llvm/Transforms/InstCombine/InstCombine.h"
#include "llvm/Transforms/Scalar.h"
#include "llvm/Transforms/Scalar/GVN.h"
#include "parser/parser.h"
#include "plan/planner.h"
#include "storage/codec.h"
#include "vm/table_mgr.h"

using namespace llvm;       // NOLINT (build/namespaces)
using namespace llvm::orc;  // NOLINT (build/namespaces)

namespace fesql {
namespace vm {

class TableMgrImpl : public TableMgr {
 public:
    explicit TableMgrImpl(std::shared_ptr<TableStatus> status)
        : status_(status) {}
    ~TableMgrImpl() {}
    std::shared_ptr<TableStatus> GetTableDef(const std::string&,
                                             const std::string&) {
        return status_;
    }
    std::shared_ptr<TableStatus> GetTableDef(const std::string&,
                                             const uint32_t) {
        return status_;
    }

 private:
    std::shared_ptr<TableStatus> status_;
};

class EngineTest : public ::testing::Test {};

void BuildBuf(int8_t** buf, uint32_t* size) {
    ::fesql::type::TableDef table;
    table.set_name("t1");
    {
        ::fesql::type::ColumnDef* column = table.add_columns();
        column->set_type(::fesql::type::kVarchar);
        column->set_name("col0");
    }
    {
        ::fesql::type::ColumnDef* column = table.add_columns();
        column->set_type(::fesql::type::kInt32);
        column->set_name("col1");
    }
    {
        ::fesql::type::ColumnDef* column = table.add_columns();
        column->set_type(::fesql::type::kInt16);
        column->set_name("col2");
    }
    {
        ::fesql::type::ColumnDef* column = table.add_columns();
        column->set_type(::fesql::type::kFloat);
        column->set_name("col3");
    }
    {
        ::fesql::type::ColumnDef* column = table.add_columns();
        column->set_type(::fesql::type::kDouble);
        column->set_name("col4");
    }

    {
        ::fesql::type::ColumnDef* column = table.add_columns();
        column->set_type(::fesql::type::kInt64);
        column->set_name("col5");
    }

    {
        ::fesql::type::ColumnDef* column = table.add_columns();
        column->set_type(::fesql::type::kVarchar);
        column->set_name("col6");
    }

    storage::RowBuilder builder(table.columns());
    uint32_t total_size = builder.CalTotalLength(2);
    int8_t* ptr = static_cast<int8_t*>(malloc(total_size));
    builder.SetBuffer(ptr, total_size);
    builder.AppendString("0", 1);
    builder.AppendInt32(32);
    builder.AppendInt16(16);
    builder.AppendFloat(2.1f);
    builder.AppendDouble(3.1);
    builder.AppendInt64(64);
    builder.AppendString("1", 1);
    *buf = ptr;
    *size = total_size;
}

TEST_F(EngineTest, test_normal) {
    int8_t* row1 = NULL;
    uint32_t size1 = 0;
    BuildBuf(&row1, &size1);
<<<<<<< HEAD

=======
    ASSERT_TRUE(table->Put("k1", 1, reinterpret_cast<char*>(row1), size1));
    ASSERT_TRUE(table->Put("k1", 2, reinterpret_cast<char*>(row1), size1));
>>>>>>> 823234c2
    std::shared_ptr<TableStatus> status(new TableStatus());
    status->table_def.set_name("t1");
    {
        ::fesql::type::ColumnDef* column = status->table_def.add_columns();
        column->set_type(::fesql::type::kVarchar);
        column->set_name("col0");
    }
    {
        ::fesql::type::ColumnDef* column = status->table_def.add_columns();
        column->set_type(::fesql::type::kInt32);
        column->set_name("col1");
    }
    {
        ::fesql::type::ColumnDef* column = status->table_def.add_columns();
        column->set_type(::fesql::type::kInt16);
        column->set_name("col2");
    }
    {
        ::fesql::type::ColumnDef* column = status->table_def.add_columns();
        column->set_type(::fesql::type::kFloat);
        column->set_name("col3");
    }

    {
        ::fesql::type::ColumnDef* column = status->table_def.add_columns();
        column->set_type(::fesql::type::kDouble);
        column->set_name("col4");
    }

    {
        ::fesql::type::ColumnDef* column = status->table_def.add_columns();
        column->set_type(::fesql::type::kInt64);
        column->set_name("col15");
    }
    {
        ::fesql::type::ColumnDef* column = status->table_def.add_columns();
        column->set_type(::fesql::type::kVarchar);
        column->set_name("col6");
    }
    std::unique_ptr<::fesql::storage::Table> table(
        new ::fesql::storage::Table(1, 1, status->table_def));
    ASSERT_TRUE(table->Init());
    ASSERT_TRUE(table->Put(reinterpret_cast<char*>(row1), size1));
    ASSERT_TRUE(table->Put(reinterpret_cast<char*>(row1), size1));
    status->table = std::move(table);

    TableMgrImpl table_mgr(status);
    const std::string sql =
        "%%fun\ndef test(a:i32,b:i32):i32\n    c=a+b\n    d=c+1\n    return "
        "d\nend\n%%sql\nSELECT col0, test(col1,col1), col2 , col6 FROM t1 "
        "limit 10;";
    Engine engine(&table_mgr);
    RunSession session;
    base::Status get_status;
    bool ok = engine.Get(sql, "db", session, get_status);
    ASSERT_TRUE(ok);
    std::vector<int8_t*> output;
    int32_t ret = session.Run(output, 2);
    ASSERT_EQ(0, ret);
    ASSERT_EQ(2, output.size());
    int8_t* output1 = output[0];
    int8_t* output2 = output[1];
    free(output1);
    free(output2);
}

}  // namespace vm
}  // namespace fesql

int main(int argc, char** argv) {
    ::testing::InitGoogleTest(&argc, argv);
    InitializeNativeTarget();
    InitializeNativeTargetAsmPrinter();
    return RUN_ALL_TESTS();
}<|MERGE_RESOLUTION|>--- conflicted
+++ resolved
@@ -124,12 +124,6 @@
     int8_t* row1 = NULL;
     uint32_t size1 = 0;
     BuildBuf(&row1, &size1);
-<<<<<<< HEAD
-
-=======
-    ASSERT_TRUE(table->Put("k1", 1, reinterpret_cast<char*>(row1), size1));
-    ASSERT_TRUE(table->Put("k1", 2, reinterpret_cast<char*>(row1), size1));
->>>>>>> 823234c2
     std::shared_ptr<TableStatus> status(new TableStatus());
     status->table_def.set_name("t1");
     {
