--- conflicted
+++ resolved
@@ -37,14 +37,14 @@
 #include "codec/row_codec.h"
 #include "codec/window.h"
 #include "vm/test_base.h"
-#include "vm/test_base_schema.h"
 
 using namespace llvm;       // NOLINT (build/namespaces)
 using namespace llvm::orc;  // NOLINT (build/namespaces)
 
 namespace fesql {
 namespace vm {
-
+using fesql::base::Slice;
+using fesql::codec::ArrayListV;
 enum EngineRunMode { RUNBATCH, RUNONE };
 class EngineTest : public ::testing::TestWithParam<EngineRunMode> {};
 void BuildTableDef(::fesql::type::TableDef& table) {  // NOLINT
@@ -106,11 +106,7 @@
     *buf = ptr;
     *size = total_size;
 }
-<<<<<<< HEAD
-void BuildWindow(std::vector<fesql::codec::Row>& rows,  // NOLINT
-=======
-void BuildWindow(std::vector<fesql::storage::Slice>& rows,  // NOLINT
->>>>>>> f0f3dff5
+void BuildWindow(std::vector<Slice>& rows,  // NOLINT
                  int8_t** buf) {
     ::fesql::type::TableDef table;
     BuildTableDef(table);
@@ -129,11 +125,7 @@
         builder.AppendDouble(11.1);
         builder.AppendInt64(1);
         builder.AppendString(str.c_str(), 1);
-<<<<<<< HEAD
-        rows.push_back(fesql::codec::Row{.buf = ptr, .size = total_size});
-=======
-        rows.push_back(fesql::storage::Slice(ptr, total_size));
->>>>>>> f0f3dff5
+        rows.push_back(Slice(ptr, total_size));
     }
     {
         codec::RowBuilder builder(table.columns());
@@ -149,11 +141,7 @@
         builder.AppendDouble(22.2);
         builder.AppendInt64(2);
         builder.AppendString(str.c_str(), str.size());
-<<<<<<< HEAD
-        rows.push_back(fesql::codec::Row{.buf = ptr, .size = total_size});
-=======
-        rows.push_back(fesql::storage::Slice(ptr, total_size));
->>>>>>> f0f3dff5
+        rows.push_back(Slice(ptr, total_size));
     }
     {
         codec::RowBuilder builder(table.columns());
@@ -169,11 +157,7 @@
         builder.AppendDouble(33.3);
         builder.AppendInt64(1);
         builder.AppendString(str.c_str(), str.size());
-<<<<<<< HEAD
-        rows.push_back(fesql::codec::Row{.buf = ptr, .size = total_size});
-=======
-        rows.push_back(fesql::storage::Slice(ptr, total_size));
->>>>>>> f0f3dff5
+        rows.push_back(Slice(ptr, total_size));
     }
     {
         codec::RowBuilder builder(table.columns());
@@ -189,11 +173,7 @@
         builder.AppendDouble(44.4);
         builder.AppendInt64(2);
         builder.AppendString("4444", str.size());
-<<<<<<< HEAD
-        rows.push_back(fesql::codec::Row{.buf = ptr, .size = total_size});
-=======
-        rows.push_back(fesql::storage::Slice(ptr, total_size));
->>>>>>> f0f3dff5
+        rows.push_back(Slice(ptr, total_size));
     }
     {
         codec::RowBuilder builder(table.columns());
@@ -211,21 +191,13 @@
         builder.AppendDouble(55.5);
         builder.AppendInt64(3);
         builder.AppendString(str.c_str(), str.size());
-<<<<<<< HEAD
-        rows.push_back(fesql::codec::Row{.buf = ptr, .size = total_size});
-=======
-        rows.push_back(fesql::storage::Slice(ptr, total_size));
->>>>>>> f0f3dff5
+        rows.push_back(Slice(ptr, total_size));
     }
 
     ::fesql::codec::WindowImpl* w = new ::fesql::codec::WindowImpl(&rows);
     *buf = reinterpret_cast<int8_t*>(w);
 }
-<<<<<<< HEAD
-void BuildWindowUnique(std::vector<fesql::codec::Row>& rows,  // NOLINT
-=======
-void BuildWindowUnique(std::vector<fesql::storage::Slice>& rows,  // NOLINT
->>>>>>> f0f3dff5
+void BuildWindowUnique(std::vector<Slice>& rows,  // NOLINT
                        int8_t** buf) {
     ::fesql::type::TableDef table;
     BuildTableDef(table);
@@ -245,11 +217,7 @@
         builder.AppendDouble(11.1);
         builder.AppendInt64(1);
         builder.AppendString(str.c_str(), 1);
-<<<<<<< HEAD
-        rows.push_back(fesql::codec::Row{.buf = ptr, .size = total_size});
-=======
-        rows.push_back(fesql::storage::Slice(ptr, total_size));
->>>>>>> f0f3dff5
+        rows.push_back(Slice(ptr, total_size));
     }
     {
         codec::RowBuilder builder(table.columns());
@@ -265,11 +233,7 @@
         builder.AppendDouble(22.2);
         builder.AppendInt64(2);
         builder.AppendString(str.c_str(), str.size());
-<<<<<<< HEAD
-        rows.push_back(fesql::codec::Row{.buf = ptr, .size = total_size});
-=======
-        rows.push_back(fesql::storage::Slice(ptr, total_size));
->>>>>>> f0f3dff5
+        rows.push_back(Slice(ptr, total_size));
     }
     {
         codec::RowBuilder builder(table.columns());
@@ -285,11 +249,7 @@
         builder.AppendDouble(33.3);
         builder.AppendInt64(3);
         builder.AppendString(str.c_str(), str.size());
-<<<<<<< HEAD
-        rows.push_back(fesql::codec::Row{.buf = ptr, .size = total_size});
-=======
-        rows.push_back(fesql::storage::Slice(ptr, total_size));
->>>>>>> f0f3dff5
+        rows.push_back(Slice(ptr, total_size));
     }
     {
         codec::RowBuilder builder(table.columns());
@@ -305,11 +265,7 @@
         builder.AppendDouble(44.4);
         builder.AppendInt64(4);
         builder.AppendString("4444", str.size());
-<<<<<<< HEAD
-        rows.push_back(fesql::codec::Row{.buf = ptr, .size = total_size});
-=======
-        rows.push_back(fesql::storage::Slice(ptr, total_size));
->>>>>>> f0f3dff5
+        rows.push_back(Slice(ptr, total_size));
     }
     {
         codec::RowBuilder builder(table.columns());
@@ -327,34 +283,20 @@
         builder.AppendDouble(55.5);
         builder.AppendInt64(5);
         builder.AppendString(str.c_str(), str.size());
-<<<<<<< HEAD
-        rows.push_back(fesql::codec::Row{.buf = ptr, .size = total_size});
-=======
-        rows.push_back(fesql::storage::Slice(ptr, total_size));
->>>>>>> f0f3dff5
+        rows.push_back(Slice(ptr, total_size));
     }
 
     ::fesql::codec::WindowImpl* w = new ::fesql::codec::WindowImpl(&rows);
     *buf = reinterpret_cast<int8_t*>(w);
 }
 void StoreData(::fesql::storage::Table* table, int8_t* rows) {
-<<<<<<< HEAD
-    ::fesql::codec::WindowImpl* window =
-        reinterpret_cast<::fesql::codec::WindowImpl*>(rows);
-    ::fesql::codec::WindowIteratorImpl* w =
-        new codec::WindowIteratorImpl(*window);
-    ASSERT_TRUE(w->Valid());
-    ::fesql::codec::Row row = w->Next();
-    ASSERT_TRUE(table->Put(reinterpret_cast<char*>(row.buf), row.size));
-=======
-    ::fesql::storage::WindowImpl* window =
-        reinterpret_cast<::fesql::storage::WindowImpl*>(rows);
+    ArrayListV<Slice>* window =
+        reinterpret_cast<ArrayListV<Slice>*>(rows);
     auto w = window->GetIterator();
     ASSERT_TRUE(w->Valid());
-    ::fesql::storage::Slice row = w->GetValue();
+    Slice row = w->GetValue();
     w->Next();
     ASSERT_TRUE(table->Put(reinterpret_cast<char*>(row.buf()), row.size()));
->>>>>>> f0f3dff5
 
     ASSERT_TRUE(w->Valid());
     row = w->GetValue();
@@ -448,6 +390,7 @@
         }
     }
     ASSERT_EQ(2u, output.size());
+
     ::fesql::type::TableDef output_schema;
     for (auto column : schema) {
         ::fesql::type::ColumnDef* column_def = output_schema.add_columns();
@@ -521,11 +464,7 @@
     ASSERT_TRUE(table->Init());
     auto catalog = BuildCommonCatalog(table_def, table);
     int8_t* rows = NULL;
-<<<<<<< HEAD
-    std::vector<fesql::codec::Row> windows;
-=======
-    std::vector<fesql::storage::Slice> windows;
->>>>>>> f0f3dff5
+    std::vector<Slice> windows;
     BuildWindow(windows, &rows);
     // add request
     {
@@ -669,11 +608,7 @@
     ASSERT_TRUE(table->Init());
     auto catalog = BuildCommonCatalog(table_def, table);
     int8_t* rows = NULL;
-<<<<<<< HEAD
-    std::vector<fesql::codec::Row> windows;
-=======
-    std::vector<fesql::storage::Slice> windows;
->>>>>>> f0f3dff5
+    std::vector<Slice> windows;
     BuildWindow(windows, &rows);
     StoreData(table.get(), rows);
     const std::string sql =
@@ -782,11 +717,7 @@
     }
 
     int8_t* rows = NULL;
-<<<<<<< HEAD
-    std::vector<fesql::codec::Row> windows;
-=======
-    std::vector<fesql::storage::Slice> windows;
->>>>>>> f0f3dff5
+    std::vector<Slice> windows;
     BuildWindow(windows, &rows);
     const std::string sql =
         "SELECT "
@@ -854,11 +785,7 @@
     auto catalog = BuildCommonCatalog(table_def, table);
 
     int8_t* rows = NULL;
-<<<<<<< HEAD
-    std::vector<fesql::codec::Row> windows;
-=======
-    std::vector<fesql::storage::Slice> windows;
->>>>>>> f0f3dff5
+    std::vector<Slice> windows;
     BuildWindow(windows, &rows);
     StoreData(table.get(), rows);
     const std::string sql =
@@ -930,11 +857,7 @@
     ASSERT_TRUE(table->Init());
 
     int8_t* rows = NULL;
-<<<<<<< HEAD
-    std::vector<fesql::codec::Row> windows;
-=======
-    std::vector<fesql::storage::Slice> windows;
->>>>>>> f0f3dff5
+    std::vector<Slice> windows;
     BuildWindow(windows, &rows);
     StoreData(table.get(), rows);
     auto catalog = BuildCommonCatalog(table_def, table);
@@ -1028,11 +951,7 @@
     ASSERT_TRUE(table->Init());
 
     int8_t* rows = NULL;
-<<<<<<< HEAD
-    std::vector<fesql::codec::Row> windows;
-=======
-    std::vector<fesql::storage::Slice> windows;
->>>>>>> f0f3dff5
+    std::vector<Slice> windows;
     BuildWindowUnique(windows, &rows);
     auto catalog = BuildCommonCatalog(table_def, table);
     // add request
@@ -1152,11 +1071,7 @@
     ASSERT_TRUE(table->Init());
 
     int8_t* rows = NULL;
-<<<<<<< HEAD
-    std::vector<fesql::codec::Row> windows;
-=======
-    std::vector<fesql::storage::Slice> windows;
->>>>>>> f0f3dff5
+    std::vector<Slice> windows;
     BuildWindowUnique(windows, &rows);
     StoreData(table.get(), rows);
     auto catalog = BuildCommonCatalog(table_def, table);
@@ -1258,11 +1173,7 @@
     ASSERT_TRUE(table->Init());
     auto catalog = BuildCommonCatalog(table_def, table);
     int8_t* rows = NULL;
-<<<<<<< HEAD
-    std::vector<fesql::codec::Row> windows;
-=======
-    std::vector<fesql::storage::Slice> windows;
->>>>>>> f0f3dff5
+    std::vector<Slice> windows;
     BuildWindow(windows, &rows);
     StoreData(table.get(), rows);
     const std::string sql =
@@ -1362,11 +1273,7 @@
     ASSERT_TRUE(table->Init());
 
     int8_t* rows = NULL;
-<<<<<<< HEAD
-    std::vector<fesql::codec::Row> windows;
-=======
-    std::vector<fesql::storage::Slice> windows;
->>>>>>> f0f3dff5
+    std::vector<Slice> windows;
     BuildWindow(windows, &rows);
     StoreData(table.get(), rows);
     auto catalog = BuildCommonCatalog(table_def, table);
