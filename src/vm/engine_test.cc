--- conflicted
+++ resolved
@@ -240,176 +240,6 @@
     bool ok =
         engine.Get(sql_case.sql_str(), sql_case.db(), session, get_status);
     ASSERT_TRUE(ok);
-<<<<<<< HEAD
-    std::vector<int8_t*> output;
-    int32_t ret = session.Run(output, 10);
-    ASSERT_EQ(0, ret);
-    ASSERT_EQ(5u, output.size());
-
-    // pk:0 ts:1
-    int8_t* output_1 = output[3];
-    // pk:0 ts:2
-    int8_t* output_22 = output[4];
-
-    // pk:1 ts:1
-    int8_t* output_333 = output[1];
-    // pk:1 ts:2
-    int8_t* output_4444 = output[2];
-
-    // pk:2 ts:3
-    int8_t* output_aaa = output[0];
-
-    ASSERT_EQ(0, ret);
-    ASSERT_EQ(5u, output.size());
-
-    ASSERT_EQ(7 + 4 + 4 + 8 + 2 + 8,
-              *(reinterpret_cast<int32_t*>(output_1 + 2)));
-    ASSERT_EQ(1, *(reinterpret_cast<int32_t*>(output_1 + 7)));
-    ASSERT_EQ(1.1f, *(reinterpret_cast<float*>(output_1 + 7 + 4)));
-    ASSERT_EQ(11.1, *(reinterpret_cast<double*>(output_1 + 7 + 4 + 4)));
-    ASSERT_EQ(5, *(reinterpret_cast<int16_t*>(output_1 + 7 + 4 + 4 + 8)));
-    ASSERT_EQ(1L, *(reinterpret_cast<int64_t*>(output_1 + 7 + 4 + 4 + 8 + 2)));
-
-    ASSERT_EQ(7 + 4 + 4 + 8 + 2 + 8,
-              *(reinterpret_cast<int32_t*>(output_22 + 2)));
-    ASSERT_EQ(1 + 2, *(reinterpret_cast<int32_t*>(output_22 + 7)));
-    ASSERT_EQ(1.1f + 2.2f, *(reinterpret_cast<float*>(output_22 + 7 + 4)));
-    ASSERT_EQ(11.1 + 22.2, *(reinterpret_cast<double*>(output_22 + 7 + 4 + 4)));
-    ASSERT_EQ(5 + 5, *(reinterpret_cast<int16_t*>(output_22 + 7 + 4 + 4 + 8)));
-    ASSERT_EQ(1L + 2L,
-              *(reinterpret_cast<int64_t*>(output_22 + 7 + 4 + 4 + 8 + 2)));
-
-    ASSERT_EQ(7 + 4 + 4 + 8 + 2 + 8,
-              *(reinterpret_cast<int32_t*>(output_333 + 2)));
-    ASSERT_EQ(3, *(reinterpret_cast<int32_t*>(output_333 + 7)));
-    ASSERT_EQ(3.3f, *(reinterpret_cast<float*>(output_333 + 7 + 4)));
-    ASSERT_EQ(33.3, *(reinterpret_cast<double*>(output_333 + 7 + 4 + 4)));
-    ASSERT_EQ(55, *(reinterpret_cast<int16_t*>(output_333 + 7 + 4 + 4 + 8)));
-    ASSERT_EQ(1L,
-              *(reinterpret_cast<int64_t*>(output_333 + 7 + 4 + 4 + 8 + 2)));
-
-    ASSERT_EQ(7 + 4 + 4 + 8 + 2 + 8,
-              *(reinterpret_cast<int32_t*>(output_4444 + 2)));
-    ASSERT_EQ(3 + 4, *(reinterpret_cast<int32_t*>(output_4444 + 7)));
-    ASSERT_EQ(3.3f + 4.4f, *(reinterpret_cast<float*>(output_4444 + 7 + 4)));
-    ASSERT_EQ(33.3 + 44.4,
-              *(reinterpret_cast<double*>(output_4444 + 7 + 4 + 4)));
-    ASSERT_EQ(55 + 55,
-              *(reinterpret_cast<int16_t*>(output_4444 + 7 + 4 + 4 + 8)));
-    ASSERT_EQ(1L + 2L,
-              *(reinterpret_cast<int64_t*>(output_4444 + 7 + 4 + 4 + 8 + 2)));
-
-    ASSERT_EQ(7 + 4 + 4 + 8 + 2 + 8,
-              *(reinterpret_cast<int32_t*>(output_aaa + 2)));
-    ASSERT_EQ(5, *(reinterpret_cast<int32_t*>(output_aaa + 7)));
-    ASSERT_EQ(5.5f, *(reinterpret_cast<float*>(output_aaa + 7 + 4)));
-    ASSERT_EQ(55.5, *(reinterpret_cast<double*>(output_aaa + 7 + 4 + 4)));
-    ASSERT_EQ(55, *(reinterpret_cast<int16_t*>(output_aaa + 7 + 4 + 4 + 8)));
-    ASSERT_EQ(3L,
-              *(reinterpret_cast<int64_t*>(output_aaa + 7 + 4 + 4 + 8 + 2)));
-    for (auto ptr : output) {
-        free(ptr);
-    }
-}
-TEST_F(EngineTest, test_explain_batch_mode) {
-    type::TableDef table_def;
-    BuildTableDef(table_def);
-    ::fesql::type::IndexDef* index = table_def.add_indexes();
-    index->set_name("index1");
-    index->add_first_keys("col0");
-    index->set_second_key("col5");
-    std::shared_ptr<::fesql::storage::Table> table(
-        new ::fesql::storage::Table(1, 1, table_def));
-    ASSERT_TRUE(table->Init());
-    int8_t* rows = NULL;
-    std::vector<Row> windows;
-    BuildWindow(windows, &rows);
-    StoreData(table.get(), rows);
-    auto catalog = BuildCommonCatalog(table_def, table);
-    const std::string sql =
-        "SELECT "
-        "sum(col1) OVER w1 as w1_col1_sum, "
-        "sum(col3) OVER w1 as w1_col3_sum, "
-        "sum(col4) OVER w1 as w1_col4_sum, "
-        "sum(col2) OVER w1 as w1_col2_sum, "
-        "sum(col5) OVER w1 as w1_col5_sum "
-        "FROM t1 WINDOW w1 AS (PARTITION BY col0 ORDER BY col5 ROWS BETWEEN 3 "
-        "PRECEDING AND CURRENT ROW) limit 10;";
-    Engine engine(catalog);
-    ExplainOutput output;
-    base::Status status;
-    bool ok = engine.Explain(sql, "db", true, &output, &status);
-    ASSERT_TRUE(ok);
-    std::cout << output.logical_plan << std::endl;
-    std::cout << output.physical_plan << std::endl;
-    ASSERT_TRUE(output.output_schema.size() > 0);
-}
-
-TEST_F(EngineTest, test_explain_request_mode) {
-    type::TableDef table_def;
-    BuildTableDef(table_def);
-    ::fesql::type::IndexDef* index = table_def.add_indexes();
-    index->set_name("index1");
-    index->add_first_keys("col0");
-    index->set_second_key("col5");
-    std::shared_ptr<::fesql::storage::Table> table(
-        new ::fesql::storage::Table(1, 1, table_def));
-    ASSERT_TRUE(table->Init());
-    int8_t* rows = NULL;
-    std::vector<Row> windows;
-    BuildWindow(windows, &rows);
-    StoreData(table.get(), rows);
-    auto catalog = BuildCommonCatalog(table_def, table);
-    const std::string sql =
-        "SELECT "
-        "sum(col1) OVER w1 as w1_col1_sum, "
-        "sum(col3) OVER w1 as w1_col3_sum, "
-        "sum(col4) OVER w1 as w1_col4_sum, "
-        "sum(col2) OVER w1 as w1_col2_sum, "
-        "sum(col5) OVER w1 as w1_col5_sum "
-        "FROM t1 WINDOW w1 AS (PARTITION BY col0 ORDER BY col5 ROWS BETWEEN 3 "
-        "PRECEDING AND CURRENT ROW) limit 10;";
-    Engine engine(catalog);
-    ExplainOutput output;
-    base::Status status;
-    bool ok = engine.Explain(sql, "db", false, &output, &status);
-    ASSERT_TRUE(ok);
-    std::cout << output.logical_plan << std::endl;
-    std::cout << output.physical_plan << std::endl;
-    ASSERT_TRUE(output.input_schema.size() > 0);
-    ASSERT_TRUE(output.output_schema.size() > 0);
-}
-
-TEST_F(EngineTest, test_window_agg_varchar_pk_batch_run) {
-    type::TableDef table_def;
-    BuildTableDef(table_def);
-    ::fesql::type::IndexDef* index = table_def.add_indexes();
-    index->set_name("index1");
-    index->add_first_keys("col0");
-    index->set_second_key("col5");
-    std::shared_ptr<::fesql::storage::Table> table(
-        new ::fesql::storage::Table(1, 1, table_def));
-    ASSERT_TRUE(table->Init());
-
-    int8_t* rows = NULL;
-    std::vector<Row> windows;
-    BuildWindow(windows, &rows);
-    StoreData(table.get(), rows);
-    auto catalog = BuildCommonCatalog(table_def, table);
-    const std::string sql =
-        "SELECT "
-        "sum(col1) OVER w1 as w1_col1_sum, "
-        "sum(col3) OVER w1 as w1_col3_sum, "
-        "sum(col4) OVER w1 as w1_col4_sum, "
-        "sum(col2) OVER w1 as w1_col2_sum, "
-        "sum(col5) OVER w1 as w1_col5_sum "
-        "FROM t1 WINDOW w1 AS (PARTITION BY col0 ORDER BY col5 ROWS BETWEEN 3 "
-        "PRECEDING AND CURRENT ROW) limit 10;";
-    Engine engine(catalog);
-    BatchRunSession session;
-    if (IS_DEBUG) {
-        session.EnableDebug();
-=======
     std::vector<Row> request_data;
     for (int32_t i = 0; i < input_cnt; i++) {
         auto input = sql_case.inputs()[i];
@@ -418,7 +248,6 @@
         if (!rows.empty()) {
             StoreData(name_table_map[input.name_].get(), rows);
         }
->>>>>>> dbe08ec3
     }
 
     int32_t ret = -1;
