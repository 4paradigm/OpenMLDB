--- conflicted
+++ resolved
@@ -60,33 +60,17 @@
     bool GenProject(const ::fesql::node::ProjectPlanNode* node,
                     const std::string& db, ::llvm::Module* module, OpNode** op,
                     Status& status);  // NOLINT
-<<<<<<< HEAD
     bool GenProjectListOp(const ::fesql::node::ProjectListNode* node,
                           const std::string& db, ::llvm::Module* module,
                           OpNode** op,
                           Status& status);  // NOLINT
     bool GenScan(const ::fesql::node::RelationNode* node, const std::string& db,
-=======
-
-    bool GenConstProject(const ::fesql::node::ProjectListPlanNode* node,
-                         ::llvm::Module* module, OpNode** op, Status& status); // NOLINT
-
-    bool GenScan(const ::fesql::node::ScanPlanNode* node, const std::string& db,
->>>>>>> 8eb58083
                  ::llvm::Module* module, OpNode** op,
                  Status& status);  // NOLINT
 
     bool GenLimit(const ::fesql::node::LimitPlanNode* node,
                   const std::string& db, ::llvm::Module* module, OpNode** op,
                   Status& status);  // NOLINT
-<<<<<<< HEAD
-=======
-
-    bool GenMerge(const ::fesql::node::MergePlanNode* node,
-                  const std::vector<OpNode*> children, ::llvm::Module* module,
-                  OpNode** op,
-                  Status& status);  // NOLINT
->>>>>>> 8eb58083
 
     bool RoutingNode(const ::fesql::node::PlanNode* node, const std::string& db,
                      ::llvm::Module* module,
