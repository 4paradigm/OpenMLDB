/*
 * sql_compiler.h
 * Copyright (C) 4paradigm.com 2019 wangtaize <wangtaize@4paradigm.com>
 *
 * Licensed under the Apache License, Version 2.0 (the "License");
 * you may not use this file except in compliance with the License.
 * You may obtain a copy of the License at
 *
 *    http://www.apache.org/licenses/LICENSE-2.0
 *
 * Unless required by applicable law or agreed to in writing, software
 * distributed under the License is distributed on an "AS IS" BASIS,
 * WITHOUT WARRANTIES OR CONDITIONS OF ANY KIND, either express or implied.
 * See the License for the specific language governing permissions and
 * limitations under the License.
 */

#ifndef SRC_VM_SQL_COMPILER_H_
#define SRC_VM_SQL_COMPILER_H_

#include <memory>
#include <string>
#include <vector>
#include "base/status.h"
#include "llvm/IR/Module.h"
#include "parser/parser.h"
#include "proto/common.pb.h"
#include "vm/catalog.h"
#include "vm/jit.h"
#include "vm/op_generator.h"

namespace fesql {
namespace vm {

using fesql::base::Status;

struct SQLContext {
    // mode: batch|request
    // the sql content
    bool is_batch_mode;
    std::string sql;
    // the database
    std::string db;
    // the operators
    OpVector ops;
    // the physical plan
    PhysicalOpNode* plan;
    int8_t* runner;
    // TODO(wangtaize) add a light jit engine
    // eg using bthead to compile ir
    std::unique_ptr<FeSQLJIT> jit;
    Schema schema;
    uint32_t row_size;
    std::string ir;
};

void InitCodecSymbol(::llvm::orc::JITDylib& jd,             // NOLINT
                     ::llvm::orc::MangleAndInterner& mi);  // NOLINT


class SQLCompiler {
 public:
    SQLCompiler(const std::shared_ptr<Catalog>& cl,
                ::fesql::node::NodeManager* nm, bool keep_ir = false);

    ~SQLCompiler();

    bool Compile(SQLContext& ctx,  // NOLINT
                 Status& status);  // NOLINT

 private:
<<<<<<< HEAD
    void KeepIR(SQLContext& ctx, llvm::Module* m); // NOLINT
 private:
=======
    void KeepIR(SQLContext& ctx, llvm::Module* m);                     // NOLINT
>>>>>>> f0f3dff5
    bool Parse(SQLContext& ctx, ::fesql::node::NodeManager& node_mgr,  // NOLINT
               ::fesql::node::PlanNodeList& trees, Status& status);    // NOLINT
    bool ResolvePlanFnAddress(PhysicalOpNode* node,
                              std::unique_ptr<FeSQLJIT>& jit,  // NOLINT
                              Status& status);                 // NOLINT

 private:
    const std::shared_ptr<Catalog> cl_;
    ::fesql::node::NodeManager* nm_;
    bool keep_ir_;
};
}  // namespace vm
}  // namespace fesql
#endif  // SRC_VM_SQL_COMPILER_H_<|MERGE_RESOLUTION|>--- conflicted
+++ resolved
@@ -27,7 +27,6 @@
 #include "proto/common.pb.h"
 #include "vm/catalog.h"
 #include "vm/jit.h"
-#include "vm/op_generator.h"
 
 namespace fesql {
 namespace vm {
@@ -41,8 +40,6 @@
     std::string sql;
     // the database
     std::string db;
-    // the operators
-    OpVector ops;
     // the physical plan
     PhysicalOpNode* plan;
     int8_t* runner;
@@ -69,12 +66,7 @@
                  Status& status);  // NOLINT
 
  private:
-<<<<<<< HEAD
-    void KeepIR(SQLContext& ctx, llvm::Module* m); // NOLINT
- private:
-=======
     void KeepIR(SQLContext& ctx, llvm::Module* m);                     // NOLINT
->>>>>>> f0f3dff5
     bool Parse(SQLContext& ctx, ::fesql::node::NodeManager& node_mgr,  // NOLINT
                ::fesql::node::PlanNodeList& trees, Status& status);    // NOLINT
     bool ResolvePlanFnAddress(PhysicalOpNode* node,
