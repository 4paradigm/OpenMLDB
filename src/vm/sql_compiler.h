--- conflicted
+++ resolved
@@ -22,14 +22,11 @@
 #include "parser/parser.h"
 #include "vm/jit.h"
 #include "vm/op_generator.h"
-<<<<<<< HEAD
 #include "vm/table_mgr.h"
-
-=======
 #include "parser/parser.h"
 #include "llvm/IR/Module.h"
 #include "proto/common.pb.h"
->>>>>>> a85d2dc9
+
 namespace fesql {
 namespace vm {
 
@@ -54,13 +51,6 @@
 
     ~SQLCompiler();
 
-<<<<<<< HEAD
-    bool Compile(SQLContext& ctx);  // NOLINT
-
- private:
-    bool Parse(const std::string& sql, ::fesql::node::NodeManager& node_mgr,
-               ::fesql::node::NodePointVector& trees);
-=======
     bool Compile(SQLContext& ctx, Status &status);//NOLINT
 
  private:
@@ -68,7 +58,6 @@
     bool Parse(const std::string& sql,
                ::fesql::node::NodeManager& node_mgr,
                ::fesql::node::NodePointVector& trees, Status &status);
->>>>>>> a85d2dc9
 
  private:
     TableMgr* table_mgr_;
