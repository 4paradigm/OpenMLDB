--- conflicted
+++ resolved
@@ -66,13 +66,9 @@
                      ::llvm::orc::MangleAndInterner& mi);  // NOLINT
 void InitCodecSymbol(vm::FeSQLJIT* jit_ptr);
 
-<<<<<<< HEAD
-bool RegisterFeLibs(llvm::Module* m, base::Status& status,  // NOLINT
+bool RegisterFeLibs(udf::UDFLibrary* lib, base::Status& status,  // NOLINT
                     const std::string& libs_home = "",
                     const std::string& libs_name = "");
-=======
-bool RegisterFeLibs(udf::UDFLibrary* lib, base::Status& status);  // NOLINT
->>>>>>> bfb681c9
 bool GetLibsFiles(const std::string& dir_path,
                   std::vector<std::string>& filenames,  // NOLINT
                   base::Status& status);                // NOLINT
