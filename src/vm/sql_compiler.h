/*
 * sql_compiler.h
 * Copyright (C) 4paradigm.com 2019 wangtaize <wangtaize@4paradigm.com>
 *
 * Licensed under the Apache License, Version 2.0 (the "License");
 * you may not use this file except in compliance with the License.
 * You may obtain a copy of the License at
 *
 *    http://www.apache.org/licenses/LICENSE-2.0
 *
 * Unless required by applicable law or agreed to in writing, software
 * distributed under the License is distributed on an "AS IS" BASIS,
 * WITHOUT WARRANTIES OR CONDITIONS OF ANY KIND, either express or implied.
 * See the License for the specific language governing permissions and
 * limitations under the License.
 */

#ifndef SRC_VM_SQL_COMPILER_H_
#define SRC_VM_SQL_COMPILER_H_

#include <string>
#include <memory>
#include <vector>
#include "base/status.h"
#include "llvm/IR/Module.h"
#include "parser/parser.h"
#include "vm/jit.h"
#include "vm/op_generator.h"
#include "vm/table_mgr.h"
namespace fesql {
namespace vm {

using fesql::base::Status;
struct SQLContext {
    // the sql content
    std::string sql;
    // the database
    std::string db;
    // the operators
    OpVector ops;
    // TODO(wangtaize) add a light jit engine
    // eg using bthead to compile ir
    std::unique_ptr<FeSQLJIT> jit;
    std::vector<::fesql::type::ColumnDef> schema;
    uint32_t row_size;
};

class SQLCompiler {
 public:
    explicit SQLCompiler(TableMgr* table_mgr);

    ~SQLCompiler();

    bool Compile(SQLContext& ctx, Status& status);  // NOLINT

 private:
<<<<<<< HEAD
    void RegisterDyLib(FeSQLJIT *jit, ::llvm::orc::JITDylib &jd);
    void RegisterUDF(::llvm::Module* m);
    bool Parse(SQLContext &ctx,
               ::fesql::node::NodeManager& node_mgr,
               ::fesql::node::PlanNodeList& trees, Status &status);

=======
    bool Parse(SQLContext& ctx, ::fesql::node::NodeManager& node_mgr, // NOLINT
               ::fesql::node::PlanNodeList& trees, Status& status);  // NOLINT
>>>>>>> 20d6d765

 private:
    TableMgr* table_mgr_;
};

}  // namespace vm
}  // namespace fesql
#endif  // SRC_VM_SQL_COMPILER_H_<|MERGE_RESOLUTION|>--- conflicted
+++ resolved
@@ -54,17 +54,10 @@
     bool Compile(SQLContext& ctx, Status& status);  // NOLINT
 
  private:
-<<<<<<< HEAD
-    void RegisterDyLib(FeSQLJIT *jit, ::llvm::orc::JITDylib &jd);
-    void RegisterUDF(::llvm::Module* m);
-    bool Parse(SQLContext &ctx,
-               ::fesql::node::NodeManager& node_mgr,
-               ::fesql::node::PlanNodeList& trees, Status &status);
-
-=======
     bool Parse(SQLContext& ctx, ::fesql::node::NodeManager& node_mgr, // NOLINT
                ::fesql::node::PlanNodeList& trees, Status& status);  // NOLINT
->>>>>>> 20d6d765
+    void RegisterDyLib(FeSQLJIT *jit, ::llvm::orc::JITDylib &jd);   // NOLINT
+    void RegisterUDF(::llvm::Module* m);
 
  private:
     TableMgr* table_mgr_;
