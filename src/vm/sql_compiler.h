/*
 * sql_compiler.h
 * Copyright (C) 4paradigm.com 2019 wangtaize <wangtaize@4paradigm.com>
 *
 * Licensed under the Apache License, Version 2.0 (the "License");
 * you may not use this file except in compliance with the License.
 * You may obtain a copy of the License at
 *
 *    http://www.apache.org/licenses/LICENSE-2.0
 *
 * Unless required by applicable law or agreed to in writing, software
 * distributed under the License is distributed on an "AS IS" BASIS,
 * WITHOUT WARRANTIES OR CONDITIONS OF ANY KIND, either express or implied.
 * See the License for the specific language governing permissions and
 * limitations under the License.
 */

#ifndef SRC_VM_SQL_COMPILER_H_
#define SRC_VM_SQL_COMPILER_H_

#include <memory>
#include <string>
#include <vector>
#include "base/status.h"
#include "llvm/IR/Module.h"
#include "parser/parser.h"
#include "proto/common.pb.h"
#include "vm/jit.h"
#include "vm/op_generator.h"
#include "vm/table_mgr.h"

namespace fesql {
namespace vm {

using fesql::base::Status;
struct SQLContext {
    // the sql content
    std::string sql;
    // the database
    std::string db;
    // the operators
    OpVector ops;
    // TODO(wangtaize) add a light jit engine
    // eg using bthead to compile ir
    std::unique_ptr<FeSQLJIT> jit;
    std::vector<::fesql::type::ColumnDef> schema;
    uint32_t row_size;
};

class SQLCompiler {
 public:
    explicit SQLCompiler(TableMgr* table_mgr);

    ~SQLCompiler();

    bool Compile(SQLContext& ctx, Status& status);  // NOLINT

 private:
<<<<<<< HEAD
    bool Parse(SQLContext& ctx, ::fesql::node::NodeManager& node_mgr, // NOLINT
               ::fesql::node::PlanNodeList& trees, Status& status);  // NOLINT
    void RegisterDyLib(FeSQLJIT *jit, ::llvm::orc::JITDylib &jd);   // NOLINT
    void RegisterUDF(::llvm::Module* m);
=======
    bool Parse(SQLContext& ctx, ::fesql::node::NodeManager& node_mgr,  // NOLINT
               ::fesql::node::PlanNodeList& trees, Status& status);    // NOLINT
>>>>>>> 5fa46636

 private:
    TableMgr* table_mgr_;
};

}  // namespace vm
}  // namespace fesql
#endif  // SRC_VM_SQL_COMPILER_H_<|MERGE_RESOLUTION|>--- conflicted
+++ resolved
@@ -56,15 +56,10 @@
     bool Compile(SQLContext& ctx, Status& status);  // NOLINT
 
  private:
-<<<<<<< HEAD
-    bool Parse(SQLContext& ctx, ::fesql::node::NodeManager& node_mgr, // NOLINT
-               ::fesql::node::PlanNodeList& trees, Status& status);  // NOLINT
     void RegisterDyLib(FeSQLJIT *jit, ::llvm::orc::JITDylib &jd);   // NOLINT
     void RegisterUDF(::llvm::Module* m);
-=======
     bool Parse(SQLContext& ctx, ::fesql::node::NodeManager& node_mgr,  // NOLINT
                ::fesql::node::PlanNodeList& trees, Status& status);    // NOLINT
->>>>>>> 5fa46636
 
  private:
     TableMgr* table_mgr_;
