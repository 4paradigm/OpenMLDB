--- conflicted
+++ resolved
@@ -802,36 +802,6 @@
         }
         return Status::OK();
     }
-<<<<<<< HEAD
-    auto sorted_output = SortRows(schema, output, sql_case.expect().order_);
-
-    if (sql_case.expect().count_ >= 0) {
-        ASSERT_EQ(sql_case.expect().count_, output.size());
-    }
-
-    // LOG(INFO) << "Expect result:\n";
-    // PrintRows(schema, case_output_data);
-
-    LOG(INFO) << "Real result:\n";
-    PrintRows(schema, sorted_output);
-    PrintYamlResult(schema, sorted_output);
-    PrintYamlV1Result(schema, sorted_output);
-
-    if (!sql_case.expect().schema_.empty() ||
-        !sql_case.expect().columns_.empty()) {
-        // Check Output Schema
-        type::TableDef case_output_table;
-        ASSERT_TRUE(sql_case.ExtractOutputSchema(case_output_table));
-        std::vector<Row> case_output_data;
-        ASSERT_TRUE(sql_case.ExtractOutputData(case_output_data));
-        ASSERT_NO_FATAL_FAILURE(
-            CheckSchema(schema, case_output_table.columns()));
-        ASSERT_NO_FATAL_FAILURE(
-            CheckRows(schema, sorted_output, case_output_data));
-    } else {
-        LOG(INFO) << "Real result:\n";
-        PrintRows(schema, sorted_output);
-=======
 
  private:
     std::vector<Row> request_rows_;
@@ -847,7 +817,6 @@
             request_session->AddCommonColumnIdx(idx);
         }
         session_ = request_session;
->>>>>>> c06c4ae7
     }
 
     Status PrepareData() override {
