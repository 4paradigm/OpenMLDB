--- conflicted
+++ resolved
@@ -53,8 +53,8 @@
 #include "sys/time.h"
 #include "vm/engine.h"
 #include "vm/test_base.h"
-#define MAX_DEBUG_LINES_CNT 100 * 100 * 100
-#define MAX_DEBUG_COLUMN_CNT 100 * 100 * 100
+#define MAX_DEBUG_LINES_CNT 20
+#define MAX_DEBUG_COLUMN_CNT 20
 
 using namespace llvm;       // NOLINT (build/namespaces)
 using namespace llvm::orc;  // NOLINT (build/namespaces)
@@ -118,48 +118,8 @@
             << "Fail column type at " << i;
     }
 }
-// enum Type {
-//   kBool = 0,
-//   kInt16 = 1,
-//   kInt32 = 3,
-//   kInt64 = 5,
-//   kFloat = 7,
-//   kDouble = 8,
-//   kVarchar = 9,
-//   kDate = 10,
-//   kTimestamp = 11,
-//   kBlob = 12,
-//   kNull = 101
-// };
 std::string YamlTypeName(type::Type type) {
-    if (type == 0) {
-        return "bool";
-    }
-    if (type == 1) {
-        return "int16";
-    }
-    if (type == 3) {
-        return "int32";
-    }
-    if (type == 5) {
-        return "int64";
-    }
-    if (type == 7) {
-        return "float";
-    }
-    if (type == 8) {
-        return "double";
-    }
-    if (type == 9) {
-        return "string";
-    }
-    if (type == 10) {
-        return "date";
-    }
-    if (type == 11) {
-        return "timestamp";
-    }
-    return "null";
+    return fesql::sqlcase::SQLCase::TypeString(type);
 }
 
 // 打印符合yaml测试框架格式的预期结果
@@ -413,34 +373,17 @@
     return "auto_t" + std::to_string(id);
 }
 
-<<<<<<< HEAD
-void EngineCheck(SQLCase& sql_case, EngineMode engine_mode,  // NOLINT
-                 const EngineOptions& engine_options, bool check_compatible,
-                 int* return_status) {
-    *return_status = ENGINE_TEST_RET_INVALID_CASE;
-    int32_t input_cnt = sql_case.CountInputs();
-
-    // Init catalog
-    std::map<std::string, std::shared_ptr<::fesql::storage::Table>>
-        name_table_map;
-    auto catalog = BuildCommonCatalog();
-    Engine engine(catalog, engine_options);
-
-    for (int32_t i = 0; i < input_cnt; i++) {
-        if (sql_case.inputs()[i].name_.empty()) {
-            sql_case.set_input_name(GenerateTableName(i), i);
-=======
-std::shared_ptr<tablet::TabletCatalog> InitEngineCatalog(
-    const SQLCase& sql_case,
+void InitEngineCatalog(
+    const SQLCase& sql_case, const EngineOptions& engine_options,
     std::map<std::string, std::shared_ptr<::fesql::storage::Table>>&  // NOLINT
         name_table_map,                                               // NOLINT
-    std::map<size_t, std::string>& idx_table_name_map) {              // NOLINT
-    auto catalog = BuildCommonCatalog();
+    std::map<size_t, std::string>& idx_table_name_map,                // NOLINT
+    std::shared_ptr<vm::Engine> engine,
+    std::shared_ptr<tablet::TabletCatalog> catalog) {
     for (int32_t i = 0; i < sql_case.CountInputs(); i++) {
         std::string actual_name = sql_case.inputs()[i].name_;
         if (actual_name.empty()) {
             actual_name = GenerateTableName(i);
->>>>>>> d3a64e9c
         }
         type::TableDef table_def;
         sql_case.ExtractInputTableDef(table_def, i);
@@ -448,21 +391,14 @@
         std::shared_ptr<::fesql::storage::Table> table(
             new ::fesql::storage::Table(i + 1, 1, table_def));
         name_table_map[table_def.name()] = table;
-<<<<<<< HEAD
         if (engine_options.is_cluster_optimzied()) {
             // add table with local tablet
-            ASSERT_TRUE(AddTable(catalog, table_def, table, &engine));
+            ASSERT_TRUE(AddTable(catalog, table_def, table, engine.get()));
         } else {
             ASSERT_TRUE(AddTable(catalog, table_def, table));
         }
-=======
-        if (!AddTable(catalog, table_def, table)) {
-            return nullptr;
-        }
         idx_table_name_map[i] = actual_name;
->>>>>>> d3a64e9c
-    }
-    return catalog;
+    }
 }
 
 void DoEngineCheckExpect(const SQLCase& sql_case, const vm::Schema& schema,
@@ -472,13 +408,6 @@
         ASSERT_EQ(sql_case.expect().count_, output.size());
     }
 
-<<<<<<< HEAD
-    std::unique_ptr<RunSession> session;
-    if (engine_mode == kBatchMode) {
-        session = std::unique_ptr<RunSession>(new BatchRunSession);
-    } else if (engine_mode == kRequestMode) {
-        session = std::unique_ptr<RunSession>(new RequestRunSession);
-=======
     auto sorted_output = SortRows(schema, output, sql_case.expect().order_);
     if (!sql_case.expect().schema_.empty() ||
         !sql_case.expect().columns_.empty()) {
@@ -523,7 +452,6 @@
     if (rc) {
         LOG(ERROR) << "Can't open database: %s\n" << sqlite3_errmsg(db);
         exit(0);
->>>>>>> d3a64e9c
     } else {
         LOG(INFO) << "Database Create successfully\n";
     }
@@ -589,10 +517,13 @@
 
 class EngineTestRunner {
  public:
-    explicit EngineTestRunner(const SQLCase& sql_case) : sql_case_(sql_case) {
-        catalog_ =
-            InitEngineCatalog(sql_case_, name_table_map_, idx_table_name_map_);
-        engine_ = std::make_shared<Engine>(catalog_);
+    explicit EngineTestRunner(const SQLCase& sql_case,
+                              const EngineOptions options)
+        : sql_case_(sql_case), options_(options) {
+        catalog_ = BuildCommonCatalog();
+        engine_ = std::make_shared<Engine>(catalog_, options_);
+        InitEngineCatalog(sql_case_, options_, name_table_map_,
+                          idx_table_name_map_, engine_, catalog_);
     }
 
     void SetSession(std::shared_ptr<RunSession> session) { session_ = session; }
@@ -611,6 +542,7 @@
 
  protected:
     SQLCase sql_case_;
+    EngineOptions options_;
 
     std::map<std::string, std::shared_ptr<::fesql::storage::Table>>
         name_table_map_;
@@ -742,8 +674,9 @@
 
 class BatchEngineTestRunner : public EngineTestRunner {
  public:
-    explicit BatchEngineTestRunner(const SQLCase& sql_case)
-        : EngineTestRunner(sql_case) {
+    explicit BatchEngineTestRunner(const SQLCase& sql_case,
+                                   const EngineOptions options)
+        : EngineTestRunner(sql_case, options) {
         session_ = std::make_shared<BatchRunSession>();
     }
 
@@ -783,18 +716,13 @@
     }
 };
 
-<<<<<<< HEAD
-    std::ostringstream runner_oss;
-    session->GetClusterJob().Print(runner_oss, "");
-    LOG(INFO) << "runner plan:\n" << runner_oss.str() << std::endl;
-=======
 class RequestEngineTestRunner : public EngineTestRunner {
  public:
-    explicit RequestEngineTestRunner(const SQLCase& sql_case)
-        : EngineTestRunner(sql_case) {
+    explicit RequestEngineTestRunner(const SQLCase& sql_case,
+                                     const EngineOptions options)
+        : EngineTestRunner(sql_case, options) {
         session_ = std::make_shared<RequestRunSession>();
     }
->>>>>>> d3a64e9c
 
     Status PrepareData() override {
         request_rows_.clear();
@@ -821,12 +749,6 @@
 
     Status Compute(std::vector<Row>* outputs) override {
         auto request_session =
-<<<<<<< HEAD
-            dynamic_cast<BatchRequestRunSession*>(session.get());
-
-        RunnerContext runner_context(&request_session->GetClusterJob(), false);
-        for (auto in_row : request_data) {
-=======
             std::dynamic_pointer_cast<RequestRunSession>(session_);
         CHECK_TRUE(request_session != nullptr, common::kSQLError);
 
@@ -835,26 +757,17 @@
         CHECK_TRUE(request_table->Init(), kSQLError,
                    "Init request table failed");
         for (auto in_row : request_rows_) {
->>>>>>> d3a64e9c
             Row out_row;
             int run_ret = request_session->Run(in_row, &out_row);
             if (run_ret != 0) {
                 return_code_ = ENGINE_TEST_RET_EXECUTION_ERROR;
                 return Status(kSQLError, "Run request session failed");
             }
-<<<<<<< HEAD
-            ASSERT_EQ(0, run_ret);
-            ASSERT_TRUE(request_table->Put(
-                reinterpret_cast<const char*>(in_row.buf()), in_row.size()));
-            output.push_back(out_row);
-            runner_context.ClearCache();
-=======
             CHECK_TRUE(
                 request_table->Put(reinterpret_cast<const char*>(in_row.buf()),
                                    in_row.size()),
                 kSQLError);
             outputs->push_back(out_row);
->>>>>>> d3a64e9c
         }
         return Status::OK();
     }
@@ -866,8 +779,9 @@
 class BatchRequestEngineTestRunner : public EngineTestRunner {
  public:
     BatchRequestEngineTestRunner(const SQLCase& sql_case,
+                                 const EngineOptions options,
                                  const std::set<size_t>& common_column_indices)
-        : EngineTestRunner(sql_case) {
+        : EngineTestRunner(sql_case, options) {
         auto request_session = std::make_shared<BatchRequestRunSession>();
         for (size_t idx : common_column_indices) {
             request_session->AddCommonColumnIdx(idx);
@@ -979,53 +893,38 @@
         return Status::OK();
     }
 
-<<<<<<< HEAD
-void RequestModeCheck(const EngineOptions& options,
-                      SQLCase& sql_case) {  // NOLINT
-    int return_status;
-    EngineCheck(sql_case, kRequestMode, options, false, &return_status);
-}
-
-void BatchModeCheck(const EngineOptions& options,
-                    SQLCase& sql_case) {  // NOLINT
-    int return_status;
-    EngineCheck(sql_case, kBatchMode, options, true, &return_status);
-}
-
-void BatchRequestModeCheck(const EngineOptions& options,
-                           SQLCase& sql_case) {  // NOLINT
-    int return_status;
-    EngineCheck(sql_case, kBatchRequestMode, options, false, &return_status);
-=======
  private:
     std::vector<Row> request_rows_;
 };
 
 void BatchRequestEngineCheckWithCommonColumnIndices(
-    const SQLCase& sql_case, const std::set<size_t>& common_column_indices) {
-    BatchRequestEngineTestRunner engine_test(sql_case, common_column_indices);
+    const SQLCase& sql_case, const EngineOptions options,
+    const std::set<size_t>& common_column_indices) {
+    BatchRequestEngineTestRunner engine_test(sql_case, options,
+                                             common_column_indices);
     engine_test.RunCheck();
 }
 
-void BatchRequestEngineCheck(const SQLCase& sql_case) {
+void BatchRequestEngineCheck(const SQLCase& sql_case,
+                             const EngineOptions options) {
     bool has_batch_request = !sql_case.batch_request().columns_.empty();
     if (has_batch_request) {
         BatchRequestEngineCheckWithCommonColumnIndices(
-            sql_case, sql_case.batch_request().common_column_indices_);
+            sql_case, options, sql_case.batch_request().common_column_indices_);
     } else if (!sql_case.inputs().empty()) {
         // set different common column conf
         size_t schema_size = sql_case.inputs()[0].columns_.size();
         std::set<size_t> common_column_indices;
 
         // empty
-        BatchRequestEngineCheckWithCommonColumnIndices(sql_case,
+        BatchRequestEngineCheckWithCommonColumnIndices(sql_case, options,
                                                        common_column_indices);
 
         // full
         for (size_t i = 0; i < schema_size; ++i) {
             common_column_indices.insert(i);
         }
-        BatchRequestEngineCheckWithCommonColumnIndices(sql_case,
+        BatchRequestEngineCheckWithCommonColumnIndices(sql_case, options,
                                                        common_column_indices);
         common_column_indices.clear();
 
@@ -1041,18 +940,18 @@
     }
 }
 
-void EngineCheck(const SQLCase& sql_case, EngineMode engine_mode) {
+void EngineCheck(const SQLCase& sql_case, const EngineOptions& options,
+                 EngineMode engine_mode) {
     if (engine_mode == kBatchMode) {
-        BatchEngineTestRunner engine_test(sql_case);
+        BatchEngineTestRunner engine_test(sql_case, options);
         engine_test.RunCheck();
         engine_test.RunSQLiteCheck();
     } else if (engine_mode == kRequestMode) {
-        RequestEngineTestRunner engine_test(sql_case);
+        RequestEngineTestRunner engine_test(sql_case, options);
         engine_test.RunCheck();
     } else {
-        BatchRequestEngineCheck(sql_case);
-    }
->>>>>>> d3a64e9c
+        BatchRequestEngineCheck(sql_case, options);
+    }
 }
 
 }  // namespace vm
