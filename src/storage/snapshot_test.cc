--- conflicted
+++ resolved
@@ -82,6 +82,85 @@
 }
 
 
+TEST_F(SnapshotTest, Recover_binlog_and_snapshot) {
+    std::string snapshot_dir = FLAGS_db_root_path + "/4_3/snapshot/";
+    std::string binlog_dir = FLAGS_db_root_path + "/4_3/binlog/";
+    LogParts* log_part = new LogParts(12, 4, scmp);
+    uint64_t offset = 0;
+    uint32_t binlog_index = 0;
+    WriteHandle* wh = NULL;
+    RollWLogFile(&wh, log_part, binlog_dir, binlog_index, offset);
+    int count = 0;
+    for (; count < 10; count++) {
+        offset++;
+        ::rtidb::api::LogEntry entry;
+        entry.set_log_index(offset);
+        std::string key = "key";
+        entry.set_pk(key);
+        entry.set_ts(count);
+        entry.set_value("value" + boost::lexical_cast<std::string>(count));
+        std::string buffer;
+        entry.SerializeToString(&buffer);
+        ::rtidb::base::Slice slice(buffer);
+        ::rtidb::base::Status status = wh->Write(slice);
+        ASSERT_TRUE(status.ok());
+    }
+    Snapshot snapshot(4, 3, log_part);
+    snapshot.Init();
+    std::vector<std::string> fakes;
+    Table* table = new Table("test", 4, 3, 8, 0, true, fakes, true);
+    table->Init();
+    int ret = snapshot.MakeSnapshot(table);
+    ASSERT_EQ(0, ret); 
+    RollWLogFile(&wh, log_part, binlog_dir, binlog_index, offset);
+    for (; count < 20; count++) {
+        offset++;
+        ::rtidb::api::LogEntry entry;
+        entry.set_log_index(offset);
+        std::string key = "key2";
+        entry.set_pk(key);
+        entry.set_ts(count);
+        entry.set_value("value" + boost::lexical_cast<std::string>(count));
+        std::string buffer;
+        entry.SerializeToString(&buffer);
+        ::rtidb::base::Slice slice(buffer);
+        ::rtidb::base::Status status = wh->Write(slice);
+        ASSERT_TRUE(status.ok());
+    }
+
+    ASSERT_TRUE(snapshot.Recover(table, offset));
+    ASSERT_EQ(20, offset);
+    Ticket ticket;
+    Table::Iterator* it = table->NewIterator("key", ticket);
+    it->Seek(1);
+    ASSERT_TRUE(it->Valid());
+    ASSERT_EQ(1, it->GetKey());
+    std::string value2_str(it->GetValue()->data, it->GetValue()->size);
+    ASSERT_EQ("value1", value2_str);
+    it->Next();
+    ASSERT_TRUE(it->Valid());
+    ASSERT_EQ(0, it->GetKey());
+    std::string value3_str(it->GetValue()->data, it->GetValue()->size);
+    ASSERT_EQ("value0", value3_str);
+    it->Next();
+    ASSERT_FALSE(it->Valid());
+    it = table->NewIterator("key2", ticket);
+    it->Seek(11);
+    ASSERT_TRUE(it->Valid());
+    ASSERT_EQ(11, it->GetKey());
+    std::string value4_str(it->GetValue()->data, it->GetValue()->size);
+    ASSERT_EQ("value11", value4_str);
+    it->Next();
+    ASSERT_TRUE(it->Valid());
+    ASSERT_EQ(10, it->GetKey());
+    std::string value5_str(it->GetValue()->data, it->GetValue()->size);
+    ASSERT_EQ("value10", value5_str);
+    it->Next();
+    ASSERT_FALSE(it->Valid());
+    table->UnRef();
+
+}
+
 TEST_F(SnapshotTest, Recover_only_binlog) {
     std::string snapshot_dir = FLAGS_db_root_path + "/3_3/snapshot/";
     std::string binlog_dir = FLAGS_db_root_path + "/3_3/binlog/";
@@ -119,12 +198,12 @@
     ASSERT_TRUE(it->Valid());
     ASSERT_EQ(1, it->GetKey());
     std::string value2_str(it->GetValue()->data, it->GetValue()->size);
-    ASSERT_EQ("test1", value2_str);
+    ASSERT_EQ("value1", value2_str);
     it->Next();
     ASSERT_TRUE(it->Valid());
     ASSERT_EQ(0, it->GetKey());
     std::string value3_str(it->GetValue()->data, it->GetValue()->size);
-    ASSERT_EQ("test0", value3_str);
+    ASSERT_EQ("value0", value3_str);
     it->Next();
     ASSERT_FALSE(it->Valid());
     table->UnRef();
@@ -266,12 +345,8 @@
         ::rtidb::base::Status status = wh->Write(slice);
         offset++;
     }
-<<<<<<< HEAD
-    int ret = snapshot.MakeSnapshot();
-=======
-    
+
     int ret = snapshot.MakeSnapshot(table);
->>>>>>> ea202e78
     ASSERT_EQ(0, ret);
     std::vector<std::string> vec;
     ret = ::rtidb::base::GetFileName(snapshot_path, vec);
