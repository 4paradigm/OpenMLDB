--- conflicted
+++ resolved
@@ -81,8 +81,7 @@
 }
 
 TEST_F(SnapshotTest, Recover) {
-    FLAGS_db_root_path = "/tmp/db/" + GenRand();
-    std::string snapshot_dir = FLAGS_db_root_path + "/1_1/snapshots";
+    std::string snapshot_dir = FLAGS_db_root_path + "/2_2/snapshots";
     ::rtidb::base::MkdirRecur(snapshot_dir);
     {
         std::string snapshot1 = "1.sdb";
@@ -167,9 +166,9 @@
     }
 
     std::vector<std::string> fakes;
-    Table* table = new Table("test", 1, 1, 8, 0, true, fakes, true);
+    Table* table = new Table("test", 2, 2, 8, 0, true, fakes, true);
     table->Init();
-    Snapshot snapshot(1, 1);
+    Snapshot snapshot(2, 2);
     ASSERT_TRUE(snapshot.Init());
     RecoverStat rstat;
     ASSERT_TRUE(snapshot.Recover(table, rstat));
@@ -294,10 +293,7 @@
     srand (time(NULL));
     ::google::ParseCommandLineFlags(&argc, &argv, true);
     ::baidu::common::SetLogLevel(::baidu::common::DEBUG);
-<<<<<<< HEAD
-=======
     FLAGS_db_root_path = "/tmp/" + ::rtidb::storage::GenRand();
->>>>>>> fc100a93
     return RUN_ALL_TESTS();
 }
 
