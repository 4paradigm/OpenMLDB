//
// Created by wangbao on 02/24/20.
//

#include "storage/relational_table.h"
#include "logging.h"
#include "base/hash.h"
#include "base/file_util.h"

using ::baidu::common::INFO;
using ::baidu::common::WARNING;
using ::baidu::common::DEBUG;

DECLARE_bool(disable_wal);
DECLARE_uint32(max_traverse_cnt);
DECLARE_uint32(snapshot_ttl_time);

namespace rtidb {
namespace storage {

static rocksdb::Options ssd_option_template;
static rocksdb::Options hdd_option_template;
static bool options_template_initialized = false;

RelationalTable::RelationalTable(const std::string &name, uint32_t id, uint32_t pid,
        ::rtidb::common::StorageMode storage_mode,
        const std::string& db_root_path) :
<<<<<<< HEAD
    storage_mode_(storage_mode), name_(name), id_(id), pid_(pid), idx_cnt_(0),
    last_make_snapshot_time_(0),  
    write_opts_(), offset_(0), db_root_path_(db_root_path){
=======
    storage_mode_(storage_mode), name_(name), id_(id), pid_(pid), idx_cnt_(mapping.size()),
    mapping_(mapping), last_make_snapshot_time_(0),  
    write_opts_(), offset_(0), db_root_path_(db_root_path),
    snapshot_index_(1) {
>>>>>>> 2a385d03
        if (!options_template_initialized) {
            initOptionTemplate();
        }
        write_opts_.disableWAL = FLAGS_disable_wal;
        db_ = nullptr;
}

RelationalTable::RelationalTable(const ::rtidb::api::TableMeta& table_meta,
        const std::string& db_root_path) :
    storage_mode_(table_meta.storage_mode()), name_(table_meta.name()), id_(table_meta.tid()), pid_(table_meta.pid()),
    is_leader_(false), 
    compress_type_(table_meta.compress_type()), last_make_snapshot_time_(0),   
    write_opts_(), offset_(0), db_root_path_(db_root_path),
    snapshots_(), snapshot_index_(1) {
    table_meta_.CopyFrom(table_meta);
    if (!options_template_initialized) {
        initOptionTemplate();
    }
    diskused_ = 0;
    write_opts_.disableWAL = FLAGS_disable_wal;
    db_ = nullptr;
}

RelationalTable::~RelationalTable() {
    for (auto handle : cf_hs_) {
        delete handle;
    }
    if (db_ != nullptr) {
        db_->Close();
        delete db_;
    }
}

void RelationalTable::initOptionTemplate() {
    std::shared_ptr<rocksdb::Cache> cache = rocksdb::NewLRUCache(512 << 20, 8); //Can be set by flags
    //SSD options template
    ssd_option_template.max_open_files = -1;
    ssd_option_template.env->SetBackgroundThreads(1, rocksdb::Env::Priority::HIGH); //flush threads
    ssd_option_template.env->SetBackgroundThreads(4, rocksdb::Env::Priority::LOW);  //compaction threads
    ssd_option_template.memtable_prefix_bloom_size_ratio = 0.02;
    ssd_option_template.compaction_style = rocksdb::kCompactionStyleLevel;
    ssd_option_template.level0_file_num_compaction_trigger = 10;
    ssd_option_template.level0_slowdown_writes_trigger = 20;
    ssd_option_template.level0_stop_writes_trigger = 40;
    ssd_option_template.write_buffer_size = 64 << 20;
    ssd_option_template.target_file_size_base = 64 << 20;
    ssd_option_template.max_bytes_for_level_base = 512 << 20;

    rocksdb::BlockBasedTableOptions table_options;
    table_options.cache_index_and_filter_blocks = true;
    table_options.pin_l0_filter_and_index_blocks_in_cache = true;
    table_options.block_cache = cache;
    // table_options.filter_policy.reset(rocksdb::NewBloomFilterPolicy(10, false));
    table_options.whole_key_filtering = false;
    table_options.block_size = 256 << 10;
    table_options.use_delta_encoding = false;
    ssd_option_template.table_factory.reset(rocksdb::NewBlockBasedTableFactory(table_options));

    //HDD options template
    hdd_option_template.max_open_files = -1;
    hdd_option_template.env->SetBackgroundThreads(1, rocksdb::Env::Priority::HIGH); //flush threads
    hdd_option_template.env->SetBackgroundThreads(1, rocksdb::Env::Priority::LOW);  //compaction threads
    hdd_option_template.memtable_prefix_bloom_size_ratio = 0.02;
    hdd_option_template.optimize_filters_for_hits = true;
    hdd_option_template.level_compaction_dynamic_level_bytes = true;
    hdd_option_template.max_file_opening_threads = 1; //set to the number of disks on which the db root folder is mounted
    hdd_option_template.compaction_readahead_size = 16 << 20;
    hdd_option_template.new_table_reader_for_compaction_inputs = true;
    hdd_option_template.compaction_style = rocksdb::kCompactionStyleLevel;
    hdd_option_template.level0_file_num_compaction_trigger = 10;
    hdd_option_template.level0_slowdown_writes_trigger = 20;
    hdd_option_template.level0_stop_writes_trigger = 40;
    hdd_option_template.write_buffer_size = 256 << 20;
    hdd_option_template.target_file_size_base = 256 << 20;
    hdd_option_template.max_bytes_for_level_base = 1024 << 20;
    hdd_option_template.table_factory.reset(rocksdb::NewBlockBasedTableFactory(table_options));

    options_template_initialized = true;
}

bool RelationalTable::InitColumnFamilyDescriptor() {
    cf_ds_.clear();
    cf_ds_.push_back(rocksdb::ColumnFamilyDescriptor(rocksdb::kDefaultColumnFamilyName, 
            rocksdb::ColumnFamilyOptions()));
    const std::vector<std::shared_ptr<IndexDef>>& indexs = table_index_.GetAllIndex();
    for (const auto& index_def : indexs) {
        rocksdb::ColumnFamilyOptions cfo;
        if (storage_mode_ == ::rtidb::common::StorageMode::kSSD) {
            cfo = rocksdb::ColumnFamilyOptions(ssd_option_template);
            options_ = ssd_option_template;
        } else {
            cfo = rocksdb::ColumnFamilyOptions(hdd_option_template);
            options_ = hdd_option_template;
        }
        cf_ds_.push_back(rocksdb::ColumnFamilyDescriptor(index_def->GetName(), cfo));
        PDLOG(DEBUG, "add cf_name %s. tid %u pid %u", index_def->GetName().c_str(), id_, pid_);
    }
    return true;
}

int RelationalTable::InitColumnDesc() {
    if (table_meta_.column_key_size() <= 0) {
        PDLOG(WARNING, "column_key_size is 0, tid %u pid %u", id_, pid_);
        return -1;
    }
    const Schema& schema = table_meta_.column_desc(); 
    if (schema.size() == 0) {
        PDLOG(WARNING, "column_desc_size is 0, tid %u pid %u", id_, pid_);
        return -1;
    }
    uint32_t col_idx = 0;
    for (auto& col_desc : schema) {
        table_column_.AddColumn(std::make_shared<ColumnDef>(col_desc.name(), 
                    col_idx, col_desc.data_type())); 
        col_idx++;
    }
    uint32_t key_idx = 0;
    for (const auto &column_key : table_meta_.column_key()) {
        const std::string& index_name = column_key.index_name();
        if (table_index_.GetIndex(index_name)) {
            return -1;
        }
        const ::rtidb::type::IndexType index_type = column_key.index_type(); 
        std::map<uint32_t, ::rtidb::common::ColumnDesc> column_idx_map;
        for (int i = 0; i < column_key.col_name_size(); i++) {
            for (int j = 0; j < schema.size(); j++) {
                if (schema.Get(j).name() == column_key.col_name(i)) {
                    column_idx_map.insert(std::make_pair(j, schema.Get(j)));
                }
            }
        }
        if (column_key.flag()) {
            table_index_.AddIndex(std::make_shared<IndexDef>(index_name, key_idx, 
                        ::rtidb::storage::kDeleted, index_type, column_idx_map));
        } else {
            table_index_.AddIndex(std::make_shared<IndexDef>(index_name, key_idx, 
                        ::rtidb::storage::kReady, index_type, column_idx_map));
        }
        key_idx++;
    }
    return 0;
}

bool RelationalTable::InitFromMeta() {
    if (table_meta_.has_mode() && table_meta_.mode() != ::rtidb::api::TableMode::kTableLeader) {
        is_leader_ = false;
    }
    if (InitColumnDesc() < 0) {
        PDLOG(WARNING, "init column desc failed, tid %u pid %u", id_, pid_);
        return false;
    }
    if (table_meta_.has_compress_type()) compress_type_ = table_meta_.compress_type();
    idx_cnt_ = table_index_.Size();
    
    return true;
}

bool RelationalTable::Init() {
    if (!InitFromMeta()) {
        return false;
    }
    InitColumnFamilyDescriptor();
    std::string path = db_root_path_ + "/" + std::to_string(id_) + "_" + std::to_string(pid_) + "/data";
    if (!::rtidb::base::MkdirRecur(path)) {
        PDLOG(WARNING, "fail to create path %s", path.c_str());
        return false;
    }
    options_.create_if_missing = true;
    options_.error_if_exists = true;
    options_.create_missing_column_families = true;
    rocksdb::Status s = rocksdb::DB::Open(options_, path, cf_ds_, &cf_hs_, &db_);
    if (!s.ok()) {
        PDLOG(WARNING, "rocksdb open failed. tid %u pid %u error %s", id_, pid_, s.ToString().c_str());
        return false;
    } 
    PDLOG(INFO, "Open DB. tid %u pid %u ColumnFamilyHandle size %d with data path %s", id_, pid_, idx_cnt_,
            path.c_str());
    return true;
}

bool RelationalTable::Put(const std::string& value) {
    if (table_meta_.compress_type() == ::rtidb::api::kSnappy) {
        std::string uncompressed;
        ::snappy::Uncompress(value.c_str(), value.length(), &uncompressed);
        *(const_cast<std::string*>(&value)) = uncompressed;
    }
    std::string pk = "";
    const Schema& schema = table_meta_.column_desc(); 
    if (table_index_.HasAutoGen()) {
        ::rtidb::base::RowBuilder builder(schema);
        builder.SetBuffer(reinterpret_cast<int8_t*>(const_cast<char*>(&(value[0]))), value.size());
        int64_t auto_gen_pk = id_generator_.Next();
        builder.AppendInt64(auto_gen_pk);
        pk.resize(sizeof(int64_t));
        char* to = const_cast<char*>(pk.data());
        ::rtidb::base::PackInteger(&auto_gen_pk, sizeof(int64_t), false, to);
    } else {
<<<<<<< HEAD
        ::rtidb::base::RowView view(schema, reinterpret_cast<int8_t*>(const_cast<char*>(&(value[0]))), value.size());
        std::shared_ptr<IndexDef> index_def = table_index_.GetPkIndex();
        for (auto& kv : index_def->GetColumnIdxMap()) {
            uint32_t idx = kv.first;
            ::rtidb::type::DataType data_type = kv.second.data_type();
            if (!GetStr(view, idx, data_type, &pk)) {
=======
        ::rtidb::base::RowView view(schema, reinterpret_cast<int8_t*>(const_cast<char*>(&(value[0]))), value.length());
        switch(data_type) {
            case ::rtidb::type::kSmallInt: {  
                int16_t si_val = 0;
                view.GetInt16(index, &si_val);
                pk = std::to_string(si_val);
                break;
            }
            case ::rtidb::type::kInt: { 
                int32_t i_val = 0;
                view.GetInt32(index, &i_val);
                pk = std::to_string(i_val);
                break;
            }
            case ::rtidb::type::kBigInt: { 
                int64_t bi_val = 0;
                view.GetInt64(index, &bi_val);
                pk = std::to_string(bi_val);
                break;
            }
            case ::rtidb::type::kString:
            case ::rtidb::type::kVarchar: {
                    char* ch = NULL;
                uint32_t length = 0;
                view.GetString(index, &ch, &length);
                pk.assign(ch, length);
                break;
            }
            default: 
                PDLOG(WARNING, "unsupported data type %s", 
                        rtidb::type::DataType_Name(data_type).c_str());
>>>>>>> 2a385d03
                return false;
            }
        }
    }
    return PutDB(pk, value.c_str(), value.size());
}

bool RelationalTable::PutDB(const std::string &pk, const char *data, uint32_t size) {
    rocksdb::WriteBatch batch;
    rocksdb::Status s;
    rocksdb::Slice spk = rocksdb::Slice(pk);
    std::shared_ptr<IndexDef> index_def = table_index_.GetPkIndex();
    batch.Put(cf_hs_[index_def->GetId() + 1], spk, rocksdb::Slice(data, size));

    const Schema& schema = table_meta_.column_desc(); 
    ::rtidb::base::RowView view(schema, reinterpret_cast<int8_t*>(const_cast<char*>(data)), size);
    for (int i = 0; i < (int)(table_index_.Size()); i++) {
        std::shared_ptr<IndexDef> index_def = table_index_.GetIndex(i);
        for (auto& kv : index_def->GetColumnIdxMap()) {
            uint32_t idx = kv.first;
            ::rtidb::type::DataType data_type = kv.second.data_type();
            std::string key = "";
            if (index_def->GetType() == ::rtidb::type::kUnique) {
                if (!GetStr(view, idx, data_type, &key)) {
                    return false;
                }
                rocksdb::Slice unique = rocksdb::Slice(key);
                batch.Put(cf_hs_[index_def->GetId() + 1], unique, spk);
            } else if (index_def->GetType() == ::rtidb::type::kNoUnique) {
                if (!GetStr(view, idx, data_type, &key)) {
                    return false;
                }
                std::string no_unique = CombineNoUniqueAndPk(key, pk);
                batch.Put(cf_hs_[index_def->GetId() + 1], rocksdb::Slice(no_unique), rocksdb::Slice());
            }
            //TODO: combine key
            break;
        }
    }
    s = db_->Write(write_opts_, &batch);
    if (s.ok()) {
        offset_.fetch_add(1, std::memory_order_relaxed);
        return true;
    } else {
        PDLOG(DEBUG, "Put failed. tid %u pid %u msg %s", id_, pid_, s.ToString().c_str());
        return false;
    }
}

bool RelationalTable::GetStr(::rtidb::base::RowView& view, uint32_t idx, 
        const ::rtidb::type::DataType& data_type, std::string* key) {
    int ret = 0;
    if (data_type == ::rtidb::type::kSmallInt) {  
        int16_t si_val = 0;
        view.GetInt16(idx, &si_val);
        key->resize(sizeof(int16_t));
        char* to = const_cast<char*>(key->data());
        ret = ::rtidb::base::PackInteger(&si_val, sizeof(int16_t), false, to);
    } else if (data_type == ::rtidb::type::kInt) { 
        int32_t i_val = 0;
        view.GetInt32(idx, &i_val);
        key->resize(sizeof(int32_t));
        char* to = const_cast<char*>(key->data());
        ret = ::rtidb::base::PackInteger(&i_val, sizeof(int32_t), false, to);
    } else if (data_type == ::rtidb::type::kBigInt) { 
        int64_t bi_val = 0;
        view.GetInt64(idx, &bi_val);
        key->resize(sizeof(int64_t));
        char* to = const_cast<char*>(key->data());
        ret = ::rtidb::base::PackInteger(&bi_val, sizeof(int64_t), false, to);
    } else if (data_type == ::rtidb::type::kVarchar) {  
        char* ch = NULL;
        uint32_t length = 0;
        view.GetString(idx, &ch, &length);
        int32_t dst_len = ::rtidb::base::GetDstStrSize(length);
        key->resize(dst_len);
        char* dst = const_cast<char*>(key->data());
        ret = ::rtidb::base::PackString(ch, length, (void**)&dst);
    } else if (data_type == ::rtidb::type::kFloat) {
        float val = 0.0;
        view.GetFloat(idx, &val);
        key->resize(sizeof(float));
        char* to = const_cast<char*>(key->data());
        ret = ::rtidb::base::PackFloat(&val, to);
    } else if (data_type == ::rtidb::type::kDouble) {
        double val = 0.0;
        view.GetDouble(idx, &val);
        key->resize(sizeof(double));
        char* to = const_cast<char*>(key->data());
        ret = ::rtidb::base::PackDouble(&val, to);
    } else {
        PDLOG(WARNING, "unsupported data type %s, tid %u pid %u",
                rtidb::type::DataType_Name(data_type).c_str(), id_, pid_);
        return false;
    }
    if (ret < 0) {
        PDLOG(WARNING, "pack error, tid %u pid %u", id_, pid_);
        return false;
    }
    return true;
}

bool RelationalTable::ConvertIndex(const std::string& name, const std::string& value, 
        std::string* out_val) {
    const std::map<std::string, std::shared_ptr<ColumnDef>>& col_map = table_column_.GetColumnMap();
    auto it = col_map.find(name);
    if (it == col_map.end()) {
        PDLOG(WARNING, "col name not exist, tid %u pid %u", id_, pid_);
        return false;
    }
    ::rtidb::type::DataType type = it->second->GetType();
    int ret = 0;
    if (type == ::rtidb::type::kSmallInt) {
        int16_t val = 0;
        ::rtidb::base::GetInt16(value, &val); 
        out_val->resize(sizeof(int16_t));
        char* to = const_cast<char*>(out_val->data());
        ret = ::rtidb::base::PackInteger(&val, sizeof(int16_t), false, to);
    } else if (type == ::rtidb::type::kInt) {
        int32_t val = 0;
        ::rtidb::base::GetInt32(value, &val); 
        out_val->resize(sizeof(int32_t));
        char* to = const_cast<char*>(out_val->data());
        ret = ::rtidb::base::PackInteger(&val, sizeof(int32_t), false, to);
    } else if (type == ::rtidb::type::kBigInt) {
        int64_t val = 0;
        ::rtidb::base::GetInt64(value, &val); 
        out_val->resize(sizeof(int64_t));
        char* to = const_cast<char*>(out_val->data());
        ret = ::rtidb::base::PackInteger(&val, sizeof(int64_t), false, to);
    } else if (type == ::rtidb::type::kFloat) {
        float val = 0.0;
        ::rtidb::base::GetFloat(value, &val);  
        out_val->resize(sizeof(float));
        char* to = const_cast<char*>(out_val->data());
        ret = ::rtidb::base::PackFloat(&val, to);
    } else if (type == ::rtidb::type::kDouble) {
        double val = 0.0;
        ::rtidb::base::GetDouble(value, &val);  
        out_val->resize(sizeof(double));
        char* to = const_cast<char*>(out_val->data());
        ret = ::rtidb::base::PackDouble(&val, to);
    } else if (type == ::rtidb::type::kVarchar) {
        int32_t dst_len = ::rtidb::base::GetDstStrSize(value.length());
        out_val->resize(dst_len);
        char* dst = const_cast<char*>(out_val->data());
        ret = ::rtidb::base::PackString(value.data(), value.length(), (void**)&dst);
    } else {
        PDLOG(WARNING, "unsupported data type %s, tid %u pid %u",
                rtidb::type::DataType_Name(type).c_str(), id_, pid_);
        return false;
    }
    if (ret < 0) {
        PDLOG(WARNING, "pack error, tid %u pid %u", id_, pid_);
        return false;
    }
    return true;
}

bool RelationalTable::Delete(const std::string& pk, uint32_t idx) {
    rocksdb::WriteBatch batch;
    batch.Delete(cf_hs_[idx+1], rocksdb::Slice(pk));
    rocksdb::Status s = db_->Write(write_opts_, &batch);
    if (s.ok()) {
        offset_.fetch_add(1, std::memory_order_relaxed);
        return true;
    } else {
        PDLOG(DEBUG, "Delete failed. tid %u pid %u msg %s", id_, pid_, s.ToString().c_str());
        return false;
    }
}

rocksdb::Iterator* RelationalTable::Seek(uint32_t idx, const std::string& key) {
    rocksdb::ReadOptions ro = rocksdb::ReadOptions();
    const rocksdb::Snapshot* snapshot = db_->GetSnapshot();
    ro.snapshot = snapshot;
    ro.prefix_same_as_start = true;
    ro.pin_data = true;

    rocksdb::Iterator* it = db_->NewIterator(ro, cf_hs_[idx + 1]);
    if (it == NULL) {
        return NULL;
    }
    it->Seek(rocksdb::Slice(key));
    if (!it->Valid()) {
        return NULL;
    }
    return it;
}

bool RelationalTable::Get(const std::string& idx_name, const std::string& idx_val, 
        rtidb::base::Slice& slice) {
    std::shared_ptr<IndexDef> index_def = table_index_.GetIndex(idx_name);
    if (!index_def) return false;
    std::string key = "";
    if (!ConvertIndex(idx_name, idx_val, &key)) return false;
    return Get(index_def, key, slice);     
}

bool RelationalTable::Get(const std::shared_ptr<IndexDef> index_def, const std::string& key, 
        rtidb::base::Slice& slice) {
    uint32_t idx = index_def->GetId();
    ::rtidb::type::IndexType index_type = index_def->GetType(); 

    if (index_type == ::rtidb::type::kPrimaryKey ||
            index_type == ::rtidb::type::kAutoGen) {
        rocksdb::Iterator* it = Seek(idx, key);
        if (it == NULL) {
            delete it;
            return false;
        }
        if (it->key() != key) {
            delete it;
            return false;
        }
        slice = rtidb::base::Slice(it->value().data(), it->value().size());
        delete it;
    } else if (index_type == ::rtidb::type::kUnique) {
        rocksdb::Iterator* it = Seek(idx, key);
        if (it == NULL) {
            delete it;
            return false;
        }
        if (it->key() != key) {
            delete it;
            return false;
        }
        const std::string& pk = std::string(it->value().data(), it->value().size());
        
        rtidb::base::Slice value; 
        Get(table_index_.GetPkIndex(), pk, value); 
        slice = rtidb::base::Slice(value.data(), value.size());
        delete it;
    } else if (index_type == ::rtidb::type::kNoUnique) {
        //TODO multi records
        rocksdb::Iterator* it = Seek(idx, key);
        if (it == NULL) {
            delete it;
            return false;
        }
        std::string pk = "";
        int ret = ParsePk(it->key(), key, &pk);
        if (ret < 0) {
            PDLOG(WARNING,"ParsePk failed, tid %u pid %u, return %d", id_, pid_, ret);
            delete it;
            return false;
        }

        rtidb::base::Slice value; 
        Get(table_index_.GetPkIndex(), pk, value); 
        slice = rtidb::base::Slice(value.data(), value.size());
        delete it;
    }
    return true;
}

bool RelationalTable::Update(const ::rtidb::api::Columns& cd_columns, 
        const ::rtidb::api::Columns& col_columns) {
    const std::string& cd_value = cd_columns.value();
    const std::string& col_value = col_columns.value(); 
    std::map<std::string, int> cd_idx_map;
    Schema condition_schema;
    UpdateInternel(cd_columns, cd_idx_map, condition_schema);
    std::map<std::string, int> col_idx_map;
    Schema value_schema;
    UpdateInternel(col_columns, col_idx_map, value_schema);
    bool ok = UpdateDB(cd_idx_map, col_idx_map, condition_schema, value_schema, 
            cd_value, col_value);
    return ok;
}

void RelationalTable::UpdateInternel(const ::rtidb::api::Columns& cd_columns, 
        std::map<std::string, int>& cd_idx_map, 
        Schema& condition_schema) {
    const Schema& schema = table_meta_.column_desc();
    std::map<std::string, ::rtidb::type::DataType> cd_type_map;
    for (int i = 0; i < cd_columns.name_size(); i++) {
        cd_type_map.insert(std::make_pair(cd_columns.name(i), ::rtidb::type::kBool));
        cd_idx_map.insert(std::make_pair(cd_columns.name(i), i));
    }
    for (int i = 0; i < schema.size(); i++) {
        auto idx_iter = cd_type_map.find(schema.Get(i).name());
        if (idx_iter != cd_type_map.end()) {
            idx_iter->second = schema.Get(i).data_type(); 
        }
    }
    for (int i = 0; i < cd_columns.name_size(); i++) {
        ::rtidb::common::ColumnDesc* col = condition_schema.Add();
        col->set_name(cd_columns.name(i));
        col->set_data_type(cd_type_map.find(cd_columns.name(i))->second);
    }
}

bool RelationalTable::UpdateDB(const std::map<std::string, int>& cd_idx_map, const std::map<std::string, int>& col_idx_map,  
        const Schema& condition_schema, const Schema& value_schema, 
        const std::string& cd_value, const std::string& col_value) {
    const Schema& schema = table_meta_.column_desc();
    uint32_t cd_value_size = cd_value.length();
    ::rtidb::base::RowView cd_view(condition_schema, reinterpret_cast<int8_t*>(const_cast<char*>(&(cd_value[0]))), cd_value_size);
    ::rtidb::type::DataType pk_data_type;
    std::string pk;
    //TODO if condition columns size is more than 1
    for (int i = 0; i < condition_schema.size(); i++) {
        pk_data_type = condition_schema.Get(i).data_type();
        switch(pk_data_type) {
            case ::rtidb::type::kSmallInt: {
                int16_t val1 = 0;
                cd_view.GetInt16(i, &val1);
                pk = std::to_string(val1);
                break;
            }
            case ::rtidb::type::kInt: {
                int32_t val2 = 0;
                cd_view.GetInt32(i, &val2);
                pk = std::to_string(val2);
                break;
            }
            case ::rtidb::type::kBigInt: {
                int64_t val3 = 0;
                cd_view.GetInt64(i, &val3);
                pk = std::to_string(val3);
                break;
            }
            case ::rtidb::type::kString:
            case ::rtidb::type::kVarchar: {
                char* ch = NULL;
                uint32_t length = 0;
                cd_view.GetString(i, &ch, &length);
                pk.assign(ch, length);
                break;
            }
            default: {
                PDLOG(WARNING, "unsupported data type %s", 
                    rtidb::type::DataType_Name(pk_data_type).c_str());
                return false;
            }
                //TODO: other data type
        }
        break;
    }

    std::lock_guard<std::mutex> lock(mu_);
    rtidb::base::Slice slice;
    std::shared_ptr<IndexDef> index_def = table_index_.GetPkIndex();
    bool ok = Get(index_def, pk, slice);
    if (!ok) {
        PDLOG(WARNING, "get failed, update table tid %u pid %u failed", id_, pid_);
        return false;
    }
    ::rtidb::base::RowView row_view(schema, reinterpret_cast<int8_t*>(const_cast<char*>(slice.data())), slice.size());
    uint32_t col_value_size = col_value.length();
    ::rtidb::base::RowView value_view(value_schema, reinterpret_cast<int8_t*>(const_cast<char*>(&(col_value[0]))), col_value_size);
    uint32_t string_length = 0; 
    for (int i = 0; i < schema.size(); i++) {
        if (schema.Get(i).data_type() == rtidb::type::kVarchar || schema.Get(i).data_type() == rtidb::type::kString) {
            auto col_iter = col_idx_map.find(schema.Get(i).name());
            if (col_iter != col_idx_map.end()) {
                char* ch = NULL;
                uint32_t length = 0;
                value_view.GetString(col_iter->second, &ch, &length);
                string_length += length;
            } else {
                char* ch = NULL;
                uint32_t length = 0;
                row_view.GetString(i, &ch, &length);
                string_length += length;
            }
        }
    }
    ::rtidb::base::RowBuilder builder(schema);
    uint32_t size = builder.CalTotalLength(string_length);
    std::string row;
    row.resize(size);
    builder.SetBuffer(reinterpret_cast<int8_t*>(&(row[0])), size);
    for (int i = 0; i < schema.size(); i++) {
        auto col_iter = col_idx_map.find(schema.Get(i).name());
        if (col_iter != col_idx_map.end()) {
            if (schema.Get(i).not_null() && value_view.IsNULL(col_iter->second)) {
                PDLOG(WARNING, "not_null is true but value is null ,update table tid %u pid %u failed", id_, pid_);
                return false;
            } else if (value_view.IsNULL(col_iter->second)) {
                builder.AppendNULL(); 
                continue;
            }
        }
        rtidb::type::DataType cur_type = schema.Get(i).data_type();
        if (cur_type == rtidb::type::kBool) {
            bool val = true;
            if (col_iter != col_idx_map.end()) {
                value_view.GetBool(col_iter->second, &val);
            } else {
                row_view.GetBool(i, &val);
            }
            builder.AppendBool(val);
        } else if (cur_type == rtidb::type::kSmallInt) {
            int16_t val = 0;
            if (col_iter != col_idx_map.end()) {
                value_view.GetInt16(col_iter->second, &val);
            } else {
                row_view.GetInt16(i, &val);
            }
            builder.AppendInt16(val);
        } else if (cur_type == rtidb::type::kInt) {
            int32_t val = 0;
            if (col_iter != col_idx_map.end()) {
                value_view.GetInt32(col_iter->second, &val);
            } else {
                row_view.GetInt32(i, &val);
            }
            builder.AppendInt32(val);
        } else if (cur_type == rtidb::type::kBigInt) {
            int64_t val = 0;
            if (col_iter != col_idx_map.end()) {
                value_view.GetInt64(col_iter->second, &val);
            } else {
                row_view.GetInt64(i, &val);
            }
            builder.AppendInt64(val);
        } else if (cur_type == rtidb::type::kTimestamp) {
            int64_t val = 0;
            if (col_iter != col_idx_map.end()) {
                value_view.GetTimestamp(col_iter->second, &val);
            } else {
                row_view.GetTimestamp(i, &val);
            }
            builder.AppendTimestamp(val);
        } else if (cur_type == rtidb::type::kFloat) {
            float val = 0.0;
            if (col_iter != col_idx_map.end()) {
                value_view.GetFloat(col_iter->second, &val);
            } else {
                row_view.GetFloat(i, &val);
            }
            builder.AppendFloat(val);
        } else if (cur_type == rtidb::type::kDouble) {
            double val = 0.0;
            if (col_iter != col_idx_map.end()) {
                value_view.GetDouble(col_iter->second, &val);
            } else {
                row_view.GetDouble(i, &val);
            }
            builder.AppendDouble(val);
        } else if (cur_type == rtidb::type::kVarchar || cur_type == rtidb::type::kString) {
            char* ch = NULL;
            uint32_t length = 0;
            if (col_iter != col_idx_map.end()) {
                value_view.GetString(col_iter->second, &ch, &length);
            } else {
                row_view.GetString(i, &ch, &length);
            }
            builder.AppendString(ch, length);
        } else {
            PDLOG(WARNING, "unsupported data type %s", 
                    rtidb::type::DataType_Name(schema.Get(i).data_type()).c_str());
            return false;
        }
    } 
    ok = PutDB(pk, row.c_str(), row.length());
    if (!ok) {
        PDLOG(WARNING, "put failed, update table tid %u pid %u failed", id_, pid_);
        return false;
    }
    return true;
}

void RelationalTable::ReleaseSnpashot(uint64_t snapshot_id, bool finish) {
    if (finish) {
        std::lock_guard<std::mutex> lock(mu_);
        auto iter = snapshots_.find(snapshot_id);
        if (iter == snapshots_.end()) {
            return;
        }
        std::shared_ptr<SnapshotInfo> sc = iter->second;
        snapshots_.erase(iter);
        db_->ReleaseSnapshot(sc->snapshot);
    }
}

void RelationalTable::TTLSnapshot() {
    uint64_t cur_time = baidu::common::timer::get_micros() / 1000;
    std::lock_guard<std::mutex> lock(mu_);
    for (auto iter = snapshots_.begin(); iter != snapshots_.end();) {
        if (iter->second->atime + FLAGS_snapshot_ttl_time <= cur_time ) {
            std::shared_ptr<SnapshotInfo> sc = iter->second;
            iter = snapshots_.erase(iter);
            db_->ReleaseSnapshot(sc->snapshot);
            continue;
        }
        iter++;
    }
}

RelationalTableTraverseIterator* RelationalTable::NewTraverse(uint32_t idx, uint64_t snapshot_id) {
    if (idx >= idx_cnt_) {
        PDLOG(WARNING, "idx greater than idx_cnt_, failed getting table tid %u pid %u", id_, pid_);
        return NULL;
    }
    rocksdb::ReadOptions ro = rocksdb::ReadOptions();
    ro.pin_data = true;
    std::shared_ptr<SnapshotInfo> sc;
    if (snapshot_id > 0) {
        std::lock_guard<std::mutex> lock(mu_);
        auto iter = snapshots_.find(snapshot_id);
        if (iter != snapshots_.end()) {
            sc = iter->second;
            sc->atime = baidu::common::timer::get_micros() / 1000;
        } else {
            return NULL;
        }
    } else {
        const rocksdb::Snapshot* snapshot = db_->GetSnapshot();
        sc = std::make_shared<SnapshotInfo>();
        sc->snapshot = snapshot;
        sc->atime = baidu::common::timer::get_micros() / 1000;
        std::lock_guard<std::mutex> lock(mu_);
        snapshot_id = snapshot_index_++;
        snapshots_.insert(std::make_pair(snapshot_id, sc));
    }
    ro.snapshot = sc->snapshot;
    rocksdb::Iterator* it = db_->NewIterator(ro, cf_hs_[idx + 1]);
    return new RelationalTableTraverseIterator(this, it, snapshot_id);
}

RelationalTableTraverseIterator::RelationalTableTraverseIterator(RelationalTable* table, rocksdb::Iterator* it,
        uint64_t id):table_(table), it_(it), traverse_cnt_(0),
        finish_(false), id_(id) {
}

RelationalTableTraverseIterator::~RelationalTableTraverseIterator() {
    if (!it_->Valid()) {
        finish_ = true;
    }
    delete it_;
    table_->ReleaseSnpashot(id_, finish_);
}

bool RelationalTableTraverseIterator::Valid() {
    return  it_->Valid();
}

void RelationalTableTraverseIterator::Next() {
    traverse_cnt_++;
    it_->Next();
}

void RelationalTableTraverseIterator::SeekToFirst() {
    return it_->SeekToFirst();
}

void RelationalTableTraverseIterator::Seek(const std::string& pk) {
    rocksdb::Slice spk(pk);
    it_->Seek(spk);
}

uint64_t RelationalTableTraverseIterator::GetCount() {
    return traverse_cnt_;
}

rtidb::base::Slice RelationalTableTraverseIterator::GetValue() {
    rocksdb::Slice spk = it_->value();
    return rtidb::base::Slice(spk.data(), spk.size());
}

uint64_t RelationalTableTraverseIterator::GetSeq() {
    return id_;
}

void RelationalTableTraverseIterator::SetFinish(bool finish) {
    finish_ = finish;
}

}
}<|MERGE_RESOLUTION|>--- conflicted
+++ resolved
@@ -25,16 +25,10 @@
 RelationalTable::RelationalTable(const std::string &name, uint32_t id, uint32_t pid,
         ::rtidb::common::StorageMode storage_mode,
         const std::string& db_root_path) :
-<<<<<<< HEAD
     storage_mode_(storage_mode), name_(name), id_(id), pid_(pid), idx_cnt_(0),
     last_make_snapshot_time_(0),  
-    write_opts_(), offset_(0), db_root_path_(db_root_path){
-=======
-    storage_mode_(storage_mode), name_(name), id_(id), pid_(pid), idx_cnt_(mapping.size()),
-    mapping_(mapping), last_make_snapshot_time_(0),  
     write_opts_(), offset_(0), db_root_path_(db_root_path),
     snapshot_index_(1) {
->>>>>>> 2a385d03
         if (!options_template_initialized) {
             initOptionTemplate();
         }
@@ -232,46 +226,12 @@
         char* to = const_cast<char*>(pk.data());
         ::rtidb::base::PackInteger(&auto_gen_pk, sizeof(int64_t), false, to);
     } else {
-<<<<<<< HEAD
         ::rtidb::base::RowView view(schema, reinterpret_cast<int8_t*>(const_cast<char*>(&(value[0]))), value.size());
         std::shared_ptr<IndexDef> index_def = table_index_.GetPkIndex();
         for (auto& kv : index_def->GetColumnIdxMap()) {
             uint32_t idx = kv.first;
             ::rtidb::type::DataType data_type = kv.second.data_type();
             if (!GetStr(view, idx, data_type, &pk)) {
-=======
-        ::rtidb::base::RowView view(schema, reinterpret_cast<int8_t*>(const_cast<char*>(&(value[0]))), value.length());
-        switch(data_type) {
-            case ::rtidb::type::kSmallInt: {  
-                int16_t si_val = 0;
-                view.GetInt16(index, &si_val);
-                pk = std::to_string(si_val);
-                break;
-            }
-            case ::rtidb::type::kInt: { 
-                int32_t i_val = 0;
-                view.GetInt32(index, &i_val);
-                pk = std::to_string(i_val);
-                break;
-            }
-            case ::rtidb::type::kBigInt: { 
-                int64_t bi_val = 0;
-                view.GetInt64(index, &bi_val);
-                pk = std::to_string(bi_val);
-                break;
-            }
-            case ::rtidb::type::kString:
-            case ::rtidb::type::kVarchar: {
-                    char* ch = NULL;
-                uint32_t length = 0;
-                view.GetString(index, &ch, &length);
-                pk.assign(ch, length);
-                break;
-            }
-            default: 
-                PDLOG(WARNING, "unsupported data type %s", 
-                        rtidb::type::DataType_Name(data_type).c_str());
->>>>>>> 2a385d03
                 return false;
             }
         }
