--- conflicted
+++ resolved
@@ -363,32 +363,29 @@
                                      ::rtidb::type::DataType data_type,
                                      ::rtidb::type::IndexType idx_type,
                                      std::string* key) {
-    char buf[1];
     if (row_view_.IsNULL(row, idx)) {
-        memset(buf, 0, sizeof(buf));
-        key->append(buf, sizeof(buf));
+        key->append("0");
         return true;
     } else if (idx_type == ::rtidb::type::kUnique
             || idx_type == ::rtidb::type::kNoUnique) {
-        memset(buf, 1, sizeof(buf));
-        key->append(buf, sizeof(buf));
-    }
+        key->append("1");
+    }
+    size_t k_size = key->size();
     int get_value_ret = 0;
     int ret = 0;
-    std::string pack_val;
     switch (data_type) {
         case ::rtidb::type::kBool: {
             int8_t val = 0;
             get_value_ret = row_view_.GetValue(row, idx, data_type, &val);
             if (get_value_ret == 0)
-                ret = ::rtidb::codec::PackValue(&val, data_type, &pack_val);
+                ret = ::rtidb::codec::PackValue(&val, data_type, key);
             break;
         }
         case ::rtidb::type::kSmallInt: {
             int16_t val = 0;
             get_value_ret = row_view_.GetValue(row, idx, data_type, &val);
             if (get_value_ret == 0)
-                ret = ::rtidb::codec::PackValue(&val, data_type, &pack_val);
+                ret = ::rtidb::codec::PackValue(&val, data_type, key);
             break;
         }
         case ::rtidb::type::kInt:
@@ -396,7 +393,7 @@
             int32_t val = 0;
             get_value_ret = row_view_.GetValue(row, idx, data_type, &val);
             if (get_value_ret == 0)
-                ret = ::rtidb::codec::PackValue(&val, data_type, &pack_val);
+                ret = ::rtidb::codec::PackValue(&val, data_type, key);
             break;
         }
         case ::rtidb::type::kBigInt:
@@ -405,7 +402,7 @@
             int64_t val = 0;
             get_value_ret = row_view_.GetValue(row, idx, data_type, &val);
             if (get_value_ret == 0)
-                ret = ::rtidb::codec::PackValue(&val, data_type, &pack_val);
+                ret = ::rtidb::codec::PackValue(&val, data_type, key);
             break;
         }
         case ::rtidb::type::kVarchar:
@@ -415,8 +412,9 @@
             get_value_ret = row_view_.GetValue(row, idx, &ch, &length);
             if (get_value_ret == 0) {
                 int32_t dst_len = ::rtidb::codec::GetDstStrSize(length);
-                pack_val.resize(dst_len);
-                char* dst = const_cast<char*>(pack_val.data());
+                key->resize(dst_len + k_size);
+                char* dst = const_cast<char*>(key->data());
+                if (k_size > 0) dst += k_size;
                 ret =
                     ::rtidb::codec::PackString(ch, length, (void**)&dst);  // NOLINT
             }
@@ -426,14 +424,14 @@
             float val = 0.0;
             get_value_ret = row_view_.GetValue(row, idx, data_type, &val);
             if (get_value_ret == 0)
-                ret = ::rtidb::codec::PackValue(&val, data_type, &pack_val);
+                ret = ::rtidb::codec::PackValue(&val, data_type, key);
             break;
         }
         case ::rtidb::type::kDouble: {
             double val = 0.0;
             get_value_ret = row_view_.GetValue(row, idx, data_type, &val);
             if (get_value_ret == 0)
-                ret = ::rtidb::codec::PackValue(&val, data_type, &pack_val);
+                ret = ::rtidb::codec::PackValue(&val, data_type, key);
             break;
         }
         default: {
@@ -452,7 +450,6 @@
               rtidb::type::DataType_Name(data_type).c_str(), id_, pid_);
         return false;
     }
-    key->append(pack_val);
     return true;
 }
 
@@ -467,63 +464,61 @@
               id_, pid_);
         return false;
     }
-    char buf[1];
     if (has_null) {
-        memset(buf, 0, sizeof(buf));
-        out_val->append(buf, sizeof(buf));
+        out_val->append("0");
         return true;
     } else if (idx_type == ::rtidb::type::kUnique
             || idx_type == ::rtidb::type::kNoUnique) {
-        memset(buf, 1, sizeof(buf));
-        out_val->append(buf, sizeof(buf));
-    }
-    std::string pack_val;
+        out_val->append("1");
+    }
+    size_t k_size = out_val->size();
     ::rtidb::type::DataType type = column_def->GetType();
     int ret = 0;
     switch (type) {
         case ::rtidb::type::kBool: {
             int8_t val = 0;
             ::rtidb::codec::GetBool(value.data(), &val);
-            ret = ::rtidb::codec::PackValue(&val, type, &pack_val);
+            ret = ::rtidb::codec::PackValue(&val, type, out_val);
             break;
         }
         case ::rtidb::type::kSmallInt: {
             int16_t val = 0;
             ::rtidb::codec::GetInt16(value.data(), &val);
-            ret = ::rtidb::codec::PackValue(&val, type, &pack_val);
+            ret = ::rtidb::codec::PackValue(&val, type, out_val);
             break;
         }
         case ::rtidb::type::kInt:
         case ::rtidb::type::kDate: {
             int32_t val = 0;
             ::rtidb::codec::GetInt32(value.data(), &val);
-            ret = ::rtidb::codec::PackValue(&val, type, &pack_val);
+            ret = ::rtidb::codec::PackValue(&val, type, out_val);
             break;
         }
         case ::rtidb::type::kBigInt:
         case ::rtidb::type::kTimestamp: {
             int64_t val = 0;
             ::rtidb::codec::GetInt64(value.data(), &val);
-            ret = ::rtidb::codec::PackValue(&val, type, &pack_val);
+            ret = ::rtidb::codec::PackValue(&val, type, out_val);
             break;
         }
         case ::rtidb::type::kFloat: {
             float val = 0.0;
             ::rtidb::codec::GetFloat(value.data(), &val);
-            ret = ::rtidb::codec::PackValue(&val, type, &pack_val);
+            ret = ::rtidb::codec::PackValue(&val, type, out_val);
             break;
         }
         case ::rtidb::type::kDouble: {
             double val = 0.0;
             ::rtidb::codec::GetDouble(value.data(), &val);
-            ret = ::rtidb::codec::PackValue(&val, type, &pack_val);
+            ret = ::rtidb::codec::PackValue(&val, type, out_val);
             break;
         }
         case ::rtidb::type::kVarchar:
         case ::rtidb::type::kString: {
             int32_t dst_len = ::rtidb::codec::GetDstStrSize(value.length());
-            pack_val.resize(dst_len);
-            char* dst = const_cast<char*>(pack_val.data());
+            out_val->resize(dst_len + k_size);
+            char* dst = const_cast<char*>(out_val->data());
+            if (k_size > 0) dst += k_size;
             ret = ::rtidb::codec::PackString(value.data(), value.length(),
                                              (void**)&dst);  // NOLINT
             break;
@@ -539,7 +534,6 @@
                 rtidb::type::DataType_Name(type).c_str(), id_, pid_);
         return false;
     }
-    out_val->append(pack_val);
     return true;
 }
 
@@ -1204,7 +1198,6 @@
     if (indexs.size() == 0) {
         DEBUGLOG("GetCombinePk failed. tid %u pid.", id_, pid_);
         return false;
-<<<<<<< HEAD
     } else if (indexs.size() == 1) {
         bool has_null = false;
         if (!indexs.Get(0).has_value()) {
@@ -1215,8 +1208,6 @@
                     table_index_.GetPkIndex()->GetType(), combine_value)) {
             return false;
         }
-=======
->>>>>>> 74c2d3f2
     } else {
         std::vector<ColumnDef> vec;
         std::map<std::string, int> map;
