--- conflicted
+++ resolved
@@ -1069,11 +1069,7 @@
     combine_name->clear();
     combine_value->clear();
     if (indexs.size() == 0) {
-<<<<<<< HEAD
         DEBUGLOG("GetCombinePk failed. tid %u pid.", id_, pid_);
-=======
-        PDLOG(DEBUG, "GetCombinePk failed. tid %u pid.", id_, pid_);
->>>>>>> 8271e1b6
         return false;
     } else if (indexs.size() == 1) {
         *combine_name = indexs.Get(0).name(0);
@@ -1115,17 +1111,8 @@
     std::string* combine_value) {
     combine_value->clear();
     if (indexs.size() == 0) {
-<<<<<<< HEAD
         DEBUGLOG("GetCombinePk failed. tid %u pid.", id_, pid_);
-=======
-        PDLOG(DEBUG, "GetCombinePk failed. tid %u pid.", id_, pid_);
->>>>>>> 8271e1b6
-        return false;
-    } else if (indexs.size() == 1) {
-        const std::string& value = indexs.Get(0).value();
-        if (!ConvertIndex(indexs.Get(0).name(0), value, combine_value)) {
-            return false;
-        }
+        return false;
     } else {
         std::vector<ColumnDef> vec;
         std::map<std::string, int> map;
