--- conflicted
+++ resolved
@@ -7,7 +7,7 @@
 #include <utility>
 #include "base/file_util.h"
 #include "base/hash.h"
-#include "logging.h" // NOLINT
+#include "logging.h"  // NOLINT
 
 using ::baidu::common::DEBUG;
 using ::baidu::common::INFO;
@@ -158,52 +158,41 @@
     for (const auto& column_key : table_meta_.column_key()) {
         const std::string& index_name = column_key.index_name();
         if (table_index_.GetIndex(index_name)) {
-            PDLOG(WARNING, "index_name %s is duplicated, tid %u pid %u", index_name.c_str(), id_, pid_);
+            PDLOG(WARNING, "index_name %s is duplicated, tid %u pid %u",
+                  index_name.c_str(), id_, pid_);
             return -1;
         }
-<<<<<<< HEAD
-        const ::rtidb::type::IndexType index_type = column_key.index_type(); 
+        const ::rtidb::type::IndexType index_type = column_key.index_type();
         std::vector<ColumnDef> index_columns;
-        for (const std::string& col_name : column_key.col_name()) { 
-=======
-        const ::rtidb::type::IndexType index_type = column_key.index_type();
-        std::map<uint32_t, ::rtidb::common::ColumnDesc> column_idx_map;
-        for (int i = 0; i < column_key.col_name_size(); i++) {
->>>>>>> 0a1c156f
+        for (const std::string& col_name : column_key.col_name()) {
             for (int j = 0; j < schema.size(); j++) {
                 if (schema.Get(j).name() == col_name) {
-                    index_columns.push_back(*(table_column_.GetColumn(col_name)));
+                    index_columns.push_back(
+                        *(table_column_.GetColumn(col_name)));
                     break;
                 }
             }
         }
         if (column_key.flag()) {
-<<<<<<< HEAD
-            table_index_.AddIndex(std::make_shared<IndexDef>(index_name, key_idx, 
-                        ::rtidb::storage::IndexStatus::kDeleted, index_type, index_columns));
-        } else {
-            table_index_.AddIndex(std::make_shared<IndexDef>(index_name, key_idx, 
-                        ::rtidb::storage::IndexStatus::kReady, index_type, index_columns));
-=======
             table_index_.AddIndex(std::make_shared<IndexDef>(
                 index_name, key_idx, ::rtidb::storage::IndexStatus::kDeleted,
-                index_type, column_idx_map));
+                index_type, index_columns));
         } else {
             table_index_.AddIndex(std::make_shared<IndexDef>(
                 index_name, key_idx, ::rtidb::storage::IndexStatus::kReady,
-                index_type, column_idx_map));
->>>>>>> 0a1c156f
+                index_type, index_columns));
         }
         key_idx++;
     }
     std::shared_ptr<IndexDef> index_def = table_index_.GetPkIndex();
-    if(!index_def) {
+    if (!index_def) {
         PDLOG(WARNING, "pk_index_ not exist, tid %u pid %u", id_, pid_);
-        return -1; 
+        return -1;
     }
     if (table_index_.HasAutoGen() && index_def->GetColumns().size() > 1) {
-        PDLOG(WARNING, "auto_gen_pk don`t support combined key, tid %u pid %u", id_, pid_);
-        return -1; 
+        PDLOG(WARNING, "auto_gen_pk don`t support combined key, tid %u pid %u",
+              id_, pid_);
+        return -1;
     }
     return 0;
 }
@@ -268,29 +257,20 @@
                               const_cast<char*>(&(uncompressed_value[0]))),
                           uncompressed_value.size());
         int64_t auto_gen_pk = id_generator_.Next();
-        if(!builder.SetInt64(column_def.GetId(), auto_gen_pk)) {
-            PDLOG(WARNING, "SetInt64 failed, idx %d, tid %u pid %u", column_def.GetId(), id_, pid_);
+        if (!builder.SetInt64(column_def.GetId(), auto_gen_pk)) {
+            PDLOG(WARNING, "SetInt64 failed, idx %d, tid %u pid %u",
+                  column_def.GetId(), id_, pid_);
             return false;
         }
         pk.resize(sizeof(int64_t));
         char* to = const_cast<char*>(pk.data());
         ::rtidb::base::PackInteger(&auto_gen_pk, sizeof(int64_t), false, to);
     } else {
-<<<<<<< HEAD
-        if (!GetCombineStr(index_def, 
-                    reinterpret_cast<int8_t*>(const_cast<char*>(&(uncompressed_value[0]))), &pk)) {
-            return false;
-=======
-        std::shared_ptr<IndexDef> index_def = table_index_.GetPkIndex();
-        for (auto& kv : index_def->GetColumnIdxMap()) {
-            uint32_t idx = kv.first;
-            ::rtidb::type::DataType data_type = kv.second.data_type();
-            if (!GetPackedField(reinterpret_cast<int8_t*>(const_cast<char*>(
-                                    &(uncompressed_value[0]))),
-                                idx, data_type, &pk)) {
-                return false;
-            }
->>>>>>> 0a1c156f
+        if (!GetCombineStr(index_def,
+                           reinterpret_cast<int8_t*>(
+                               const_cast<char*>(&(uncompressed_value[0]))),
+                           &pk)) {
+            return false;
         }
     }
     return PutDB(pk, uncompressed_value.c_str(), uncompressed_value.size());
@@ -313,18 +293,22 @@
     }
     for (uint32_t i = 0; i < table_index_.Size(); i++) {
         std::shared_ptr<IndexDef> index_def = table_index_.GetIndex(i);
-<<<<<<< HEAD
         std::string key = "";
-        if (!GetCombineStr(index_def, reinterpret_cast<int8_t*>(const_cast<char*>(data)), &key)) {
+        if (!GetCombineStr(index_def,
+                           reinterpret_cast<int8_t*>(const_cast<char*>(data)),
+                           &key)) {
             return false;
         }
         if (index_def->GetType() == ::rtidb::type::kUnique) {
-            std::unique_ptr<rocksdb::Iterator> it(GetRocksdbIterator(index_def->GetId()));
+            std::unique_ptr<rocksdb::Iterator> it(
+                GetRocksdbIterator(index_def->GetId()));
             if (it) {
                 it->Seek(rocksdb::Slice(key));
                 if (it->Valid() && it->key() == rocksdb::Slice(key)) {
-                    PDLOG(DEBUG, "Put failed because unique key %s repeated. tid %u pid %u", 
-                            key.c_str(), id_, pid_);
+                    PDLOG(DEBUG,
+                          "Put failed because unique key %s repeated. tid %u "
+                          "pid %u",
+                          key.c_str(), id_, pid_);
                     return false;
                 }
             }
@@ -333,46 +317,8 @@
         } else if (index_def->GetType() == ::rtidb::type::kNoUnique) {
             std::string no_unique = "";
             CombineNoUniqueAndPk(key, pk, &no_unique);
-            batch.Put(cf_hs_[index_def->GetId() + 1], rocksdb::Slice(no_unique), rocksdb::Slice());
-=======
-        for (auto& kv : index_def->GetColumnIdxMap()) {
-            uint32_t idx = kv.first;
-            ::rtidb::type::DataType data_type = kv.second.data_type();
-            std::string key = "";
-            if (index_def->GetType() == ::rtidb::type::kUnique) {
-                if (!GetPackedField(
-                        reinterpret_cast<int8_t*>(const_cast<char*>(data)), idx,
-                        data_type, &key)) {
-                    return false;
-                }
-                rocksdb::Iterator* it = GetRocksdbIterator(idx);
-                if (it != NULL) {
-                    it->Seek(rocksdb::Slice(key));
-                    if (it->Valid() && it->key() == rocksdb::Slice(key)) {
-                        PDLOG(DEBUG,
-                              "Put failed because unique key repeated. tid %u "
-                              "pid %u",
-                              id_, pid_);
-                        delete it;
-                        return false;
-                    }
-                }
-                rocksdb::Slice unique = rocksdb::Slice(key);
-                batch.Put(cf_hs_[index_def->GetId() + 1], unique, spk);
-            } else if (index_def->GetType() == ::rtidb::type::kNoUnique) {
-                if (!GetPackedField(
-                        reinterpret_cast<int8_t*>(const_cast<char*>(data)), idx,
-                        data_type, &key)) {
-                    return false;
-                }
-                std::string no_unique = "";
-                CombineNoUniqueAndPk(key, pk, &no_unique);
-                batch.Put(cf_hs_[index_def->GetId() + 1],
-                          rocksdb::Slice(no_unique), rocksdb::Slice());
-            }
-            // TODO(wangbao): combine key
-            break;
->>>>>>> 0a1c156f
+            batch.Put(cf_hs_[index_def->GetId() + 1], rocksdb::Slice(no_unique),
+                      rocksdb::Slice());
         }
     }
     s = db_->Write(write_opts_, &batch);
@@ -606,26 +552,22 @@
     return true;
 }
 
-<<<<<<< HEAD
 bool RelationalTable::Delete(
-        const ::google::protobuf::RepeatedPtrField<::rtidb::api::Columns>& condition_columns) {
+    const ::google::protobuf::RepeatedPtrField<::rtidb::api::Columns>&
+        condition_columns) {
     std::string combine_name = "";
     std::string combine_value = "";
     if (!GetCombineStr(condition_columns, &combine_name, &combine_value)) {
         return false;
     }
-    std::shared_ptr<IndexDef> index_def = table_index_.GetIndexByCombineStr(combine_name);
-=======
-bool RelationalTable::Delete(const std::string& idx_name,
-                             const std::string& key) {
-    std::shared_ptr<IndexDef> index_def = table_index_.GetIndex(idx_name);
->>>>>>> 0a1c156f
+    std::shared_ptr<IndexDef> index_def =
+        table_index_.GetIndexByCombineStr(combine_name);
     if (!index_def) return false;
-    return Delete(index_def, combine_value);     
-}
-
-bool RelationalTable::Delete(const std::shared_ptr<IndexDef> index_def, 
-        const std::string& comparable_key) {
+    return Delete(index_def, combine_value);
+}
+
+bool RelationalTable::Delete(const std::shared_ptr<IndexDef> index_def,
+                             const std::string& comparable_key) {
     ::rtidb::type::IndexType index_type = index_def->GetType();
     if (index_type == ::rtidb::type::kPrimaryKey) {
         return DeletePk(rocksdb::Slice(comparable_key));
@@ -759,16 +701,8 @@
     std::vector<std::string> value_vec;
     uint32_t total_block_size = 0;
     for (auto& ro : ros) {
-<<<<<<< HEAD
         if (!Query(ro.index(), &value_vec)) {
-            return false; 
-=======
-        // TODO(wangbao) combined key
-        const std::string& idx_name = ro.index(0).name(0);
-        const std::string& idx_value = ro.index(0).value();
-        if (!Query(idx_name, idx_value, &value_vec)) {
-            return false;
->>>>>>> 0a1c156f
+            return false;
         }
     }
     for (std::string& value : value_vec) {
@@ -792,29 +726,18 @@
     return true;
 }
 
-<<<<<<< HEAD
-
 bool RelationalTable::Query(
-        const ::google::protobuf::RepeatedPtrField<::rtidb::api::Columns>& indexs, 
-        std::vector<std::string>* return_vec) {
+    const ::google::protobuf::RepeatedPtrField<::rtidb::api::Columns>& indexs,
+    std::vector<std::string>* return_vec) {
     std::string combine_name = "";
     std::string combine_value = "";
     if (!GetCombineStr(indexs, &combine_name, &combine_value)) {
         return false;
     }
-    std::shared_ptr<IndexDef> index_def = table_index_.GetIndexByCombineStr(combine_name);
+    std::shared_ptr<IndexDef> index_def =
+        table_index_.GetIndexByCombineStr(combine_name);
     if (!index_def) return false;
-    return Query(index_def, rocksdb::Slice(combine_value), return_vec);     
-=======
-bool RelationalTable::Query(const std::string& idx_name,
-                            const std::string& idx_val,
-                            std::vector<std::string>* return_vec) {
-    std::shared_ptr<IndexDef> index_def = table_index_.GetIndex(idx_name);
-    if (!index_def) return false;
-    std::string key = "";
-    if (!ConvertIndex(idx_name, idx_val, &key)) return false;
-    return Query(index_def, rocksdb::Slice(key), return_vec);
->>>>>>> 0a1c156f
+    return Query(index_def, rocksdb::Slice(combine_value), return_vec);
 }
 
 bool RelationalTable::Query(const std::shared_ptr<IndexDef> index_def,
@@ -843,10 +766,6 @@
         }
         Query(table_index_.GetPkIndex(), it->value(), return_vec);
     } else if (index_type == ::rtidb::type::kNoUnique) {
-<<<<<<< HEAD
-=======
-        // TODO(wangbao) multi records
->>>>>>> 0a1c156f
         int count = 0;
         while (it->Valid()) {
             std::string key(key_slice.data(), key_slice.size());
@@ -869,28 +788,29 @@
     return true;
 }
 
-<<<<<<< HEAD
-bool RelationalTable::Update(
-        const ::google::protobuf::RepeatedPtrField<::rtidb::api::Columns>& cd_columns, 
-        const ::rtidb::api::Columns& col_columns) {
+bool RelationalTable::Update(const ::google::protobuf::RepeatedPtrField<
+                                 ::rtidb::api::Columns>& cd_columns,
+                             const ::rtidb::api::Columns& col_columns) {
     std::string combine_name = "";
     std::string combine_value = "";
     if (!GetCombineStr(cd_columns, &combine_name, &combine_value)) {
         return false;
     }
-    std::shared_ptr<IndexDef> index_def = table_index_.GetIndexByCombineStr(combine_name);
+    std::shared_ptr<IndexDef> index_def =
+        table_index_.GetIndexByCombineStr(combine_name);
     if (!index_def) return false;
 
-    const std::string& col_value = col_columns.value(); 
+    const std::string& col_value = col_columns.value();
     std::map<std::string, int> col_idx_map;
     Schema value_schema;
     if (!CreateSchema(col_columns, col_idx_map, value_schema)) return false;
-    return UpdateDB(index_def, combine_value, col_idx_map, value_schema, col_value);
-}
-
-bool RelationalTable::CreateSchema(const ::rtidb::api::Columns& columns, 
-        std::map<std::string, int>& idx_map, 
-        Schema& new_schema) {
+    return UpdateDB(index_def, combine_value, col_idx_map, value_schema,
+                    col_value);
+}
+
+bool RelationalTable::CreateSchema(const ::rtidb::api::Columns& columns,
+                                   std::map<std::string, int>& idx_map,
+                                   Schema& new_schema) {
     for (int i = 0; i < columns.name_size(); i++) {
         const std::string& name = columns.name(i);
         idx_map.insert(std::make_pair(name, i));
@@ -898,91 +818,32 @@
         col->set_name(name);
         std::shared_ptr<ColumnDef> column_def = table_column_.GetColumn(name);
         if (!column_def) {
-            PDLOG(WARNING, "col name %s not exist, tid %u pid %u", name.c_str(), id_, pid_);
+            PDLOG(WARNING, "col name %s not exist, tid %u pid %u", name.c_str(),
+                  id_, pid_);
             return false;
         }
         col->set_data_type(column_def->GetType());
-=======
-bool RelationalTable::Update(const ::rtidb::api::Columns& cd_columns,
-                             const ::rtidb::api::Columns& col_columns) {
-    const std::string& cd_value = cd_columns.value();
-    const std::string& col_value = col_columns.value();
-    std::map<std::string, int> cd_idx_map;
-    Schema condition_schema;
-    CreateSchema(cd_columns, cd_idx_map, condition_schema);
-    std::map<std::string, int> col_idx_map;
-    Schema value_schema;
-    CreateSchema(col_columns, col_idx_map, value_schema);
-    bool ok = UpdateDB(cd_idx_map, col_idx_map, condition_schema, value_schema,
-                       cd_value, col_value);
-    return ok;
-}
-
-void RelationalTable::CreateSchema(const ::rtidb::api::Columns& cd_columns,
-                                   std::map<std::string, int>& cd_idx_map,
-                                   Schema& condition_schema) {
-    const Schema& schema = table_meta_.column_desc();
-    std::map<std::string, ::rtidb::type::DataType> cd_type_map;
-    for (int i = 0; i < cd_columns.name_size(); i++) {
-        cd_type_map.insert(
-            std::make_pair(cd_columns.name(i), ::rtidb::type::kBool));
-        cd_idx_map.insert(std::make_pair(cd_columns.name(i), i));
-    }
-    for (int i = 0; i < schema.size(); i++) {
-        auto idx_iter = cd_type_map.find(schema.Get(i).name());
-        if (idx_iter != cd_type_map.end()) {
-            idx_iter->second = schema.Get(i).data_type();
-        }
-    }
-    for (int i = 0; i < cd_columns.name_size(); i++) {
-        ::rtidb::common::ColumnDesc* col = condition_schema.Add();
-        col->set_name(cd_columns.name(i));
-        col->set_data_type(cd_type_map.find(cd_columns.name(i))->second);
-    }
-}
-
-bool RelationalTable::UpdateDB(const std::map<std::string, int>& cd_idx_map,
+    }
+    return true;
+}
+
+bool RelationalTable::UpdateDB(const std::shared_ptr<IndexDef> index_def,
+                               const std::string& comparable_key,
                                const std::map<std::string, int>& col_idx_map,
-                               const Schema& condition_schema,
                                const Schema& value_schema,
-                               const std::string& cd_value,
                                const std::string& col_value) {
-    const Schema& schema = table_meta_.column_desc();
-    uint32_t cd_value_size = cd_value.length();
-    ::rtidb::base::RowView cd_view(
-        condition_schema,
-        reinterpret_cast<int8_t*>(const_cast<char*>(&(cd_value[0]))),
-        cd_value_size);
-    ::rtidb::type::DataType pk_data_type;
-    std::string pk;
-    // TODO(wangbao) if condition columns size is more than 1
-    for (int i = 0; i < condition_schema.size(); i++) {
-        pk_data_type = condition_schema.Get(i).data_type();
-        if (!GetPackedField(cd_view, i, pk_data_type, &pk)) {
-            return false;
-        }
-        // TODO(wangbao) combined key
->>>>>>> 0a1c156f
-    }
-    return true;
-}
-
-bool RelationalTable::UpdateDB(const std::shared_ptr<IndexDef> index_def, 
-        const std::string& comparable_key,
-        const std::map<std::string, int>& col_idx_map,  
-        const Schema& value_schema, 
-        const std::string& col_value) {
     ::rtidb::type::IndexType index_type = index_def->GetType();
-    if (index_type == ::rtidb::type::kAutoGen 
-            || index_type == ::rtidb::type::kIncrement) {
-        PDLOG(WARNING, "unsupported index type %s", 
-                rtidb::type::IndexType_Name(index_type).c_str());
+    if (index_type == ::rtidb::type::kAutoGen ||
+        index_type == ::rtidb::type::kIncrement) {
+        PDLOG(WARNING, "unsupported index type %s",
+              rtidb::type::IndexType_Name(index_type).c_str());
         return false;
     }
     std::string uncompressed_value = col_value;
     if (table_meta_.compress_type() == ::rtidb::api::kSnappy) {
         std::string uncompressed;
-        ::snappy::Uncompress(col_value.c_str(), col_value.length(), &uncompressed);
+        ::snappy::Uncompress(col_value.c_str(), col_value.length(),
+                             &uncompressed);
         uncompressed_value = uncompressed;
     }
     std::lock_guard<std::mutex> lock(mu_);
@@ -994,47 +855,32 @@
         return false;
     }
 
-<<<<<<< HEAD
     std::string pk = comparable_key;
     for (const auto& temp : value_vec) {
         const Schema& schema = table_meta_.column_desc();
-        ::rtidb::base::RowView row_view(schema, 
-                reinterpret_cast<int8_t*>(const_cast<char*>(temp.data())), temp.size());
+        ::rtidb::base::RowView row_view(
+            schema, reinterpret_cast<int8_t*>(const_cast<char*>(temp.data())),
+            temp.size());
         if (index_type == ::rtidb::type::kUnique ||
-                index_type == ::rtidb::type::kNoUnique) {
-            if (!GetCombineStr(table_index_.GetPkIndex(), 
-                    reinterpret_cast<int8_t*>(const_cast<char*>(temp.data())), &pk)) {
+            index_type == ::rtidb::type::kNoUnique) {
+            if (!GetCombineStr(
+                    table_index_.GetPkIndex(),
+                    reinterpret_cast<int8_t*>(const_cast<char*>(temp.data())),
+                    &pk)) {
                 return false;
             }
             PDLOG(WARNING, "pk : %s", pk.c_str());
         }
-        ::rtidb::base::RowView value_view(value_schema, 
-                reinterpret_cast<int8_t*>(const_cast<char*>(&(uncompressed_value[0]))), uncompressed_value.length());
-        uint32_t string_length = 0; 
+        ::rtidb::base::RowView value_view(
+            value_schema,
+            reinterpret_cast<int8_t*>(
+                const_cast<char*>(&(uncompressed_value[0]))),
+            uncompressed_value.length());
+        uint32_t string_length = 0;
         for (int i = 0; i < schema.size(); i++) {
-            if (schema.Get(i).data_type() == rtidb::type::kVarchar || schema.Get(i).data_type() == rtidb::type::kString) {
+            if (schema.Get(i).data_type() == rtidb::type::kVarchar ||
+                schema.Get(i).data_type() == rtidb::type::kString) {
                 auto col_iter = col_idx_map.find(schema.Get(i).name());
-=======
-    ::rtidb::base::RowView row_view(
-        schema, reinterpret_cast<int8_t*>(const_cast<char*>(temp.data())),
-        temp.size());
-    uint32_t col_value_size = col_value.length();
-    ::rtidb::base::RowView value_view(
-        value_schema,
-        reinterpret_cast<int8_t*>(const_cast<char*>(&(col_value[0]))),
-        col_value_size);
-    uint32_t string_length = 0;
-    for (int i = 0; i < schema.size(); i++) {
-        if (schema.Get(i).data_type() == rtidb::type::kVarchar ||
-            schema.Get(i).data_type() == rtidb::type::kString) {
-            auto col_iter = col_idx_map.find(schema.Get(i).name());
-            if (col_iter != col_idx_map.end()) {
-                char* ch = NULL;
-                uint32_t length = 0;
-                value_view.GetString(col_iter->second, &ch, &length);
-                string_length += length;
-            } else {
->>>>>>> 0a1c156f
                 char* ch = NULL;
                 uint32_t length = 0;
                 if (col_iter != col_idx_map.end()) {
@@ -1045,7 +891,6 @@
                 string_length += length;
             }
         }
-<<<<<<< HEAD
         ::rtidb::base::RowBuilder builder(schema);
         uint32_t size = builder.CalTotalLength(string_length);
         std::string row;
@@ -1053,91 +898,19 @@
         builder.SetBuffer(reinterpret_cast<int8_t*>(&(row[0])), size);
         for (int i = 0; i < schema.size(); i++) {
             auto col_iter = col_idx_map.find(schema.Get(i).name());
-=======
-    }
-    ::rtidb::base::RowBuilder builder(schema);
-    uint32_t size = builder.CalTotalLength(string_length);
-    std::string row;
-    row.resize(size);
-    builder.SetBuffer(reinterpret_cast<int8_t*>(&(row[0])), size);
-    for (int i = 0; i < schema.size(); i++) {
-        auto col_iter = col_idx_map.find(schema.Get(i).name());
-        if (col_iter != col_idx_map.end()) {
-            if (schema.Get(i).not_null() &&
-                value_view.IsNULL(col_iter->second)) {
-                PDLOG(WARNING,
-                      "not_null is true but value is null, update table tid %u "
-                      "pid %u failed",
-                      id_, pid_);
-                return false;
-            } else if (value_view.IsNULL(col_iter->second)) {
-                builder.AppendNULL();
-                continue;
-            }
-        }
-        rtidb::type::DataType cur_type = schema.Get(i).data_type();
-        if (cur_type == rtidb::type::kBool) {
-            bool val = true;
             if (col_iter != col_idx_map.end()) {
-                value_view.GetBool(col_iter->second, &val);
-            } else {
-                row_view.GetBool(i, &val);
-            }
-            builder.AppendBool(val);
-        } else if (cur_type == rtidb::type::kSmallInt) {
-            int16_t val = 0;
-            if (col_iter != col_idx_map.end()) {
-                value_view.GetInt16(col_iter->second, &val);
-            } else {
-                row_view.GetInt16(i, &val);
-            }
-            builder.AppendInt16(val);
-        } else if (cur_type == rtidb::type::kInt) {
-            int32_t val = 0;
-            if (col_iter != col_idx_map.end()) {
-                value_view.GetInt32(col_iter->second, &val);
-            } else {
-                row_view.GetInt32(i, &val);
-            }
-            builder.AppendInt32(val);
-        } else if (cur_type == rtidb::type::kBigInt) {
-            int64_t val = 0;
-            if (col_iter != col_idx_map.end()) {
-                value_view.GetInt64(col_iter->second, &val);
-            } else {
-                row_view.GetInt64(i, &val);
-                PDLOG(DEBUG, "id: %lu", val);
-            }
-            builder.AppendInt64(val);
-        } else if (cur_type == rtidb::type::kTimestamp) {
-            int64_t val = 0;
-            if (col_iter != col_idx_map.end()) {
-                value_view.GetTimestamp(col_iter->second, &val);
-            } else {
-                row_view.GetTimestamp(i, &val);
-            }
-            builder.AppendTimestamp(val);
-        } else if (cur_type == rtidb::type::kFloat) {
-            float val = 0.0;
-            if (col_iter != col_idx_map.end()) {
-                value_view.GetFloat(col_iter->second, &val);
-            } else {
-                row_view.GetFloat(i, &val);
-            }
-            builder.AppendFloat(val);
-        } else if (cur_type == rtidb::type::kDouble) {
-            double val = 0.0;
->>>>>>> 0a1c156f
-            if (col_iter != col_idx_map.end()) {
-                if (schema.Get(i).not_null() && value_view.IsNULL(col_iter->second)) {
-                    PDLOG(WARNING, "not_null is true but value is null, update table tid %u pid %u failed", id_, pid_);
+                if (schema.Get(i).not_null() &&
+                    value_view.IsNULL(col_iter->second)) {
+                    PDLOG(WARNING,
+                          "not_null is true but value is null, update table "
+                          "tid %u pid %u failed",
+                          id_, pid_);
                     return false;
                 } else if (value_view.IsNULL(col_iter->second)) {
-                    builder.AppendNULL(); 
+                    builder.AppendNULL();
                     continue;
                 }
             }
-<<<<<<< HEAD
             rtidb::type::DataType cur_type = schema.Get(i).data_type();
             if (cur_type == rtidb::type::kBool) {
                 bool val = true;
@@ -1195,7 +968,8 @@
                     row_view.GetDouble(i, &val);
                 }
                 builder.AppendDouble(val);
-            } else if (cur_type == rtidb::type::kVarchar || cur_type == rtidb::type::kString) {
+            } else if (cur_type == rtidb::type::kVarchar ||
+                       cur_type == rtidb::type::kString) {
                 char* ch = NULL;
                 uint32_t length = 0;
                 if (col_iter != col_idx_map.end()) {
@@ -1204,30 +978,23 @@
                     row_view.GetString(i, &ch, &length);
                 }
                 builder.AppendString(ch, length);
-=======
-            builder.AppendDouble(val);
-        } else if (cur_type == rtidb::type::kVarchar ||
-                   cur_type == rtidb::type::kString) {
-            char* ch = NULL;
-            uint32_t length = 0;
-            if (col_iter != col_idx_map.end()) {
-                value_view.GetString(col_iter->second, &ch, &length);
->>>>>>> 0a1c156f
             } else {
-                PDLOG(WARNING, "unsupported data type %s", 
-                        rtidb::type::DataType_Name(schema.Get(i).data_type()).c_str());
+                PDLOG(WARNING, "unsupported data type %s",
+                      rtidb::type::DataType_Name(schema.Get(i).data_type())
+                          .c_str());
                 return false;
             }
-<<<<<<< HEAD
-        } 
+        }
         ok = Delete(table_index_.GetPkIndex(), pk);
         if (!ok) {
-            PDLOG(WARNING, "delete failed, update table tid %u pid %u failed", id_, pid_);
+            PDLOG(WARNING, "delete failed, update table tid %u pid %u failed",
+                  id_, pid_);
             return false;
         }
         ok = PutDB(pk, row.c_str(), row.length());
         if (!ok) {
-            PDLOG(WARNING, "put failed, update table tid %u pid %u failed", id_, pid_);
+            PDLOG(WARNING, "put failed, update table tid %u pid %u failed", id_,
+                  pid_);
             return false;
         }
     }
@@ -1235,9 +1002,8 @@
 }
 
 bool RelationalTable::GetCombineStr(
-        const ::google::protobuf::RepeatedPtrField<::rtidb::api::Columns>& indexs, 
-        std::string* combine_name, 
-        std::string* combine_value) {
+    const ::google::protobuf::RepeatedPtrField<::rtidb::api::Columns>& indexs,
+    std::string* combine_name, std::string* combine_value) {
     combine_name->clear();
     combine_value->clear();
     int count = 0;
@@ -1259,8 +1025,9 @@
     return true;
 }
 
-bool RelationalTable::GetCombineStr(const std::shared_ptr<IndexDef> index_def, 
-        const int8_t* data, std::string* comparable_pk) {
+bool RelationalTable::GetCombineStr(const std::shared_ptr<IndexDef> index_def,
+                                    const int8_t* data,
+                                    std::string* comparable_pk) {
     comparable_pk->clear();
     int count = 0;
     std::string col_val = "";
@@ -1274,21 +1041,6 @@
             comparable_pk->append("|");
         }
         comparable_pk->append(col_val);
-=======
-            builder.AppendString(ch, length);
-        } else {
-            PDLOG(
-                WARNING, "unsupported data type %s",
-                rtidb::type::DataType_Name(schema.Get(i).data_type()).c_str());
-            return false;
-        }
-    }
-    ok = PutDB(pk, row.c_str(), row.length());
-    if (!ok) {
-        PDLOG(WARNING, "put failed, update table tid %u pid %u failed", id_,
-              pid_);
-        return false;
->>>>>>> 0a1c156f
     }
     return true;
 }
