/*
 * Copyright 2021 4Paradigm
 *
 * Licensed under the Apache License, Version 2.0 (the "License");
 * you may not use this file except in compliance with the License.
 * You may obtain a copy of the License at
 *
 *   http://www.apache.org/licenses/LICENSE-2.0
 *
 * Unless required by applicable law or agreed to in writing, software
 * distributed under the License is distributed on an "AS IS" BASIS,
 * WITHOUT WARRANTIES OR CONDITIONS OF ANY KIND, either express or implied.
 * See the License for the specific language governing permissions and
 * limitations under the License.
 */

#include "storage/disk_table.h"
#include <utility>
#include "base/file_util.h"
#include "base/glog_wapper.h"  // NOLINT
#include "base/hash.h"
#include "config.h"  // NOLINT

DECLARE_bool(disable_wal);
DECLARE_uint32(max_traverse_cnt);

DECLARE_string(file_compression);
DECLARE_uint32(block_cache_mb);
DECLARE_uint32(write_buffer_mb);
DECLARE_uint32(block_cache_shardbits);
DECLARE_bool(verify_compression);

namespace openmldb {
namespace storage {

static rocksdb::Options ssd_option_template;
static rocksdb::Options hdd_option_template;
static bool options_template_initialized = false;

DiskTable::DiskTable(const std::string& name, uint32_t id, uint32_t pid, const std::map<std::string, uint32_t>& mapping,
                     uint64_t ttl, ::openmldb::type::TTLType ttl_type, ::openmldb::common::StorageMode storage_mode,
                     const std::string& table_path)
    : Table(storage_mode, name, id, pid, ttl * 60 * 1000, true, 0, mapping, ttl_type,
            ::openmldb::type::CompressType::kNoCompress),
      write_opts_(),
      offset_(0),
      table_path_(table_path) {
    if (!options_template_initialized) {
        initOptionTemplate();
    }
    write_opts_.disableWAL = FLAGS_disable_wal;
    db_ = nullptr;
}

DiskTable::DiskTable(const ::openmldb::api::TableMeta& table_meta, const std::string& table_path)
    : Table(table_meta.storage_mode(), table_meta.name(), table_meta.tid(), table_meta.pid(), 0, true, 0,
            std::map<std::string, uint32_t>(), ::openmldb::type::TTLType::kAbsoluteTime,
            ::openmldb::type::CompressType::kNoCompress),
      write_opts_(),
      offset_(0),
      table_path_(table_path) {
    if (!options_template_initialized) {
        initOptionTemplate();
    }
    diskused_ = 0;
    write_opts_.disableWAL = FLAGS_disable_wal;
    db_ = nullptr;
    table_meta_ = std::make_shared<::openmldb::api::TableMeta>(table_meta);
}

DiskTable::~DiskTable() {
    for (auto handle : cf_hs_) {
        delete handle;
    }
    if (db_ != nullptr) {
        db_->Close();
        delete db_;
    }
}

void DiskTable::initOptionTemplate() {
    std::shared_ptr<rocksdb::Cache> cache = rocksdb::NewLRUCache(FLAGS_block_cache_mb << 20,
                                                                 FLAGS_block_cache_shardbits);  // Can be set by flags
    // SSD options template
    ssd_option_template.max_open_files = -1;
    ssd_option_template.env->SetBackgroundThreads(1, rocksdb::Env::Priority::HIGH);  // flush threads
    ssd_option_template.env->SetBackgroundThreads(4, rocksdb::Env::Priority::LOW);   // compaction threads
    ssd_option_template.memtable_prefix_bloom_size_ratio = 0.02;
    ssd_option_template.compaction_style = rocksdb::kCompactionStyleLevel;
    ssd_option_template.write_buffer_size = FLAGS_write_buffer_mb << 20;  // L0 file size = write_buffer_size
    ssd_option_template.level0_file_num_compaction_trigger = 1 << 4;      // L0 total size = write_buffer_size * 16
    ssd_option_template.level0_slowdown_writes_trigger = 1 << 5;
    ssd_option_template.level0_stop_writes_trigger = 1 << 6;
    ssd_option_template.max_bytes_for_level_base =
        ssd_option_template.write_buffer_size *
        ssd_option_template.level0_file_num_compaction_trigger;  // L1 size ~ L0 total size
    ssd_option_template.target_file_size_base =
        ssd_option_template.max_bytes_for_level_base >> 4;  // number of L1 files = 16

    rocksdb::BlockBasedTableOptions table_options;
    // table_options.cache_index_and_filter_blocks = true;
    // table_options.pin_l0_filter_and_index_blocks_in_cache = true;
    table_options.block_cache = cache;
    // table_options.filter_policy.reset(rocksdb::NewBloomFilterPolicy(10,
    // false));
    table_options.whole_key_filtering = false;
    table_options.block_size = 256 << 10;
    table_options.use_delta_encoding = false;
#ifdef PZFPGA_ENABLE
    if (FLAGS_file_compression.compare("pz") == 0) {
        PDLOG(INFO, "initOptionTemplate PZ compression enabled");
        ssd_option_template.compression = rocksdb::kPZCompression;
    } else if (FLAGS_file_compression.compare("lz4") == 0) {
        PDLOG(INFO, "initOptionTemplate lz4 compression enabled");
        ssd_option_template.compression = rocksdb::kLZ4Compression;
    } else if (FLAGS_file_compression.compare("zlib") == 0) {
        PDLOG(INFO, "initOptionTemplate zlib compression enabled");
        ssd_option_template.compression = rocksdb::kZlibCompression;
    } else {
        PDLOG(INFO, "initOptionTemplate NO compression enabled");
        ssd_option_template.compression = rocksdb::kNoCompression;
    }
    if (FLAGS_verify_compression) table_options.verify_compression = true;
#endif
    ssd_option_template.table_factory.reset(rocksdb::NewBlockBasedTableFactory(table_options));
    // HDD options template
    hdd_option_template.max_open_files = -1;
    hdd_option_template.env->SetBackgroundThreads(1, rocksdb::Env::Priority::HIGH);  // flush threads
    hdd_option_template.env->SetBackgroundThreads(1, rocksdb::Env::Priority::LOW);   // compaction threads
    hdd_option_template.memtable_prefix_bloom_size_ratio = 0.02;
    hdd_option_template.optimize_filters_for_hits = true;
    hdd_option_template.level_compaction_dynamic_level_bytes = true;
    hdd_option_template.max_file_opening_threads =
        1;  // set to the number of disks on which the db root folder is mounted
    hdd_option_template.compaction_readahead_size = 16 << 20;
    hdd_option_template.new_table_reader_for_compaction_inputs = true;
    hdd_option_template.compaction_style = rocksdb::kCompactionStyleLevel;
    hdd_option_template.level0_file_num_compaction_trigger = 10;
    hdd_option_template.level0_slowdown_writes_trigger = 20;
    hdd_option_template.level0_stop_writes_trigger = 40;
    hdd_option_template.write_buffer_size = 256 << 20;
    hdd_option_template.target_file_size_base = 256 << 20;
    hdd_option_template.max_bytes_for_level_base = 1024 << 20;
    hdd_option_template.table_factory.reset(rocksdb::NewBlockBasedTableFactory(table_options));

    options_template_initialized = true;
}

bool DiskTable::InitColumnFamilyDescriptor() {
    cf_ds_.clear();
    cf_ds_.push_back(
        rocksdb::ColumnFamilyDescriptor(rocksdb::kDefaultColumnFamilyName, rocksdb::ColumnFamilyOptions()));
    auto inner_indexs = table_index_.GetAllInnerIndex();
    for (uint32_t i = 0; i < inner_indexs->size(); i++) {
        pk_cnt_vec_.push_back(std::make_shared<std::atomic<uint64_t>>(0));
        bloom_filter_vec_.push_back(BloomFilter(1000, 100));
    }
    auto indexs = table_index_.GetAllIndex();
    for (uint32_t i = 0; i < indexs.size(); i++) {
        idx_cnt_vec_.push_back(std::make_shared<std::atomic<uint64_t>>(0));
    }
    for (const auto& inner_index : *inner_indexs) {
        rocksdb::ColumnFamilyOptions cfo;
        if (storage_mode_ == ::openmldb::common::StorageMode::kSSD) {
            cfo = rocksdb::ColumnFamilyOptions(ssd_option_template);
            options_ = ssd_option_template;
        } else {
            cfo = rocksdb::ColumnFamilyOptions(hdd_option_template);
            options_ = hdd_option_template;
        }
        cfo.comparator = &cmp_;
        cfo.prefix_extractor.reset(new KeyTsPrefixTransform());
        const auto& indexs = inner_index->GetIndex();
        for (const auto& index_def : indexs) {
            if (index_def->GetTTLType() == ::openmldb::storage::TTLType::kAbsoluteTime ||
                index_def->GetTTLType() == ::openmldb::storage::TTLType::kAbsOrLat) {
                cfo.compaction_filter_factory = std::make_shared<AbsoluteTTLFilterFactory>(
                    inner_index, &idx_cnt_vec_, pk_cnt_vec_[inner_index->GetId()],
                    &bloom_filter_vec_[inner_index->GetId()]);
                break;
            }
        }
        auto index_def = indexs.front();
        cf_ds_.push_back(rocksdb::ColumnFamilyDescriptor(index_def->GetName(), cfo));
        DEBUGLOG("add cf_name %s. tid %u pid %u", index_def->GetName().c_str(), id_, pid_);
    }
    return true;
}

bool DiskTable::Init() {
    if (!InitFromMeta()) {
        return false;
    }
    InitColumnFamilyDescriptor();
    std::string path = table_path_ + "/data";
    if (!openmldb::base::IsExists(path)) {
        PDLOG(INFO, "Create new disk table with path %s", path);
    }

    if (!::openmldb::base::MkdirRecur(path)) {
        PDLOG(WARNING, "fail to create path %s", path.c_str());
        return false;
    }
    options_.create_if_missing = true;
    options_.error_if_exists = false;
    options_.create_missing_column_families = true;
    rocksdb::Status s = rocksdb::DB::Open(options_, path, cf_ds_, &cf_hs_, &db_);
    if (!s.ok()) {
        PDLOG(WARNING, "rocksdb open failed. tid %u pid %u error %s", id_, pid_, s.ToString().c_str());
        return false;
    }
    PDLOG(INFO, "Open DB. tid %u pid %u ColumnFamilyHandle size %u with data path %s", id_, pid_, GetIdxCnt(),
          path.c_str());
    return true;
}

bool DiskTable::Put(const std::string& pk, uint64_t time, const char* data, uint32_t size) {
    rocksdb::Status s;
    std::string combine_key = CombineKeyTs(pk, time);
    rocksdb::Slice spk = rocksdb::Slice(combine_key);
    s = db_->Put(write_opts_, cf_hs_[1], spk, rocksdb::Slice(data, size));
    if (s.ok()) {
        offset_.fetch_add(1, std::memory_order_relaxed);
        idx_cnt_vec_[0]->fetch_add(1, std::memory_order_relaxed);
        if (!bloom_filter_vec_[0].Valid(pk.c_str())) {
            bloom_filter_vec_[0].Set(pk.c_str());
            pk_cnt_vec_[0]->fetch_add(1, std::memory_order_relaxed);
        } 
        return true;
    } else {
        DEBUGLOG("Put failed. tid %u pid %u msg %s", id_, pid_, s.ToString().c_str());
        return false;
    }
}

bool DiskTable::Put(uint64_t time, const std::string& value, const Dimensions& dimensions) {
    rocksdb::WriteBatch batch;
    rocksdb::Status s;
    Dimensions::const_iterator it = dimensions.begin();
    for (; it != dimensions.end(); ++it) {
        const int8_t* data = reinterpret_cast<const int8_t*>(value.data());
        uint8_t version = codec::RowView::GetSchemaVersion(data);
        auto decoder = GetVersionDecoder(version);
        if (decoder == nullptr) {
            PDLOG(WARNING, "invalid schema version %u, tid %u pid %u", version, id_, pid_);
            return false;
        }
        int32_t inner_pos = table_index_.GetInnerIndexPos(it->idx());
        auto inner_index = table_index_.GetInnerIndex(inner_pos);

        for (const auto& index_def : inner_index->GetIndex()) {
            if (!index_def) {
                PDLOG(WARNING, "failed putting key %s to dimension %u in table tid %u pid %u", it->key().c_str(),
                      it->idx(), id_, pid_);
                return false;
            }
            auto ts_col = index_def->GetTsColumn();
            std::string combine_key;
            if (ts_col) {
                int64_t ts = 0;
                if (ts_col->IsAutoGenTs()) {
                    ts = time;
                } else if (decoder->GetInteger(data, ts_col->GetId(), ts_col->GetType(), &ts) != 0) {
                    PDLOG(WARNING, "get ts failed. tid %u pid %u", id_, pid_);
                    return false;
                }
                if (inner_index->GetIndex().size() > 1) {
                    combine_key = CombineKeyTs(it->key(), ts, ts_col->GetId());
                } else {
                    combine_key = CombineKeyTs(it->key(), ts);
                }
                rocksdb::Slice spk = rocksdb::Slice(combine_key);
                batch.Put(cf_hs_[inner_pos + 1], spk, value);
            }
        }
    }
    s = db_->Write(write_opts_, &batch);
    if (s.ok()) {
        for (Dimensions::const_iterator it = dimensions.begin(); it != dimensions.end(); ++it) {
            idx_cnt_vec_[it->idx()]->fetch_add(1, std::memory_order_relaxed);
            int32_t inner_pos = table_index_.GetInnerIndexPos(it->idx());
            if (!bloom_filter_vec_[inner_pos].Valid(it->key().c_str())) {
                bloom_filter_vec_[inner_pos].Set(it->key().c_str());
                pk_cnt_vec_[inner_pos]->fetch_add(1, std::memory_order_relaxed);
            }
        }
        offset_.fetch_add(1, std::memory_order_relaxed);
        return true;
    } else {
        DEBUGLOG("Put failed. tid %u pid %u msg %s", id_, pid_, s.ToString().c_str());
        return false;
    }
}

bool DiskTable::Delete(const std::string& pk, uint32_t idx) {
    rocksdb::WriteBatch batch;
    std::shared_ptr<IndexDef> index_def = table_index_.GetIndex(idx);
    if (!index_def) {
        return false;
    }
    auto inner_index = table_index_.GetInnerIndex(index_def->GetInnerPos());
    rocksdb::ReadOptions ro = rocksdb::ReadOptions();
    const rocksdb::Snapshot* snapshot = db_->GetSnapshot();
    ro.snapshot = snapshot;
    ro.pin_data = true;
    rocksdb::Iterator* it = db_->NewIterator(ro, cf_hs_[index_def->GetInnerPos() + 1]);
    std::map<uint32_t, uint64_t> delete_idx_cnt;

    if (inner_index && inner_index->GetIndex().size() > 1) {
        const auto& indexs = inner_index->GetIndex();
        for (const auto& index : indexs) {
            auto ts_col = index->GetTsColumn();
            if (!ts_col) {
                return false;
            }
            std::string combine_key1 = CombineKeyTs(pk, UINT64_MAX, ts_col->GetId());
            std::string combine_key2 = CombineKeyTs(pk, 0, ts_col->GetId());
            it->Seek(rocksdb::Slice(combine_key1));
            while (it->Valid()) {
                std::string cur_pk;
                uint64_t cur_ts;
                uint32_t cur_ts_idx;
                ParseKeyAndTs(true, it->key(), cur_pk, cur_ts, cur_ts_idx);
                if (pk.compare(cur_pk) != 0 || cur_ts_idx != ts_col->GetId()) {
                    break;
                }
                if (delete_idx_cnt.find(index->GetId()) != delete_idx_cnt.end()) {
                    delete_idx_cnt[index->GetId()]++;
                } else {
                    delete_idx_cnt.emplace(index->GetId(), 1);
                }
                it->Next();
            }
            batch.DeleteRange(cf_hs_[index_def->GetInnerPos() + 1], rocksdb::Slice(combine_key1), rocksdb::Slice(combine_key2));
        }
    } else {
        std::string combine_key1 = CombineKeyTs(pk, UINT64_MAX);
        std::string combine_key2 = CombineKeyTs(pk, 0);
        it->Seek(rocksdb::Slice(combine_key1));
        const auto& index = inner_index->GetIndex().front();
        while (it->Valid()) {
            std::string cur_pk;
            uint64_t cur_ts;
            ParseKeyAndTs(it->key(), cur_pk, cur_ts);
            if (pk.compare(cur_pk) != 0) {
                break;
            }
            if (delete_idx_cnt.find(index->GetId()) != delete_idx_cnt.end()) {
                delete_idx_cnt[index->GetId()]++;
            } else {
                delete_idx_cnt.emplace(index->GetId(), 1);
            }
            it->Next();
        }
        rocksdb::Status s = batch.DeleteRange(cf_hs_[index_def->GetInnerPos() + 1], rocksdb::Slice(combine_key1), rocksdb::Slice(combine_key2));
    }
    rocksdb::Status s = db_->Write(write_opts_, &batch);
    if (s.ok()) {
        offset_.fetch_add(1, std::memory_order_relaxed);
        for (auto ts_idx_iter = delete_idx_cnt.begin(); ts_idx_iter != delete_idx_cnt.end(); ts_idx_iter++) {
            idx_cnt_vec_[ts_idx_iter->first]->fetch_sub(ts_idx_iter->second, std::memory_order_relaxed);
        }
        if (delete_idx_cnt.size() > 0) {
            pk_cnt_vec_[index_def->GetInnerPos()]->fetch_sub(1);
        }
        return true;
    } else {
        DEBUGLOG("Delete failed. tid %u pid %u msg %s", id_, pid_, s.ToString().c_str());
        return false;
    }
}

bool DiskTable::Get(uint32_t idx, const std::string& pk, uint64_t ts, std::string& value) {
    Ticket ticket;
    auto it = NewIterator(idx, pk, ticket);
    it->Seek(ts);
    if ((it->Valid()) && (it->GetKey() == ts)) {
        value = it->GetValue().ToString();
        delete it;
        return true;
    } else {
        delete it;
        return false;
    }
}

bool DiskTable::Get(const std::string& pk, uint64_t ts, std::string& value) { return Get(0, pk, ts, value); }

void DiskTable::SchedGc() {
    ClearRecord();
    GcHead();
    GcTTL();
    UpdateTTL();
}

void DiskTable::ClearRecord() {
    auto indexs = table_index_.GetAllIndex();
    for (const auto& index : indexs) {
        idx_cnt_vec_[index->GetId()]->store(0, std::memory_order_relaxed);
    }
    auto inner_indexs = table_index_.GetAllInnerIndex();
    for (const auto& inner_index : *inner_indexs) {
        pk_cnt_vec_[inner_index->GetId()]->store(0, std::memory_order_relaxed);
        bloom_filter_vec_[inner_index->GetId()].Reset();
    }
}

void DiskTable::GcHead() {
    uint64_t start_time = ::baidu::common::timer::get_micros() / 1000;
    auto inner_indexs = table_index_.GetAllInnerIndex();
    for (const auto& inner_index : *inner_indexs) {
        uint32_t idx = inner_index->GetId();
        rocksdb::ReadOptions ro = rocksdb::ReadOptions();
        const rocksdb::Snapshot* snapshot = db_->GetSnapshot();
        ro.snapshot = snapshot;
        // ro.prefix_same_as_start = true;
        ro.pin_data = true;
        rocksdb::Iterator* it = db_->NewIterator(ro, cf_hs_[idx + 1]);
        it->SeekToFirst();
        const auto& indexs = inner_index->GetIndex();
        if (indexs.size() > 1) {
            std::map<uint32_t, uint64_t> ttl_map;
            std::map<uint32_t, uint32_t> idx_map;
            std::set<uint32_t> abs_set;
            for (const auto& index : indexs) {
                auto ts_col = index->GetTsColumn();
                if (ts_col) {
                    auto lat_ttl = index->GetTTL()->lat_ttl;
                    if (lat_ttl > 0) {
                        ttl_map.emplace(ts_col->GetId(), lat_ttl);
                    }
                    auto abs_ttl = index->GetTTL()->abs_ttl;
                    if (abs_ttl > 0) {
                        abs_set.insert(ts_col->GetId());
                    }
                    idx_map.emplace(ts_col->GetId(), index->GetId());
                }
            }
            std::map<uint32_t, uint32_t> key_cnt;
            std::map<uint32_t, uint64_t> delete_key_map;
            std::string last_pk;
            while (it->Valid()) {
                std::string cur_pk;
                uint64_t ts = 0;
                uint32_t ts_idx = 0;
                ParseKeyAndTs(true, it->key(), cur_pk, ts, ts_idx);
                if (abs_set.find(ts_idx) != abs_set.end()) {
                    it->Next();
                    continue;
                }
                if (!last_pk.empty() && cur_pk == last_pk) {
                    auto key_cnt_iter = key_cnt.find(ts_idx);
                    if (key_cnt_iter == key_cnt.end()) {
                        key_cnt.insert(std::make_pair(ts_idx, 1));
                    } else {
                        key_cnt_iter->second++;
                    }
                    auto ttl_iter = ttl_map.find(ts_idx);
                    if (ttl_iter != ttl_map.end() && ttl_iter->second > 0) {
                        if (key_cnt_iter->second > ttl_iter->second &&
                            delete_key_map.find(ts_idx) == delete_key_map.end()) {
                            delete_key_map.insert(std::make_pair(ts_idx, ts));
                        }
                    }
                } else {
                    for (const auto& kv : delete_key_map) {
                        std::string combine_key1 = CombineKeyTs(last_pk, kv.second, kv.first);
                        std::string combine_key2 = CombineKeyTs(last_pk, 0, kv.first);
                        rocksdb::Status s = db_->DeleteRange(write_opts_, cf_hs_[idx + 1], rocksdb::Slice(combine_key1),
                                                             rocksdb::Slice(combine_key2));
                        if (!s.ok()) {
                            PDLOG(WARNING, "Delete failed. tid %u pid %u msg %s", id_, pid_, s.ToString().c_str());
                        }
                    }
                    for (auto ts_idx_iter = key_cnt.begin(); ts_idx_iter != key_cnt.end(); ts_idx_iter++) {
                        auto index_iterator = idx_map.find(ts_idx_iter->first);
                        auto ttl_iter = ttl_map.find(ts_idx_iter->first);
                        if (ttl_iter != ttl_map.end() && ttl_iter->second > 0 && ts_idx_iter->second <= ttl_iter->second) {
                            idx_cnt_vec_[index_iterator->second]->fetch_add(ts_idx_iter->second, std::memory_order_relaxed);
                        } else {
                            idx_cnt_vec_[index_iterator->second]->fetch_add(ttl_iter->second, std::memory_order_relaxed);
                        }
                    }
                    if (key_cnt.size() > 0) {
                        if (!bloom_filter_vec_[idx].Valid(last_pk.c_str())) {
                            bloom_filter_vec_[idx].Set(last_pk.c_str());
                            pk_cnt_vec_[idx]->fetch_add(1, std::memory_order_relaxed);
                        }
                    }
                    delete_key_map.clear();
                    key_cnt.clear();
                    key_cnt.insert(std::make_pair(ts_idx, 1));
                    last_pk = cur_pk;
                }
                it->Next();
            }
            for (const auto& kv : delete_key_map) {
                std::string combine_key1 = CombineKeyTs(last_pk, kv.second, kv.first);
                std::string combine_key2 = CombineKeyTs(last_pk, 0, kv.first);
                rocksdb::Status s = db_->DeleteRange(write_opts_, cf_hs_[idx + 1], rocksdb::Slice(combine_key1),
                                                     rocksdb::Slice(combine_key2));
                if (!s.ok()) {
                    PDLOG(WARNING, "Delete failed. tid %u pid %u msg %s", id_, pid_, s.ToString().c_str());
                }
            }
            for (auto ts_idx_iter = key_cnt.begin(); ts_idx_iter != key_cnt.end(); ts_idx_iter++) {
                auto index_iterator = idx_map.find(ts_idx_iter->first);
                auto ttl_iter = ttl_map.find(ts_idx_iter->first);
                if (ttl_iter != ttl_map.end() && ttl_iter->second > 0 && ts_idx_iter->second <= ttl_iter->second) {
                    idx_cnt_vec_[index_iterator->second]->fetch_add(ts_idx_iter->second, std::memory_order_relaxed);
                } else {
                    idx_cnt_vec_[index_iterator->second]->fetch_add(ttl_iter->second, std::memory_order_relaxed);
                }
            }
            if (key_cnt.size() > 0) {
                if (!bloom_filter_vec_[idx].Valid(last_pk.c_str())) {
                    bloom_filter_vec_[idx].Set(last_pk.c_str());
                    pk_cnt_vec_[idx]->fetch_add(1, std::memory_order_relaxed);
                }
            }
        } else {
            auto index = indexs.front();
            uint32_t index_id = index->GetId();
            auto ttl_num = index->GetTTL()->lat_ttl;
            if (ttl_num < 1) {
                continue;
            }
            auto abs_ttl_num = index->GetTTL()->abs_ttl;
            if (abs_ttl_num > 0) {
                continue;
            }
            std::string last_pk;
            uint64_t count = 0;
            while (it->Valid()) {
                std::string cur_pk;
                uint64_t ts = 0;
                ParseKeyAndTs(it->key(), cur_pk, ts);
                if (!last_pk.empty() && cur_pk == last_pk) {
                    if (ts == 0 || count < ttl_num) {
                        it->Next();
                        count++;
                        continue;
                    } else {
                        std::string combine_key1 = CombineKeyTs(cur_pk, ts);
                        std::string combine_key2 = CombineKeyTs(cur_pk, 0);
                        rocksdb::Status s = db_->DeleteRange(write_opts_, cf_hs_[idx + 1], rocksdb::Slice(combine_key1),
                                                             rocksdb::Slice(combine_key2));
                        if (!s.ok()) {
                            PDLOG(WARNING, "Delete failed. tid %u pid %u msg %s", id_, pid_, s.ToString().c_str());
                        }
                        it->Seek(rocksdb::Slice(combine_key2));
                    }
                } else {
                    idx_cnt_vec_[index_id]->fetch_add(count);
                    count = 1;
                    last_pk = cur_pk;
                    it->Next();
                    if (!bloom_filter_vec_[idx].Valid(cur_pk.c_str())) {
                        bloom_filter_vec_[idx].Set(cur_pk.c_str());
                        pk_cnt_vec_[idx]->fetch_add(1, std::memory_order_relaxed);
                    }
                }
            }
            idx_cnt_vec_[index_id]->fetch_add(count);
        }
        delete it;
        db_->ReleaseSnapshot(snapshot);
    }
    uint64_t time_used = ::baidu::common::timer::get_micros() / 1000 - start_time;
    PDLOG(INFO, "Gc used %lu second. tid %u pid %u", time_used / 1000, id_, pid_);
}

void DiskTable::GcTTL() {
    auto inner_indexs = table_index_.GetAllInnerIndex();
    for (uint32_t i = 0; i < inner_indexs->size(); i++) {
        auto s = db_->CompactRange(rocksdb::CompactRangeOptions(), cf_hs_[i + 1], nullptr, nullptr);
        if (!s.ok()) {
            PDLOG(WARNING, "Manual Compaction failed");
        }
    }
}

void DiskTable::GcTTLOrHead() {}

void DiskTable::GcTTLAndHead() {}

// ttl as ms
uint64_t DiskTable::GetExpireTime(const TTLSt& ttl_st) {
    if (ttl_st.abs_ttl == 0 || ttl_st.ttl_type == ::openmldb::storage::TTLType::kLatestTime) {
        return 0;
    }
    uint64_t cur_time = ::baidu::common::timer::get_micros() / 1000;
    return cur_time - ttl_st.abs_ttl;
}

bool DiskTable::IsExpire(const ::openmldb::api::LogEntry& entry) {
    // TODO(denglong)
    return false;
}

int DiskTable::CreateCheckPoint(const std::string& checkpoint_dir) {
    rocksdb::Checkpoint* checkpoint = NULL;
    rocksdb::Status s = rocksdb::Checkpoint::Create(db_, &checkpoint);
    if (!s.ok()) {
        PDLOG(WARNING, "Create failed. tid %u pid %u msg %s", id_, pid_, s.ToString().c_str());
        return -1;
    }
    s = checkpoint->CreateCheckpoint(checkpoint_dir);
    delete checkpoint;
    if (!s.ok()) {
        PDLOG(WARNING, "CreateCheckpoint failed. tid %u pid %u msg %s", id_, pid_, s.ToString().c_str());
        return -1;
    }
    return 0;
}

TableIterator* DiskTable::NewIterator(const std::string& pk, Ticket& ticket) {
    return DiskTable::NewIterator(0, pk, ticket);
}

TableIterator* DiskTable::NewIterator(uint32_t idx, const std::string& pk, Ticket& ticket) {
    std::shared_ptr<IndexDef> index_def = table_index_.GetIndex(idx);
    if (!index_def) {
        PDLOG(WARNING, "index %u not found in table, tid %u pid %u", idx, id_, pid_);
        return NULL;
    }
    uint32_t inner_pos = index_def->GetInnerPos();
    auto inner_index = table_index_.GetInnerIndex(inner_pos);
    rocksdb::ReadOptions ro = rocksdb::ReadOptions();
    const rocksdb::Snapshot* snapshot = db_->GetSnapshot();
    ro.snapshot = snapshot;
    ro.prefix_same_as_start = true;
    ro.pin_data = true;
    rocksdb::Iterator* it = db_->NewIterator(ro, cf_hs_[inner_pos + 1]);
    if (inner_index && inner_index->GetIndex().size() > 1) {
        auto ts_col = index_def->GetTsColumn();
        if (ts_col) {
            return new DiskTableIterator(db_, it, snapshot, pk, ts_col->GetId());
        }
    }
    return new DiskTableIterator(db_, it, snapshot, pk);
}

TraverseIterator* DiskTable::NewTraverseIterator(uint32_t index) {
    std::shared_ptr<IndexDef> index_def = table_index_.GetIndex(index);
    if (!index_def) {
        return NULL;
    }
    uint32_t inner_pos = index_def->GetInnerPos();
    auto inner_index = table_index_.GetInnerIndex(inner_pos);
    auto ttl = index_def->GetTTL();
    uint64_t expire_time = GetExpireTime(*ttl);
    uint64_t expire_cnt = ttl->lat_ttl;
    rocksdb::ReadOptions ro = rocksdb::ReadOptions();
    const rocksdb::Snapshot* snapshot = db_->GetSnapshot();
    ro.snapshot = snapshot;
    // ro.prefix_same_as_start = true;
    ro.pin_data = true;
    rocksdb::Iterator* it = db_->NewIterator(ro, cf_hs_[inner_pos + 1]);
    if (inner_index && inner_index->GetIndex().size() > 1) {
        auto ts_col = index_def->GetTsColumn();
        if (ts_col) {
            return new DiskTableTraverseIterator(db_, it, snapshot, ttl->ttl_type, expire_time, expire_cnt,
                                                 ts_col->GetId());
        }
    }
    return new DiskTableTraverseIterator(db_, it, snapshot, ttl->ttl_type, expire_time, expire_cnt);
}

DiskTableIterator::DiskTableIterator(rocksdb::DB* db, rocksdb::Iterator* it, const rocksdb::Snapshot* snapshot,
                                     const std::string& pk)
    : db_(db), it_(it), snapshot_(snapshot), pk_(pk), ts_(0) {}

DiskTableIterator::DiskTableIterator(rocksdb::DB* db, rocksdb::Iterator* it, const rocksdb::Snapshot* snapshot,
                                     const std::string& pk, uint32_t ts_idx)
    : db_(db), it_(it), snapshot_(snapshot), pk_(pk), ts_(0), ts_idx_(ts_idx) {
    has_ts_idx_ = true;
}

DiskTableIterator::~DiskTableIterator() {
    delete it_;
    db_->ReleaseSnapshot(snapshot_);
}

bool DiskTableIterator::Valid() {
    if (it_ == NULL || !it_->Valid()) {
        return false;
    }
    std::string cur_pk;
    uint32_t cur_ts_idx = UINT32_MAX;
    ParseKeyAndTs(has_ts_idx_, it_->key(), cur_pk, ts_, cur_ts_idx);
    return has_ts_idx_ ? cur_pk == pk_ && cur_ts_idx == ts_idx_ : cur_pk == pk_;
}

void DiskTableIterator::Next() { return it_->Next(); }

openmldb::base::Slice DiskTableIterator::GetValue() const {
    rocksdb::Slice value = it_->value();
    return openmldb::base::Slice(value.data(), value.size());
}

std::string DiskTableIterator::GetPK() const { return pk_; }

uint64_t DiskTableIterator::GetKey() const { return ts_; }

void DiskTableIterator::SeekToFirst() {
    if (has_ts_idx_) {
        std::string combine_key = CombineKeyTs(pk_, UINT64_MAX, ts_idx_);
        it_->Seek(rocksdb::Slice(combine_key));
    } else {
        std::string combine_key = CombineKeyTs(pk_, UINT64_MAX);
        it_->Seek(rocksdb::Slice(combine_key));
    }
}

void DiskTableIterator::Seek(const uint64_t ts) {
    if (has_ts_idx_) {
        std::string combine_key = CombineKeyTs(pk_, ts, ts_idx_);
        it_->Seek(rocksdb::Slice(combine_key));
    } else {
        std::string combine_key = CombineKeyTs(pk_, ts);
        it_->Seek(rocksdb::Slice(combine_key));
    }
}

DiskTableTraverseIterator::DiskTableTraverseIterator(rocksdb::DB* db, rocksdb::Iterator* it,
                                                     const rocksdb::Snapshot* snapshot,
                                                     ::openmldb::storage::TTLType ttl_type, const uint64_t& expire_time,
                                                     const uint64_t& expire_cnt)
    : db_(db),
      it_(it),
      snapshot_(snapshot),
      record_idx_(0),
      expire_value_(expire_time, expire_cnt, ttl_type),
      has_ts_idx_(false),
      ts_idx_(0),
      traverse_cnt_(0) {}

DiskTableTraverseIterator::DiskTableTraverseIterator(rocksdb::DB* db, rocksdb::Iterator* it,
                                                     const rocksdb::Snapshot* snapshot,
                                                     ::openmldb::storage::TTLType ttl_type, const uint64_t& expire_time,
                                                     const uint64_t& expire_cnt, int32_t ts_idx)
    : db_(db),
      it_(it),
      snapshot_(snapshot),
      record_idx_(0),
      expire_value_(expire_time, expire_cnt, ttl_type),
      has_ts_idx_(true),
      ts_idx_(ts_idx),
      traverse_cnt_(0) {}

DiskTableTraverseIterator::~DiskTableTraverseIterator() {
    delete it_;
    db_->ReleaseSnapshot(snapshot_);
}

uint64_t DiskTableTraverseIterator::GetCount() const { return traverse_cnt_; }

bool DiskTableTraverseIterator::Valid() {
    if (traverse_cnt_ >= FLAGS_max_traverse_cnt) {
        return false;
    }
    return it_->Valid();
}

void DiskTableTraverseIterator::Next() {
    for (it_->Next(); it_->Valid(); it_->Next()) {
        std::string last_pk = pk_;
        uint32_t cur_ts_idx = UINT32_MAX;
        traverse_cnt_++;
        ParseKeyAndTs(has_ts_idx_, it_->key(), pk_, ts_, cur_ts_idx);
        if (last_pk == pk_) {
            if (has_ts_idx_ && (cur_ts_idx != ts_idx_)) {
                traverse_cnt_--;
                continue;
            }
            record_idx_++;
        } else {
            record_idx_ = 0;
            if (has_ts_idx_ && (cur_ts_idx != ts_idx_)) {
                traverse_cnt_--;
                continue;
            }
            record_idx_ = 1;
        }
        if (traverse_cnt_ >= FLAGS_max_traverse_cnt) {
            if (has_ts_idx_) {
                uint64_t ts = 0;
                std::string tmp_pk;
                ParseKeyAndTs(has_ts_idx_, it_->key(), tmp_pk, ts, cur_ts_idx);
                if (tmp_pk == pk_ && cur_ts_idx < ts_idx_) {
                    ts_ = UINT64_MAX;
                }
            }
            break;
        }
        if (IsExpired()) {
            NextPK();
        }
        break;
    }
}

openmldb::base::Slice DiskTableTraverseIterator::GetValue() const {
    rocksdb::Slice value = it_->value();
    return openmldb::base::Slice(value.data(), value.size());
}

std::string DiskTableTraverseIterator::GetPK() const { return pk_; }

uint64_t DiskTableTraverseIterator::GetKey() const { return ts_; }

void DiskTableTraverseIterator::SeekToFirst() {
    it_->SeekToFirst();
    record_idx_ = 1;
    for (; it_->Valid(); it_->Next()) {
        uint32_t cur_ts_idx = UINT32_MAX;
        traverse_cnt_++;
        if (traverse_cnt_ >= FLAGS_max_traverse_cnt) {
            if (has_ts_idx_) {
                uint64_t ts = 0;
                std::string tmp_pk;
                ParseKeyAndTs(has_ts_idx_, it_->key(), tmp_pk, ts, cur_ts_idx);
                if (tmp_pk == pk_ && cur_ts_idx < ts_idx_) {
                    ts_ = UINT64_MAX;
                }
            }
            break;
        }
        ParseKeyAndTs(has_ts_idx_, it_->key(), pk_, ts_, cur_ts_idx);
        if (has_ts_idx_ && cur_ts_idx != ts_idx_) {
            continue;
        }
        if (IsExpired()) {
            NextPK();
        }
        break;
    }
}

void DiskTableTraverseIterator::Seek(const std::string& pk, uint64_t time) {
    std::string combine;
    if (has_ts_idx_) {
        combine = CombineKeyTs(pk, time, ts_idx_);
    } else {
        combine = CombineKeyTs(pk, time);
    }
    it_->Seek(rocksdb::Slice(combine));
    if (expire_value_.ttl_type == ::openmldb::storage::TTLType::kLatestTime) {
        record_idx_ = 0;
        for (; it_->Valid(); it_->Next()) {
            uint32_t cur_ts_idx = UINT32_MAX;
            traverse_cnt_++;
            if (traverse_cnt_ >= FLAGS_max_traverse_cnt) {
                if (has_ts_idx_) {
                    std::string tmp_pk;
                    uint64_t ts = 0;
                    ParseKeyAndTs(has_ts_idx_, it_->key(), tmp_pk, ts, cur_ts_idx);
                    if (tmp_pk == pk_ && cur_ts_idx < ts_idx_) {
                        ts_ = UINT64_MAX;
                    }
                }
                break;
            }
            ParseKeyAndTs(has_ts_idx_, it_->key(), pk_, ts_, cur_ts_idx);
            if (pk_ == pk) {
                if (has_ts_idx_ && (cur_ts_idx != ts_idx_)) {
                    continue;
                }
                record_idx_++;
                if (IsExpired()) {
                    NextPK();
                    break;
                }
                if (ts_ >= time) {
                    continue;
                }
            } else {
                record_idx_ = 1;
                if (IsExpired()) {
                    NextPK();
                }
            }
            break;
        }
    } else {
        for (; it_->Valid(); it_->Next()) {
            uint32_t cur_ts_idx = UINT32_MAX;
            traverse_cnt_++;
            if (traverse_cnt_ >= FLAGS_max_traverse_cnt) {
                if (has_ts_idx_) {
                    std::string tmp_pk;
                    uint64_t ts = 0;
                    ParseKeyAndTs(has_ts_idx_, it_->key(), tmp_pk, ts, cur_ts_idx);
                    if (tmp_pk == pk_ && cur_ts_idx < ts_idx_) {
                        ts_ = UINT64_MAX;
                    }
                }
                break;
            }
            ParseKeyAndTs(has_ts_idx_, it_->key(), pk_, ts_, cur_ts_idx);
            if (pk_ == pk) {
                if (has_ts_idx_ && (cur_ts_idx != ts_idx_)) {
                    continue;
                }
                if (ts_ >= time) {
                    continue;
                }
                if (IsExpired()) {
                    NextPK();
                }
            } else {
                if (has_ts_idx_ && (cur_ts_idx != ts_idx_)) {
                    continue;
                }
                if (IsExpired()) {
                    NextPK();
                }
            }
            break;
        }
    }
}

bool DiskTableTraverseIterator::IsExpired() { return expire_value_.IsExpired(ts_, record_idx_); }

void DiskTableTraverseIterator::NextPK() {
    std::string last_pk = pk_;
    std::string combine;
    if (has_ts_idx_) {
        std::string combine_key = CombineKeyTs(last_pk, 0, ts_idx_);
        it_->Seek(rocksdb::Slice(combine_key));
    } else {
        std::string combine_key = CombineKeyTs(last_pk, 0);
        it_->Seek(rocksdb::Slice(combine_key));
    }
    record_idx_ = 1;
    while (it_->Valid()) {
        uint32_t cur_ts_idx = UINT32_MAX;
        traverse_cnt_++;
        if (traverse_cnt_ >= FLAGS_max_traverse_cnt) {
            if (has_ts_idx_) {
                std::string tmp_pk;
                uint64_t ts = 0;
                ParseKeyAndTs(has_ts_idx_, it_->key(), tmp_pk, ts, cur_ts_idx);
                if (tmp_pk == pk_ && cur_ts_idx < ts_idx_) {
                    ts_ = UINT64_MAX;
                }
            }
            break;
        }
        ParseKeyAndTs(has_ts_idx_, it_->key(), pk_, ts_, cur_ts_idx);
        if (pk_ != last_pk) {
            if (has_ts_idx_ && (cur_ts_idx != ts_idx_)) {
                it_->Next();
                continue;
            }
            if (!IsExpired()) {
                return;
            } else {
                last_pk = pk_;
                std::string combine;
                if (has_ts_idx_) {
                    std::string combine_key = CombineKeyTs(last_pk, 0, ts_idx_);
                    it_->Seek(rocksdb::Slice(combine_key));
                } else {
                    std::string combine_key = CombineKeyTs(last_pk, 0);
                    it_->Seek(rocksdb::Slice(combine_key));
                }
                record_idx_ = 1;
            }
        } else {
            it_->Next();
        }
    }
}

::hybridse::vm::WindowIterator* DiskTable::NewWindowIterator(uint32_t idx) {
    std::shared_ptr<IndexDef> index_def = table_index_.GetIndex(idx);
    if (!index_def) {
        return NULL;
    }
    uint32_t inner_pos = index_def->GetInnerPos();
    auto inner_index = table_index_.GetInnerIndex(inner_pos);
    auto ttl = index_def->GetTTL();
    uint64_t expire_time = GetExpireTime(*ttl);
    uint64_t expire_cnt = ttl->lat_ttl;
    rocksdb::ReadOptions ro = rocksdb::ReadOptions();
    const rocksdb::Snapshot* snapshot = db_->GetSnapshot();
    ro.snapshot = snapshot;
    // ro.prefix_same_as_start = true;
    ro.pin_data = true;
    rocksdb::Iterator* it = db_->NewIterator(ro, cf_hs_[inner_pos + 1]);
    if (inner_index && inner_index->GetIndex().size() > 1) {
        auto ts_col = index_def->GetTsColumn();
        if (ts_col) {
            return new DiskTableKeyIterator(db_, it, snapshot, ttl->ttl_type, expire_time, expire_cnt,
                                                 ts_col->GetId(), cf_hs_[inner_pos + 1]);
        }
    }
    return new DiskTableKeyIterator(db_, it, snapshot, ttl->ttl_type, expire_time, expire_cnt, cf_hs_[inner_pos + 1]);
}

DiskTableKeyIterator::DiskTableKeyIterator(rocksdb::DB* db, rocksdb::Iterator* it,
                                           const rocksdb::Snapshot* snapshot, ::openmldb::storage::TTLType ttl_type,
                                           const uint64_t& expire_time, const uint64_t& expire_cnt,
                                           rocksdb::ColumnFamilyHandle* column_handle)
    : db_(db),
      it_(it),
      snapshot_(snapshot),
      ttl_type_(ttl_type),
      expire_time_(expire_time),
      expire_cnt_(expire_cnt),
      has_ts_idx_(false),
      ts_idx_(0),
      column_handle_(column_handle) {}

DiskTableKeyIterator::DiskTableKeyIterator(rocksdb::DB* db, rocksdb::Iterator* it,
                                           const rocksdb::Snapshot* snapshot, ::openmldb::storage::TTLType ttl_type,
                                           const uint64_t& expire_time, const uint64_t& expire_cnt, int32_t ts_idx,
                                           rocksdb::ColumnFamilyHandle* column_handle)
    : db_(db),
      it_(it),
      snapshot_(snapshot),
      ttl_type_(ttl_type),
      expire_time_(expire_time),
      expire_cnt_(expire_cnt),
      has_ts_idx_(true),
      ts_idx_(ts_idx),
      column_handle_(column_handle) {}

DiskTableKeyIterator::~DiskTableKeyIterator() {
    delete it_;
    db_->ReleaseSnapshot(snapshot_);
}

void DiskTableKeyIterator::SeekToFirst() {
    it_->SeekToFirst();
    uint32_t cur_ts_idx = UINT32_MAX;
    ParseKeyAndTs(has_ts_idx_, it_->key(), pk_, ts_, cur_ts_idx);
}

void DiskTableKeyIterator::NextPK() {
    std::string last_pk = pk_;
    std::string combine_key;
    if (has_ts_idx_) {
        combine_key = CombineKeyTs(last_pk, 0, ts_idx_);
    } else {
        combine_key = CombineKeyTs(last_pk, 0);
    }
    it_->Seek(rocksdb::Slice(combine_key));
    while (it_->Valid()) {
        uint32_t cur_ts_idx = UINT32_MAX;
        ParseKeyAndTs(has_ts_idx_, it_->key(), pk_, ts_, cur_ts_idx);
        if (pk_ != last_pk) {
            if (has_ts_idx_ && (cur_ts_idx != ts_idx_)) {
                it_->Next();
                continue;
            }
            break;
        } else {
            it_->Next();
        }
    }
}

void DiskTableKeyIterator::Next() { NextPK(); }

void DiskTableKeyIterator::Seek(const std::string& pk) {
    std::string combine;
    uint64_t tmp_ts = UINT64_MAX;
    if (has_ts_idx_) {
        combine = CombineKeyTs(pk, tmp_ts, ts_idx_);
    } else {
        combine = CombineKeyTs(pk, tmp_ts);
    }
    it_->Seek(rocksdb::Slice(combine));
    for (; it_->Valid(); it_->Next()) {
        uint32_t cur_ts_idx = UINT32_MAX;
        ParseKeyAndTs(has_ts_idx_, it_->key(), pk_, ts_, cur_ts_idx);
        if (pk_ == pk) {
            if (has_ts_idx_ && (cur_ts_idx != ts_idx_)) {
                continue;
            }
        }
        break;
    }
}

bool DiskTableKeyIterator::Valid() {
    return it_->Valid();
}

const hybridse::codec::Row DiskTableKeyIterator::GetKey() {
    hybridse::codec::Row row(
        ::hybridse::base::RefCountedSlice::Create(pk_.c_str(), pk_.size()));
    return row;
}

std::unique_ptr<::hybridse::vm::RowIterator> DiskTableKeyIterator::GetValue() {
    rocksdb::ReadOptions ro = rocksdb::ReadOptions();
    const rocksdb::Snapshot* snapshot = db_->GetSnapshot();
    ro.snapshot = snapshot;
    // ro.prefix_same_as_start = true;
    ro.pin_data = true;
    rocksdb::Iterator* it = db_->NewIterator(ro, column_handle_);
    std::unique_ptr<DiskTableRowIterator> wit(new DiskTableRowIterator(db_, it, snapshot, ttl_type_, expire_time_,
                                                                       expire_cnt_, pk_, ts_, has_ts_idx_, ts_idx_));
    return wit;
}

::hybridse::vm::RowIterator* DiskTableKeyIterator::GetRawValue() {
    rocksdb::ReadOptions ro = rocksdb::ReadOptions();
    const rocksdb::Snapshot* snapshot = db_->GetSnapshot();
    ro.snapshot = snapshot;
    // ro.prefix_same_as_start = true;
    ro.pin_data = true;
    rocksdb::Iterator* it = db_->NewIterator(ro, column_handle_);
    return new DiskTableRowIterator(db_, it, snapshot, ttl_type_, expire_time_, expire_cnt_, pk_, ts_, has_ts_idx_,
                                    ts_idx_);
}

DiskTableRowIterator::DiskTableRowIterator(rocksdb::DB* db, rocksdb::Iterator* it, const rocksdb::Snapshot* snapshot,
                                           ::openmldb::storage::TTLType ttl_type, uint64_t expire_time,
                                           uint64_t expire_cnt, std::string pk, uint64_t ts, bool has_ts_idx,
                                           uint32_t ts_idx)
    : db_(db),
      it_(it),
      snapshot_(snapshot),
      record_idx_(1),
      expire_value_(expire_time, expire_cnt, ttl_type),
      pk_(pk),
      row_pk_(pk),
      has_ts_idx_(has_ts_idx),
<<<<<<< HEAD
      ts_(ts),
=======
>>>>>>> 56203b9a
      ts_idx_(ts_idx),
      row_() {}

DiskTableRowIterator::~DiskTableRowIterator() {
    delete it_;
    db_->ReleaseSnapshot(snapshot_);
}

bool DiskTableRowIterator::Valid() const {
    if (!pk_valid_) return false;
    if (!it_->Valid() || expire_value_.IsExpired(ts_, record_idx_)) {
        return false;
    }
    return true;
}

void DiskTableRowIterator::Next() {
    for (it_->Next(); it_->Valid(); it_->Next()) {
        uint32_t cur_ts_idx = UINT32_MAX;
        ParseKeyAndTs(has_ts_idx_, it_->key(), pk_, ts_, cur_ts_idx);
        if (row_pk_ == pk_) {
            if (has_ts_idx_ && (cur_ts_idx != ts_idx_)) {
                // combineKey is (pk, ts_col, ts). So if cur_ts_idx != ts_idx,
                // iterator will never get to (pk, ts_idx_) again. Can break here.
                pk_valid_ = false;
                break;
            }
            record_idx_++;
            pk_valid_ = true;
        } else {
            pk_valid_ = false;
        }
        break;
    }
}

inline const uint64_t& DiskTableRowIterator::GetKey() const { return ts_; }

const ::hybridse::codec::Row& DiskTableRowIterator::GetValue() {
    rocksdb::Slice value = it_->value();
    row_.Reset(reinterpret_cast<const int8_t*>(value.data()), value.size());
    return row_;
}

void DiskTableRowIterator::Seek(const uint64_t& key) {
    std::string combine;
    uint64_t tmp_ts = key;
    if (has_ts_idx_) {
        combine = CombineKeyTs(row_pk_, tmp_ts, ts_idx_);
    } else {
        combine = CombineKeyTs(row_pk_, tmp_ts);
    }
    it_->Seek(rocksdb::Slice(combine));
    for (; it_->Valid(); it_->Next()) {
        uint32_t cur_ts_idx = UINT32_MAX;
        ParseKeyAndTs(has_ts_idx_, it_->key(), pk_, ts_, cur_ts_idx);
        if (pk_ == row_pk_) {
            if (has_ts_idx_ && (cur_ts_idx != ts_idx_)) {
                // combineKey is (pk, ts_col, ts). So if cur_ts_idx != ts_idx,
                // iterator will never get to (pk, ts_idx_) again. Can break here.
                pk_valid_ = false;
                break;
            }
            pk_valid_ = true;
        } else {
            pk_valid_ = false;
        }
        break;
    }
}

void DiskTableRowIterator::SeekToFirst() {
    record_idx_ = 1;
    std::string combine;
    uint64_t tmp_ts = UINT64_MAX;
    if (has_ts_idx_) {
        combine = CombineKeyTs(row_pk_, tmp_ts, ts_idx_);
    } else {
        combine = CombineKeyTs(row_pk_, tmp_ts);
    }
    it_->Seek(rocksdb::Slice(combine));
    for (; it_->Valid(); it_->Next()) {
        uint32_t cur_ts_idx = UINT32_MAX;
        ParseKeyAndTs(has_ts_idx_, it_->key(), pk_, ts_, cur_ts_idx);
        if (pk_ == row_pk_) {
            if (has_ts_idx_ && (cur_ts_idx != ts_idx_)) {
                // combineKey is (pk, ts_col, ts). So if cur_ts_idx != ts_idx,
                // iterator will never get to (pk, ts_idx_) again. Can break here.
                pk_valid_ = false;
                break;
            }
            pk_valid_ = true;
        } else {
            pk_valid_ = false;
        }
        break;
    }
}
inline bool DiskTableRowIterator::IsSeekable() const { return true; }

bool DiskTable::DeleteIndex(const std::string& idx_name) {
    // TODO(litongxin)
    return true;
}

uint64_t DiskTable::GetRecordIdxCnt() {
    auto inner_indexs = table_index_.GetAllInnerIndex();
    uint64_t count = 0;
    for (const auto& inner_index : *inner_indexs) {
        count += idx_cnt_vec_[inner_index->GetIndex().front()->GetId()]->load(std::memory_order_relaxed);
    }
    return count;
}

bool DiskTable::GetRecordIdxCnt(uint32_t idx, uint64_t** stat, uint32_t* size) {
    if (stat == NULL) {
        return false;
    }
    std::shared_ptr<IndexDef> index_def = table_index_.GetIndex(idx);
    if (!index_def || !index_def->IsReady()) {
        return false;
    }
    auto* data_array = new uint64_t[1];
    data_array[0] = idx_cnt_vec_[idx]->load(std::memory_order_relaxed);
    *stat = data_array;
    *size = 1;
    return true;
}

uint64_t DiskTable::GetRecordPkCnt() {
    auto inner_indexs = table_index_.GetAllInnerIndex();
    uint64_t count = 0;
    for (uint32_t i = 0; i < inner_indexs->size(); i++) {
        count += pk_cnt_vec_[i]->load(std::memory_order_relaxed);
    }
    return count;
}

uint64_t DiskTable::GetRecordIdxByteSize() {
    // TODO(litongxin)
    return 0;
}

int DiskTable::GetCount(uint32_t index, const std::string& pk, uint64_t& count) {
    PDLOG(WARNING, "Count in disk table is slow");
    std::shared_ptr<IndexDef> index_def = table_index_.GetIndex(index);
    if (index_def && !index_def->IsReady()) {
        return -1;
    }
    uint32_t inner_pos = index_def->GetInnerPos();
    auto inner_index = table_index_.GetInnerIndex(inner_pos);
    rocksdb::ReadOptions ro = rocksdb::ReadOptions();
    const rocksdb::Snapshot* snapshot = db_->GetSnapshot();
    ro.snapshot = snapshot;
    // ro.prefix_same_as_start = true;
    ro.pin_data = true;
    rocksdb::Iterator* it = db_->NewIterator(ro, cf_hs_[inner_pos + 1]);

    bool has_ts_idx = false;
    uint32_t ts_idx;
    if (inner_index && inner_index->GetIndex().size() > 1) {
        has_ts_idx = true;
        auto ts_col = index_def->GetTsColumn();
        ts_idx = ts_col->GetId();
    }

    std::string combine;
    uint64_t tmp_ts = UINT64_MAX;
    if (has_ts_idx) {
        combine = CombineKeyTs(pk, tmp_ts, ts_idx);
    } else {
        combine = CombineKeyTs(pk, tmp_ts);
    }
    it->Seek(rocksdb::Slice(combine));

    count = 0;
    for (; it->Valid(); it->Next()) {
        uint32_t cur_ts_idx = UINT32_MAX;
        std::string cur_pk;
        uint64_t cur_ts;

        ParseKeyAndTs(has_ts_idx, it->key(), cur_pk, cur_ts, cur_ts_idx);
        if (cur_pk == pk) {
            if (has_ts_idx && (cur_ts_idx != ts_idx)) {
                break;
            }
            count++;
        } else {
            break;
        }
    }

    return 0;
}

uint32_t BloomFilter::hash(const char *str, uint32_t seed)
{
    uint a = 63689;
    uint hash = 0;

    while (*str)
    {
        hash = hash * a + (*str++);
        a *= seed;
    }

    return (hash & 0x7FFFFFFF);
}

void BloomFilter::setBit(uint32_t bit) {
    uint32_t bits_num = bit / 64;
    uint32_t bits_left = bit % 64;

    bits_[bits_num]->fetch_or((uint64_t)1 << bits_left, std::memory_order_relaxed);
}

bool BloomFilter::getBit(uint32_t bit) {
    uint32_t bits_num = bit / 64;
    uint32_t bits_left = bit % 64;

    return (bits_[bits_num]->load(std::memory_order_relaxed) >> bits_left) & 1;
}

void BloomFilter::Set(const char *str)
{
    for (uint32_t i = 0; i < k_; ++i)
    {
        uint32_t p = hash(str, base_[i]) % bitset_size_;
        setBit(p);
    }

}

bool BloomFilter::Valid(const char *str)
{
    for (uint32_t i = 0; i < k_; ++i)
    {
        uint32_t p = hash(str, base_[i]) % bitset_size_;
        if (!getBit(p)) {
            return false;
        }
    }
    return true;
}

void BloomFilter::Reset() {
    for (uint32_t i = 0; i < bits_.size(); i++) {
        bits_[i]->store(0, std::memory_order_relaxed);
    }
}

}  // namespace storage
}  // namespace openmldb<|MERGE_RESOLUTION|>--- conflicted
+++ resolved
@@ -1132,10 +1132,7 @@
       pk_(pk),
       row_pk_(pk),
       has_ts_idx_(has_ts_idx),
-<<<<<<< HEAD
       ts_(ts),
-=======
->>>>>>> 56203b9a
       ts_idx_(ts_idx),
       row_() {}
 
