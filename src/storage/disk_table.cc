/*
 * Copyright 2021 4Paradigm
 *
 * Licensed under the Apache License, Version 2.0 (the "License");
 * you may not use this file except in compliance with the License.
 * You may obtain a copy of the License at
 *
 *   http://www.apache.org/licenses/LICENSE-2.0
 *
 * Unless required by applicable law or agreed to in writing, software
 * distributed under the License is distributed on an "AS IS" BASIS,
 * WITHOUT WARRANTIES OR CONDITIONS OF ANY KIND, either express or implied.
 * See the License for the specific language governing permissions and
 * limitations under the License.
 */

#include "storage/disk_table.h"
#include <snappy.h>
#include <utility>
#include "base/file_util.h"
#include "base/glog_wrapper.h"
#include "base/hash.h"
#include "config.h"  // NOLINT

DECLARE_bool(disable_wal);
DECLARE_uint32(max_traverse_cnt);

DECLARE_string(file_compression);
DECLARE_uint32(block_cache_mb);
DECLARE_uint32(write_buffer_mb);
DECLARE_uint32(block_cache_shardbits);
DECLARE_bool(verify_compression);

namespace openmldb {
namespace storage {

static rocksdb::Options ssd_option_template;
static rocksdb::Options hdd_option_template;
static bool options_template_initialized = false;

DiskTable::DiskTable(const std::string& name, uint32_t id, uint32_t pid, const std::map<std::string, uint32_t>& mapping,
                     uint64_t ttl, ::openmldb::type::TTLType ttl_type, ::openmldb::common::StorageMode storage_mode,
                     const std::string& table_path)
    : Table(storage_mode, name, id, pid, ttl * 60 * 1000, true, 0, mapping, ttl_type,
            ::openmldb::type::CompressType::kNoCompress),
      write_opts_(),
      offset_(0),
      table_path_(table_path) {
    if (!options_template_initialized) {
        initOptionTemplate();
    }
    write_opts_.disableWAL = FLAGS_disable_wal;
    db_ = nullptr;
}

DiskTable::DiskTable(const ::openmldb::api::TableMeta& table_meta, const std::string& table_path)
    : Table(table_meta.storage_mode(), table_meta.name(), table_meta.tid(), table_meta.pid(), 0, true, 0,
            std::map<std::string, uint32_t>(), ::openmldb::type::TTLType::kAbsoluteTime,
            ::openmldb::type::CompressType::kNoCompress),
      write_opts_(),
      offset_(0),
      table_path_(table_path) {
    if (!options_template_initialized) {
        initOptionTemplate();
    }
    diskused_ = 0;
    write_opts_.disableWAL = FLAGS_disable_wal;
    db_ = nullptr;
    table_meta_ = std::make_shared<::openmldb::api::TableMeta>(table_meta);
}

DiskTable::~DiskTable() {
    for (auto handle : cf_hs_) {
        delete handle;
    }
    if (db_ != nullptr) {
        db_->Close();
        delete db_;
    }
}

void DiskTable::initOptionTemplate() {
    std::shared_ptr<rocksdb::Cache> cache = rocksdb::NewLRUCache(FLAGS_block_cache_mb << 20,
                                                                 FLAGS_block_cache_shardbits);  // Can be set by flags
    // SSD options template
    ssd_option_template.max_open_files = -1;
    ssd_option_template.env->SetBackgroundThreads(1, rocksdb::Env::Priority::HIGH);  // flush threads
    ssd_option_template.env->SetBackgroundThreads(4, rocksdb::Env::Priority::LOW);   // compaction threads
    ssd_option_template.memtable_prefix_bloom_size_ratio = 0.02;
    ssd_option_template.compaction_style = rocksdb::kCompactionStyleLevel;
    ssd_option_template.write_buffer_size = FLAGS_write_buffer_mb << 20;  // L0 file size = write_buffer_size
    ssd_option_template.level0_file_num_compaction_trigger = 1 << 4;      // L0 total size = write_buffer_size * 16
    ssd_option_template.level0_slowdown_writes_trigger = 1 << 5;
    ssd_option_template.level0_stop_writes_trigger = 1 << 6;
    ssd_option_template.max_bytes_for_level_base =
        ssd_option_template.write_buffer_size *
        ssd_option_template.level0_file_num_compaction_trigger;  // L1 size ~ L0 total size
    ssd_option_template.target_file_size_base =
        ssd_option_template.max_bytes_for_level_base >> 4;  // number of L1 files = 16

    rocksdb::BlockBasedTableOptions table_options;
    // table_options.cache_index_and_filter_blocks = true;
    // table_options.pin_l0_filter_and_index_blocks_in_cache = true;
    table_options.block_cache = cache;
    // table_options.filter_policy.reset(rocksdb::NewBloomFilterPolicy(10,
    // false));
    table_options.whole_key_filtering = false;
    table_options.block_size = 256 << 10;
    table_options.use_delta_encoding = false;
#ifdef PZFPGA_ENABLE
    if (FLAGS_file_compression.compare("pz") == 0) {
        PDLOG(INFO, "initOptionTemplate PZ compression enabled");
        ssd_option_template.compression = rocksdb::kPZCompression;
    } else if (FLAGS_file_compression.compare("lz4") == 0) {
        PDLOG(INFO, "initOptionTemplate lz4 compression enabled");
        ssd_option_template.compression = rocksdb::kLZ4Compression;
    } else if (FLAGS_file_compression.compare("zlib") == 0) {
        PDLOG(INFO, "initOptionTemplate zlib compression enabled");
        ssd_option_template.compression = rocksdb::kZlibCompression;
    } else {
        PDLOG(INFO, "initOptionTemplate NO compression enabled");
        ssd_option_template.compression = rocksdb::kNoCompression;
    }
    if (FLAGS_verify_compression) table_options.verify_compression = true;
#endif
    ssd_option_template.table_factory.reset(rocksdb::NewBlockBasedTableFactory(table_options));
    // HDD options template
    hdd_option_template.max_open_files = -1;
    hdd_option_template.env->SetBackgroundThreads(1, rocksdb::Env::Priority::HIGH);  // flush threads
    hdd_option_template.env->SetBackgroundThreads(1, rocksdb::Env::Priority::LOW);   // compaction threads
    hdd_option_template.memtable_prefix_bloom_size_ratio = 0.02;
    hdd_option_template.optimize_filters_for_hits = true;
    hdd_option_template.level_compaction_dynamic_level_bytes = true;
    hdd_option_template.max_file_opening_threads =
        1;  // set to the number of disks on which the db root folder is mounted
    hdd_option_template.compaction_readahead_size = 16 << 20;
    hdd_option_template.new_table_reader_for_compaction_inputs = true;
    hdd_option_template.compaction_style = rocksdb::kCompactionStyleLevel;
    hdd_option_template.level0_file_num_compaction_trigger = 10;
    hdd_option_template.level0_slowdown_writes_trigger = 20;
    hdd_option_template.level0_stop_writes_trigger = 40;
    hdd_option_template.write_buffer_size = 256 << 20;
    hdd_option_template.target_file_size_base = 256 << 20;
    hdd_option_template.max_bytes_for_level_base = 1024 << 20;
    hdd_option_template.table_factory.reset(rocksdb::NewBlockBasedTableFactory(table_options));

    options_template_initialized = true;
}

bool DiskTable::InitColumnFamilyDescriptor() {
    cf_ds_.clear();
    cf_ds_.push_back(
        rocksdb::ColumnFamilyDescriptor(rocksdb::kDefaultColumnFamilyName, rocksdb::ColumnFamilyOptions()));
    auto inner_indexs = table_index_.GetAllInnerIndex();
    for (const auto& inner_index : *inner_indexs) {
        rocksdb::ColumnFamilyOptions cfo;
        if (storage_mode_ == ::openmldb::common::StorageMode::kSSD) {
            cfo = rocksdb::ColumnFamilyOptions(ssd_option_template);
            options_ = ssd_option_template;
        } else {
            cfo = rocksdb::ColumnFamilyOptions(hdd_option_template);
            options_ = hdd_option_template;
        }
        cfo.comparator = &cmp_;
        cfo.prefix_extractor.reset(new KeyTsPrefixTransform());
        const auto& indexs = inner_index->GetIndex();
        auto index_def = indexs.front();
        if (index_def->GetTTLType() == ::openmldb::storage::TTLType::kAbsoluteTime ||
            index_def->GetTTLType() == ::openmldb::storage::TTLType::kAbsOrLat) {
            cfo.compaction_filter_factory = std::make_shared<AbsoluteTTLFilterFactory>(inner_index);
        }
        cf_ds_.push_back(rocksdb::ColumnFamilyDescriptor(index_def->GetName(), cfo));
        DEBUGLOG("add cf_name %s. tid %u pid %u", index_def->GetName().c_str(), id_, pid_);
    }
    return true;
}

bool DiskTable::Init() {
    if (!InitFromMeta()) {
        return false;
    }
    InitColumnFamilyDescriptor();
    std::string path = table_path_ + "/data";
    if (!openmldb::base::IsExists(path)) {
        PDLOG(INFO, "Create new disk table with path %s", path);
    }

    if (!::openmldb::base::MkdirRecur(path)) {
        PDLOG(WARNING, "fail to create path %s", path.c_str());
        return false;
    }
    options_.create_if_missing = true;
    options_.error_if_exists = false;
    options_.create_missing_column_families = true;
    rocksdb::Status s = rocksdb::DB::Open(options_, path, cf_ds_, &cf_hs_, &db_);
    if (!s.ok()) {
        PDLOG(WARNING, "rocksdb open failed. tid %u pid %u error %s", id_, pid_, s.ToString().c_str());
        return false;
    }
    PDLOG(INFO, "Open DB. tid %u pid %u ColumnFamilyHandle size %u with data path %s", id_, pid_, GetIdxCnt(),
          path.c_str());
    return true;
}

bool DiskTable::Put(const std::string& pk, uint64_t time, const char* data, uint32_t size) {
    rocksdb::Status s;
    std::string combine_key = CombineKeyTs(pk, time);
    rocksdb::Slice spk = rocksdb::Slice(combine_key);
    s = db_->Put(write_opts_, cf_hs_[1], spk, rocksdb::Slice(data, size));
    if (s.ok()) {
        offset_.fetch_add(1, std::memory_order_relaxed);
        return true;
    } else {
        DEBUGLOG("Put failed. tid %u pid %u msg %s", id_, pid_, s.ToString().c_str());
        return false;
    }
}

bool DiskTable::Put(uint64_t time, const std::string& value, const Dimensions& dimensions) {
    const int8_t* data = reinterpret_cast<const int8_t*>(value.data());
    uint8_t version = codec::RowView::GetSchemaVersion(data);
    auto decoder = GetVersionDecoder(version);
    if (decoder == nullptr) {
        PDLOG(WARNING, "invalid schema version %u, tid %u pid %u", version, id_, pid_);
        return false;
    }
    rocksdb::WriteBatch batch;
<<<<<<< HEAD
    for (auto it = dimensions.begin(); it != dimensions.end(); ++it) {
        auto index_def = table_index_.GetIndex(it->idx());
        if (!index_def || !index_def->IsReady()) {
            PDLOG(WARNING, "failed putting key %s to dimension %u in table tid %u pid %u", it->key().c_str(),
                  it->idx(), id_, pid_);
=======
    rocksdb::Status s;
    Dimensions::const_iterator it = dimensions.begin();
    std::string uncompress_data;
    const int8_t* data = reinterpret_cast<const int8_t*>(value.data());
    if (GetCompressType() == openmldb::type::kSnappy) {
        snappy::Uncompress(value.data(), value.size(), &uncompress_data);
        data = reinterpret_cast<const int8_t*>(uncompress_data.data());
    }
    for (; it != dimensions.end(); ++it) {
        uint8_t version = codec::RowView::GetSchemaVersion(data);
        auto decoder = GetVersionDecoder(version);
        if (decoder == nullptr) {
            PDLOG(WARNING, "invalid schema version %u, tid %u pid %u", version, id_, pid_);
>>>>>>> ffc63e3f
            return false;
        }
        int32_t inner_pos = table_index_.GetInnerIndexPos(it->idx());
        auto inner_index = table_index_.GetInnerIndex(inner_pos);
        auto ts_col = index_def->GetTsColumn();
        std::string combine_key;
        if (ts_col) {
            int64_t ts = 0;
            if (ts_col->IsAutoGenTs()) {
                ts = time;
            } else if (decoder->GetInteger(data, ts_col->GetId(), ts_col->GetType(), &ts) != 0) {
                PDLOG(WARNING, "get ts failed. tid %u pid %u", id_, pid_);
                return false;
            }
            if (inner_index->GetIndex().size() > 1) {
                combine_key = CombineKeyTs(it->key(), ts, ts_col->GetId());
            } else {
                combine_key = CombineKeyTs(it->key(), ts);
            }
            rocksdb::Slice spk = rocksdb::Slice(combine_key);
            batch.Put(cf_hs_[inner_pos + 1], spk, value);
        }
    }
    auto s = db_->Write(write_opts_, &batch);
    if (s.ok()) {
        offset_.fetch_add(1, std::memory_order_relaxed);
        return true;
    } else {
        DEBUGLOG("Put failed. tid %u pid %u msg %s", id_, pid_, s.ToString().c_str());
        return false;
    }
}

bool DiskTable::Delete(const std::string& pk, uint32_t idx) {
    rocksdb::WriteBatch batch;
    std::shared_ptr<IndexDef> index_def = table_index_.GetIndex(idx);
    if (!index_def) {
        return false;
    }
    auto inner_index = table_index_.GetInnerIndex(index_def->GetInnerPos());
    if (inner_index && inner_index->GetIndex().size() > 1) {
        const auto& indexs = inner_index->GetIndex();
        for (const auto& index : indexs) {
            auto ts_col = index->GetTsColumn();
            if (!ts_col) {
                return false;
            }
            std::string combine_key1 = CombineKeyTs(pk, UINT64_MAX, ts_col->GetId());
            std::string combine_key2 = CombineKeyTs(pk, 0, ts_col->GetId());
            batch.DeleteRange(cf_hs_[idx + 1], rocksdb::Slice(combine_key1), rocksdb::Slice(combine_key2));
        }
    } else {
        std::string combine_key1 = CombineKeyTs(pk, UINT64_MAX);
        std::string combine_key2 = CombineKeyTs(pk, 0);
        batch.DeleteRange(cf_hs_[idx + 1], rocksdb::Slice(combine_key1), rocksdb::Slice(combine_key2));
    }
    rocksdb::Status s = db_->Write(write_opts_, &batch);
    if (s.ok()) {
        offset_.fetch_add(1, std::memory_order_relaxed);
        return true;
    } else {
        DEBUGLOG("Delete failed. tid %u pid %u msg %s", id_, pid_, s.ToString().c_str());
        return false;
    }
}

bool DiskTable::Get(uint32_t idx, const std::string& pk, uint64_t ts, std::string& value) {
    Ticket ticket;
    auto it = NewIterator(idx, pk, ticket);
    it->Seek(ts);
    if ((it->Valid()) && (it->GetKey() == ts)) {
        value = it->GetValue().ToString();
        delete it;
        return true;
    } else {
        delete it;
        return false;
    }
}

bool DiskTable::Get(const std::string& pk, uint64_t ts, std::string& value) { return Get(0, pk, ts, value); }

void DiskTable::SchedGc() {
    GcHead();
    UpdateTTL();
}

void DiskTable::GcHead() {
    uint64_t start_time = ::baidu::common::timer::get_micros() / 1000;
    auto inner_indexs = table_index_.GetAllInnerIndex();
    for (const auto& inner_index : *inner_indexs) {
        uint32_t idx = inner_index->GetId();
        rocksdb::ReadOptions ro = rocksdb::ReadOptions();
        const rocksdb::Snapshot* snapshot = db_->GetSnapshot();
        ro.snapshot = snapshot;
        // ro.prefix_same_as_start = true;
        ro.pin_data = true;
        rocksdb::Iterator* it = db_->NewIterator(ro, cf_hs_[idx + 1]);
        it->SeekToFirst();
        const auto& indexs = inner_index->GetIndex();
        if (indexs.size() > 1) {
            bool need_ttl = false;
            std::map<uint32_t, uint64_t> ttl_map;
            for (const auto& index : indexs) {
                auto ts_col = index->GetTsColumn();
                if (ts_col) {
                    auto lat_ttl = index->GetTTL()->lat_ttl;
                    if (lat_ttl > 0) {
                        ttl_map.emplace(ts_col->GetId(), lat_ttl);
                        need_ttl = true;
                    }
                }
            }
            if (!need_ttl) {
                continue;
            }
            std::map<uint32_t, uint32_t> key_cnt;
            std::map<uint32_t, uint64_t> delete_key_map;
            std::string last_pk;
            while (it->Valid()) {
                std::string cur_pk;
                uint64_t ts = 0;
                uint32_t ts_idx = 0;
                ParseKeyAndTs(true, it->key(), cur_pk, ts, ts_idx);
                if (!last_pk.empty() && cur_pk == last_pk) {
                    auto ttl_iter = ttl_map.find(ts_idx);
                    if (ttl_iter != ttl_map.end() && ttl_iter->second > 0) {
                        auto key_cnt_iter = key_cnt.find(ts_idx);
                        if (key_cnt_iter == key_cnt.end()) {
                            key_cnt.insert(std::make_pair(ts_idx, 1));
                        } else {
                            key_cnt_iter->second++;
                        }
                        if (key_cnt_iter->second > ttl_iter->second &&
                            delete_key_map.find(ts_idx) == delete_key_map.end()) {
                            delete_key_map.insert(std::make_pair(ts_idx, ts));
                        }
                    }
                } else {
                    for (const auto& kv : delete_key_map) {
                        std::string combine_key1 = CombineKeyTs(last_pk, kv.second, kv.first);
                        std::string combine_key2 = CombineKeyTs(last_pk, 0, kv.first);
                        rocksdb::Status s = db_->DeleteRange(write_opts_, cf_hs_[idx + 1], rocksdb::Slice(combine_key1),
                                                             rocksdb::Slice(combine_key2));
                        if (!s.ok()) {
                            PDLOG(WARNING, "Delete failed. tid %u pid %u msg %s", id_, pid_, s.ToString().c_str());
                        }
                    }
                    delete_key_map.clear();
                    key_cnt.clear();
                    key_cnt.insert(std::make_pair(ts_idx, 1));
                    last_pk = cur_pk;
                }
                it->Next();
            }
            for (const auto& kv : delete_key_map) {
                std::string combine_key1 = CombineKeyTs(last_pk, kv.second, kv.first);
                std::string combine_key2 = CombineKeyTs(last_pk, 0, kv.first);
                rocksdb::Status s = db_->DeleteRange(write_opts_, cf_hs_[idx + 1], rocksdb::Slice(combine_key1),
                                                     rocksdb::Slice(combine_key2));
                if (!s.ok()) {
                    PDLOG(WARNING, "Delete failed. tid %u pid %u msg %s", id_, pid_, s.ToString().c_str());
                }
            }
        } else {
            auto index = indexs.front();
            auto ttl_num = index->GetTTL()->lat_ttl;
            if (ttl_num < 1) {
                continue;
            }
            std::string last_pk;
            uint64_t count = 0;
            while (it->Valid()) {
                std::string cur_pk;
                uint64_t ts = 0;
                ParseKeyAndTs(it->key(), cur_pk, ts);
                if (!last_pk.empty() && cur_pk == last_pk) {
                    if (ts == 0 || count < ttl_num) {
                        it->Next();
                        count++;
                        continue;
                    } else {
                        std::string combine_key1 = CombineKeyTs(cur_pk, ts);
                        std::string combine_key2 = CombineKeyTs(cur_pk, 0);
                        rocksdb::Status s = db_->DeleteRange(write_opts_, cf_hs_[idx + 1], rocksdb::Slice(combine_key1),
                                                             rocksdb::Slice(combine_key2));
                        if (!s.ok()) {
                            PDLOG(WARNING, "Delete failed. tid %u pid %u msg %s", id_, pid_, s.ToString().c_str());
                        }
                        it->Seek(rocksdb::Slice(combine_key2));
                    }
                } else {
                    count = 1;
                    last_pk = cur_pk;
                    it->Next();
                }
            }
        }
        delete it;
        db_->ReleaseSnapshot(snapshot);
    }
    uint64_t time_used = ::baidu::common::timer::get_micros() / 1000 - start_time;
    PDLOG(INFO, "Gc used %lu second. tid %u pid %u", time_used / 1000, id_, pid_);
}

void DiskTable::GcTTLOrHead() {}

void DiskTable::GcTTLAndHead() {}

// ttl as ms
uint64_t DiskTable::GetExpireTime(const TTLSt& ttl_st) {
    if (ttl_st.abs_ttl == 0 || ttl_st.ttl_type == ::openmldb::storage::TTLType::kLatestTime) {
        return 0;
    }
    uint64_t cur_time = ::baidu::common::timer::get_micros() / 1000;
    return cur_time - ttl_st.abs_ttl;
}

bool DiskTable::IsExpire(const ::openmldb::api::LogEntry& entry) {
    // TODO(denglong)
    return false;
}

int DiskTable::CreateCheckPoint(const std::string& checkpoint_dir) {
    rocksdb::Checkpoint* checkpoint = NULL;
    rocksdb::Status s = rocksdb::Checkpoint::Create(db_, &checkpoint);
    if (!s.ok()) {
        PDLOG(WARNING, "Create failed. tid %u pid %u msg %s", id_, pid_, s.ToString().c_str());
        return -1;
    }
    s = checkpoint->CreateCheckpoint(checkpoint_dir);
    delete checkpoint;
    if (!s.ok()) {
        PDLOG(WARNING, "CreateCheckpoint failed. tid %u pid %u msg %s", id_, pid_, s.ToString().c_str());
        return -1;
    }
    return 0;
}

TableIterator* DiskTable::NewIterator(const std::string& pk, Ticket& ticket) {
    return DiskTable::NewIterator(0, pk, ticket);
}

TableIterator* DiskTable::NewIterator(uint32_t idx, const std::string& pk, Ticket& ticket) {
    std::shared_ptr<IndexDef> index_def = table_index_.GetIndex(idx);
    if (!index_def) {
        PDLOG(WARNING, "index %u not found in table, tid %u pid %u", idx, id_, pid_);
        return NULL;
    }
    uint32_t inner_pos = index_def->GetInnerPos();
    auto inner_index = table_index_.GetInnerIndex(inner_pos);
    rocksdb::ReadOptions ro = rocksdb::ReadOptions();
    const rocksdb::Snapshot* snapshot = db_->GetSnapshot();
    ro.snapshot = snapshot;
    ro.prefix_same_as_start = true;
    ro.pin_data = true;
    rocksdb::Iterator* it = db_->NewIterator(ro, cf_hs_[inner_pos + 1]);
    if (inner_index && inner_index->GetIndex().size() > 1) {
        auto ts_col = index_def->GetTsColumn();
        if (ts_col) {
            return new DiskTableIterator(db_, it, snapshot, pk, ts_col->GetId());
        }
    }
    return new DiskTableIterator(db_, it, snapshot, pk);
}

TraverseIterator* DiskTable::NewTraverseIterator(uint32_t index) {
    std::shared_ptr<IndexDef> index_def = table_index_.GetIndex(index);
    if (!index_def) {
        return NULL;
    }
    uint32_t inner_pos = index_def->GetInnerPos();
    auto inner_index = table_index_.GetInnerIndex(inner_pos);
    auto ttl = index_def->GetTTL();
    uint64_t expire_time = GetExpireTime(*ttl);
    uint64_t expire_cnt = ttl->lat_ttl;
    rocksdb::ReadOptions ro = rocksdb::ReadOptions();
    const rocksdb::Snapshot* snapshot = db_->GetSnapshot();
    ro.snapshot = snapshot;
    // ro.prefix_same_as_start = true;
    ro.pin_data = true;
    rocksdb::Iterator* it = db_->NewIterator(ro, cf_hs_[inner_pos + 1]);
    if (inner_index && inner_index->GetIndex().size() > 1) {
        auto ts_col = index_def->GetTsColumn();
        if (ts_col) {
            return new DiskTableTraverseIterator(db_, it, snapshot, ttl->ttl_type, expire_time, expire_cnt,
                                                 ts_col->GetId());
        }
    }
    return new DiskTableTraverseIterator(db_, it, snapshot, ttl->ttl_type, expire_time, expire_cnt);
}

DiskTableIterator::DiskTableIterator(rocksdb::DB* db, rocksdb::Iterator* it, const rocksdb::Snapshot* snapshot,
                                     const std::string& pk)
    : db_(db), it_(it), snapshot_(snapshot), pk_(pk), ts_(0) {}

DiskTableIterator::DiskTableIterator(rocksdb::DB* db, rocksdb::Iterator* it, const rocksdb::Snapshot* snapshot,
                                     const std::string& pk, uint32_t ts_idx)
    : db_(db), it_(it), snapshot_(snapshot), pk_(pk), ts_(0), ts_idx_(ts_idx) {
    has_ts_idx_ = true;
}

DiskTableIterator::~DiskTableIterator() {
    delete it_;
    db_->ReleaseSnapshot(snapshot_);
}

bool DiskTableIterator::Valid() {
    if (it_ == NULL || !it_->Valid()) {
        return false;
    }
    std::string cur_pk;
    uint32_t cur_ts_idx = UINT32_MAX;
    ParseKeyAndTs(has_ts_idx_, it_->key(), cur_pk, ts_, cur_ts_idx);
    return has_ts_idx_ ? cur_pk == pk_ && cur_ts_idx == ts_idx_ : cur_pk == pk_;
}

void DiskTableIterator::Next() { return it_->Next(); }

openmldb::base::Slice DiskTableIterator::GetValue() const {
    rocksdb::Slice value = it_->value();
    return openmldb::base::Slice(value.data(), value.size());
}

std::string DiskTableIterator::GetPK() const { return pk_; }

uint64_t DiskTableIterator::GetKey() const { return ts_; }

void DiskTableIterator::SeekToFirst() {
    if (has_ts_idx_) {
        std::string combine_key = CombineKeyTs(pk_, UINT64_MAX, ts_idx_);
        it_->Seek(rocksdb::Slice(combine_key));
    } else {
        std::string combine_key = CombineKeyTs(pk_, UINT64_MAX);
        it_->Seek(rocksdb::Slice(combine_key));
    }
}

void DiskTableIterator::Seek(const uint64_t ts) {
    if (has_ts_idx_) {
        std::string combine_key = CombineKeyTs(pk_, ts, ts_idx_);
        it_->Seek(rocksdb::Slice(combine_key));
    } else {
        std::string combine_key = CombineKeyTs(pk_, ts);
        it_->Seek(rocksdb::Slice(combine_key));
    }
}

DiskTableTraverseIterator::DiskTableTraverseIterator(rocksdb::DB* db, rocksdb::Iterator* it,
                                                     const rocksdb::Snapshot* snapshot,
                                                     ::openmldb::storage::TTLType ttl_type, const uint64_t& expire_time,
                                                     const uint64_t& expire_cnt)
    : db_(db),
      it_(it),
      snapshot_(snapshot),
      record_idx_(0),
      expire_value_(expire_time, expire_cnt, ttl_type),
      has_ts_idx_(false),
      ts_idx_(0),
      traverse_cnt_(0) {}

DiskTableTraverseIterator::DiskTableTraverseIterator(rocksdb::DB* db, rocksdb::Iterator* it,
                                                     const rocksdb::Snapshot* snapshot,
                                                     ::openmldb::storage::TTLType ttl_type, const uint64_t& expire_time,
                                                     const uint64_t& expire_cnt, int32_t ts_idx)
    : db_(db),
      it_(it),
      snapshot_(snapshot),
      record_idx_(0),
      expire_value_(expire_time, expire_cnt, ttl_type),
      has_ts_idx_(true),
      ts_idx_(ts_idx),
      traverse_cnt_(0) {}

DiskTableTraverseIterator::~DiskTableTraverseIterator() {
    delete it_;
    db_->ReleaseSnapshot(snapshot_);
}

uint64_t DiskTableTraverseIterator::GetCount() const { return traverse_cnt_; }

bool DiskTableTraverseIterator::Valid() {
    if (traverse_cnt_ >= FLAGS_max_traverse_cnt) {
        return false;
    }
    return it_->Valid();
}

void DiskTableTraverseIterator::Next() {
    for (it_->Next(); it_->Valid(); it_->Next()) {
        std::string last_pk = pk_;
        uint32_t cur_ts_idx = UINT32_MAX;
        traverse_cnt_++;
        ParseKeyAndTs(has_ts_idx_, it_->key(), pk_, ts_, cur_ts_idx);
        if (last_pk == pk_) {
            if (has_ts_idx_ && (cur_ts_idx != ts_idx_)) {
                traverse_cnt_--;
                continue;
            }
            record_idx_++;
        } else {
            record_idx_ = 0;
            if (has_ts_idx_ && (cur_ts_idx != ts_idx_)) {
                traverse_cnt_--;
                continue;
            }
            record_idx_ = 1;
        }
        if (traverse_cnt_ >= FLAGS_max_traverse_cnt) {
            if (has_ts_idx_) {
                uint64_t ts = 0;
                std::string tmp_pk;
                ParseKeyAndTs(has_ts_idx_, it_->key(), tmp_pk, ts, cur_ts_idx);
                if (tmp_pk == pk_ && cur_ts_idx < ts_idx_) {
                    ts_ = UINT64_MAX;
                }
            }
            break;
        }
        if (IsExpired()) {
            NextPK();
        }
        break;
    }
}

openmldb::base::Slice DiskTableTraverseIterator::GetValue() const {
    rocksdb::Slice value = it_->value();
    return openmldb::base::Slice(value.data(), value.size());
}

std::string DiskTableTraverseIterator::GetPK() const { return pk_; }

uint64_t DiskTableTraverseIterator::GetKey() const { return ts_; }

void DiskTableTraverseIterator::SeekToFirst() {
    it_->SeekToFirst();
    record_idx_ = 1;
    for (; it_->Valid(); it_->Next()) {
        uint32_t cur_ts_idx = UINT32_MAX;
        traverse_cnt_++;
        if (traverse_cnt_ >= FLAGS_max_traverse_cnt) {
            if (has_ts_idx_) {
                uint64_t ts = 0;
                std::string tmp_pk;
                ParseKeyAndTs(has_ts_idx_, it_->key(), tmp_pk, ts, cur_ts_idx);
                if (tmp_pk == pk_ && cur_ts_idx < ts_idx_) {
                    ts_ = UINT64_MAX;
                }
            }
            break;
        }
        ParseKeyAndTs(has_ts_idx_, it_->key(), pk_, ts_, cur_ts_idx);
        if (has_ts_idx_ && cur_ts_idx != ts_idx_) {
            continue;
        }
        if (IsExpired()) {
            NextPK();
        }
        break;
    }
}

void DiskTableTraverseIterator::Seek(const std::string& pk, uint64_t time) {
    std::string combine;
    if (has_ts_idx_) {
        combine = CombineKeyTs(pk, time, ts_idx_);
    } else {
        combine = CombineKeyTs(pk, time);
    }
    it_->Seek(rocksdb::Slice(combine));
    if (expire_value_.ttl_type == ::openmldb::storage::TTLType::kLatestTime) {
        record_idx_ = 0;
        for (; it_->Valid(); it_->Next()) {
            uint32_t cur_ts_idx = UINT32_MAX;
            traverse_cnt_++;
            if (traverse_cnt_ >= FLAGS_max_traverse_cnt) {
                if (has_ts_idx_) {
                    std::string tmp_pk;
                    uint64_t ts = 0;
                    ParseKeyAndTs(has_ts_idx_, it_->key(), tmp_pk, ts, cur_ts_idx);
                    if (tmp_pk == pk_ && cur_ts_idx < ts_idx_) {
                        ts_ = UINT64_MAX;
                    }
                }
                break;
            }
            ParseKeyAndTs(has_ts_idx_, it_->key(), pk_, ts_, cur_ts_idx);
            if (pk_ == pk) {
                if (has_ts_idx_ && (cur_ts_idx != ts_idx_)) {
                    continue;
                }
                record_idx_++;
                if (IsExpired()) {
                    NextPK();
                    break;
                }
                if (ts_ >= time) {
                    continue;
                }
            } else {
                record_idx_ = 1;
                if (IsExpired()) {
                    NextPK();
                }
            }
            break;
        }
    } else {
        for (; it_->Valid(); it_->Next()) {
            uint32_t cur_ts_idx = UINT32_MAX;
            traverse_cnt_++;
            if (traverse_cnt_ >= FLAGS_max_traverse_cnt) {
                if (has_ts_idx_) {
                    std::string tmp_pk;
                    uint64_t ts = 0;
                    ParseKeyAndTs(has_ts_idx_, it_->key(), tmp_pk, ts, cur_ts_idx);
                    if (tmp_pk == pk_ && cur_ts_idx < ts_idx_) {
                        ts_ = UINT64_MAX;
                    }
                }
                break;
            }
            ParseKeyAndTs(has_ts_idx_, it_->key(), pk_, ts_, cur_ts_idx);
            if (pk_ == pk) {
                if (has_ts_idx_ && (cur_ts_idx != ts_idx_)) {
                    continue;
                }
                if (ts_ >= time) {
                    continue;
                }
                if (IsExpired()) {
                    NextPK();
                }
            } else {
                if (has_ts_idx_ && (cur_ts_idx != ts_idx_)) {
                    continue;
                }
                if (IsExpired()) {
                    NextPK();
                }
            }
            break;
        }
    }
}

bool DiskTableTraverseIterator::IsExpired() { return expire_value_.IsExpired(ts_, record_idx_); }

void DiskTableTraverseIterator::NextPK() {
    std::string last_pk = pk_;
    std::string combine;
    if (has_ts_idx_) {
        std::string combine_key = CombineKeyTs(last_pk, 0, ts_idx_);
        it_->Seek(rocksdb::Slice(combine_key));
    } else {
        std::string combine_key = CombineKeyTs(last_pk, 0);
        it_->Seek(rocksdb::Slice(combine_key));
    }
    record_idx_ = 1;
    while (it_->Valid()) {
        uint32_t cur_ts_idx = UINT32_MAX;
        traverse_cnt_++;
        if (traverse_cnt_ >= FLAGS_max_traverse_cnt) {
            if (has_ts_idx_) {
                std::string tmp_pk;
                uint64_t ts = 0;
                ParseKeyAndTs(has_ts_idx_, it_->key(), tmp_pk, ts, cur_ts_idx);
                if (tmp_pk == pk_ && cur_ts_idx < ts_idx_) {
                    ts_ = UINT64_MAX;
                }
            }
            break;
        }
        ParseKeyAndTs(has_ts_idx_, it_->key(), pk_, ts_, cur_ts_idx);
        if (pk_ != last_pk) {
            if (has_ts_idx_ && (cur_ts_idx != ts_idx_)) {
                it_->Next();
                continue;
            }
            if (!IsExpired()) {
                return;
            } else {
                last_pk = pk_;
                std::string combine;
                if (has_ts_idx_) {
                    std::string combine_key = CombineKeyTs(last_pk, 0, ts_idx_);
                    it_->Seek(rocksdb::Slice(combine_key));
                } else {
                    std::string combine_key = CombineKeyTs(last_pk, 0);
                    it_->Seek(rocksdb::Slice(combine_key));
                }
                record_idx_ = 1;
            }
        } else {
            it_->Next();
        }
    }
}

::hybridse::vm::WindowIterator* DiskTable::NewWindowIterator(uint32_t idx) {
    std::shared_ptr<IndexDef> index_def = table_index_.GetIndex(idx);
    if (!index_def) {
        return NULL;
    }
    uint32_t inner_pos = index_def->GetInnerPos();
    auto inner_index = table_index_.GetInnerIndex(inner_pos);
    auto ttl = index_def->GetTTL();
    uint64_t expire_time = GetExpireTime(*ttl);
    uint64_t expire_cnt = ttl->lat_ttl;
    rocksdb::ReadOptions ro = rocksdb::ReadOptions();
    const rocksdb::Snapshot* snapshot = db_->GetSnapshot();
    ro.snapshot = snapshot;
    // ro.prefix_same_as_start = true;
    ro.pin_data = true;
    rocksdb::Iterator* it = db_->NewIterator(ro, cf_hs_[inner_pos + 1]);
    if (inner_index && inner_index->GetIndex().size() > 1) {
        auto ts_col = index_def->GetTsColumn();
        if (ts_col) {
            return new DiskTableKeyIterator(db_, it, snapshot, ttl->ttl_type, expire_time, expire_cnt,
                                                 ts_col->GetId(), cf_hs_[inner_pos + 1]);
        }
    }
    return new DiskTableKeyIterator(db_, it, snapshot, ttl->ttl_type, expire_time, expire_cnt, cf_hs_[inner_pos + 1]);
}

DiskTableKeyIterator::DiskTableKeyIterator(rocksdb::DB* db, rocksdb::Iterator* it,
                                           const rocksdb::Snapshot* snapshot, ::openmldb::storage::TTLType ttl_type,
                                           const uint64_t& expire_time, const uint64_t& expire_cnt,
                                           rocksdb::ColumnFamilyHandle* column_handle)
    : db_(db),
      it_(it),
      snapshot_(snapshot),
      ttl_type_(ttl_type),
      expire_time_(expire_time),
      expire_cnt_(expire_cnt),
      has_ts_idx_(false),
      ts_idx_(0),
      column_handle_(column_handle) {}

DiskTableKeyIterator::DiskTableKeyIterator(rocksdb::DB* db, rocksdb::Iterator* it,
                                           const rocksdb::Snapshot* snapshot, ::openmldb::storage::TTLType ttl_type,
                                           const uint64_t& expire_time, const uint64_t& expire_cnt, int32_t ts_idx,
                                           rocksdb::ColumnFamilyHandle* column_handle)
    : db_(db),
      it_(it),
      snapshot_(snapshot),
      ttl_type_(ttl_type),
      expire_time_(expire_time),
      expire_cnt_(expire_cnt),
      has_ts_idx_(true),
      ts_idx_(ts_idx),
      column_handle_(column_handle) {}

DiskTableKeyIterator::~DiskTableKeyIterator() {
    delete it_;
    db_->ReleaseSnapshot(snapshot_);
}

void DiskTableKeyIterator::SeekToFirst() {
    it_->SeekToFirst();
    uint32_t cur_ts_idx = UINT32_MAX;
    ParseKeyAndTs(has_ts_idx_, it_->key(), pk_, ts_, cur_ts_idx);
}

void DiskTableKeyIterator::NextPK() {
    std::string last_pk = pk_;
    std::string combine_key;
    if (has_ts_idx_) {
        combine_key = CombineKeyTs(last_pk, 0, ts_idx_);
    } else {
        combine_key = CombineKeyTs(last_pk, 0);
    }
    it_->Seek(rocksdb::Slice(combine_key));
    while (it_->Valid()) {
        uint32_t cur_ts_idx = UINT32_MAX;
        ParseKeyAndTs(has_ts_idx_, it_->key(), pk_, ts_, cur_ts_idx);
        if (pk_ != last_pk) {
            if (has_ts_idx_ && (cur_ts_idx != ts_idx_)) {
                it_->Next();
                continue;
            }
            break;
        } else {
            it_->Next();
        }
    }
}

void DiskTableKeyIterator::Next() { NextPK(); }

void DiskTableKeyIterator::Seek(const std::string& pk) {
    std::string combine;
    uint64_t tmp_ts = UINT64_MAX;
    if (has_ts_idx_) {
        combine = CombineKeyTs(pk, tmp_ts, ts_idx_);
    } else {
        combine = CombineKeyTs(pk, tmp_ts);
    }
    it_->Seek(rocksdb::Slice(combine));
    for (; it_->Valid(); it_->Next()) {
        uint32_t cur_ts_idx = UINT32_MAX;
        ParseKeyAndTs(has_ts_idx_, it_->key(), pk_, ts_, cur_ts_idx);
        if (pk_ == pk) {
            if (has_ts_idx_ && (cur_ts_idx != ts_idx_)) {
                continue;
            }
        }
        break;
    }
}

bool DiskTableKeyIterator::Valid() {
    return it_->Valid();
}

const hybridse::codec::Row DiskTableKeyIterator::GetKey() {
    hybridse::codec::Row row(
        ::hybridse::base::RefCountedSlice::Create(pk_.c_str(), pk_.size()));
    return row;
}

std::unique_ptr<::hybridse::vm::RowIterator> DiskTableKeyIterator::GetValue() {
    rocksdb::ReadOptions ro = rocksdb::ReadOptions();
    const rocksdb::Snapshot* snapshot = db_->GetSnapshot();
    ro.snapshot = snapshot;
    // ro.prefix_same_as_start = true;
    ro.pin_data = true;
    rocksdb::Iterator* it = db_->NewIterator(ro, column_handle_);
    return std::make_unique<DiskTableRowIterator>(db_, it, snapshot, ttl_type_, expire_time_,
                                                  expire_cnt_, pk_, ts_, has_ts_idx_, ts_idx_);
}

::hybridse::vm::RowIterator* DiskTableKeyIterator::GetRawValue() {
    rocksdb::ReadOptions ro = rocksdb::ReadOptions();
    const rocksdb::Snapshot* snapshot = db_->GetSnapshot();
    ro.snapshot = snapshot;
    // ro.prefix_same_as_start = true;
    ro.pin_data = true;
    rocksdb::Iterator* it = db_->NewIterator(ro, column_handle_);
    return new DiskTableRowIterator(db_, it, snapshot, ttl_type_, expire_time_, expire_cnt_, pk_, ts_, has_ts_idx_,
                                    ts_idx_);
}

DiskTableRowIterator::DiskTableRowIterator(rocksdb::DB* db, rocksdb::Iterator* it, const rocksdb::Snapshot* snapshot,
                                           ::openmldb::storage::TTLType ttl_type, uint64_t expire_time,
                                           uint64_t expire_cnt, std::string pk, uint64_t ts, bool has_ts_idx,
                                           uint32_t ts_idx)
    : db_(db),
      it_(it),
      snapshot_(snapshot),
      record_idx_(1),
      expire_value_(expire_time, expire_cnt, ttl_type),
      pk_(pk),
      row_pk_(pk),
      ts_(ts),
      has_ts_idx_(has_ts_idx),
      ts_idx_(ts_idx),
      row_() {}

DiskTableRowIterator::~DiskTableRowIterator() {
    delete it_;
    db_->ReleaseSnapshot(snapshot_);
}

bool DiskTableRowIterator::Valid() const {
    if (!pk_valid_) return false;
    if (!it_->Valid() || expire_value_.IsExpired(ts_, record_idx_)) {
        return false;
    }
    return true;
}

void DiskTableRowIterator::Next() {
    for (it_->Next(); it_->Valid(); it_->Next()) {
        uint32_t cur_ts_idx = UINT32_MAX;
        ParseKeyAndTs(has_ts_idx_, it_->key(), pk_, ts_, cur_ts_idx);
        if (row_pk_ == pk_) {
            if (has_ts_idx_ && (cur_ts_idx != ts_idx_)) {
                // combineKey is (pk, ts_col, ts). So if cur_ts_idx != ts_idx,
                // iterator will never get to (pk, ts_idx_) again. Can break here.
                pk_valid_ = false;
                break;
            }
            record_idx_++;
            pk_valid_ = true;
        } else {
            pk_valid_ = false;
        }
        break;
    }
}

inline const uint64_t& DiskTableRowIterator::GetKey() const { return ts_; }

const ::hybridse::codec::Row& DiskTableRowIterator::GetValue() {
    rocksdb::Slice value = it_->value();
    row_.Reset(reinterpret_cast<const int8_t*>(value.data()), value.size());
    return row_;
}

void DiskTableRowIterator::Seek(const uint64_t& key) {
    if (expire_value_.ttl_type == TTLType::kAbsoluteTime) {
        std::string combine;
        uint64_t tmp_ts = key;
        if (has_ts_idx_) {
            combine = CombineKeyTs(row_pk_, tmp_ts, ts_idx_);
        } else {
            combine = CombineKeyTs(row_pk_, tmp_ts);
        }
        it_->Seek(rocksdb::Slice(combine));
        for (; it_->Valid(); it_->Next()) {
            uint32_t cur_ts_idx = UINT32_MAX;
            ParseKeyAndTs(has_ts_idx_, it_->key(), pk_, ts_, cur_ts_idx);
            if (pk_ == row_pk_) {
                if (has_ts_idx_ && (cur_ts_idx != ts_idx_)) {
                    // combineKey is (pk, ts_col, ts). So if cur_ts_idx != ts_idx,
                    // iterator will never get to (pk, ts_idx_) again. Can break here.
                    pk_valid_ = false;
                    break;
                }
                pk_valid_ = true;
            } else {
                pk_valid_ = false;
            }
            break;
        }
    } else {
        SeekToFirst();
        while (Valid() && GetKey() > key) {
            Next();
        }
    }
}

void DiskTableRowIterator::SeekToFirst() {
    record_idx_ = 1;
    std::string combine;
    uint64_t tmp_ts = UINT64_MAX;
    if (has_ts_idx_) {
        combine = CombineKeyTs(row_pk_, tmp_ts, ts_idx_);
    } else {
        combine = CombineKeyTs(row_pk_, tmp_ts);
    }
    it_->Seek(rocksdb::Slice(combine));
    for (; it_->Valid(); it_->Next()) {
        uint32_t cur_ts_idx = UINT32_MAX;
        ParseKeyAndTs(has_ts_idx_, it_->key(), pk_, ts_, cur_ts_idx);
        if (pk_ == row_pk_) {
            if (has_ts_idx_ && (cur_ts_idx != ts_idx_)) {
                // combineKey is (pk, ts_col, ts). So if cur_ts_idx != ts_idx,
                // iterator will never get to (pk, ts_idx_) again. Can break here.
                pk_valid_ = false;
                break;
            }
            pk_valid_ = true;
        } else {
            pk_valid_ = false;
        }
        break;
    }
}
inline bool DiskTableRowIterator::IsSeekable() const { return true; }

bool DiskTable::DeleteIndex(const std::string& idx_name) {
    // TODO(litongxin)
    return true;
}

uint64_t DiskTable::GetRecordIdxCnt() {
    // TODO(litongxin)
    return 0;
}

bool DiskTable::GetRecordIdxCnt(uint32_t idx, uint64_t** stat, uint32_t* size) {
    // TODO(litongxin)
    return true;
}

uint64_t DiskTable::GetRecordPkCnt() {
    // TODO(litongxin)
    return 0;
}

uint64_t DiskTable::GetRecordIdxByteSize() {
    // TODO(litongxin)
    return 0;
}

int DiskTable::GetCount(uint32_t index, const std::string& pk, uint64_t& count) {
    PDLOG(WARNING, "Count in disk table is slow");
    std::shared_ptr<IndexDef> index_def = table_index_.GetIndex(index);
    if (index_def && !index_def->IsReady()) {
        return -1;
    }
    uint32_t inner_pos = index_def->GetInnerPos();
    auto inner_index = table_index_.GetInnerIndex(inner_pos);
    rocksdb::ReadOptions ro = rocksdb::ReadOptions();
    const rocksdb::Snapshot* snapshot = db_->GetSnapshot();
    ro.snapshot = snapshot;
    // ro.prefix_same_as_start = true;
    ro.pin_data = true;
    rocksdb::Iterator* it = db_->NewIterator(ro, cf_hs_[inner_pos + 1]);

    bool has_ts_idx = false;
    uint32_t ts_idx;
    if (inner_index && inner_index->GetIndex().size() > 1) {
        has_ts_idx = true;
        auto ts_col = index_def->GetTsColumn();
        ts_idx = ts_col->GetId();
    }

    std::string combine;
    uint64_t tmp_ts = UINT64_MAX;
    if (has_ts_idx) {
        combine = CombineKeyTs(pk, tmp_ts, ts_idx);
    } else {
        combine = CombineKeyTs(pk, tmp_ts);
    }
    it->Seek(rocksdb::Slice(combine));

    count = 0;
    for (; it->Valid(); it->Next()) {
        uint32_t cur_ts_idx = UINT32_MAX;
        std::string cur_pk;
        uint64_t cur_ts;

        ParseKeyAndTs(has_ts_idx, it->key(), cur_pk, cur_ts, cur_ts_idx);
        if (cur_pk == pk) {
            if (has_ts_idx && (cur_ts_idx != ts_idx)) {
                break;
            }
            count++;
        } else {
            break;
        }
    }

    return 0;
}

}  // namespace storage
}  // namespace openmldb<|MERGE_RESOLUTION|>--- conflicted
+++ resolved
@@ -218,6 +218,11 @@
 
 bool DiskTable::Put(uint64_t time, const std::string& value, const Dimensions& dimensions) {
     const int8_t* data = reinterpret_cast<const int8_t*>(value.data());
+    std::string uncompress_data;
+    if (GetCompressType() == openmldb::type::kSnappy) {
+        snappy::Uncompress(value.data(), value.size(), &uncompress_data);
+        data = reinterpret_cast<const int8_t*>(uncompress_data.data());
+    }
     uint8_t version = codec::RowView::GetSchemaVersion(data);
     auto decoder = GetVersionDecoder(version);
     if (decoder == nullptr) {
@@ -225,28 +230,11 @@
         return false;
     }
     rocksdb::WriteBatch batch;
-<<<<<<< HEAD
     for (auto it = dimensions.begin(); it != dimensions.end(); ++it) {
         auto index_def = table_index_.GetIndex(it->idx());
         if (!index_def || !index_def->IsReady()) {
             PDLOG(WARNING, "failed putting key %s to dimension %u in table tid %u pid %u", it->key().c_str(),
                   it->idx(), id_, pid_);
-=======
-    rocksdb::Status s;
-    Dimensions::const_iterator it = dimensions.begin();
-    std::string uncompress_data;
-    const int8_t* data = reinterpret_cast<const int8_t*>(value.data());
-    if (GetCompressType() == openmldb::type::kSnappy) {
-        snappy::Uncompress(value.data(), value.size(), &uncompress_data);
-        data = reinterpret_cast<const int8_t*>(uncompress_data.data());
-    }
-    for (; it != dimensions.end(); ++it) {
-        uint8_t version = codec::RowView::GetSchemaVersion(data);
-        auto decoder = GetVersionDecoder(version);
-        if (decoder == nullptr) {
-            PDLOG(WARNING, "invalid schema version %u, tid %u pid %u", version, id_, pid_);
->>>>>>> ffc63e3f
-            return false;
         }
         int32_t inner_pos = table_index_.GetInnerIndexPos(it->idx());
         auto inner_index = table_index_.GetInnerIndex(inner_pos);
