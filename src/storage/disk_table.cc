//
// Created by yangjun on 12/14/18.
//

#include "storage/disk_table.h"
#include "logging.h"
#include "base/hash.h"
#include "base/file_util.h"

using ::baidu::common::INFO;
using ::baidu::common::WARNING;
using ::baidu::common::DEBUG;

DECLARE_bool(disable_wal);

namespace rtidb {
namespace storage {

static rocksdb::Options ssd_option_template;
static rocksdb::Options hdd_option_template;
static bool options_template_initialized = false;

DiskTable::DiskTable(const std::string &name, uint32_t id, uint32_t pid,
                     const std::map<std::string, uint32_t> &mapping, 
                     uint64_t ttl, ::rtidb::api::TTLType ttl_type,
                     ::rtidb::common::StorageMode storage_mode,
                     const std::string& db_root_path) :
        Table(storage_mode, name, id, pid, ttl * 60 * 1000, true, 0, mapping, ttl_type, 
                ::rtidb::api::CompressType::kNoCompress),
        write_opts_(), offset_(0), db_root_path_(db_root_path){
    if (!options_template_initialized) {
        initOptionTemplate();
    }
    write_opts_.disableWAL = FLAGS_disable_wal;
    db_ = nullptr;
}

DiskTable::DiskTable(const ::rtidb::api::TableMeta& table_meta,
        const std::string& db_root_path) :
        Table(table_meta.storage_mode(), table_meta.name(), table_meta.tid(), table_meta.pid(),
                0, true, 0, std::map<std::string, uint32_t>(), 
                ::rtidb::api::TTLType::kAbsoluteTime, ::rtidb::api::CompressType::kNoCompress),
        write_opts_(), offset_(0), db_root_path_(db_root_path) {
    table_meta_.CopyFrom(table_meta);
    if (!options_template_initialized) {
        initOptionTemplate();
    }
    write_opts_.disableWAL = FLAGS_disable_wal;
    db_ = nullptr;
}

DiskTable::~DiskTable() {
    for (auto handle : cf_hs_) {
        delete handle;
    }
    if (db_ != nullptr) {
        delete db_;
    }
}

void DiskTable::initOptionTemplate() {
    std::shared_ptr<rocksdb::Cache> cache = rocksdb::NewLRUCache(512 << 20, 8); //Can be set by flags
    //SSD options template
    ssd_option_template.max_open_files = -1;
    ssd_option_template.env->SetBackgroundThreads(1, rocksdb::Env::Priority::HIGH); //flush threads
    ssd_option_template.env->SetBackgroundThreads(4, rocksdb::Env::Priority::LOW);  //compaction threads
    ssd_option_template.memtable_prefix_bloom_size_ratio = 0.02;
    ssd_option_template.compaction_style = rocksdb::kCompactionStyleLevel;
    ssd_option_template.level0_file_num_compaction_trigger = 10;
    ssd_option_template.level0_slowdown_writes_trigger = 20;
    ssd_option_template.level0_stop_writes_trigger = 40;
    ssd_option_template.write_buffer_size = 64 << 20;
    ssd_option_template.target_file_size_base = 64 << 20;
    ssd_option_template.max_bytes_for_level_base = 512 << 20;

    rocksdb::BlockBasedTableOptions table_options;
    table_options.cache_index_and_filter_blocks = true;
    table_options.pin_l0_filter_and_index_blocks_in_cache = true;
    table_options.block_cache = cache;
    // table_options.filter_policy.reset(rocksdb::NewBloomFilterPolicy(10, false));
    table_options.whole_key_filtering = false;
    table_options.block_size = 256 << 10;
    table_options.use_delta_encoding = false;
    ssd_option_template.table_factory.reset(rocksdb::NewBlockBasedTableFactory(table_options));

    //HDD options template
    hdd_option_template.max_open_files = -1;
    hdd_option_template.env->SetBackgroundThreads(1, rocksdb::Env::Priority::HIGH); //flush threads
    hdd_option_template.env->SetBackgroundThreads(1, rocksdb::Env::Priority::LOW);  //compaction threads
    hdd_option_template.memtable_prefix_bloom_size_ratio = 0.02;
    hdd_option_template.optimize_filters_for_hits = true;
    hdd_option_template.level_compaction_dynamic_level_bytes = true;
    hdd_option_template.max_file_opening_threads = 1; //set to the number of disks on which the db root folder is mounted
    hdd_option_template.compaction_readahead_size = 16 << 20;
    hdd_option_template.new_table_reader_for_compaction_inputs = true;
    hdd_option_template.compaction_style = rocksdb::kCompactionStyleLevel;
    hdd_option_template.level0_file_num_compaction_trigger = 10;
    hdd_option_template.level0_slowdown_writes_trigger = 20;
    hdd_option_template.level0_stop_writes_trigger = 40;
    hdd_option_template.write_buffer_size = 256 << 20;
    hdd_option_template.target_file_size_base = 256 << 20;
    hdd_option_template.max_bytes_for_level_base = 1024 << 20;
    hdd_option_template.table_factory.reset(rocksdb::NewBlockBasedTableFactory(table_options));

    options_template_initialized = true;
}

bool DiskTable::InitColumnFamilyDescriptor() {
    cf_ds_.clear();
    cf_ds_.push_back(rocksdb::ColumnFamilyDescriptor(rocksdb::kDefaultColumnFamilyName, 
            rocksdb::ColumnFamilyOptions()));
    for (auto iter = mapping_.begin(); iter != mapping_.end(); ++iter) {
        rocksdb::ColumnFamilyOptions cfo;
        if (storage_mode_ == ::rtidb::common::StorageMode::kSSD) {
            cfo = rocksdb::ColumnFamilyOptions(ssd_option_template);
            options_ = ssd_option_template;
        } else {
            cfo = rocksdb::ColumnFamilyOptions(hdd_option_template);
            options_ = hdd_option_template;
        }
        cfo.comparator = &cmp_;
        cfo.prefix_extractor.reset(new KeyTsPrefixTransform());
        if (ttl_type_ == ::rtidb::api::TTLType::kAbsoluteTime && ttl_ > 0) {
            cfo.compaction_filter_factory = std::make_shared<AbsoluteTTLFilterFactory>(ttl_);
        }
        cf_ds_.push_back(rocksdb::ColumnFamilyDescriptor(iter->first, cfo));
        PDLOG(DEBUG, "add cf_name %s. tid %u pid %u", iter->first.c_str(), id_, pid_);
    }
    return true;
}

bool DiskTable::InitTableProperty() {
    if (InitColumnDesc() < 0) {
        PDLOG(WARNING, "init column desc failed, tid %u pid %u", id_, pid_);
        return false;
    }
    if (table_meta_.has_mode() && table_meta_.mode() != ::rtidb::api::TableMode::kTableLeader) {
        is_leader_ = false;
    }
    if (table_meta_.has_ttl()) {
        ttl_ = table_meta_.ttl() * 60 * 1000;
        new_ttl_.store(ttl_.load());
    }
    if (table_meta_.has_schema()) schema_ = table_meta_.schema();
    if (table_meta_.has_ttl_type()) ttl_type_ = table_meta_.ttl_type();
    if (table_meta_.has_compress_type()) compress_type_ = table_meta_.compress_type();
    idx_cnt_ = mapping_.size();
    return true;
}

bool DiskTable::Init() {
    if (!InitTableProperty()) {
        return false;
    }
    InitColumnFamilyDescriptor();
    std::string path = db_root_path_ + "/" + std::to_string(id_) + "_" + std::to_string(pid_) + "/data";
    if (!::rtidb::base::MkdirRecur(path)) {
        PDLOG(WARNING, "fail to create path %s", path.c_str());
        return false;
    }
    options_.create_if_missing = true;
    options_.error_if_exists = true;
    options_.create_missing_column_families = true;
    rocksdb::Status s = rocksdb::DB::Open(options_, path, cf_ds_, &cf_hs_, &db_);
    if (!s.ok()) {
        PDLOG(WARNING, "rocksdb open failed. tid %u pid %u error %s", id_, pid_, s.ToString().c_str());
        return false;
    } 
    PDLOG(INFO, "Open DB. tid %u pid %u ColumnFamilyHandle size %d with data path %s", id_, pid_, idx_cnt_,
            path.c_str());
    return true;
}

bool DiskTable::Put(const std::string &pk, uint64_t time, const char *data, uint32_t size) {
    rocksdb::Status s;
    rocksdb::Slice spk = rocksdb::Slice(CombineKeyTs(pk, time));
    s = db_->Put(write_opts_, cf_hs_[1], spk, rocksdb::Slice(data, size));
    if (s.ok()) {
        offset_.fetch_add(1, std::memory_order_relaxed);
        return true;
    } else {
        PDLOG(DEBUG, "Put failed. tid %u pid %u msg %s", id_, pid_, s.ToString().c_str());
        return false;
    }
}

    bool DiskTable::Put(uint64_t time, const std::string &value, const Dimensions &dimensions) {
    rocksdb::WriteBatch batch;
    rocksdb::Status s;
    Dimensions::const_iterator it = dimensions.begin();
    for (; it != dimensions.end(); ++it) {
        if (it->idx() >= idx_cnt_) {
            PDLOG(WARNING, "failed putting key %s to dimension %u in table tid %u pid %u",
                            it->key().c_str(), it->idx(), id_, pid_);
            return false;
        }
        rocksdb::Slice spk = rocksdb::Slice(CombineKeyTs(it->key(), time));
        batch.Put(cf_hs_[it->idx() + 1], spk, value);
    }
    s = db_->Write(write_opts_, &batch);
    if (s.ok()) {
        offset_.fetch_add(1, std::memory_order_relaxed);
        return true;
    } else {
        PDLOG(DEBUG, "Put failed. tid %u pid %u msg %s", id_, pid_, s.ToString().c_str());
        return false;
    }
}

bool DiskTable::Put(const Dimensions& dimensions, const TSDimensions& ts_dimemsions, const std::string& value) {
    if (dimensions.size() == 0 || ts_dimemsions.size() == 0) {
         PDLOG(WARNING, "empty dimesion. tid %u pid %u", id_, pid_);
         return false;
    }
    rocksdb::WriteBatch batch;
    for (auto it = dimensions.begin(); it != dimensions.end(); it++) {
          if (it->idx() >= idx_cnt_) {
              PDLOG(WARNING, "idx greater than idx_cnt_, failed putting key %s to dimension %u in table tid %u pid %u",
                  it->key().c_str(), it->idx(), id_, pid_);
              return false;
          }
          auto& ts_vector = column_key_map_[it->idx()];
          for (const auto& cur_ts : ts_dimemsions) {
              if (std::find(ts_vector.cbegin(), ts_vector.cend(), cur_ts.idx()) == ts_vector.cend()) {
                continue;
              }
              rocksdb::Slice spk;
              if (ts_vector.size() == 1) {
                  spk = rocksdb::Slice(CombineKeyTs(it->key(), cur_ts.ts()));
              } else {
                  spk = rocksdb::Slice(CombineKeyTs(it->key(), cur_ts.ts(), (uint8_t)cur_ts.idx()));
              }
              batch.Put(cf_hs_[it->idx() + 1], spk, value);
          }
      }
      rocksdb::Status s = db_->Write(write_opts_, &batch);
      if (s.ok()) {
            offset_.fetch_add(1, std::memory_order_relaxed);
      } else {
            PDLOG(DEBUG, "Put failed. tid %u pid %u msg %s", id_, pid_, s.ToString().c_str());
      }
      return s.ok();
}

bool DiskTable::Delete(const std::string& pk, uint32_t idx) {
    rocksdb::WriteBatch batch;
    std::map<uint32_t, std::vector<uint32_t>>::iterator it = column_key_map_.find(idx);
    if (it != column_key_map_.end()) {
        if (it->second.size() == 1) {
            batch.DeleteRange(cf_hs_[idx+1],
                rocksdb::Slice(CombineKeyTs(pk, UINT64_MAX)), rocksdb::Slice(CombineKeyTs(pk, 0)));
        } else {
            for (auto ts : it->second) {
                batch.DeleteRange(cf_hs_[idx+1], rocksdb::Slice(CombineKeyTs(pk, UINT64_MAX, ts)),
                    rocksdb::Slice(CombineKeyTs(pk, 0, ts)));
            }
        }
    } else {
        batch.DeleteRange(cf_hs_[idx+1],
            rocksdb::Slice(CombineKeyTs(pk, UINT64_MAX)), rocksdb::Slice(CombineKeyTs(pk, 0)));
    }
    rocksdb::Status s = db_->Write(write_opts_, &batch);
    if (s.ok()) {
        offset_.fetch_add(1, std::memory_order_relaxed);
        return true;
    } else {
        PDLOG(DEBUG, "Delete failed. tid %u pid %u msg %s", id_, pid_, s.ToString().c_str());
        return false;
    }
}

bool DiskTable::Get(uint32_t idx, const std::string& pk, uint64_t ts, std::string& value) {
    if (idx >= idx_cnt_) {
        PDLOG(WARNING, "idx greater than idx_cnt_, failed getting table tid %u pid %u", id_, pid_);
        return false;
    }
    rocksdb::Slice spk ;
    auto pos = column_key_map_.find(idx);
    if ((pos != column_key_map_.end()) && (pos->second.size() > 1)) {
        spk = rocksdb::Slice(CombineKeyTs(pk, ts, pos->second[0]));
    } else {
        spk = rocksdb::Slice(CombineKeyTs(pk, ts));
    }
    rocksdb::Status s;
    s = db_->Get(rocksdb::ReadOptions(), cf_hs_[idx + 1], spk, &value);
    if (s.ok()) {
        return true;
    } else {
        return false;
    }
}

bool DiskTable::Get(const std::string& pk, uint64_t ts, std::string& value) {
    return Get(0, pk, ts, value);
}

bool DiskTable::LoadTable() {
    if (!InitTableProperty()) {
        return false;
    }
    InitColumnFamilyDescriptor();
    std::string path = db_root_path_ + "/" + std::to_string(id_) + "_" + std::to_string(pid_) + "/data";
    if (!rtidb::base::IsExists(path)) {
        return false;
    }
    options_.create_if_missing = false;
    options_.error_if_exists = false;
    options_.create_missing_column_families = false;
    rocksdb::Status s = rocksdb::DB::Open(options_, path, cf_ds_, &cf_hs_, &db_);
    PDLOG(DEBUG, "Load DB. tid %u pid %u ColumnFamilyHandle size %d,", id_, pid_, idx_cnt_);
    if (!s.ok()) {
        PDLOG(WARNING, "Load DB failed. tid %u pid %u msg %s", id_, pid_, s.ToString().c_str());
        return false;
    }    
    return true;
}

void DiskTable::SchedGc() {
    if (ttl_ == 0) {
        return;
    }
    if (ttl_type_ == ::rtidb::api::TTLType::kLatestTime) {
        GcHead();
    } /*else {
        rocksdb will delete expired key when compact
        GcTTL();
    }*/
}

void DiskTable::GcTTL() {
    uint64_t start_time = ::baidu::common::timer::get_micros() / 1000;
    uint64_t expire_time = GetExpireTime();
    if (expire_time < 1) {
        return;
    }
    for (auto cf_hs : cf_hs_) {
        rocksdb::ReadOptions ro = rocksdb::ReadOptions();
        const rocksdb::Snapshot* snapshot = db_->GetSnapshot();
        ro.snapshot = snapshot;
        //ro.prefix_same_as_start = true;
        ro.pin_data = true;
        rocksdb::Iterator* it = db_->NewIterator(ro, cf_hs);
        it->SeekToFirst();
        std::string last_pk;
        while (it->Valid()) {
            std::string cur_pk;
            uint64_t ts = 0;
            ParseKeyAndTs(it->key(), cur_pk, ts);
            if (cur_pk == last_pk) {
                if (ts == 0 || ts >= expire_time) {
                    it->Next();
                    continue;
                } else {
                    rocksdb::Status s = db_->DeleteRange(write_opts_, cf_hs, 
                            rocksdb::Slice(CombineKeyTs(cur_pk, ts)), rocksdb::Slice(CombineKeyTs(cur_pk, 0)));
                    if (!s.ok()) {
                        PDLOG(WARNING, "Delete failed. tid %u pid %u msg %s", id_, pid_, s.ToString().c_str());
                    }
                    it->Seek(rocksdb::Slice(CombineKeyTs(cur_pk, 0)));
                }
            } else {
                last_pk = cur_pk;
                it->Next();
            }
        }
        delete it;
        db_->ReleaseSnapshot(snapshot);
    }
    uint64_t time_used = ::baidu::common::timer::get_micros() / 1000 - start_time;
    PDLOG(INFO, "Gc used %lu second. tid %u pid %u", time_used / 1000, id_, pid_);
}

void DiskTable::GcHead() {
    uint64_t start_time = ::baidu::common::timer::get_micros() / 1000;
    uint64_t ttl_num = ttl_ / 60 / 1000;
    if (ttl_num < 1) {
        return;
    }
    for (auto cf_hs : cf_hs_) {
        rocksdb::ReadOptions ro = rocksdb::ReadOptions();
        const rocksdb::Snapshot* snapshot = db_->GetSnapshot();
        ro.snapshot = snapshot;
        //ro.prefix_same_as_start = true;
        ro.pin_data = true;
        rocksdb::Iterator* it = db_->NewIterator(ro, cf_hs);
        it->SeekToFirst();
        std::string last_pk;
        uint64_t count = 0;
        while (it->Valid()) {
            std::string cur_pk;
            uint64_t ts = 0;
            ParseKeyAndTs(it->key(), cur_pk, ts);
            if (cur_pk == last_pk) {
                if (ts == 0 || count < ttl_num) {
                    it->Next();
                    count++;
                    continue;
                } else {
                    rocksdb::Status s = db_->DeleteRange(write_opts_, cf_hs, 
                            rocksdb::Slice(CombineKeyTs(cur_pk, ts)), rocksdb::Slice(CombineKeyTs(cur_pk, 0)));
                    if (!s.ok()) {
                        PDLOG(WARNING, "Delete failed. tid %u pid %u msg %s", id_, pid_, s.ToString().c_str());
                    }    
                    it->Seek(rocksdb::Slice(CombineKeyTs(cur_pk, 0)));
                }
            } else {
                count = 1;
                last_pk = cur_pk;
                it->Next();
            }
        }
        delete it;
        db_->ReleaseSnapshot(snapshot);
    }
    uint64_t time_used = ::baidu::common::timer::get_micros() / 1000 - start_time;
    PDLOG(INFO, "Gc used %lu second. tid %u pid %u", time_used / 1000, id_, pid_);
}

uint64_t DiskTable::GetExpireTime(uint64_t ttl) {
    if (ttl == 0 || ttl_type_ == ::rtidb::api::TTLType::kLatestTime) {
        return 0;
    }
    uint64_t cur_time = ::baidu::common::timer::get_micros() / 1000;
    return cur_time - ttl * 60 * 1000;
}

uint64_t DiskTable::GetExpireTime() {
    if (ttl_.load(std::memory_order_relaxed) == 0
            || ttl_type_ == ::rtidb::api::TTLType::kLatestTime) {
        return 0;
    }
    uint64_t cur_time = ::baidu::common::timer::get_micros() / 1000;
    return cur_time - ttl_.load(std::memory_order_relaxed);
}


bool DiskTable::IsExpire(const ::rtidb::api::LogEntry& entry) {
    // TODO
    return false;
}

int DiskTable::CreateCheckPoint(const std::string& checkpoint_dir) {
    rocksdb::Checkpoint* checkpoint = NULL;
    rocksdb::Status s = rocksdb::Checkpoint::Create(db_, &checkpoint);
    if (!s.ok()) {
        PDLOG(WARNING, "Create failed. tid %u pid %u msg %s", id_, pid_, s.ToString().c_str());
        return -1;
    }
    s = checkpoint->CreateCheckpoint(checkpoint_dir);
    delete checkpoint;
    if (!s.ok()) {
        PDLOG(WARNING, "CreateCheckpoint failed. tid %u pid %u msg %s", id_, pid_, s.ToString().c_str());
        return -1;
    }
    return 0;
}

TableIterator* DiskTable::NewIterator(const std::string &pk, Ticket& ticket) {
    return DiskTable::NewIterator(0, pk, ticket);
}

TableIterator* DiskTable::NewIterator(uint32_t idx, const std::string& pk, Ticket& ticket) {
    auto column_map_iter = column_key_map_.find(idx);
    if (column_map_iter != column_key_map_.end() && !column_map_iter->second.empty()) {
        return NewIterator(idx, column_map_iter->second.front(), pk, ticket);
    }
    rocksdb::ReadOptions ro = rocksdb::ReadOptions();
    const rocksdb::Snapshot* snapshot = db_->GetSnapshot();
    ro.snapshot = snapshot;
    ro.prefix_same_as_start = true;
    ro.pin_data = true;
    rocksdb::Iterator* it = db_->NewIterator(ro, cf_hs_[idx + 1]);
    return new DiskTableIterator(db_, it, snapshot, pk);
}

TableIterator* DiskTable::NewIterator(uint32_t index, int32_t ts_idx, const std::string& pk, Ticket& ticket) {
    if (ts_idx < 0) {
        return NULL;
    }
    auto column_map_iter = column_key_map_.find(index);
    if (column_map_iter == column_key_map_.end()) {
        PDLOG(WARNING, "index %d not found in column key map table tid %u pid %u", index, id_, pid_);
        return NULL;
    }
<<<<<<< HEAD
    if (std::find(column_map_iter->second.cbegin(), column_map_iter->second.cend(), ts_idx) == column_map_iter->second.cend()) {
        PDLOG(WARNING, "ts cloumn not member of index, ts id %d index id %u, failed getting table tid %u pid %u", ts_idx, index, id_, pid_);
=======
    if (std::find(column_map_iter->second.cbegin(), column_map_iter->second.cend(), ts_idx) 
                == column_map_iter->second.cend()) {
        PDLOG(WARNING, "ts cloumn not member of index, ts id %d index id %d, failed getting table tid %u pid %u", 
                    ts_idx, index, id_, pid_);
>>>>>>> eca4ce35
        return NULL;
    }
    rocksdb::ReadOptions ro = rocksdb::ReadOptions();
    const rocksdb::Snapshot* snapshot = db_->GetSnapshot();
    ro.snapshot = snapshot;
    ro.prefix_same_as_start = true;
    ro.pin_data = true;
<<<<<<< HEAD
    rocksdb::Iterator* it = db_->NewIterator(ro, cf_hs_[index+1]);
=======
    rocksdb::Iterator* it = db_->NewIterator(ro, cf_hs_[index + 1]);
>>>>>>> eca4ce35
    if (column_map_iter->second.size() == 1) {
        return new DiskTableIterator(db_, it, snapshot, pk);
    }
    return new DiskTableIterator(db_, it, snapshot, pk, ts_idx);
}

TableIterator* DiskTable::NewTraverseIterator(uint32_t idx) {
    auto column_map_iter = column_key_map_.find(idx);
    if (column_map_iter != column_key_map_.end() && !column_map_iter->second.empty()) {
        return NewTraverseIterator(idx, column_map_iter->second.front());
    }

    uint64_t expire_value = 0;
    if (ttl_ == 0) {
        expire_value = 0;
    } else if (ttl_type_ == ::rtidb::api::TTLType::kLatestTime) {
        expire_value = ttl_ / 60 / 1000;
    } else {
        uint64_t cur_time = ::baidu::common::timer::get_micros() / 1000;
        expire_value = cur_time - ttl_.load(std::memory_order_relaxed);
    }
    rocksdb::ReadOptions ro = rocksdb::ReadOptions();
    const rocksdb::Snapshot* snapshot = db_->GetSnapshot();
    ro.snapshot = snapshot;
    //ro.prefix_same_as_start = true;
    ro.pin_data = true;
    rocksdb::Iterator* it = db_->NewIterator(ro, cf_hs_[idx + 1]);
    return new DiskTableTraverseIterator(db_, it, snapshot, ttl_type_, expire_value);
}

TableIterator* DiskTable::NewTraverseIterator(uint32_t index, uint32_t ts_idx) {
    if (ts_idx < 0) {
        return NULL;
    }
    auto column_map_iter = column_key_map_.find(index);
    if (column_map_iter == column_key_map_.end()) {
        PDLOG(WARNING, "index %d not found in column key map table tid %u pid %u", index, id_, pid_);
        return NULL;
    }
    if (std::find(column_map_iter->second.cbegin(), column_map_iter->second.cend(), ts_idx) == column_map_iter->second.cend()) {
        PDLOG(WARNING, "ts cloumn not member of index, ts id %d index id %u, failed getting table tid %u pid %u", ts_idx, index, id_, pid_);
        return NULL;
    }
    uint64_t expire_value = 0; // suppose ttl_ is 0
    if (ttl_ == 0) {
        expire_value = 0;
    } else if (ttl_type_ == ::rtidb::api::TTLType::kLatestTime) {
        expire_value = ttl_ / 60 / 1000;
    } else {
        uint64_t cur_time = ::baidu::common::timer::get_micros() / 1000;
        expire_value = cur_time - ttl_.load(std::memory_order_relaxed);
    }
    rocksdb::ReadOptions ro = rocksdb::ReadOptions();
    const rocksdb::Snapshot* snapshot = db_->GetSnapshot();
    ro.snapshot = snapshot;
    //ro.prefix_same_as_start = true;
    ro.pin_data = true;
    rocksdb::Iterator* it = db_->NewIterator(ro, cf_hs_[index + 1]);
    if (column_map_iter->second.size() == 1) {
        return new DiskTableTraverseIterator(db_, it, snapshot, ttl_type_, expire_value);
    }
    return new DiskTableTraverseIterator(db_, it, snapshot, ttl_type_, expire_value, ts_idx);
}

DiskTableIterator::DiskTableIterator(rocksdb::DB* db, rocksdb::Iterator* it, 
            const rocksdb::Snapshot* snapshot, const std::string& pk) : 
            db_(db), it_(it), snapshot_(snapshot), pk_(pk), ts_(0) {
}

DiskTableIterator::DiskTableIterator(rocksdb::DB* db, rocksdb::Iterator* it,
                                     const rocksdb::Snapshot* snapshot, const std::string& pk, uint8_t ts_idx) :
    db_(db), it_(it), snapshot_(snapshot), pk_(pk), ts_(0), ts_idx_(ts_idx) {
    has_ts_idx_ = true;
}

DiskTableIterator::~DiskTableIterator() {
    delete it_;
    db_->ReleaseSnapshot(snapshot_);
}

bool DiskTableIterator::Valid() {
    if (it_ == NULL || !it_->Valid()) {
        return false;
    }
    std::string cur_pk;
    uint8_t cur_ts_idx = UINT8_MAX;
    ParseKeyAndTs(has_ts_idx_, it_->key(), cur_pk, ts_, cur_ts_idx);
    return has_ts_idx_ ? cur_pk == pk_ && cur_ts_idx == ts_idx_ : cur_pk == pk_;
}

void DiskTableIterator::Next() {
    return it_->Next();
}

rtidb::base::Slice DiskTableIterator::GetValue() const {
    rocksdb::Slice value = it_->value();
    return rtidb::base::Slice(value.data(), value.size());
}

std::string DiskTableIterator::GetPK() const {
    return pk_;
}

uint64_t DiskTableIterator::GetKey() const {
    return ts_;
}

void DiskTableIterator::SeekToFirst() {
    if (has_ts_idx_) {
        it_->Seek(rocksdb::Slice(CombineKeyTs(pk_, UINT64_MAX, ts_idx_)));
    } else {
        it_->Seek(rocksdb::Slice(CombineKeyTs(pk_, UINT64_MAX)));
    }
}

void DiskTableIterator::Seek(uint64_t ts) {
    if (has_ts_idx_) {
        it_->Seek(rocksdb::Slice(CombineKeyTs(pk_, ts, ts_idx_)));
    } else {
        it_->Seek(rocksdb::Slice(CombineKeyTs(pk_, ts)));
    }
}

DiskTableTraverseIterator::DiskTableTraverseIterator(rocksdb::DB* db, rocksdb::Iterator* it, 
        const rocksdb::Snapshot* snapshot, ::rtidb::api::TTLType ttl_type, uint64_t expire_value) : 
        db_(db), it_(it), snapshot_(snapshot), ttl_type_(ttl_type), record_idx_(0), expire_value_(expire_value) {
        has_ts_idx_ = false;
    };

DiskTableTraverseIterator::DiskTableTraverseIterator(rocksdb::DB *db, rocksdb::Iterator *it,
    const rocksdb::Snapshot *snapshot, ::rtidb::api::TTLType ttl_type, uint64_t expire_value, int32_t ts_idx) :
    db_(db), it_(it), snapshot_(snapshot), ttl_type_(ttl_type), record_idx_(0), expire_value_(expire_value),
    ts_idx_(ts_idx) {
    has_ts_idx_ = true;
};

DiskTableTraverseIterator::~DiskTableTraverseIterator() {
    delete it_;
    db_->ReleaseSnapshot(snapshot_);
}

bool DiskTableTraverseIterator::Valid() {
    return it_->Valid();
}

void DiskTableTraverseIterator::Next() {
    for (it_->Next(); it_->Valid(); it_->Next()) {
        std::string tmp_pk;
        uint8_t cur_ts_idx = UINT8_MAX;
        ParseKeyAndTs(has_ts_idx_, it_->key(), tmp_pk, ts_, cur_ts_idx);
        if (tmp_pk == pk_) {
            if (has_ts_idx_ && (cur_ts_idx != ts_idx_)) {
                continue;
            }
            record_idx_++;
        } else {
            pk_ = tmp_pk;
            record_idx_ = 1;
        }
        if (IsExpired()) {
            NextPK();
        }
        break;
    }
}

rtidb::base::Slice DiskTableTraverseIterator::GetValue() const {
    rocksdb::Slice value = it_->value();
    return rtidb::base::Slice(value.data(), value.size());
}

std::string DiskTableTraverseIterator::GetPK() const {
    return pk_;
}

uint64_t DiskTableTraverseIterator::GetKey() const {
    return ts_;
}

void DiskTableTraverseIterator::SeekToFirst() {
    it_->SeekToFirst();
    record_idx_ = 1;
    if (it_->Valid()) {
        ParseKeyAndTs(has_ts_idx_, it_->key(), pk_, ts_, ts_idx_);
        if (IsExpired()) {
            NextPK();
        }
    }
}

void DiskTableTraverseIterator::Seek(const std::string& pk, uint64_t time) {
    std::string combine;
    uint8_t cur_ts_idx = UINT8_MAX;
    if (ttl_type_ == ::rtidb::api::TTLType::kLatestTime) {
        if (has_ts_idx_) {
            combine = CombineKeyTs(pk, UINT64_MAX, ts_idx_);
        } else {
            combine = CombineKeyTs(pk, UINT64_MAX);
        }
        it_->Seek(rocksdb::Slice(combine));
        record_idx_ = 0;
        for (;it_->Valid();it_->Next()) {
            record_idx_++;
            ParseKeyAndTs(has_ts_idx_, it_->key(), pk_, ts_, ts_idx_);
            if (pk_ == pk) {
                if (IsExpired()) {
                    NextPK();
                    break;
                } 
                if (has_ts_idx_ && (cur_ts_idx != ts_idx_)) {
                    continue;
                }
                if (ts_ >= time) {
                    it_->Next();
                    continue;
                }
            } else {
                record_idx_ = 1;
                if (IsExpired()) {
                    NextPK();
                }
            }
            break;
        }
    } else {
        it_->Seek(rocksdb::Slice(combine));
        for (;it_->Valid();it_->Next()) {
            ParseKeyAndTs(has_ts_idx_, it_->key(), pk_, ts_, ts_idx_);
            if (pk_ == pk) {
                if (has_ts_idx_ && (cur_ts_idx != ts_idx_)) {
                    continue;
                }
                if (ts_ >= time) {
                    it_->Next();
                    continue;
                }
                if (IsExpired()) {
                    NextPK();
                }    
                break;
            } else {
                if (IsExpired()) {
                    NextPK();
                }    
            }
            break;
        }
    }
}

bool DiskTableTraverseIterator::IsExpired() {
    if (expire_value_ == 0) {
        return false;
    }
    if (ttl_type_ == ::rtidb::api::TTLType::kLatestTime) {
        return record_idx_ > expire_value_;
    }
    return ts_ < expire_value_;
}

void DiskTableTraverseIterator::NextPK() {
    std::string last_pk = pk_;
    std::string combine;
    if (has_ts_idx_) {
        it_->Seek(rocksdb::Slice(CombineKeyTs(last_pk, 0, ts_idx_)));
    } else {
        it_->Seek(rocksdb::Slice(CombineKeyTs(last_pk, 0)));
    }
    record_idx_ = 1;
    while (it_->Valid()) {
        std::string tmp_pk;
        ParseKeyAndTs(has_ts_idx_, it_->key(), tmp_pk, ts_, ts_idx_);
        if (tmp_pk != last_pk) {
            if (!IsExpired()) {
                pk_ = tmp_pk;
                return;
            } else {
                last_pk = tmp_pk;
                std::string combine;
                if (has_ts_idx_) {
                    it_->Seek(rocksdb::Slice(CombineKeyTs(last_pk, 0, ts_idx_)));
                } else {
                    it_->Seek(rocksdb::Slice(CombineKeyTs(last_pk, 0)));
                }
                record_idx_ = 1;
            }
        } else {
            it_->Next();
        }
    }
}

}
}<|MERGE_RESOLUTION|>--- conflicted
+++ resolved
@@ -482,15 +482,10 @@
         PDLOG(WARNING, "index %d not found in column key map table tid %u pid %u", index, id_, pid_);
         return NULL;
     }
-<<<<<<< HEAD
-    if (std::find(column_map_iter->second.cbegin(), column_map_iter->second.cend(), ts_idx) == column_map_iter->second.cend()) {
-        PDLOG(WARNING, "ts cloumn not member of index, ts id %d index id %u, failed getting table tid %u pid %u", ts_idx, index, id_, pid_);
-=======
     if (std::find(column_map_iter->second.cbegin(), column_map_iter->second.cend(), ts_idx) 
                 == column_map_iter->second.cend()) {
         PDLOG(WARNING, "ts cloumn not member of index, ts id %d index id %d, failed getting table tid %u pid %u", 
                     ts_idx, index, id_, pid_);
->>>>>>> eca4ce35
         return NULL;
     }
     rocksdb::ReadOptions ro = rocksdb::ReadOptions();
@@ -498,11 +493,7 @@
     ro.snapshot = snapshot;
     ro.prefix_same_as_start = true;
     ro.pin_data = true;
-<<<<<<< HEAD
-    rocksdb::Iterator* it = db_->NewIterator(ro, cf_hs_[index+1]);
-=======
     rocksdb::Iterator* it = db_->NewIterator(ro, cf_hs_[index + 1]);
->>>>>>> eca4ce35
     if (column_map_iter->second.size() == 1) {
         return new DiskTableIterator(db_, it, snapshot, pk);
     }
