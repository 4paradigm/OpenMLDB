--- conflicted
+++ resolved
@@ -223,16 +223,13 @@
     rocksdb::WriteBatch batch;
     rocksdb::Status s;
     Dimensions::const_iterator it = dimensions.begin();
-<<<<<<< HEAD
     auto cf_hs(cf_hs_);
-=======
     std::string uncompress_data;
     const int8_t* data = reinterpret_cast<const int8_t*>(value.data());
     if (GetCompressType() == openmldb::type::kSnappy) {
         snappy::Uncompress(value.data(), value.size(), &uncompress_data);
         data = reinterpret_cast<const int8_t*>(uncompress_data.data());
     }
->>>>>>> fee7fa6d
     for (; it != dimensions.end(); ++it) {
         uint8_t version = codec::RowView::GetSchemaVersion(data);
         auto decoder = GetVersionDecoder(version);
