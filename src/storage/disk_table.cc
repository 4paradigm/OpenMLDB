--- conflicted
+++ resolved
@@ -9,12 +9,8 @@
 
 #include "base/file_util.h"
 #include "base/hash.h"
-<<<<<<< HEAD
-#include "logging.h"  // NOLINT
-=======
 #include "base/glog_wapper.h" // NOLINT
 
->>>>>>> 71e17caf
 
 
 DECLARE_bool(disable_wal);
