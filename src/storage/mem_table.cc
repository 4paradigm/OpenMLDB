--- conflicted
+++ resolved
@@ -617,7 +617,6 @@
     return true;
 }
 
-<<<<<<< HEAD
 bool MemTable::AddIndexToTable(const std::shared_ptr<IndexDef>& index_def) {
     std::vector<uint32_t> ts_vec = { index_def->GetTsColumn()->GetId() };
     uint32_t inner_id = index_def->GetInnerPos();
@@ -628,116 +627,6 @@
                 FLAGS_absolute_default_skiplist_height, ts_vec.size(), id_, pid_);
     }
     segments_[inner_id] = seg_arr;
-=======
-bool MemTable::AddIndex(const ::openmldb::common::ColumnKey& column_key) {
-    // TODO(denglong): support ttl type and merge index
-    auto table_meta = GetTableMeta();
-    auto new_table_meta = std::make_shared<::openmldb::api::TableMeta>(*table_meta);
-    std::shared_ptr<IndexDef> index_def = GetIndex(column_key.index_name());
-    if (index_def) {
-        if (index_def->GetStatus() != IndexStatus::kDeleted) {
-            PDLOG(WARNING, "index %s is exist. tid %u pid %u", column_key.index_name().c_str(), id_, pid_);
-            return false;
-        }
-        if (column_key.has_ttl()) {
-            index_def->SetTTL(::openmldb::storage::TTLSt(column_key.ttl()));
-        }
-    }
-    int index_pos = schema::IndexUtil::GetPosition(column_key, new_table_meta->column_key());
-    if (index_pos >= 0) {
-        new_table_meta->mutable_column_key(index_pos)->CopyFrom(column_key);
-    } else {
-        new_table_meta->add_column_key()->CopyFrom(column_key);
-    }
-    if (!index_def) {
-        auto cols = GetSchema();
-        if (!cols) {
-            return false;
-        }
-        std::map<std::string, ColumnDef> schema;
-        for (int idx = 0; idx < cols->size(); idx++) {
-            const auto& col = cols->Get(idx);
-            schema.emplace(col.name(), ColumnDef(col.name(), idx, col.data_type(), col.not_null()));
-        }
-        std::vector<ColumnDef> col_vec;
-        for (const auto& col_name : column_key.col_name()) {
-            auto it = schema.find(col_name);
-            if (it == schema.end()) {
-                PDLOG(WARNING, "not found col_name[%s]. tid %u pid %u", col_name.c_str(), id_, pid_);
-                return false;
-            }
-            col_vec.push_back(it->second);
-        }
-        std::vector<uint32_t> ts_vec;
-        if (!column_key.ts_name().empty()) {
-            auto ts_iter = schema.find(column_key.ts_name());
-            if (ts_iter == schema.end()) {
-                PDLOG(WARNING, "not found ts_name[%s]. tid %u pid %u", column_key.ts_name().c_str(), id_, pid_);
-                return false;
-            }
-            ts_vec.push_back(ts_iter->second.GetId());
-        } else {
-            ts_vec.push_back(DEFAULT_TS_COL_ID);
-        }
-        uint32_t inner_id = table_index_.GetAllInnerIndex()->size();
-        Segment** seg_arr = new Segment*[seg_cnt_];
-        for (uint32_t j = 0; j < seg_cnt_; j++) {
-            seg_arr[j] = new Segment(FLAGS_absolute_default_skiplist_height, ts_vec);
-            PDLOG(INFO, "init %u, %u segment. height %u, ts col num %u. tid %u pid %u", inner_id, j,
-                  FLAGS_absolute_default_skiplist_height, ts_vec.size(), id_, pid_);
-        }
-        index_def = std::make_shared<IndexDef>(column_key.index_name(), table_index_.GetMaxIndexId() + 1,
-                IndexStatus::kReady, ::openmldb::type::IndexType::kTimeSerise, col_vec);
-        if (table_index_.AddIndex(index_def) < 0) {
-            PDLOG(WARNING, "add index failed. tid %u pid %u", id_, pid_);
-            return false;
-        }
-        segments_[inner_id] = seg_arr;
-        if (!column_key.ts_name().empty()) {
-            auto ts_iter = schema.find(column_key.ts_name());
-            index_def->SetTsColumn(std::make_shared<ColumnDef>(ts_iter->second));
-        } else {
-            index_def->SetTsColumn(std::make_shared<ColumnDef>(DEFAULT_TS_COL_NAME, DEFAULT_TS_COL_ID,
-                        ::openmldb::type::kTimestamp, true));
-        }
-        if (column_key.has_ttl()) {
-            index_def->SetTTL(::openmldb::storage::TTLSt(column_key.ttl()));
-        } else {
-            index_def->SetTTL(*(table_index_.GetIndex(0)->GetTTL()));
-        }
-        index_def->SetInnerPos(inner_id);
-        std::vector<std::shared_ptr<IndexDef>> index_vec = {index_def};
-        auto inner_index_st = std::make_shared<InnerIndexSt>(inner_id, index_vec);
-        table_index_.AddInnerIndex(inner_index_st);
-        table_index_.SetInnerIndexPos(new_table_meta->column_key_size() - 1, inner_id);
-    }
-    index_def->SetStatus(IndexStatus::kReady);
-    std::atomic_store_explicit(&table_meta_, new_table_meta, std::memory_order_release);
-    return true;
-}
-
-bool MemTable::DeleteIndex(const std::string& idx_name) {
-    std::shared_ptr<IndexDef> index_def = table_index_.GetIndex(idx_name);
-    if (!index_def) {
-        PDLOG(WARNING, "index %s does not exist. tid %u pid %u", idx_name.c_str(), id_, pid_);
-        return false;
-    }
-    if (index_def->GetId() == 0) {
-        PDLOG(WARNING, "index %s is primary key, cannot delete. tid %u pid %u", idx_name.c_str(), id_, pid_);
-        return false;
-    }
-    if (!index_def->IsReady()) {
-        PDLOG(WARNING, "index %s can't delete. tid %u pid %u", idx_name.c_str(), id_, pid_);
-        return false;
-    }
-    auto table_meta = GetTableMeta();
-    auto new_table_meta = std::make_shared<::openmldb::api::TableMeta>(*table_meta);
-    if (index_def->GetId() < (uint32_t)table_meta->column_key_size()) {
-        new_table_meta->mutable_column_key(index_def->GetId())->set_flag(1);
-    }
-    std::atomic_store_explicit(&table_meta_, new_table_meta, std::memory_order_release);
-    index_def->SetStatus(IndexStatus::kWaiting);  // let gc do deletion
->>>>>>> ff7e8acf
     return true;
 }
 
