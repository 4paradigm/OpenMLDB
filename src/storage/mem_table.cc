--- conflicted
+++ resolved
@@ -204,11 +204,7 @@
         }
     }
     if (ts_value_map.empty()) {
-<<<<<<< HEAD
-        return false;
-=======
         return absl::InvalidArgumentError(absl::StrCat(id_, ".", pid_, ": empty ts value map"));
->>>>>>> d12babd9
     }
     auto* block = new DataBlock(real_ref_cnt, value.c_str(), value.length());
     for (const auto& kv : inner_index_key_map) {
@@ -219,16 +215,11 @@
         uint32_t seg_idx = 0;
         if (seg_cnt_ > 1) {
             seg_idx = ::openmldb::base::hash(kv.second.data(), kv.second.size(), SEED) % seg_cnt_;
-<<<<<<< HEAD
-=======
         }
         Segment* segment = segments_[kv.first][seg_idx];
         if (!segment->Put(kv.second, iter->second, block, put_if_absent)) {
             return absl::AlreadyExistsError("data exists");  // let caller know exists
->>>>>>> d12babd9
-        }
-        Segment* segment = segments_[kv.first][seg_idx];
-        segment->Put(::openmldb::base::Slice(kv.second), iter->second, block);
+        }
     }
     record_byte_size_.fetch_add(GetRecordSize(value.length()));
     return absl::OkStatus();
