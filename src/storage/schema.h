//
// schema.h
// Copyright (C) 2017 4paradigm.com
// Author denglong
// Date 2020-03-11
//

#pragma once

#include <vector>
#include <memory>
#include <atomic>
#include "proto/type.pb.h"
#include "proto/tablet.pb.h"

namespace rtidb {
namespace storage {

static constexpr uint32_t MAX_INDEX_NUM = 200;

struct TTLDesc {
    TTLDesc() = default;
    
    TTLDesc(uint64_t abs, uint64_t lat) : abs_ttl(abs), lat_ttl(lat) {}

    inline bool HasExpire(::rtidb::api::TTLType ttl_type) const {
        switch(ttl_type) {
            case ::rtidb::api::TTLType::kAbsoluteTime: 
                return abs_ttl != 0;
            case ::rtidb::api::TTLType::kLatestTime: 
                return lat_ttl != 0;
            case ::rtidb::api::TTLType::kAbsAndLat: 
                return abs_ttl != 0 && lat_ttl != 0;
            case ::rtidb::api::TTLType::kAbsOrLat: 
                return abs_ttl != 0 || lat_ttl != 0;
            default: return false;
        }
    }

    inline std::string ToString(::rtidb::api::TTLType ttl_type) const {
        switch(ttl_type) {
            case ::rtidb::api::TTLType::kAbsoluteTime: 
                return std::to_string(abs_ttl) + "min";
            case ::rtidb::api::TTLType::kLatestTime: 
                return std::to_string(lat_ttl);
            case ::rtidb::api::TTLType::kAbsAndLat: 
                return std::to_string(abs_ttl) + "min&&" + std::to_string(lat_ttl);
            case ::rtidb::api::TTLType::kAbsOrLat: 
                return std::to_string(abs_ttl)+ "min||" + std::to_string(lat_ttl);
            default: return "";
        }
    }

    uint64_t abs_ttl;
    uint64_t lat_ttl;
};

enum class IndexStatus {
    kReady = 0,
    kWaiting,
    kDeleting,
    kDeleted
};

class IndexDef {
public:
    IndexDef(const std::string& name, uint32_t id);
    IndexDef(const std::string& name, uint32_t id, IndexStatus stauts);
    IndexDef(const std::string& name, uint32_t id, 
            const IndexStatus& stauts, 
            ::rtidb::type::IndexType type, 
            const std::map<uint32_t, ::rtidb::common::ColumnDesc>& column_idx_map);
    ~IndexDef();
    const std::string& GetName() { return name_; }
    const std::vector<uint32_t>& GetTsColumn() { return ts_column_; }
    void SetTsColumn(const std::vector<uint32_t>& ts_vec) {
        ts_column_ = ts_vec;
    }
    inline bool IsReady() { 
        return status_.load(std::memory_order_acquire) == IndexStatus::kReady;
    }
    inline uint32_t GetId() { return index_id_; }
    void SetStatus(IndexStatus status) {
        status_.store(status, std::memory_order_release);
    }
    IndexStatus GetStatus() { 
        return status_.load(std::memory_order_acquire);
    }
    inline ::rtidb::type::IndexType GetType() {
        return type_;
    }
    inline const std::map<uint32_t, ::rtidb::common::ColumnDesc>& GetColumnIdxMap() {
        return column_idx_map_;
    }

private:
    std::string name_;
    uint32_t index_id_;
    std::atomic<IndexStatus> status_;
    ::rtidb::type::IndexType type_;
<<<<<<< HEAD
    std::map<uint32_t, ::rtidb::common::ColumnDesc> column_idx_map_;
=======
>>>>>>> 7a613505
    std::vector<uint32_t> ts_column_;
};

class TableIndex {
public:    
    TableIndex();
    ~TableIndex();
    void ReSet();
    std::shared_ptr<IndexDef> GetIndex(uint32_t idx);
    std::shared_ptr<IndexDef> GetIndex(const std::string& name);
    int AddIndex(std::shared_ptr<IndexDef> index_def);
    std::vector<std::shared_ptr<IndexDef>> GetAllIndex();
    inline uint32_t Size() const {
        return std::atomic_load_explicit(&indexs_, std::memory_order_relaxed)->size();
    }
    bool HasAutoGen(); 
    std::shared_ptr<IndexDef> GetPkIndex(); 

private:
    std::shared_ptr<std::vector<std::shared_ptr<IndexDef>>> indexs_;
    std::shared_ptr<IndexDef> pk_index_;
};

class ColumnDef {
 public:
    ColumnDef(const std::string& name, uint32_t id, ::rtidb::type::DataType type);
    ~ColumnDef();
    inline uint32_t GetId() { return id_; }
    const std::string& GetName() { return name_; }
    inline ::rtidb::type::DataType GetType() { return type_; }

 private:
    std::string name_;
    uint32_t id_;
    ::rtidb::type::DataType type_;
};

class TableColumn {
 public:
    TableColumn();
    ~TableColumn();
    std::shared_ptr<ColumnDef> GetColumn(uint32_t idx);
    std::shared_ptr<ColumnDef> GetColumn(const std::string& name);
    void AddColumn(std::shared_ptr<ColumnDef> column_def);
    void SetAllColumn(const std::vector<std::shared_ptr<ColumnDef>>& column_def);
    std::vector<std::shared_ptr<ColumnDef>> GetAllColumn();
    inline uint32_t Size() {
        return std::atomic_load_explicit(&columns_, std::memory_order_relaxed)->size();
    }

 private:
    std::shared_ptr<std::vector<std::shared_ptr<ColumnDef>>> columns_;
    std::shared_ptr<std::map<std::string, std::shared_ptr<ColumnDef>>> column_map_;
};

}
}<|MERGE_RESOLUTION|>--- conflicted
+++ resolved
@@ -98,10 +98,7 @@
     uint32_t index_id_;
     std::atomic<IndexStatus> status_;
     ::rtidb::type::IndexType type_;
-<<<<<<< HEAD
     std::map<uint32_t, ::rtidb::common::ColumnDesc> column_idx_map_;
-=======
->>>>>>> 7a613505
     std::vector<uint32_t> ts_column_;
 };
 
