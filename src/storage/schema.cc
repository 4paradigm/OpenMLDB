--- conflicted
+++ resolved
@@ -69,15 +69,6 @@
     col_name_vec_ = std::make_shared<std::vector<std::string>>();
 }
 
-<<<<<<< HEAD
-TableIndex::~TableIndex() {
-    indexs_->clear();
-    combine_col_name_map_->clear();
-    col_name_vec_->clear();
-}
-
-=======
->>>>>>> f00619be
 void TableIndex::ReSet() {
     auto new_indexs =
         std::make_shared<std::vector<std::shared_ptr<IndexDef>>>();
