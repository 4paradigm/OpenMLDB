/*
 * codec.cc
 * Copyright (C) 4paradigm.com 2019 wangtaize <wangtaize@4paradigm.com>
 *
 * Licensed under the Apache License, Version 2.0 (the "License");
 * you may not use this file except in compliance with the License.
 * You may obtain a copy of the License at
 *
 *    http://www.apache.org/licenses/LICENSE-2.0
 *
 * Unless required by applicable law or agreed to in writing, software
 * distributed under the License is distributed on an "AS IS" BASIS,
 * WITHOUT WARRANTIES OR CONDITIONS OF ANY KIND, either express or implied.
 * See the License for the specific language governing permissions and
 * limitations under the License.
 */

#include <unordered_map>
#include <utility>
#include "glog/logging.h"
#include "storage/type_ir_builder.h"
#include "storage/codec.h"

namespace fesql {
namespace storage {

#define BitMapSize(size) (((size) >> 3) + !!((size)&0x07))

static const std::unordered_map<::fesql::type::Type, uint8_t> TYPE_SIZE_MAP = {
    {::fesql::type::kBool, sizeof(bool)},
    {::fesql::type::kInt16, sizeof(int16_t)},
    {::fesql::type::kInt32, sizeof(int32_t)},
    {::fesql::type::kFloat, sizeof(float)},
    {::fesql::type::kInt64, sizeof(int64_t)},
    {::fesql::type::kDouble, sizeof(double)}};

static inline uint8_t GetAddrLength(uint32_t size) {
    if (size <= UINT8_MAX) {
        return 1;
    } else if (size <= UINT16_MAX) {
        return 2;
    } else if (size <= UINT24_MAX) {
        return 3;
    } else {
        return 4;
    }
}

// make sure buf is not NULL
RowBuilder::RowBuilder(const Schema& schema)
    : schema_(schema),
      buf_(NULL),
      cnt_(0),
      size_(0),
      str_field_cnt_(0),
      str_addr_length_(0),
      str_field_start_offset_(0),
      str_offset_(0) {
    str_field_start_offset_ = HEADER_LENGTH + BitMapSize(schema.size());
    for (int idx = 0; idx < schema.size(); idx++) {
        const ::fesql::type::ColumnDef& column = schema.Get(idx);
        if (column.type() == ::fesql::type::kVarchar) {
            offset_vec_.push_back(str_field_cnt_);
            str_field_cnt_++;
        } else {
            auto iter = TYPE_SIZE_MAP.find(column.type());
            if (iter == TYPE_SIZE_MAP.end()) {
                LOG(WARNING) << ::fesql::type::Type_Name(column.type())
                             << " is not supported";
            } else {
                offset_vec_.push_back(str_field_start_offset_);
                str_field_start_offset_ += iter->second;
            }
        }
    }
}

bool RowBuilder::SetBuffer(int8_t* buf, uint32_t size) {
    if (size < str_field_start_offset_ + str_field_cnt_) {
        return false;
    }
    buf_ = buf;
    size_ = size;
    *(buf_) = 1;      // FVersion
    *(buf_ + 1) = 1;  // SVersion
    *(reinterpret_cast<uint32_t*>(buf_ + VERSION_LENGTH)) = size;
    uint32_t bitmap_size = BitMapSize(schema_.size());
    memset(buf_ + HEADER_LENGTH, 0, bitmap_size);
    str_addr_length_ = GetAddrLength(size);
    str_offset_ = str_field_start_offset_ + str_addr_length_ * str_field_cnt_;
    return true;
}

uint32_t RowBuilder::CalTotalLength(uint32_t string_length) {
    if (schema_.size() == 0) {
        return 0;
    }
    uint32_t total_length = str_field_start_offset_;
    total_length += string_length;
    if (total_length + str_field_cnt_ <= UINT8_MAX) {
        return total_length + str_field_cnt_;
    } else if (total_length + str_field_cnt_ * 2 <= UINT16_MAX) {
        return total_length + str_field_cnt_ * 2;
    } else if (total_length + str_field_cnt_ * 3 <= UINT24_MAX) {
        return total_length + str_field_cnt_ * 3;
    } else if (total_length + str_field_cnt_ * 4 <= UINT32_MAX) {
        return total_length + str_field_cnt_ * 4;
    }
    return 0;
}

bool RowBuilder::Check(::fesql::type::Type type) {
    if ((int32_t)cnt_ >= schema_.size()) {
        LOG(WARNING) << "idx out of index";
        return false;
    }
    const ::fesql::type::ColumnDef& column = schema_.Get(cnt_);
    if (column.type() != type) {
        LOG(WARNING) << "type mismatch required is "
                     << ::fesql::type::Type_Name(type) << " but is "
                     << fesql::type::Type_Name(column.type());
        return false;
    }
    if (column.type() != ::fesql::type::kVarchar) {
        auto iter = TYPE_SIZE_MAP.find(column.type());
        if (iter == TYPE_SIZE_MAP.end()) {
            LOG(WARNING) << ::fesql::type::Type_Name(column.type())
                         << " is not supported";
            return false;
        }
    }
    return true;
}

bool RowBuilder::AppendNULL() {
    int8_t* ptr = buf_ + HEADER_LENGTH + (cnt_ >> 3);
    *(reinterpret_cast<uint8_t*>(ptr)) |= 1 << (cnt_ & 0x07);
    const ::fesql::type::ColumnDef& column = schema_.Get(cnt_);
    if (column.type() == ::fesql::type::kVarchar) {
        ptr = buf_ + str_field_start_offset_ +
              str_addr_length_ * offset_vec_[cnt_];
        if (str_addr_length_ == 1) {
            *(reinterpret_cast<uint8_t*>(ptr)) = (uint8_t)str_offset_;
        } else if (str_addr_length_ == 2) {
            *(reinterpret_cast<uint16_t*>(ptr)) = (uint16_t)str_offset_;
        } else if (str_addr_length_ == 3) {
            *(reinterpret_cast<uint8_t*>(ptr)) = str_offset_ & 0x0F00;
            *(reinterpret_cast<uint8_t*>(ptr + 1)) = str_offset_ & 0x00F0;
            *(reinterpret_cast<uint8_t*>(ptr + 2)) = str_offset_ & 0x000F;
        } else {
            *(reinterpret_cast<uint32_t*>(ptr)) = str_offset_;
        }
    }
    cnt_++;
    return true;
}

bool RowBuilder::AppendBool(bool val) {
    if (!Check(::fesql::type::kBool)) return false;
    int8_t* ptr = buf_ + offset_vec_[cnt_];
    *(reinterpret_cast<uint8_t*>(ptr)) = val ? 1 : 0;
    cnt_++;
    return true;
}

bool RowBuilder::AppendInt32(int32_t val) {
    if (!Check(::fesql::type::kInt32)) return false;
    int8_t* ptr = buf_ + offset_vec_[cnt_];
    *(reinterpret_cast<int32_t*>(ptr)) = val;
    cnt_++;
    return true;
}

bool RowBuilder::AppendInt16(int16_t val) {
    if (!Check(::fesql::type::kInt16)) return false;
    int8_t* ptr = buf_ + offset_vec_[cnt_];
    *(reinterpret_cast<int16_t*>(ptr)) = val;
    cnt_++;
    return true;
}

bool RowBuilder::AppendInt64(int64_t val) {
    if (!Check(::fesql::type::kInt64)) return false;
    int8_t* ptr = buf_ + offset_vec_[cnt_];
    *(reinterpret_cast<int64_t*>(ptr)) = val;
    cnt_++;
    return true;
}

bool RowBuilder::AppendFloat(float val) {
    if (!Check(::fesql::type::kFloat)) return false;
    int8_t* ptr = buf_ + offset_vec_[cnt_];
    *(reinterpret_cast<float*>(ptr)) = val;
    cnt_++;
    return true;
}

bool RowBuilder::AppendDouble(double val) {
    if (!Check(::fesql::type::kDouble)) return false;
    int8_t* ptr = buf_ + offset_vec_[cnt_];
    *(reinterpret_cast<double*>(ptr)) = val;
    cnt_++;
    return true;
}

bool RowBuilder::AppendString(const char* val, uint32_t length) {
    if (val == NULL || !Check(::fesql::type::kVarchar)) return false;
    if (str_offset_ + length > size_) return false;
    int8_t* ptr =
        buf_ + str_field_start_offset_ + str_addr_length_ * offset_vec_[cnt_];
    if (str_addr_length_ == 1) {
        *(reinterpret_cast<uint8_t*>(ptr)) = (uint8_t)str_offset_;
    } else if (str_addr_length_ == 2) {
        *(reinterpret_cast<uint16_t*>(ptr)) = (uint16_t)str_offset_;
    } else if (str_addr_length_ == 3) {
        *(reinterpret_cast<uint8_t*>(ptr)) = str_offset_ & 0x0F00;
        *(reinterpret_cast<uint8_t*>(ptr + 1)) = str_offset_ & 0x00F0;
        *(reinterpret_cast<uint8_t*>(ptr + 2)) = str_offset_ & 0x000F;
    } else {
        *(reinterpret_cast<uint32_t*>(ptr)) = str_offset_;
    }
    if (length != 0) {
        memcpy(reinterpret_cast<char*>(buf_ + str_offset_), val, length);
    }
    str_offset_ += length;
    cnt_++;
    return true;
}

RowView::RowView(const Schema& schema)
    : str_addr_length_(0),
      is_valid_(true),
      str_field_start_offset_(0),
      size_(0),
      row_(NULL),
      schema_(schema),
      offset_vec_() {
    Init();
}

RowView::RowView(const Schema& schema, const int8_t* row, uint32_t size)
    : str_addr_length_(0),
      is_valid_(true),
      str_field_start_offset_(0),
      size_(size),
      row_(row),
      schema_(schema),
      offset_vec_() {
    if (schema_.size() == 0) {
        is_valid_ = false;
        return;
    }
    if (Init()) {
        Reset(row, size);
    }
}

bool RowView::Init() {
    uint32_t offset = HEADER_LENGTH + BitMapSize(schema_.size());
    uint32_t string_field_cnt = 0;
    for (int idx = 0; idx < schema_.size(); idx++) {
        const ::fesql::type::ColumnDef& column = schema_.Get(idx);
        if (column.type() == ::fesql::type::kVarchar) {
            offset_vec_.push_back(string_field_cnt);
            next_str_pos_.push_back(idx);
            string_field_cnt++;
        } else {
            auto iter = TYPE_SIZE_MAP.find(column.type());
            if (iter == TYPE_SIZE_MAP.end()) {
                LOG(WARNING) << ::fesql::type::Type_Name(column.type())
                             << " is not supported";
                is_valid_ = false;
                return false;
            } else {
                offset_vec_.push_back(offset);
                offset += iter->second;
            }
        }
    }
    uint32_t next_pos = 0;
    for (auto iter = next_str_pos_.rbegin(); iter != next_str_pos_.rend();
         iter++) {
        uint32_t tmp = *iter;
        *iter = next_pos;
        next_pos = tmp;
    }
    str_field_start_offset_ = offset;
    return true;
}

bool RowView::Reset(const int8_t* row, uint32_t size) {
    if (schema_.size() == 0 || row == NULL || size <= HEADER_LENGTH ||
        *(reinterpret_cast<const uint32_t*>(row + VERSION_LENGTH)) != size) {
        is_valid_ = false;
        return false;
    }
    row_ = row;
    size_ = size;
    str_addr_length_ = GetAddrLength(size_);
    return true;
}

bool RowView::Reset(const int8_t* row) {
    if (schema_.size() == 0 || row == NULL) {
        is_valid_ = false;
        return false;
    }
    row_ = row;
    size_ = *(reinterpret_cast<const uint32_t*>(row + VERSION_LENGTH));
    if (size_ <= HEADER_LENGTH) {
        is_valid_ = false;
        return false;
    }
    str_addr_length_ = GetAddrLength(size_);
    return true;
}

uint32_t RowView::GetSize() { return size_; }

uint32_t RowView::GetSize(const int8_t* row) {
    return *(reinterpret_cast<const uint32_t*>(row + VERSION_LENGTH));
}

bool RowView::CheckValid(uint32_t idx, ::fesql::type::Type type) {
    if (row_ == NULL || !is_valid_) {
        LOG(WARNING) << "row is invalid";
        return false;
    }
    if ((int32_t)idx >= schema_.size()) {
        LOG(WARNING) << "idx out of index";
        return false;
    }
    const ::fesql::type::ColumnDef& column = schema_.Get(idx);
    if (column.type() != type) {
        LOG(WARNING) << "type mismatch required is "
                     << ::fesql::type::Type_Name(type) << " but is "
                     << fesql::type::Type_Name(column.type());
        return false;
    }
    return true;
}

int32_t RowView::GetBool(uint32_t idx, bool* val) {
    if (val == NULL) {
        LOG(WARNING) << "output val is null";
        return -1;
    }
    if (!CheckValid(idx, ::fesql::type::kBool)) {
        return -1;
    }
    if (IsNULL(idx)) {
        return 1;
    }
    uint32_t offset = offset_vec_.at(idx);
    int8_t v = v1::GetBoolField(row_, offset);
    if (v == 1) {
        *val = true;
    } else {
        *val = false;
    }
    return 0;
}

int32_t RowView::GetInt32(uint32_t idx, int32_t* val) {
    if (val == NULL) {
        LOG(WARNING) << "output val is null";
        return -1;
    }
    if (!CheckValid(idx, ::fesql::type::kInt32)) {
        return -1;
    }
    if (IsNULL(idx)) {
        return 1;
    }
    uint32_t offset = offset_vec_.at(idx);
    *val = v1::GetInt32Field(row_, offset);
    return 0;
}

int32_t RowView::GetInt64(uint32_t idx, int64_t* val) {
    if (val == NULL) {
        LOG(WARNING) << "output val is null";
        return -1;
    }
    if (!CheckValid(idx, ::fesql::type::kInt64)) {
        return -1;
    }
    if (IsNULL(idx)) {
        return 1;
    }
    uint32_t offset = offset_vec_.at(idx);
    *val = v1::GetInt64Field(row_, offset);
    return 0;
}

int32_t RowView::GetInt16(uint32_t idx, int16_t* val) {
    if (val == NULL) {
        LOG(WARNING) << "output val is null";
        return -1;
    }
    if (!CheckValid(idx, ::fesql::type::kInt16)) {
        return -1;
    }
    if (IsNULL(idx)) {
        return 1;
    }
    uint32_t offset = offset_vec_.at(idx);
    *val = v1::GetInt16Field(row_, offset);
    return 0;
}

int32_t RowView::GetFloat(uint32_t idx, float* val) {
    if (val == NULL) {
        LOG(WARNING) << "output val is null";
        return -1;
    }
    if (!CheckValid(idx, ::fesql::type::kFloat)) {
        return -1;
    }
    if (IsNULL(idx)) {
        return 1;
    }
    uint32_t offset = offset_vec_.at(idx);
    *val = v1::GetFloatField(row_, offset);
    return 0;
}

int32_t RowView::GetDouble(uint32_t idx, double* val) {
    if (val == NULL) {
        LOG(WARNING) << "output val is null";
        return -1;
    }
    if (!CheckValid(idx, ::fesql::type::kDouble)) {
        return -1;
    }
    if (IsNULL(idx)) {
        return 1;
    }
    uint32_t offset = offset_vec_.at(idx);
    *val = v1::GetDoubleField(row_, offset);
    return 0;
}

int32_t RowView::GetString(uint32_t idx, char** val, uint32_t* length) {
    if (val == NULL || length == NULL) {
        LOG(WARNING) << "output val or length is null";
        return -1;
    }

    if (!CheckValid(idx, ::fesql::type::kVarchar)) {
        return -1;
    }

    if (IsNULL(idx)) {
        return 1;
    }
<<<<<<< HEAD

    uint32_t field_offset = offset_vec_.at(idx);
    auto iter = next_str_pos_.find(idx);
    if (iter == next_str_pos_.end()) {
        return -1;
    }

    uint32_t next_str_field_offset = 0;
    if (iter->second != 0) {
        next_str_field_offset = offset_vec_.at(iter->second);
=======
    uint32_t field_offset =
        str_field_start_offset_ + offset_vec_.at(idx) * str_addr_length_;
    uint32_t offset = 0;
    if (v1::GetStrAddr(row_, field_offset, str_addr_length_, &offset) < 0 ||
        offset > size_) {
        return -1;
    }
    *val = const_cast<char*>(reinterpret_cast<const char*>(row_ + offset));
    uint32_t pos = next_str_pos_.at(offset_vec_.at(idx));
    if (pos == 0) {
        *length = size_ - offset;
    } else {
        uint32_t next_str_field_offset =
            str_field_start_offset_ + offset_vec_.at(pos) * str_addr_length_;
>>>>>>> c2be32b3
        if (next_str_field_offset > size_) {
            return -1;
        }
    }
    return v1::GetStrField(row_, field_offset, next_str_field_offset,
                           str_field_start_offset_, str_addr_length_,
                           reinterpret_cast<int8_t**>(val), length);
}

}  // namespace storage
}  // namespace fesql<|MERGE_RESOLUTION|>--- conflicted
+++ resolved
@@ -454,8 +454,6 @@
     if (IsNULL(idx)) {
         return 1;
     }
-<<<<<<< HEAD
-
     uint32_t field_offset = offset_vec_.at(idx);
     auto iter = next_str_pos_.find(idx);
     if (iter == next_str_pos_.end()) {
@@ -465,22 +463,6 @@
     uint32_t next_str_field_offset = 0;
     if (iter->second != 0) {
         next_str_field_offset = offset_vec_.at(iter->second);
-=======
-    uint32_t field_offset =
-        str_field_start_offset_ + offset_vec_.at(idx) * str_addr_length_;
-    uint32_t offset = 0;
-    if (v1::GetStrAddr(row_, field_offset, str_addr_length_, &offset) < 0 ||
-        offset > size_) {
-        return -1;
-    }
-    *val = const_cast<char*>(reinterpret_cast<const char*>(row_ + offset));
-    uint32_t pos = next_str_pos_.at(offset_vec_.at(idx));
-    if (pos == 0) {
-        *length = size_ - offset;
-    } else {
-        uint32_t next_str_field_offset =
-            str_field_start_offset_ + offset_vec_.at(pos) * str_addr_length_;
->>>>>>> c2be32b3
         if (next_str_field_offset > size_) {
             return -1;
         }
