--- conflicted
+++ resolved
@@ -261,16 +261,9 @@
     uint32_t offset = HEADER_LENGTH + BitMapSize(schema_.size());
     for (int idx = 0; idx < schema_.size(); idx++) {
         const ::fesql::type::ColumnDef& column = schema_.Get(idx);
-<<<<<<< HEAD
-        if (column.type() == ::fesql::type::kString) {
+        if (column.type() == ::fesql::type::kVarchar) {
             offset_vec_.push_back(string_field_cnt_);
             string_field_cnt_++;
-=======
-        if (column.type() == ::fesql::type::kVarchar) {
-            offset_vec_.push_back(string_field_cnt);
-            next_str_pos_.push_back(idx);
-            string_field_cnt++;
->>>>>>> 5fa46636
         } else {
             auto iter = TYPE_SIZE_MAP.find(column.type());
             if (iter == TYPE_SIZE_MAP.end()) {
@@ -459,27 +452,38 @@
     }
     uint32_t offset = offset_vec_.at(idx);
     switch (type) {
-        case ::fesql::type::kBool:
-            return v1::GetBoolField(row, offset, reinterpret_cast<bool*>(val));
+        case ::fesql::type::kBool: {
+            int8_t v = v1::GetBoolField(row_, offset);
+            if (v == 1) {
+                *(reinterpret_cast<bool*>(val)) = true;
+            } else {
+                *(reinterpret_cast<bool*>(val)) = false;
+            }
+            break;
+        }
         case ::fesql::type::kInt16:
-            return v1::GetInt16Field(row, offset,
-                                     reinterpret_cast<int16_t*>(val));
+            *(reinterpret_cast<int16_t*>(val)) =
+                v1::GetInt16Field(row_, offset);
+            break;
         case ::fesql::type::kInt32:
-            return v1::GetInt32Field(row, offset,
-                                     reinterpret_cast<int32_t*>(val));
+            *(reinterpret_cast<int32_t*>(val)) =
+                v1::GetInt32Field(row_, offset);
+            break;
         case ::fesql::type::kInt64:
-            return v1::GetInt64Field(row, offset,
-                                     reinterpret_cast<int64_t*>(val));
+            *(reinterpret_cast<int64_t*>(val)) =
+                v1::GetInt64Field(row_, offset);
+            break;
         case ::fesql::type::kFloat:
-            return v1::GetFloatField(row, offset,
-                                     reinterpret_cast<float*>(val));
+            *(reinterpret_cast<float*>(val)) = v1::GetFloatField(row_, offset);
+            break;
         case ::fesql::type::kDouble:
-            return v1::GetDoubleField(row, offset,
-                                      reinterpret_cast<double*>(val));
+            *(reinterpret_cast<double*>(val)) =
+                v1::GetDoubleField(row_, offset);
+            break;
         default:
             return -1;
     }
-    return -1;
+    return 0;
 }
 
 int32_t RowView::GetValue(const int8_t* row, uint32_t idx, char** val,
@@ -492,9 +496,9 @@
         return false;
     }
     const ::fesql::type::ColumnDef& column = schema_.Get(idx);
-    if (column.type() != ::fesql::type::kString) {
+    if (column.type() != ::fesql::type::kVarchar) {
         LOG(WARNING) << "type mismatch required is "
-                     << ::fesql::type::Type_Name(::fesql::type::kString)
+                     << ::fesql::type::Type_Name(::fesql::type::kVarchar)
                      << " but is " << fesql::type::Type_Name(column.type());
         return false;
     }
@@ -505,7 +509,14 @@
     if (IsNULL(row, idx)) {
         return 1;
     }
-    return GetStringValue(row, size, GetAddrLength(size), idx, val, length);
+    uint32_t field_offset = offset_vec_.at(idx);
+    uint32_t next_str_field_offset = 0;
+    if (offset_vec_.at(idx) < string_field_cnt_ - 1) {
+        next_str_field_offset = field_offset + 1;
+    }
+    return v1::GetStrField(row_, field_offset, next_str_field_offset,
+                           str_field_start_offset_, GetAddrLength(size),
+                           reinterpret_cast<int8_t**>(val), length);
 }
 
 int32_t RowView::GetString(uint32_t idx, char** val, uint32_t* length) {
@@ -517,52 +528,13 @@
     if (!CheckValid(idx, ::fesql::type::kVarchar)) {
         return -1;
     }
-<<<<<<< HEAD
-    if (IsNULL(row_, idx)) {
-        return 1;
-    }
-    return GetStringValue(row_, size_, str_addr_length_, idx, val, length);
-}
-
-int32_t RowView::GetStringValue(const int8_t* row, uint32_t size,
-                                uint8_t str_addr_length, uint32_t idx,
-                                char** val, uint32_t* length) {
-    uint32_t field_offset =
-        str_field_start_offset_ + offset_vec_.at(idx) * str_addr_length;
-    uint32_t offset = 0;
-    if (v1::GetStrAddr(row, field_offset, str_addr_length, &offset) < 0 ||
-        offset > size) {
-        return -1;
-    }
-    *val = const_cast<char*>(reinterpret_cast<const char*>(row + offset));
-    if (offset_vec_.at(idx) >= string_field_cnt_ - 1) {
-        *length = size - offset;
-    } else {
-        uint32_t next_str_field_offset = field_offset + str_addr_length;
-        if (next_str_field_offset > size) {
-            return -1;
-        }
-        uint32_t next_offset = 0;
-        if (v1::GetStrAddr(row, next_str_field_offset, str_addr_length,
-                           &next_offset) < 0 ||
-            next_offset > size) {
-            return -1;
-        }
-        *length = next_offset - offset;
-=======
-
-    if (IsNULL(idx)) {
+    if (IsNULL(row_, idx)) {
         return 1;
     }
     uint32_t field_offset = offset_vec_.at(idx);
-    uint32_t next_str_pos = next_str_pos_.at(field_offset);
     uint32_t next_str_field_offset = 0;
-    if (next_str_pos != 0) {
-        next_str_field_offset = offset_vec_.at(next_str_pos);
-    }
-    if (next_str_field_offset > size_) {
-        return -1;
->>>>>>> 5fa46636
+    if (offset_vec_.at(idx) < string_field_cnt_ - 1) {
+        next_str_field_offset = field_offset + 1;
     }
     return v1::GetStrField(row_, field_offset, next_str_field_offset,
                            str_field_start_offset_, str_addr_length_,
