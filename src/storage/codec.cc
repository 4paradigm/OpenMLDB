/*
 * codec.cc
 * Copyright (C) 4paradigm.com 2019 wangtaize <wangtaize@4paradigm.com>
 *
 * Licensed under the Apache License, Version 2.0 (the "License");
 * you may not use this file except in compliance with the License.
 * You may obtain a copy of the License at
 *
 *    http://www.apache.org/licenses/LICENSE-2.0
 *
 * Unless required by applicable law or agreed to in writing, software
 * distributed under the License is distributed on an "AS IS" BASIS,
 * WITHOUT WARRANTIES OR CONDITIONS OF ANY KIND, either express or implied.
 * See the License for the specific language governing permissions and
 * limitations under the License.
 */

#include "storage/codec.h"
#include <utility>
#include "glog/logging.h"
#include "storage/type_ir_builder.h"

namespace fesql {
namespace storage {

#define BitMapSize(size) (((size) >> 3) + !!((size)&0x07))

static const uint8_t VERSION_LENGTH = 2;
static const uint8_t SIZE_LENGTH = 4;
static const uint8_t HEADER_LENGTH = VERSION_LENGTH + SIZE_LENGTH;
static const std::map<::fesql::type::Type, uint8_t> TYPE_SIZE_MAP = {
    {::fesql::type::kBool, sizeof(bool)},
    {::fesql::type::kInt16, sizeof(int16_t)},
    {::fesql::type::kInt32, sizeof(int32_t)},
    {::fesql::type::kFloat, sizeof(float)},
    {::fesql::type::kInt64, sizeof(int64_t)},
    {::fesql::type::kDouble, sizeof(double)}};

static uint8_t GetAddrLength(uint32_t size) {
    if (size <= UINT8_MAX) {
        return 1;
    } else if (size <= UINT16_MAX) {
        return 2;
    } else if (size <= 1 << 24) {
        return 3;
    } else {
        return 4;
    }
}

// make sure buf is not NULL
RowBuilder::RowBuilder(const Schema& schema)
    : schema_(schema),
      buf_(NULL),
      cnt_(0),
      size_(0),
      str_field_cnt_(0),
      str_addr_length_(0),
      str_field_start_offset_(0),
      str_offset_(0) {
    str_field_start_offset_ = HEADER_LENGTH + BitMapSize(schema.size());
    for (int idx = 0; idx < schema.size(); idx++) {
        const ::fesql::type::ColumnDef& column = schema.Get(idx);
        if (column.type() == ::fesql::type::kVarchar) {
            str_start_offset_ += str_addr_length_;
        } else {
            auto iter = TYPE_SIZE_MAP.find(column.type());
            if (iter == TYPE_SIZE_MAP.end()) {
                LOG(WARNING) << ::fesql::type::Type_Name(column.type())
                             << " is not supported";
            } else {
                offset_vec_.push_back(str_field_start_offset_);
                str_field_start_offset_ += iter->second;
            }
        }
    }
}

bool RowBuilder::SetBuffer(int8_t* buf, uint32_t size) {
    if (size < str_field_start_offset_ + str_field_cnt_) {
        return false;
    }
    buf_ = buf;
    size_ = size;
    *(buf_) = 1;      // FVersion
    *(buf_ + 1) = 1;  // SVersion
    *(reinterpret_cast<uint32_t*>(buf_ + VERSION_LENGTH)) = size;
    uint32_t bitmap_size = BitMapSize(schema_.size());
    memset(buf_ + HEADER_LENGTH, 0, bitmap_size);
    str_addr_length_ = GetAddrLength(size);
    str_offset_ = str_field_start_offset_ + str_addr_length_ * str_field_cnt_;
    return true;
}

uint32_t RowBuilder::CalTotalLength(uint32_t string_length) {
    if (schema_.size() == 0) {
        return 0;
    }
    uint32_t total_length = str_field_start_offset_;
    total_length += string_length;
    if (total_length + str_field_cnt_ <= UINT8_MAX) {
        return total_length + str_field_cnt_;
    } else if (total_length + str_field_cnt_ * 2 <= UINT16_MAX) {
        return total_length + str_field_cnt_ * 2;
    } else if (total_length + str_field_cnt_ * 3 <= 1 << 24) {
        return total_length + str_field_cnt_ * 3;
    } else if (total_length + str_field_cnt_ * 4 <= UINT32_MAX) {
        return total_length + str_field_cnt_ * 4;
    }
    return 0;
}

bool RowBuilder::Check(::fesql::type::Type type) {
    if ((int32_t)cnt_ >= schema_.size()) {
        LOG(WARNING) << "idx out of index";
        return false;
    }
    const ::fesql::type::ColumnDef& column = schema_.Get(cnt_);
    if (column.type() != type) {
        LOG(WARNING) << "type mismatch required is "
                     << ::fesql::type::Type_Name(type) << " but is "
                     << fesql::type::Type_Name(column.type());
        return false;
    }
<<<<<<< HEAD
    uint32_t delta = 0;
    if (column.type() == ::fesql::type::kVarchar) {
        delta = str_addr_length_;
    } else {
=======
    if (column.type() != ::fesql::type::kString) {
>>>>>>> origin/develop
        auto iter = TYPE_SIZE_MAP.find(column.type());
        if (iter == TYPE_SIZE_MAP.end()) {
            LOG(WARNING) << ::fesql::type::Type_Name(column.type())
                         << " is not supported";
            return false;
        }
    }
    return true;
}

bool RowBuilder::AppendNULL() {
    int8_t* ptr = buf_ + HEADER_LENGTH + (cnt_ >> 3);
    *(reinterpret_cast<uint8_t*>(ptr)) |= 1 << (cnt_ & 0x07);
    const ::fesql::type::ColumnDef& column = schema_.Get(cnt_);
<<<<<<< HEAD
    if (column.type() == ::fesql::type::kVarchar) {
        ptr = buf_ + offset_;
=======
    if (column.type() == ::fesql::type::kString) {
        ptr = buf_ + str_field_start_offset_ +
              str_addr_length_ * offset_vec_[cnt_];
>>>>>>> origin/develop
        if (str_addr_length_ == 1) {
            *(reinterpret_cast<uint8_t*>(ptr)) = (uint8_t)str_offset_;
        } else if (str_addr_length_ == 2) {
            *(reinterpret_cast<uint16_t*>(ptr)) = (uint16_t)str_offset_;
        } else if (str_addr_length_ == 3) {
            *(reinterpret_cast<uint8_t*>(ptr)) = str_offset_ & 0x0F00;
            *(reinterpret_cast<uint8_t*>(ptr + 1)) = str_offset_ & 0x00F0;
            *(reinterpret_cast<uint8_t*>(ptr + 2)) = str_offset_ & 0x000F;
        } else {
            *(reinterpret_cast<uint32_t*>(ptr)) = str_offset_;
        }
    }
    cnt_++;
    return true;
}

bool RowBuilder::AppendBool(bool val) {
    if (!Check(::fesql::type::kBool)) return false;
    int8_t* ptr = buf_ + offset_vec_[cnt_];
    *(reinterpret_cast<uint8_t*>(ptr)) = val ? 1 : 0;
    cnt_++;
    return true;
}

bool RowBuilder::AppendInt32(int32_t val) {
    if (!Check(::fesql::type::kInt32)) return false;
    int8_t* ptr = buf_ + offset_vec_[cnt_];
    *(reinterpret_cast<int32_t*>(ptr)) = val;
    cnt_++;
    return true;
}

bool RowBuilder::AppendInt16(int16_t val) {
    if (!Check(::fesql::type::kInt16)) return false;
    int8_t* ptr = buf_ + offset_vec_[cnt_];
    *(reinterpret_cast<int16_t*>(ptr)) = val;
    cnt_++;
    return true;
}

bool RowBuilder::AppendInt64(int64_t val) {
    if (!Check(::fesql::type::kInt64)) return false;
    int8_t* ptr = buf_ + offset_vec_[cnt_];
    *(reinterpret_cast<int64_t*>(ptr)) = val;
    cnt_++;
    return true;
}

bool RowBuilder::AppendFloat(float val) {
    if (!Check(::fesql::type::kFloat)) return false;
    int8_t* ptr = buf_ + offset_vec_[cnt_];
    *(reinterpret_cast<float*>(ptr)) = val;
    cnt_++;
    return true;
}

bool RowBuilder::AppendDouble(double val) {
    if (!Check(::fesql::type::kDouble)) return false;
    int8_t* ptr = buf_ + offset_vec_[cnt_];
    *(reinterpret_cast<double*>(ptr)) = val;
    cnt_++;
    return true;
}

bool RowBuilder::AppendString(const char* val, uint32_t length) {
    if (val == NULL || !Check(::fesql::type::kVarchar)) return false;
    if (str_offset_ + length > size_) return false;
    int8_t* ptr =
        buf_ + str_field_start_offset_ + str_addr_length_ * offset_vec_[cnt_];
    if (str_addr_length_ == 1) {
        *(reinterpret_cast<uint8_t*>(ptr)) = (uint8_t)str_offset_;
    } else if (str_addr_length_ == 2) {
        *(reinterpret_cast<uint16_t*>(ptr)) = (uint16_t)str_offset_;
    } else if (str_addr_length_ == 3) {
        *(reinterpret_cast<uint8_t*>(ptr)) = str_offset_ & 0x0F00;
        *(reinterpret_cast<uint8_t*>(ptr + 1)) = str_offset_ & 0x00F0;
        *(reinterpret_cast<uint8_t*>(ptr + 2)) = str_offset_ & 0x000F;
    } else {
        *(reinterpret_cast<uint32_t*>(ptr)) = str_offset_;
    }
    if (length != 0) {
        memcpy(reinterpret_cast<char*>(buf_ + str_offset_), val, length);
    }
    str_offset_ += length;
    cnt_++;
    return true;
}

RowView::RowView(const Schema& schema, const int8_t* row, uint32_t size)
    : str_addr_length_(0),
      is_valid_(true),
      str_field_start_offset_(0),
      size_(size),
      row_(row),
      schema_(schema),
      offset_vec_() {
    if (schema_.size() == 0) {
        is_valid_ = false;
        return;
    }
    uint32_t offset = HEADER_LENGTH + BitMapSize(schema_.size());
    uint32_t string_field_cnt = 0;
    for (int idx = 0; idx < schema_.size(); idx++) {
        const ::fesql::type::ColumnDef& column = schema_.Get(idx);
        if (column.type() == ::fesql::type::kVarchar) {
            offset_vec_.push_back(string_field_cnt);
            next_str_pos_.insert(std::make_pair(idx, idx));
            string_field_cnt++;
        } else {
            auto iter = TYPE_SIZE_MAP.find(column.type());
            if (iter == TYPE_SIZE_MAP.end()) {
                LOG(WARNING) << ::fesql::type::Type_Name(column.type())
                             << " is not supported";
                is_valid_ = false;
                return;
            } else {
                offset_vec_.push_back(offset);
                offset += iter->second;
            }
        }
    }
    uint32_t next_pos = 0;
    for (auto iter = next_str_pos_.rbegin(); iter != next_str_pos_.rend();
         iter++) {
        uint32_t tmp = iter->second;
        iter->second = next_pos;
        next_pos = tmp;
    }
    str_field_start_offset_ = offset;
    Reset(row, size);
}

void RowView::Reset(const int8_t* row, uint32_t size) {
    if (schema_.size() == 0 || row == NULL || size <= HEADER_LENGTH ||
        *(reinterpret_cast<const uint32_t*>(row + VERSION_LENGTH)) != size) {
        is_valid_ = false;
        return;
    }
    row_ = row;
    size_ = size;
    str_addr_length_ = GetAddrLength(size_);
}

bool RowView::CheckValid(uint32_t idx, ::fesql::type::Type type) {
    if (!is_valid_) {
        LOG(WARNING) << "row is invalid";
        return false;
    }
    if ((int32_t)idx >= schema_.size()) {
        LOG(WARNING) << "idx out of index";
        return false;
    }
    const ::fesql::type::ColumnDef& column = schema_.Get(idx);
    if (column.type() != type) {
        LOG(WARNING) << "type mismatch required is "
                     << ::fesql::type::Type_Name(type) << " but is "
                     << fesql::type::Type_Name(column.type());
        return false;
    }
    return true;
}

bool RowView::IsNULL(uint32_t idx) {
    const int8_t* ptr = row_ + HEADER_LENGTH + (idx >> 3);
    return *(reinterpret_cast<const uint8_t*>(ptr)) & (1 << (idx & 0x07));
}

int32_t RowView::GetBool(uint32_t idx, bool* val) {
    if (val == NULL) {
        LOG(WARNING) << "output val is null";
        return -1;
    }
    if (!CheckValid(idx, ::fesql::type::kBool)) {
        return -1;
    }
    if (IsNULL(idx)) {
        return 1;
    }
    uint32_t offset = offset_vec_.at(idx);
    return v1::GetBoolField(row_, offset, val);
}

int32_t RowView::GetInt32(uint32_t idx, int32_t* val) {
    if (val == NULL) {
        LOG(WARNING) << "output val is null";
        return -1;
    }
    if (!CheckValid(idx, ::fesql::type::kInt32)) {
        return -1;
    }
    if (IsNULL(idx)) {
        return 1;
    }
    uint32_t offset = offset_vec_.at(idx);
    return v1::GetInt32Field(row_, offset, val);
}

int32_t RowView::GetInt64(uint32_t idx, int64_t* val) {
    if (val == NULL) {
        LOG(WARNING) << "output val is null";
        return -1;
    }
    if (!CheckValid(idx, ::fesql::type::kInt64)) {
        return -1;
    }
    if (IsNULL(idx)) {
        return 1;
    }
    uint32_t offset = offset_vec_.at(idx);
    return v1::GetInt64Field(row_, offset, val);
}

int32_t RowView::GetInt16(uint32_t idx, int16_t* val) {
    if (val == NULL) {
        LOG(WARNING) << "output val is null";
        return -1;
    }
    if (!CheckValid(idx, ::fesql::type::kInt16)) {
        return -1;
    }
    if (IsNULL(idx)) {
        return 1;
    }
    uint32_t offset = offset_vec_.at(idx);
    return v1::GetInt16Field(row_, offset, val);
}

int32_t RowView::GetFloat(uint32_t idx, float* val) {
    if (val == NULL) {
        LOG(WARNING) << "output val is null";
        return -1;
    }
    if (!CheckValid(idx, ::fesql::type::kFloat)) {
        return -1;
    }
    if (IsNULL(idx)) {
        return 1;
    }
    uint32_t offset = offset_vec_.at(idx);
    return v1::GetFloatField(row_, offset, val);
}

int32_t RowView::GetDouble(uint32_t idx, double* val) {
    if (val == NULL) {
        LOG(WARNING) << "output val is null";
        return -1;
    }
    if (!CheckValid(idx, ::fesql::type::kDouble)) {
        return -1;
    }
    if (IsNULL(idx)) {
        return 1;
    }
    uint32_t offset = offset_vec_.at(idx);
    return v1::GetDoubleField(row_, offset, val);
}

int32_t RowView::GetString(uint32_t idx, char** val, uint32_t* length) {
    if (val == NULL || length == NULL) {
        LOG(WARNING) << "output val or length is null";
        return -1;
    }
    if (!CheckValid(idx, ::fesql::type::kVarchar)) {
        return -1;
    }
    if (IsNULL(idx)) {
        return 1;
    }
    uint32_t field_offset =
        str_field_start_offset_ + offset_vec_.at(idx) * str_addr_length_;
    uint32_t offset = 0;
    if (v1::GetStrAddr(row_, field_offset, str_addr_length_, &offset) < 0 ||
        offset > size_) {
        return -1;
    }
    *val = const_cast<char*>(reinterpret_cast<const char*>(row_ + offset));
    auto iter = next_str_pos_.find(idx);
    if (iter == next_str_pos_.end()) {
        return -1;
    }
    if (iter->second == 0) {
        *length = size_ - offset;
    } else {
        uint32_t next_str_field_offset =
            str_field_start_offset_ +
            offset_vec_.at(iter->second) * str_addr_length_;
        if (next_str_field_offset > size_) {
            return -1;
        }
        uint32_t next_offset = 0;
        if (v1::GetStrAddr(row_, next_str_field_offset, str_addr_length_,
                           &next_offset) < 0 ||
            next_offset > size_) {
            return -1;
        }
        *length = next_offset - offset;
    }
    return 0;
}

}  // namespace storage
}  // namespace fesql<|MERGE_RESOLUTION|>--- conflicted
+++ resolved
@@ -62,7 +62,7 @@
     for (int idx = 0; idx < schema.size(); idx++) {
         const ::fesql::type::ColumnDef& column = schema.Get(idx);
         if (column.type() == ::fesql::type::kVarchar) {
-            str_start_offset_ += str_addr_length_;
+            str_field_start_offset_ += str_addr_length_;
         } else {
             auto iter = TYPE_SIZE_MAP.find(column.type());
             if (iter == TYPE_SIZE_MAP.end()) {
@@ -122,14 +122,7 @@
                      << fesql::type::Type_Name(column.type());
         return false;
     }
-<<<<<<< HEAD
-    uint32_t delta = 0;
-    if (column.type() == ::fesql::type::kVarchar) {
-        delta = str_addr_length_;
-    } else {
-=======
-    if (column.type() != ::fesql::type::kString) {
->>>>>>> origin/develop
+    if (column.type() != ::fesql::type::kVarchar) {
         auto iter = TYPE_SIZE_MAP.find(column.type());
         if (iter == TYPE_SIZE_MAP.end()) {
             LOG(WARNING) << ::fesql::type::Type_Name(column.type())
@@ -144,14 +137,9 @@
     int8_t* ptr = buf_ + HEADER_LENGTH + (cnt_ >> 3);
     *(reinterpret_cast<uint8_t*>(ptr)) |= 1 << (cnt_ & 0x07);
     const ::fesql::type::ColumnDef& column = schema_.Get(cnt_);
-<<<<<<< HEAD
     if (column.type() == ::fesql::type::kVarchar) {
-        ptr = buf_ + offset_;
-=======
-    if (column.type() == ::fesql::type::kString) {
         ptr = buf_ + str_field_start_offset_ +
-              str_addr_length_ * offset_vec_[cnt_];
->>>>>>> origin/develop
+                          str_addr_length_ * offset_vec_[cnt_];
         if (str_addr_length_ == 1) {
             *(reinterpret_cast<uint8_t*>(ptr)) = (uint8_t)str_offset_;
         } else if (str_addr_length_ == 2) {
