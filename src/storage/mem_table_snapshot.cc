--- conflicted
+++ resolved
@@ -6,6 +6,7 @@
 //
 //
 #include "storage/mem_table_snapshot.h"
+
 #include <google/protobuf/io/zero_copy_stream_impl.h>
 #include <unistd.h>
 #include <set>
@@ -42,9 +43,9 @@
 namespace rtidb {
 namespace storage {
 
-const std::string SNAPSHOT_SUBFIX = ".sdb"; // NOLINT
-const uint32_t KEY_NUM_DISPLAY = 1000000; // NOLINT
-const std::string MANIFEST = "MANIFEST"; // NOLINT
+const std::string SNAPSHOT_SUBFIX = ".sdb";  // NOLINT
+const uint32_t KEY_NUM_DISPLAY = 1000000;    // NOLINT
+const std::string MANIFEST = "MANIFEST";     // NOLINT
 
 MemTableSnapshot::MemTableSnapshot(uint32_t tid, uint32_t pid,
                                    LogParts* log_part,
@@ -1086,18 +1087,12 @@
     return ret;
 }
 
-<<<<<<< HEAD
-bool MemTableSnapshot::DumpSnapshotIndexData(std::shared_ptr<Table>& table, const ::rtidb::common::ColumnKey& column_key, 
-        std::vector<uint32_t>& index_cols, std::vector<::rtidb::base::ColumnDesc>& columns,std::set<uint32_t>& deleted_index,
-        uint32_t max_idx, uint32_t idx, std::vector<::rtidb::log::WriteHandle*>& whs, uint64_t& latest_offset) {
-=======
 bool MemTableSnapshot::DumpSnapshotIndexData(
-    std::shared_ptr<Table>& table, const ::rtidb::common::ColumnKey& column_key,
-    uint32_t idx, std::vector<::rtidb::log::WriteHandle*>& whs,
-    uint64_t& latest_offset) {
-    uint32_t tid = table->GetId();
-    uint32_t pid = table->GetPid();
->>>>>>> 0a1c156f
+    std::shared_ptr<Table> table, const ::rtidb::common::ColumnKey& column_key,
+    std::vector<uint32_t>& index_cols,
+    std::vector<::rtidb::base::ColumnDesc>& columns,
+    std::set<uint32_t>& deleted_index, uint32_t max_idx, uint32_t idx,
+    std::vector<::rtidb::log::WriteHandle*>& whs, uint64_t& latest_offset) {
     uint32_t partition_num = whs.size();
     ::rtidb::api::Manifest manifest;
     manifest.set_offset(0);
@@ -1111,7 +1106,8 @@
     succ_cnt = failed_cnt = 0;
     FILE* fd = fopen(path.c_str(), "rb");
     if (fd == NULL) {
-        PDLOG(WARNING, "fail to open path %s for error %s", path.c_str(), strerror(errno));
+        PDLOG(WARNING, "fail to open path %s for error %s", path.c_str(),
+              strerror(errno));
         return false;
     }
     ::rtidb::log::SequentialFile* seq_file = ::rtidb::log::NewSeqFile(path, fd);
@@ -1122,12 +1118,18 @@
         ::rtidb::base::Slice record;
         ::rtidb::base::Status status = reader.ReadRecord(&record, &buffer);
         if (status.IsWaitRecord() || status.IsEof()) {
-            PDLOG(INFO, "read path %s for table tid %u pid %u completed, succ_cnt %lu, failed_cnt %lu",
-                    path.c_str(), tid_, pid_, succ_cnt.load(std::memory_order_relaxed), failed_cnt.load(std::memory_order_relaxed));
+            PDLOG(INFO,
+                  "read path %s for table tid %u pid %u completed, succ_cnt "
+                  "%lu, failed_cnt %lu",
+                  path.c_str(), tid_, pid_,
+                  succ_cnt.load(std::memory_order_relaxed),
+                  failed_cnt.load(std::memory_order_relaxed));
             break;
         }
         if (!status.ok()) {
-            PDLOG(WARNING, "fail to read record for tid %u, pid %u with error %s", tid_, pid_, status.ToString().c_str());
+            PDLOG(WARNING,
+                  "fail to read record for tid %u, pid %u with error %s", tid_,
+                  pid_, status.ToString().c_str());
             failed_cnt.fetch_add(1, std::memory_order_relaxed);
             continue;
         }
@@ -1143,10 +1145,11 @@
         } else {
             std::set<int> deleted_pos_set;
             for (int pos = 0; pos < entry.dimensions_size(); pos++) {
-                std::string combined_key = entry.dimensions(pos).key() + "|" + 
-                        std::to_string(entry.dimensions(pos).idx());
-                if (deleted_keys_.find(combined_key) != deleted_keys_.end()|| 
-                        deleted_index.count(entry.dimensions(pos).idx())) {
+                std::string combined_key =
+                    entry.dimensions(pos).key() + "|" +
+                    std::to_string(entry.dimensions(pos).idx());
+                if (deleted_keys_.find(combined_key) != deleted_keys_.end() ||
+                    deleted_index.count(entry.dimensions(pos).idx())) {
                     deleted_pos_set.insert(pos);
                 }
             }
@@ -1156,9 +1159,12 @@
                 } else {
                     ::rtidb::api::LogEntry tmp_entry(entry);
                     entry.clear_dimensions();
-                    for (int pos = 0; pos < tmp_entry.dimensions_size(); pos++) {
-                        if (deleted_pos_set.find(pos) == deleted_pos_set.end()) {
-                            ::rtidb::api::Dimension* dimension = entry.add_dimensions();
+                    for (int pos = 0; pos < tmp_entry.dimensions_size();
+                         pos++) {
+                        if (deleted_pos_set.find(pos) ==
+                            deleted_pos_set.end()) {
+                            ::rtidb::api::Dimension* dimension =
+                                entry.add_dimensions();
                             dimension->CopyFrom(tmp_entry.dimensions(pos));
                         }
                     }
@@ -1174,19 +1180,21 @@
             if (dim.idx() == 0) {
                 has_main_index = true;
             }
-            pid_set.insert(::rtidb::base::hash64(dim.key())%partition_num);
+            pid_set.insert(::rtidb::base::hash64(dim.key()) % partition_num);
         }
         if (!has_main_index) {
             continue;
         }
         std::string buff;
         if (table->GetCompressType() == ::rtidb::api::kSnappy) {
-            ::snappy::Uncompress(entry.value().c_str(), entry.value().size(), &buff);
+            ::snappy::Uncompress(entry.value().c_str(), entry.value().size(),
+                                 &buff);
         } else {
             buff = entry.value();
         }
         std::vector<std::string> row;
-        ::rtidb::base::FillTableRow(max_idx + 1, columns, buff.c_str(), buff.size(), row);
+        ::rtidb::base::FillTableRow(max_idx + 1, columns, buff.c_str(),
+                                    buff.size(), row);
         std::string cur_key;
         for (uint32_t i : index_cols) {
             if (cur_key.empty()) {
@@ -1206,18 +1214,23 @@
             ::rtidb::base::Slice new_record(entry_str);
             ::rtidb::base::Status status = whs[index_pid]->Write(new_record);
             if (!status.ok()) {
-                PDLOG(WARNING, "fail to dump index entrylog in snapshot to pid[%u]. tid %u pid %u",
-                        index_pid, tid_, pid_);
+                PDLOG(WARNING,
+                      "fail to dump index entrylog in snapshot to pid[%u]. tid "
+                      "%u pid %u",
+                      index_pid, tid_, pid_);
                 return false;
             } else {
-                PDLOG(DEBUG, "dump entry key[%s] into pid[%u]", cur_key.c_str(), index_pid);
+                PDLOG(DEBUG, "dump entry key[%s] into pid[%u]", cur_key.c_str(),
+                      index_pid);
             }
         }
     }
     return true;
 }
 
-bool MemTableSnapshot::DumpIndexData(std::shared_ptr<Table>& table, const ::rtidb::common::ColumnKey& column_key, uint32_t idx, std::vector<::rtidb::log::WriteHandle*>& whs) {
+bool MemTableSnapshot::DumpIndexData(
+    std::shared_ptr<Table>& table, const ::rtidb::common::ColumnKey& column_key,
+    uint32_t idx, std::vector<::rtidb::log::WriteHandle*>& whs) {
     uint32_t tid = table->GetId();
     uint32_t pid = table->GetPid();
     uint32_t partition_num = whs.size();
@@ -1248,7 +1261,6 @@
             return false;
         }
     }
-<<<<<<< HEAD
     std::set<uint32_t> deleted_index;
     for (const auto& it : table->GetAllIndex()) {
         if (it->GetStatus() == ::rtidb::storage::IndexStatus::kDeleted) {
@@ -1258,7 +1270,9 @@
     uint64_t collected_offset = CollectDeletedKey(0);
     uint64_t latest_offset = 0;
 
-    if (!DumpSnapshotIndexData(table, column_key, index_cols, columns, deleted_index, max_idx, idx, whs, latest_offset)) {
+    if (!DumpSnapshotIndexData(table, column_key, index_cols, columns,
+                               deleted_index, max_idx, idx, whs,
+                               latest_offset)) {
         return false;
     }
 
@@ -1274,19 +1288,24 @@
     while (cur_offset < collected_offset) {
         buffer.clear();
         ::rtidb::base::Slice record;
-        ::rtidb::base::Status status = log_reader.ReadNextRecord(&record, &buffer);
+        ::rtidb::base::Status status =
+            log_reader.ReadNextRecord(&record, &buffer);
         if (status.IsWaitRecord()) {
             int end_log_index = log_reader.GetEndLogIndex();
             int cur_log_index = log_reader.GetLogIndex();
             if (end_log_index >= 0 && end_log_index > cur_log_index) {
                 log_reader.RollRLogFile();
-                PDLOG(WARNING, "read new binlog file. tid[%u] pid[%u] cur_log_index[%d] end_log_index[%d] cur_offset[%lu]", 
-                                tid, pid, cur_log_index, end_log_index, cur_offset);
+                PDLOG(WARNING,
+                      "read new binlog file. tid[%u] pid[%u] cur_log_index[%d] "
+                      "end_log_index[%d] cur_offset[%lu]",
+                      tid, pid, cur_log_index, end_log_index, cur_offset);
                 continue;
             }
             consumed = ::baidu::common::timer::now_time() - consumed;
-            PDLOG(INFO, "table tid %u pid %u completed, succ_cnt %lu, failed_cnt %lu, consumed %us",
-                       tid, pid, succ_cnt, failed_cnt, consumed);
+            PDLOG(INFO,
+                  "table tid %u pid %u completed, succ_cnt %lu, failed_cnt "
+                  "%lu, consumed %us",
+                  tid, pid, succ_cnt, failed_cnt, consumed);
             break;
         }
         if (status.IsEof()) {
@@ -1302,18 +1321,22 @@
         }
         bool ok = entry.ParseFromString(record.ToString());
         if (!ok) {
-            PDLOG(WARNING, "fail parse record for tid %u, pid %u with value %s", 
-                        tid, pid, ::rtidb::base::DebugString(record.ToString()).c_str());
+            PDLOG(WARNING, "fail parse record for tid %u, pid %u with value %s",
+                  tid, pid,
+                  ::rtidb::base::DebugString(record.ToString()).c_str());
             failed_cnt++;
             continue;
         }
         if (cur_offset >= entry.log_index()) {
-            PDLOG(DEBUG, "offset %lu has been made snapshot", entry.log_index());
+            PDLOG(DEBUG, "offset %lu has been made snapshot",
+                  entry.log_index());
             continue;
         }
 
         if (cur_offset + 1 != entry.log_index()) {
-            PDLOG(WARNING, "missing log entry cur_offset %lu , new entry offset %lu for tid %u, pid %u",
+            PDLOG(WARNING,
+                  "missing log entry cur_offset %lu , new entry offset %lu for "
+                  "tid %u, pid %u",
                   cur_offset, entry.log_index(), tid, pid);
         }
         if (entry.dimensions_size() == 0) {
@@ -1324,10 +1347,11 @@
         } else {
             std::set<int> deleted_pos_set;
             for (int pos = 0; pos < entry.dimensions_size(); pos++) {
-                std::string combined_key = entry.dimensions(pos).key() + "|" + 
-                        std::to_string(entry.dimensions(pos).idx());
-                if (deleted_keys_.find(combined_key) != deleted_keys_.end()|| 
-                        deleted_index.count(entry.dimensions(pos).idx())) {
+                std::string combined_key =
+                    entry.dimensions(pos).key() + "|" +
+                    std::to_string(entry.dimensions(pos).idx());
+                if (deleted_keys_.find(combined_key) != deleted_keys_.end() ||
+                    deleted_index.count(entry.dimensions(pos).idx())) {
                     deleted_pos_set.insert(pos);
                 }
             }
@@ -1337,9 +1361,12 @@
                 } else {
                     ::rtidb::api::LogEntry tmp_entry(entry);
                     entry.clear_dimensions();
-                    for (int pos = 0; pos < tmp_entry.dimensions_size(); pos++) {
-                        if (deleted_pos_set.find(pos) == deleted_pos_set.end()) {
-                            ::rtidb::api::Dimension* dimension = entry.add_dimensions();
+                    for (int pos = 0; pos < tmp_entry.dimensions_size();
+                         pos++) {
+                        if (deleted_pos_set.find(pos) ==
+                            deleted_pos_set.end()) {
+                            ::rtidb::api::Dimension* dimension =
+                                entry.add_dimensions();
                             dimension->CopyFrom(tmp_entry.dimensions(pos));
                         }
                     }
@@ -1355,19 +1382,21 @@
             if (dim.idx() == 0) {
                 has_main_index = true;
             }
-            pid_set.insert(::rtidb::base::hash64(dim.key())%partition_num);
+            pid_set.insert(::rtidb::base::hash64(dim.key()) % partition_num);
         }
         if (!has_main_index) {
             continue;
         }
         std::string buff;
         if (table->GetCompressType() == ::rtidb::api::kSnappy) {
-            ::snappy::Uncompress(entry.value().c_str(), entry.value().size(), &buff);
+            ::snappy::Uncompress(entry.value().c_str(), entry.value().size(),
+                                 &buff);
         } else {
             buff = entry.value();
         }
         std::vector<std::string> row;
-        ::rtidb::base::FillTableRow(max_idx + 1, columns, buff.c_str(), buff.size(), row);
+        ::rtidb::base::FillTableRow(max_idx + 1, columns, buff.c_str(),
+                                    buff.size(), row);
         std::string cur_key;
         for (uint32_t i : index_cols) {
             if (cur_key.empty()) {
@@ -1376,7 +1405,7 @@
                 cur_key += "|" + row[i];
             }
         }
-        uint32_t index_pid = ::rtidb::base::hash64(cur_key)%partition_num;
+        uint32_t index_pid = ::rtidb::base::hash64(cur_key) % partition_num;
         if (!pid_set.count(index_pid)) {
             std::string entry_str;
             entry.clear_dimensions();
@@ -1387,107 +1416,17 @@
             ::rtidb::base::Slice new_record(entry_str);
             ::rtidb::base::Status status = whs[index_pid]->Write(new_record);
             if (!status.ok()) {
-                PDLOG(WARNING, "fail to dump index entrylog in binlog to pid[%u].", index_pid);
+                PDLOG(WARNING,
+                      "fail to dump index entrylog in binlog to pid[%u].",
+                      index_pid);
                 return false;
             } else {
-                PDLOG(DEBUG, "dump entry key[%s] into pid[%u]", cur_key.c_str(), index_pid);
+                PDLOG(DEBUG, "dump entry key[%s] into pid[%u]", cur_key.c_str(),
+                      index_pid);
             }
         }
         cur_offset = entry.log_index();
         succ_cnt++;
-=======
-
-    std::atomic<uint64_t> succ_cnt, failed_cnt;
-    succ_cnt = failed_cnt = 0;
-    {
-        FILE* fd = fopen(path.c_str(), "rb");
-        if (fd == NULL) {
-            PDLOG(WARNING, "fail to open path %s for error %s", path.c_str(),
-                  strerror(errno));
-            return false;
-        }
-        ::rtidb::log::SequentialFile* seq_file =
-            ::rtidb::log::NewSeqFile(path, fd);
-        ::rtidb::log::Reader reader(seq_file, NULL, false, 0);
-        std::string buffer;
-        while (true) {
-            buffer.clear();
-            ::rtidb::base::Slice record;
-            ::rtidb::base::Status status = reader.ReadRecord(&record, &buffer);
-            if (status.IsWaitRecord() || status.IsEof()) {
-                PDLOG(INFO,
-                      "read path %s for table tid %u pid %u completed, "
-                      "succ_cnt %lu, failed_cnt %lu",
-                      path.c_str(), tid_, pid_,
-                      succ_cnt.load(std::memory_order_relaxed),
-                      failed_cnt.load(std::memory_order_relaxed));
-                break;
-            }
-            if (!status.ok()) {
-                PDLOG(WARNING,
-                      "fail to read record for tid %u, pid %u with error %s",
-                      tid_, pid_, status.ToString().c_str());
-                failed_cnt.fetch_add(1, std::memory_order_relaxed);
-                continue;
-            }
-            std::string* sp = new std::string(record.data(), record.size());
-            ::rtidb::api::LogEntry entry;
-            entry.ParseFromString(*sp);
-            delete sp;
-            std::set<uint32_t> pid_set;
-            bool has_main_index = false;
-            for (const auto& dim : entry.dimensions()) {
-                if (dim.idx() == 0) {
-                    has_main_index = true;
-                }
-                pid_set.insert(::rtidb::base::hash64(dim.key()) %
-                               partition_num);
-            }
-            if (!has_main_index) {
-                continue;
-            }
-            std::string buff;
-            if (table->GetCompressType() == ::rtidb::api::kSnappy) {
-                ::snappy::Uncompress(entry.value().c_str(),
-                                     entry.value().size(), &buff);
-            } else {
-                buff = entry.value();
-            }
-            std::vector<std::string> row;
-            ::rtidb::base::FillTableRow(max_idx + 1, columns, buff.c_str(),
-                                        buff.size(), row);
-            std::string cur_key;
-            for (uint32_t i : index_cols) {
-                if (cur_key.empty()) {
-                    cur_key = row[i];
-                } else {
-                    cur_key += "|" + row[i];
-                }
-            }
-            uint32_t index_pid = ::rtidb::base::hash64(cur_key) % partition_num;
-            if (!pid_set.count(index_pid)) {
-                std::string entry_str;
-                entry.clear_dimensions();
-                ::rtidb::api::Dimension* dim = entry.add_dimensions();
-                dim->set_key(cur_key);
-                dim->set_idx(idx);
-                entry.SerializeToString(&entry_str);
-                ::rtidb::base::Slice new_record(entry_str);
-                ::rtidb::base::Status status =
-                    whs[index_pid]->Write(new_record);
-                if (!status.ok()) {
-                    PDLOG(WARNING,
-                          "fail to dump index entrylog in snapshot to pid[%u]. "
-                          "tid %u pid %u",
-                          index_pid, tid_, pid_);
-                    return false;
-                } else {
-                    PDLOG(DEBUG, "dump entry key[%s] into pid[%u]",
-                          cur_key.c_str(), index_pid);
-                }
-            }
-        }
->>>>>>> 0a1c156f
     }
     return true;
 }
