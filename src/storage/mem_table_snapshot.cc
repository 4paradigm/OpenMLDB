--- conflicted
+++ resolved
@@ -457,60 +457,12 @@
             if (entry.has_term()) {
                 last_term = entry.term();
             }
-<<<<<<< HEAD
             int ret = RemoveDeletedKey(entry, deleted_index, &tmp_buf);
             if (ret == 1) {
                 deleted_key_num++;
                 continue;
             } else if (ret == 2) {
                 record.reset(tmp_buf.data(), tmp_buf.size());
-=======
-            std::string tmp_buf;
-            if (entry.dimensions_size() == 0) {
-                std::string combined_key = entry.pk() + "|0";
-                auto iter = deleted_keys_.find(combined_key);
-                if (iter != deleted_keys_.end() && cur_offset <= iter->second) {
-                    DEBUGLOG("delete key %s  offset %lu", entry.pk().c_str(),
-                             entry.log_index());
-                    deleted_key_num++;
-                    continue;
-                }
-            } else {
-                std::set<int> deleted_pos_set;
-                for (int pos = 0; pos < entry.dimensions_size(); pos++) {
-                    std::string combined_key =
-                        entry.dimensions(pos).key() + "|" +
-                        std::to_string(entry.dimensions(pos).idx());
-                    auto iter = deleted_keys_.find(combined_key);
-                    if ((iter != deleted_keys_.end() &&
-                         cur_offset <= iter->second) ||
-                        deleted_index.count(entry.dimensions(pos).idx())) {
-                        deleted_pos_set.insert(pos);
-                    }
-                }
-                if (!deleted_pos_set.empty()) {
-                    if ((int)deleted_pos_set.size() ==  // NOLINT
-                        entry.dimensions_size()) {
-                        deleted_key_num++;
-                        continue;
-                    } else {
-                        ::rtidb::api::LogEntry tmp_entry(entry);
-                        entry.clear_dimensions();
-                        for (int pos = 0; pos < tmp_entry.dimensions_size();
-                             pos++) {
-                            if (deleted_pos_set.find(pos) ==
-                                deleted_pos_set.end()) {
-                                ::rtidb::api::Dimension* dimension =
-                                    entry.add_dimensions();
-                                dimension->CopyFrom(tmp_entry.dimensions(pos));
-                            }
-                        }
-                        std::string tmp_buf;
-                        entry.SerializeToString(&tmp_buf);
-                        record.reset(tmp_buf.data(), tmp_buf.size());
-                    }
-                }
->>>>>>> bbc7a2bf
             }
             if (table->IsExpire(entry)) {
                 expired_key_num++;
