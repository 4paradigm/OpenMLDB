//
// snapshot.cc
// Copyright (C) 2017 4paradigm.com
// Author vagrant
// Date 2017-07-24
//
//
#include "storage/snapshot.h"

#include "base/file_util.h"
#include "base/strings.h"
#include "base/slice.h"
#include "base/status.h"
#include "base/count_down_latch.h"
#include "log/sequential_file.h"
#include "log/log_reader.h"
#include "boost/lexical_cast.hpp"
#include "proto/tablet.pb.h"
#include "gflags/gflags.h"
#include "logging.h"
#include "timer.h"
<<<<<<< HEAD
#include "thread_pool.h"

=======
#include <unistd.h>
#include <google/protobuf/text_format.h>
#include <google/protobuf/io/zero_copy_stream_impl.h>
>>>>>>> fc100a93

using ::baidu::common::DEBUG;
using ::baidu::common::INFO;
using ::baidu::common::WARNING;

DECLARE_string(db_root_path);
<<<<<<< HEAD
DECLARE_int32(recover_table_thread_size);
=======
>>>>>>> fc100a93

namespace rtidb {
namespace storage {

<<<<<<< HEAD
const std::string META_NAME="MANIFEST";
const std::string SNAPSHOT_SUBFIX=".sdb";

Snapshot::Snapshot(uint32_t tid, uint32_t pid):tid_(tid), pid_(pid),
     offset_(0), path_() {}
=======
const uint32_t MAX_LINE = 1024;
const std::string MANIFEST = "MANIFEST";
>>>>>>> fc100a93

Snapshot::Snapshot(uint32_t tid, uint32_t pid, LogParts* log_part):tid_(tid), pid_(pid),
     log_part_(log_part) {
    offset_ = 0;
}

Snapshot::~Snapshot() {
}

bool Snapshot::Init() {
<<<<<<< HEAD
    path_ = FLAGS_db_root_path + "/" + boost::lexical_cast<std::string>(tid_) + "_" + boost::lexical_cast<std::string>(pid_) + "/snapshots";
    bool ok = ::rtidb::base::MkdirRecur(path_);
    if (!ok) {
        LOG(WARNING, "fail to create db meta path %s", path_.c_str());
=======
    snapshot_path_ = FLAGS_db_root_path + "/" + boost::lexical_cast<std::string>(tid_) + "_" + boost::lexical_cast<std::string>(pid_) + "/snapshot/";
    log_path_ = FLAGS_db_root_path + "/" + boost::lexical_cast<std::string>(tid_) + "_" + boost::lexical_cast<std::string>(pid_) + "/binlog/";
    if (!::rtidb::base::MkdirRecur(snapshot_path_)) {
        LOG(WARNING, "fail to create db meta path %s", snapshot_path_.c_str());
        return false;
    }
    if (!::rtidb::base::MkdirRecur(log_path_)) {
        LOG(WARNING, "fail to create db meta path %s", log_path_.c_str());
>>>>>>> fc100a93
        return false;
    }
    making_snapshot_.store(false, boost::memory_order_release);
    return true;
}

bool Snapshot::Recover(Table* table, RecoverStat& stat) {
    std::vector<std::string> file_list;
    int ok = ::rtidb::base::GetFileName(path_, file_list);
    if (ok != 0) {
        LOG(WARNING, "fail to get snapshot list from path %s for tid %u, pid %u", path_.c_str(), tid_, pid_);
        return false;
    }
    std::vector<std::string> snapshots;
    GetSnapshots(file_list, snapshots);
    if (snapshots.size() <= 0) {
        LOG(INFO, "no snapshots to recover for tid %u, pid %u from path %s, file list size %u", tid_, pid_, 
                path_.c_str(),
                file_list.size());
        return true;
    }
    std::atomic<uint64_t> g_succ_cnt(0);
    std::atomic<uint64_t> g_failed_cnt(0);
    ::baidu::common::ThreadPool pool(FLAGS_recover_table_thread_size);
    for (uint32_t i = 0; i <= snapshots.size() / FLAGS_recover_table_thread_size; i++) {
        uint32_t start = i;
        uint32_t end = (i + 1) * FLAGS_recover_table_thread_size;
        if (end > snapshots.size()) {
            end = snapshots.size();
        }
        ::rtidb::base::CountDownLatch latch(end - start);
        for (uint32_t j = start; j < end; j++) {
            pool.AddTask(boost::bind(&Snapshot::RecoverSingleSnapshot, this, snapshots[j], table,
                        &g_succ_cnt, &g_failed_cnt, &latch));
        }
        while (latch.GetCount() > 0) {
            latch.TimeWait(8000);
            LOG(INFO, "[Recover] progressing stat: success count %lu, failed count %lu", 
                    g_succ_cnt.load(std::memory_order_relaxed),
                    g_failed_cnt.load(std::memory_order_relaxed));
        }
    }
    LOG(INFO, "[Recover] progress done stat: success count %lu, failed count %lu", 
                    g_succ_cnt.load(std::memory_order_relaxed),
                    g_failed_cnt.load(std::memory_order_relaxed));
    stat.succ_cnt = g_succ_cnt.load(std::memory_order_relaxed);
    stat.failed_cnt = g_failed_cnt.load(std::memory_order_relaxed);
    return true;
}

<<<<<<< HEAD
void Snapshot::GetSnapshots(const std::vector<std::string>& files,
                            std::vector<std::string>& snapshots) {
    for (uint32_t i = 0; i < files.size(); i++) {
        const std::string& path = files[i];
        // check subfix .sdb
        if (path.length() <= SNAPSHOT_SUBFIX.length()) {
            LOG(DEBUG, "not valid snapshot %s", path.c_str());
            continue;
        }
        std::string subfix = path.substr(path.length() - SNAPSHOT_SUBFIX.length(),
                                         std::string::npos);
        if (subfix != SNAPSHOT_SUBFIX) {
            LOG(DEBUG, "not valid snapshot %s", path.c_str());
            continue;
        }
        snapshots.push_back(path);
        LOG(DEBUG, "valid snapshot %s", path.c_str());
    }
}

void Snapshot::RecoverSingleSnapshot(const std::string& path, Table* table, 
                                     std::atomic<uint64_t>* g_succ_cnt,
                                     std::atomic<uint64_t>* g_failed_cnt,
                                     ::rtidb::base::CountDownLatch* latch) {
    if (latch == NULL) {
        LOG(WARNING, "latch input is NULL");
        return;
    }
    do {
        if (table == NULL) {
            LOG(WARNING, "table input is NULL");
            break;
        }
        FILE* fd = fopen(path.c_str(), "r+");
        if (fd == NULL) {
            LOG(WARNING, "fail to open path %s for error %s", path.c_str(), strerror(errno));
            break;
        }
        ::rtidb::log::SequentialFile* seq_file = ::rtidb::log::NewSeqFile(path, fd);
        ::rtidb::log::Reader reader(seq_file, NULL, false, 0);
        std::string buffer;
        ::rtidb::api::LogEntry entry;
        uint64_t succ_cnt = 0;
        uint64_t failed_cnt = 0;
        // second
        uint64_t consumed = ::baidu::common::timer::now_time();
        while (true) {
            ::rtidb::base::Slice record;
            ::rtidb::base::Status status = reader.ReadRecord(&record, &buffer);
            if (status.IsWaitRecord() || status.IsEof()) {
                consumed = ::baidu::common::timer::now_time() - consumed;
                LOG(INFO, "read path %s for table tid %u pid %u completed, succ_cnt %lu, failed_cnt %lu, consumed %us",
                        path.c_str(), tid_, pid_, succ_cnt, failed_cnt, consumed);
                break;
            }
            if (!status.ok()) {
                LOG(WARNING, "fail to read record for tid %u, pid %u with error %s", tid_, pid_, status.ToString().c_str());
                failed_cnt++;
                continue;
            }
            bool ok = entry.ParseFromString(record.ToString());
            if (!ok) {
                LOG(WARNING, "fail parse record for tid %u, pid %u with value %s", tid_, pid_,
                        ::rtidb::base::DebugString(record.ToString()).c_str());
                failed_cnt++;
                continue;
            }
            succ_cnt++;
            if (succ_cnt % 100000 == 0) { 
                LOG(INFO, "load snapshot %s with succ_cnt %lu, failed_cnt %lu", path.c_str(),
                        succ_cnt, failed_cnt);
            }
            table->Put(entry.pk(), entry.ts(), entry.value().c_str(), entry.value().size());
        }
        // will close the fd atomic
        delete seq_file;
        if (g_succ_cnt) {
            g_succ_cnt->fetch_add(succ_cnt, std::memory_order_relaxed);
        }
        if (g_failed_cnt) {
            g_failed_cnt->fetch_add(failed_cnt, std::memory_order_relaxed);
        }
    }while(false);
    latch->CountDown();
=======
int Snapshot::MakeSnapshot() {
    if (making_snapshot_.load(boost::memory_order_acquire)) {
        LOG(INFO, "snapshot is doing now!");
        return 0;
    }
    making_snapshot_.store(true, boost::memory_order_release);
    std::string now_time = ::rtidb::base::GetNowTime();
    std::string snapshot_name = now_time.substr(0, now_time.length() - 2) + ".sdb";
    std::string snapshot_name_tmp = snapshot_name + ".tmp";
    std::string full_path = snapshot_path_ + snapshot_name;
    std::string tmp_file_path = snapshot_path_ + snapshot_name_tmp;
    FILE* fd = fopen(tmp_file_path.c_str(), "ab+");
    if (fd == NULL) {
        LOG(WARNING, "fail to create file %s", tmp_file_path.c_str());
        making_snapshot_.store(false, boost::memory_order_release);
        return -1;
    }
    WriteHandle* wh = new WriteHandle(snapshot_name_tmp, fd);
    ::rtidb::log::LogReader log_reader(log_part_, log_path_);
    log_reader.SetOffset(offset_);
    uint64_t cur_offset = offset_;
    
    std::string buffer;
    uint64_t write_count = 0;
    while (1) {
        buffer.clear();
        ::rtidb::base::Slice record;
        ::rtidb::base::Status status = log_reader.ReadNextRecord(&record, &buffer);
        if (status.ok()) {
            ::rtidb::api::LogEntry entry;
            if (!entry.ParseFromString(record.ToString())) {
                LOG(WARNING, "fail to parse LogEntry. record[%s] size[%ld]", 
                        ::rtidb::base::DebugString(record.ToString()).c_str(), record.ToString().size());
                break;
            }
            if (entry.log_index() <= cur_offset) {
                continue;
            }
            ::rtidb::base::Status status = wh->Write(record);
            if (!status.ok()) {
                LOG(WARNING, "fail to write snapshot. path[%s] status[%s]", 
                tmp_file_path.c_str(), status.ToString().c_str());
                break;
            }
            cur_offset = entry.log_index();
            write_count++;
        } else if (status.IsEof()) {
            continue;
        } else if (status.IsWaitRecord()) {
            LOG(DEBUG, "has read all record!");
            break;
        } else {
            LOG(WARNING, "fail to get record. status is %s", status.ToString().c_str());
            break;
        }
    }
    if (wh != NULL) {
        wh->EndLog();
        delete wh;
        wh = NULL;
    }
    int ret = 0;
    if (rename(tmp_file_path.c_str(), full_path.c_str()) == 0) {
        if (RecordOffset(snapshot_name, write_count, cur_offset) == 0) {
            LOG(INFO, "make snapshot[%s] success. update offset from[%lu] to [%lu]", 
                      snapshot_name.c_str(), offset_, cur_offset);
            offset_ = cur_offset;
        } else {
            ret = -1;
        }
    } else {
        LOG(WARNING, "rename[%s] failed", snapshot_name.c_str());
        ret = -1;
    }
    making_snapshot_.store(false, boost::memory_order_release);
    return ret;
}

int Snapshot::RecordOffset(const std::string& snapshot_name, uint64_t key_count, uint64_t offset) {
    LOG(DEBUG, "record offset[%lu]. add snapshot[%s] key_count[%lu]",
                offset, snapshot_name.c_str(), key_count);
    std::string full_path = snapshot_path_ + MANIFEST;
    std::string tmp_file = snapshot_path_ + MANIFEST + ".tmp";
    int fd = open(full_path.c_str(), O_RDONLY);
    ::rtidb::api::Manifest manifest;
    std::string manifest_info;
    if (fd < 0) {
        LOG(INFO, "[%s] is not exisit", MANIFEST.c_str());
    } else {
        google::protobuf::io::FileInputStream fileInput(fd);
        // will close fd when destruct
        fileInput.SetCloseOnDelete(true);
        google::protobuf::TextFormat::Parse(&fileInput, &manifest);
    }    
    manifest.set_offset(offset);
    ::rtidb::api::SnapshotInfo* snap_info = manifest.add_snapshot_infos();
    snap_info->set_name(snapshot_name);
    snap_info->set_count(key_count);
    manifest_info.clear();

    google::protobuf::TextFormat::PrintToString(manifest, &manifest_info);
    FILE* fd_write = fopen(tmp_file.c_str(), "w");
    if (fd_write == NULL) {
        LOG(WARNING, "fail to open file %s", tmp_file.c_str());
        return -1;
    }
    bool io_error = false;
    if (fputs(manifest_info.c_str(), fd_write) == EOF) {
        LOG(WARNING, "write error. path[%s]", tmp_file.c_str());
        io_error = true;
    }
    if (!io_error && ((fflush(fd_write) == EOF) || fsync(fileno(fd_write)) == -1)) {
        LOG(WARNING, "flush error. path[%s]", tmp_file.c_str());
        io_error = true;
    }
    fclose(fd_write);
    if (!io_error && rename(tmp_file.c_str(), full_path.c_str()) == 0) {
        LOG(DEBUG, "%s generate success. path[%s]", MANIFEST.c_str(), full_path.c_str());
        return 0;
    }
    return -1;
>>>>>>> fc100a93
}

}
}


<|MERGE_RESOLUTION|>--- conflicted
+++ resolved
@@ -19,38 +19,24 @@
 #include "gflags/gflags.h"
 #include "logging.h"
 #include "timer.h"
-<<<<<<< HEAD
 #include "thread_pool.h"
-
-=======
 #include <unistd.h>
 #include <google/protobuf/text_format.h>
 #include <google/protobuf/io/zero_copy_stream_impl.h>
->>>>>>> fc100a93
 
 using ::baidu::common::DEBUG;
 using ::baidu::common::INFO;
 using ::baidu::common::WARNING;
 
 DECLARE_string(db_root_path);
-<<<<<<< HEAD
 DECLARE_int32(recover_table_thread_size);
-=======
->>>>>>> fc100a93
 
 namespace rtidb {
 namespace storage {
 
-<<<<<<< HEAD
-const std::string META_NAME="MANIFEST";
 const std::string SNAPSHOT_SUBFIX=".sdb";
-
-Snapshot::Snapshot(uint32_t tid, uint32_t pid):tid_(tid), pid_(pid),
-     offset_(0), path_() {}
-=======
+const std::string MANIFEST = "MANIFEST";
 const uint32_t MAX_LINE = 1024;
-const std::string MANIFEST = "MANIFEST";
->>>>>>> fc100a93
 
 Snapshot::Snapshot(uint32_t tid, uint32_t pid, LogParts* log_part):tid_(tid), pid_(pid),
      log_part_(log_part) {
@@ -61,12 +47,6 @@
 }
 
 bool Snapshot::Init() {
-<<<<<<< HEAD
-    path_ = FLAGS_db_root_path + "/" + boost::lexical_cast<std::string>(tid_) + "_" + boost::lexical_cast<std::string>(pid_) + "/snapshots";
-    bool ok = ::rtidb::base::MkdirRecur(path_);
-    if (!ok) {
-        LOG(WARNING, "fail to create db meta path %s", path_.c_str());
-=======
     snapshot_path_ = FLAGS_db_root_path + "/" + boost::lexical_cast<std::string>(tid_) + "_" + boost::lexical_cast<std::string>(pid_) + "/snapshot/";
     log_path_ = FLAGS_db_root_path + "/" + boost::lexical_cast<std::string>(tid_) + "_" + boost::lexical_cast<std::string>(pid_) + "/binlog/";
     if (!::rtidb::base::MkdirRecur(snapshot_path_)) {
@@ -75,7 +55,6 @@
     }
     if (!::rtidb::base::MkdirRecur(log_path_)) {
         LOG(WARNING, "fail to create db meta path %s", log_path_.c_str());
->>>>>>> fc100a93
         return false;
     }
     making_snapshot_.store(false, boost::memory_order_release);
@@ -83,17 +62,38 @@
 }
 
 bool Snapshot::Recover(Table* table, RecoverStat& stat) {
+    ::rtidb::api::Manifest manifest;
+    int ret = ReadManifest(&manifest);
+    if (ret == -1) {
+        return false;
+    }
+    bool ok = RecoverFromSnapshot(table, stat);
+    if (!ok) {
+        LOG(WARNING, "fail to recover from snapshot for tid %u, pid %u", tid_, pid_);
+        return false;
+    }
+    ok = RecoverFromBinlog(Table* table, RecoverStat& stat, manifest.offset());
+    return true;
+}
+
+bool Snapshot::RecoverFromBinlog(Table* table, RecoverStat& stat, uint64_t offset) {
+    ::rtidb::log::LogReader log_reader(log_part_, log_path_);
+    log_reader.SetOffset(offset);
+
+}
+
+bool Snapshot::RecoverFromSnapshot(Table* table, RecoverStat& stat) {
     std::vector<std::string> file_list;
-    int ok = ::rtidb::base::GetFileName(path_, file_list);
+    int ok = ::rtidb::base::GetFileName(snapshot_path_, file_list);
     if (ok != 0) {
-        LOG(WARNING, "fail to get snapshot list from path %s for tid %u, pid %u", path_.c_str(), tid_, pid_);
+        LOG(WARNING, "fail to get snapshot list from path %s for tid %u, pid %u", snapshot_path_.c_str(), tid_, pid_);
         return false;
     }
     std::vector<std::string> snapshots;
     GetSnapshots(file_list, snapshots);
     if (snapshots.size() <= 0) {
         LOG(INFO, "no snapshots to recover for tid %u, pid %u from path %s, file list size %u", tid_, pid_, 
-                path_.c_str(),
+                snapshot_path_.c_str(),
                 file_list.size());
         return true;
     }
@@ -126,7 +126,6 @@
     return true;
 }
 
-<<<<<<< HEAD
 void Snapshot::GetSnapshots(const std::vector<std::string>& files,
                             std::vector<std::string>& snapshots) {
     for (uint32_t i = 0; i < files.size(); i++) {
@@ -211,7 +210,8 @@
         }
     }while(false);
     latch->CountDown();
-=======
+}
+
 int Snapshot::MakeSnapshot() {
     if (making_snapshot_.load(boost::memory_order_acquire)) {
         LOG(INFO, "snapshot is doing now!");
@@ -290,28 +290,44 @@
     return ret;
 }
 
+int Snapshot::ReadManifest(::rtidb::api::Manifest* manifest) {
+    if (manifest == NULL) {
+        return -1;
+    }
+    std::string full_path = snapshot_path_ + MANIFEST;
+    int fd = open(full_path.c_str(), O_RDONLY);
+    if (fd < 0) {
+        LOG(INFO, "[%s] is not exisit", MANIFEST.c_str());
+        return 1;
+    } else {
+        google::protobuf::io::FileInputStream fileInput(fd);
+        fileInput.SetCloseOnDelete(true);
+        bool ok = google::protobuf::TextFormat::Parse(&fileInput, manifest);
+        if (!ok) {
+            LOG(WARNING, "fail to open MANIFEST for tid %u, pid %u", tid_, pid_);
+            return -1;
+        }
+        return 0;
+    }
+
+}
+
 int Snapshot::RecordOffset(const std::string& snapshot_name, uint64_t key_count, uint64_t offset) {
     LOG(DEBUG, "record offset[%lu]. add snapshot[%s] key_count[%lu]",
                 offset, snapshot_name.c_str(), key_count);
     std::string full_path = snapshot_path_ + MANIFEST;
     std::string tmp_file = snapshot_path_ + MANIFEST + ".tmp";
-    int fd = open(full_path.c_str(), O_RDONLY);
     ::rtidb::api::Manifest manifest;
+    int ret = ReadManifest(&manifest);
+    if (ret == -1) {
+        return -1;
+    }
+    manifest.set_offset(offset);
     std::string manifest_info;
-    if (fd < 0) {
-        LOG(INFO, "[%s] is not exisit", MANIFEST.c_str());
-    } else {
-        google::protobuf::io::FileInputStream fileInput(fd);
-        // will close fd when destruct
-        fileInput.SetCloseOnDelete(true);
-        google::protobuf::TextFormat::Parse(&fileInput, &manifest);
-    }    
-    manifest.set_offset(offset);
     ::rtidb::api::SnapshotInfo* snap_info = manifest.add_snapshot_infos();
     snap_info->set_name(snapshot_name);
     snap_info->set_count(key_count);
     manifest_info.clear();
-
     google::protobuf::TextFormat::PrintToString(manifest, &manifest_info);
     FILE* fd_write = fopen(tmp_file.c_str(), "w");
     if (fd_write == NULL) {
@@ -333,10 +349,9 @@
         return 0;
     }
     return -1;
->>>>>>> fc100a93
-}
-
-}
-}
-
-
+}
+
+}
+}
+
+
