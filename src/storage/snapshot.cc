//
// snapshot.cc
// Copyright (C) 2017 4paradigm.com
// Author vagrant
// Date 2017-07-24
//
//
#include "storage/snapshot.h"

#include "base/file_util.h"
#include "base/strings.h"
#include "base/slice.h"
#include "base/count_down_latch.h"
#include "log/sequential_file.h"
#include "log/log_reader.h"
#include "proto/tablet.pb.h"
#include "gflags/gflags.h"
#include "logging.h"
#include "timer.h"
#include "thread_pool.h"
#include <unistd.h>
#include <google/protobuf/text_format.h>
#include <google/protobuf/io/zero_copy_stream_impl.h>

using ::baidu::common::DEBUG;
using ::baidu::common::INFO;
using ::baidu::common::WARNING;

DECLARE_string(db_root_path);
DECLARE_uint64(gc_on_table_recover_count);

namespace rtidb {
namespace storage {

const std::string SNAPSHOT_SUBFIX=".sdb";
const std::string MANIFEST = "MANIFEST";
const uint32_t KEY_NUM_DISPLAY = 1000000;

Snapshot::Snapshot(uint32_t tid, uint32_t pid, LogParts* log_part):tid_(tid), pid_(pid),
     log_part_(log_part) {
    offset_ = 0;
}

Snapshot::~Snapshot() {
}

bool Snapshot::Init() {
    snapshot_path_ = FLAGS_db_root_path + "/" + std::to_string(tid_) + "_" + std::to_string(pid_) + "/snapshot/";
    log_path_ = FLAGS_db_root_path + "/" + std::to_string(tid_) + "_" + std::to_string(pid_) + "/binlog/";
    if (!::rtidb::base::MkdirRecur(snapshot_path_)) {
        PDLOG(WARNING, "fail to create db meta path %s", snapshot_path_.c_str());
        return false;
    }
    if (!::rtidb::base::MkdirRecur(log_path_)) {
        PDLOG(WARNING, "fail to create db meta path %s", log_path_.c_str());
        return false;
    }
    making_snapshot_.store(false, std::memory_order_release);
    return true;
}

bool Snapshot::Recover(std::shared_ptr<Table> table, uint64_t& latest_offset) {
    ::rtidb::api::Manifest manifest;
    manifest.set_offset(0);
    int ret = GetSnapshotRecord(manifest);
    if (ret == -1) {
        return false;
    }
    if (ret == 0) {
        RecoverFromSnapshot(manifest.name(), manifest.count(), table);
        latest_offset = manifest.offset();
        offset_ = latest_offset;
    }
    return RecoverFromBinlog(table, manifest.offset(), latest_offset);
}

bool Snapshot::RecoverFromBinlog(std::shared_ptr<Table> table, uint64_t offset,
                                 uint64_t& latest_offset) {
    PDLOG(INFO, "start recover table tid %u, pid %u from binlog with start offset %lu",
            table->GetId(), table->GetPid(), offset);
    ::rtidb::log::LogReader log_reader(log_part_, log_path_);
    log_reader.SetOffset(offset);
    ::rtidb::api::LogEntry entry;
    uint64_t cur_offset = offset;
    std::string buffer;
    uint64_t succ_cnt = 0;
    uint64_t failed_cnt = 0;
    uint64_t consumed = ::baidu::common::timer::now_time();
    while (true) {
        buffer.clear();
        ::rtidb::base::Slice record;
        ::rtidb::base::Status status = log_reader.ReadNextRecord(&record, &buffer);
        if (status.IsWaitRecord()) {
            consumed = ::baidu::common::timer::now_time() - consumed;
            PDLOG(INFO, "table tid %u pid %u completed, succ_cnt %lu, failed_cnt %lu, consumed %us",
                       tid_, pid_, succ_cnt, failed_cnt, consumed);
            break;
        }

        if (status.IsEof()) {
            continue;
        }

        if (!status.ok()) {
            failed_cnt++;
            continue;
        }
        bool ok = entry.ParseFromString(record.ToString());
        if (!ok) {
            PDLOG(WARNING, "fail parse record for tid %u, pid %u with value %s", tid_, pid_,
                        ::rtidb::base::DebugString(record.ToString()).c_str());
            failed_cnt++;
            continue;
        }

        if (cur_offset >= entry.log_index()) {
            PDLOG(DEBUG, "offset %lu has been made snapshot", entry.log_index());
            continue;
        }

        if (cur_offset + 1 != entry.log_index()) {
            PDLOG(WARNING, "missing log entry cur_offset %lu , new entry offset %lu for tid %u, pid %u",
                  cur_offset, entry.log_index(), tid_, pid_);
        }

        if (entry.dimensions_size() > 0) {
            table->Put(entry.ts(), entry.value(), entry.dimensions());
        }else {
            // the legend way
            table->Put(entry.pk(), entry.ts(), 
                       entry.value().c_str(), 
                       entry.value().size());
        }
        cur_offset = entry.log_index();
        succ_cnt++;
        if (succ_cnt % 100000 == 0) {
            PDLOG(INFO, "[Recover] load data from binlog succ_cnt %lu, failed_cnt %lu for tid %u, pid %u",
                    succ_cnt, failed_cnt, tid_, pid_);
        }
        if (succ_cnt % FLAGS_gc_on_table_recover_count == 0) {
            table->SchedGc();
        }
    }
    latest_offset = cur_offset;
    return true;
}

void Snapshot::RecoverFromSnapshot(const std::string& snapshot_name, uint64_t expect_cnt, std::shared_ptr<Table> table) {
    std::string full_path = snapshot_path_ + "/" + snapshot_name;
    std::atomic<uint64_t> g_succ_cnt(0);
    std::atomic<uint64_t> g_failed_cnt(0);
    RecoverSingleSnapshot(full_path, table, &g_succ_cnt, &g_failed_cnt);
    PDLOG(INFO, "[Recover] progress done stat: success count %lu, failed count %lu", 
                    g_succ_cnt.load(std::memory_order_relaxed),
                    g_failed_cnt.load(std::memory_order_relaxed));
    if (g_succ_cnt.load(std::memory_order_relaxed) != expect_cnt) {
        PDLOG(WARNING, "snapshot %s , expect cnt %lu but succ_cnt %lu", snapshot_name.c_str(),
                expect_cnt, g_succ_cnt.load(std::memory_order_relaxed));
    }
}


void Snapshot::RecoverSingleSnapshot(const std::string& path, std::shared_ptr<Table> table, 
                                     std::atomic<uint64_t>* g_succ_cnt,
                                     std::atomic<uint64_t>* g_failed_cnt) {
    do {
        if (table == NULL) {
            PDLOG(WARNING, "table input is NULL");
            break;
        }
        FILE* fd = fopen(path.c_str(), "rb");
        if (fd == NULL) {
            PDLOG(WARNING, "fail to open path %s for error %s", path.c_str(), strerror(errno));
            break;
        }
        ::rtidb::log::SequentialFile* seq_file = ::rtidb::log::NewSeqFile(path, fd);
        ::rtidb::log::Reader reader(seq_file, NULL, false, 0);
        std::string buffer;
        ::rtidb::api::LogEntry entry;
        uint64_t succ_cnt = 0;
        uint64_t failed_cnt = 0;
        // second
        uint64_t consumed = ::baidu::common::timer::now_time();
        while (true) {
            ::rtidb::base::Slice record;
            ::rtidb::base::Status status = reader.ReadRecord(&record, &buffer);
            if (status.IsWaitRecord() || status.IsEof()) {
                consumed = ::baidu::common::timer::now_time() - consumed;
                PDLOG(INFO, "read path %s for table tid %u pid %u completed, succ_cnt %lu, failed_cnt %lu, consumed %us",
                        path.c_str(), tid_, pid_, succ_cnt, failed_cnt, consumed);
                break;
            }
            if (!status.ok()) {
                PDLOG(WARNING, "fail to read record for tid %u, pid %u with error %s", tid_, pid_, status.ToString().c_str());
                failed_cnt++;
                continue;
            }
            bool ok = entry.ParseFromString(record.ToString());
            if (!ok) {
                PDLOG(WARNING, "fail parse record for tid %u, pid %u with value %s", tid_, pid_,
                        ::rtidb::base::DebugString(record.ToString()).c_str());
                failed_cnt++;
                continue;
            }
            succ_cnt++;
            if (succ_cnt % 100000 == 0) { 
                PDLOG(INFO, "load snapshot %s with succ_cnt %lu, failed_cnt %lu", path.c_str(),
                        succ_cnt, failed_cnt);
            }
            if (entry.dimensions_size() > 0) {
                table->Put(entry.ts(), entry.value(), entry.dimensions());
                
            }else {
                // the legend way
                table->Put(entry.pk(), entry.ts(), 
                           entry.value().c_str(), 
                           entry.value().size());
            }
        }
        // will close the fd atomic
        delete seq_file;
        if (g_succ_cnt) {
            g_succ_cnt->fetch_add(succ_cnt, std::memory_order_relaxed);
        }
        if (g_failed_cnt) {
            g_failed_cnt->fetch_add(failed_cnt, std::memory_order_relaxed);
        }
    }while(false);
}

int Snapshot::TTLSnapshot(std::shared_ptr<Table> table, const ::rtidb::api::Manifest& manifest, WriteHandle* wh, 
            uint64_t& count, uint64_t& expired_key_num) {
	std::string full_path = snapshot_path_ + manifest.name();
	FILE* fd = fopen(full_path.c_str(), "rb");
	if (fd == NULL) {
		PDLOG(WARNING, "fail to open path %s for error %s", full_path.c_str(), strerror(errno));
		return -1;
	}
	::rtidb::log::SequentialFile* seq_file = ::rtidb::log::NewSeqFile(manifest.name(), fd);
	::rtidb::log::Reader reader(seq_file, NULL, false, 0);

	std::string buffer;
	::rtidb::api::LogEntry entry;
	uint64_t expire_time = table->GetExpireTime();
    bool has_error = false;
	while (true) {
		::rtidb::base::Slice record;
		::rtidb::base::Status status = reader.ReadRecord(&record, &buffer);
		if (status.IsEof()) {
			break;
		}
		if (!status.ok()) {
			PDLOG(WARNING, "fail to read record for tid %u, pid %u with error %s", tid_, pid_, status.ToString().c_str());
			has_error = true;        
			break;
		}
		if (!entry.ParseFromString(record.ToString())) {
			PDLOG(WARNING, "fail parse record for tid %u, pid %u with value %s", tid_, pid_,
					::rtidb::base::DebugString(record.ToString()).c_str());
			has_error = true;        
			break;
		}
		// delete timeout key
		if (entry.ts() < expire_time) {
			expired_key_num++;
			continue;
		}
		status = wh->Write(record);
		if (!status.ok()) {
			PDLOG(WARNING, "fail to write snapshot. status[%s]", 
			              status.ToString().c_str());
			has_error = true;        
			break;
		}
        if ((count + expired_key_num) % KEY_NUM_DISPLAY == 0) {
			PDLOG(INFO, "tackled key num[%lu] total[%lu]", count + expired_key_num, manifest.count()); 
        }
		count++;
	}
	delete seq_file;
    if (expired_key_num + count != manifest.count()) {
	    PDLOG(WARNING, "key num not match! total key num[%lu] load key num[%lu] ttl key num[%lu]",
                    manifest.count(), count, expired_key_num);
        has_error = true;
    }
	if (has_error) {
		return -1;
	}	
	PDLOG(INFO, "load snapshot success. load key num[%lu] ttl key num[%lu]", count, expired_key_num); 
	return 0;
}

int Snapshot::MakeSnapshot(std::shared_ptr<Table> table, uint64_t& out_offset) {
    if (making_snapshot_.load(std::memory_order_acquire)) {
        PDLOG(INFO, "snapshot is doing now!");
        return 0;
    }
    making_snapshot_.store(true, std::memory_order_release);
    std::string now_time = ::rtidb::base::GetNowTime();
    std::string snapshot_name = now_time.substr(0, now_time.length() - 2) + ".sdb";
    std::string snapshot_name_tmp = snapshot_name + ".tmp";
    std::string full_path = snapshot_path_ + snapshot_name;
    std::string tmp_file_path = snapshot_path_ + snapshot_name_tmp;
    FILE* fd = fopen(tmp_file_path.c_str(), "ab+");
    if (fd == NULL) {
        PDLOG(WARNING, "fail to create file %s", tmp_file_path.c_str());
        making_snapshot_.store(false, std::memory_order_release);
        return -1;
    }

    uint64_t start_time = ::baidu::common::timer::now_time();
    WriteHandle* wh = new WriteHandle(snapshot_name_tmp, fd);
    ::rtidb::api::Manifest manifest;
    bool has_error = false;
    uint64_t write_count = 0;
    uint64_t expired_key_num = 0;
    int result = GetSnapshotRecord(manifest);
    if (result == 0) {
        // filter old snapshot
        if (TTLSnapshot(table, manifest, wh, write_count, expired_key_num) < 0) {
            has_error = true;
        }
    } else if (result < 0) {
        // parse manifest error
        has_error = true;
    }
    
    ::rtidb::log::LogReader log_reader(log_part_, log_path_);
    log_reader.SetOffset(offset_);
    uint64_t cur_offset = offset_;
    std::string buffer;
<<<<<<< HEAD
	uint64_t cur_time = ::baidu::common::timer::get_micros() / 1000;
    uint64_t last_term = 0;
=======
    uint64_t expire_time = table->GetExpireTime();
>>>>>>> 69cfa615
    while (!has_error) {
        buffer.clear();
        ::rtidb::base::Slice record;
        ::rtidb::base::Status status = log_reader.ReadNextRecord(&record, &buffer);
        if (status.ok()) {
            ::rtidb::api::LogEntry entry;
            if (!entry.ParseFromString(record.ToString())) {
                PDLOG(WARNING, "fail to parse LogEntry. record[%s] size[%ld]", 
                        ::rtidb::base::DebugString(record.ToString()).c_str(), record.ToString().size());
                has_error = true;        
                break;
            }
            if (entry.log_index() <= cur_offset) {
                continue;
            }
            if (cur_offset + 1 != entry.log_index()) {
                PDLOG(WARNING, "log missing expect offset %lu but %ld", cur_offset + 1, entry.log_index());
                has_error = true;
                break;
            }
            cur_offset = entry.log_index();
            if (entry.ts() < expire_time) {
                expired_key_num++;
                continue;
            }
            ::rtidb::base::Status status = wh->Write(record);
            if (!status.ok()) {
                PDLOG(WARNING, "fail to write snapshot. path[%s] status[%s]", 
                tmp_file_path.c_str(), status.ToString().c_str());
                has_error = true;        
                break;
            }
            write_count++;
            if ((write_count + expired_key_num) % KEY_NUM_DISPLAY == 0) {
                PDLOG(INFO, "has write key num[%lu] expired key num[%lu]", write_count, expired_key_num);
            }
            if (entry.has_term()) {
                last_term = entry.term();
            }
        } else if (status.IsEof()) {
            continue;
        } else if (status.IsWaitRecord()) {
            PDLOG(DEBUG, "has read all record!");
            break;
        } else {
            PDLOG(WARNING, "fail to get record. status is %s", status.ToString().c_str());
            has_error = true;        
            break;
        }
    }
    if (wh != NULL) {
        wh->EndLog();
        delete wh;
        wh = NULL;
    }
    int ret = 0;
    if (has_error) {
        unlink(tmp_file_path.c_str());
        ret = -1;
    } else {
        if (rename(tmp_file_path.c_str(), full_path.c_str()) == 0) {
            if (RecordOffset(snapshot_name, write_count, cur_offset, last_term) == 0) {
                // delete old snapshot
                if (manifest.has_name() && manifest.name() != snapshot_name) {
                    PDLOG(DEBUG, "old snapshot[%s] has deleted", manifest.name().c_str()); 
                    unlink((snapshot_path_ + manifest.name()).c_str());
                }
                uint64_t consumed = ::baidu::common::timer::now_time() - start_time;
                PDLOG(INFO, "make snapshot[%s] success. update offset from %lu to %lu. use %lu second. write key %lu expired key %lu", 
                          snapshot_name.c_str(), offset_, cur_offset, consumed, write_count, expired_key_num);
                offset_ = cur_offset;
                out_offset = cur_offset;
            } else {
                PDLOG(WARNING, "RecordOffset failed. delete snapshot file[%s]", full_path.c_str());
                unlink(full_path.c_str());
                ret = -1;
            }
        } else {
            PDLOG(WARNING, "rename[%s] failed", snapshot_name.c_str());
            unlink(tmp_file_path.c_str());
            ret = -1;
        }
    }
    making_snapshot_.store(false, std::memory_order_release);
    return ret;
}

int Snapshot::GetSnapshotRecord(::rtidb::api::Manifest& manifest) {
    std::string full_path = snapshot_path_ + MANIFEST;
    int fd = open(full_path.c_str(), O_RDONLY);
    if (fd < 0) {
        PDLOG(INFO, "[%s] is not exist", MANIFEST.c_str());
        return 1;
    } else {
        google::protobuf::io::FileInputStream fileInput(fd);
        fileInput.SetCloseOnDelete(true);
        if (!google::protobuf::TextFormat::Parse(&fileInput, &manifest)) {
            PDLOG(WARNING, "parse manifest failed");
            return -1;
        }
    }
    return 0;
}

int Snapshot::RecordOffset(const std::string& snapshot_name, uint64_t key_count, uint64_t offset, uint64_t term) {
    PDLOG(DEBUG, "record offset[%lu]. add snapshot[%s] key_count[%lu]",
                offset, snapshot_name.c_str(), key_count);
    std::string full_path = snapshot_path_ + MANIFEST;
    std::string tmp_file = snapshot_path_ + MANIFEST + ".tmp";
    ::rtidb::api::Manifest manifest;
    std::string manifest_info;
    manifest.set_offset(offset);
    manifest.set_name(snapshot_name);
    manifest.set_count(key_count);
    manifest.set_term(term);
    manifest_info.clear();
    google::protobuf::TextFormat::PrintToString(manifest, &manifest_info);
    FILE* fd_write = fopen(tmp_file.c_str(), "w");
    if (fd_write == NULL) {
        PDLOG(WARNING, "fail to open file %s", tmp_file.c_str());
        return -1;
    }
    bool io_error = false;
    if (fputs(manifest_info.c_str(), fd_write) == EOF) {
        PDLOG(WARNING, "write error. path[%s]", tmp_file.c_str());
        io_error = true;
    }
    if (!io_error && ((fflush(fd_write) == EOF) || fsync(fileno(fd_write)) == -1)) {
        PDLOG(WARNING, "flush error. path[%s]", tmp_file.c_str());
        io_error = true;
    }
    fclose(fd_write);
    if (!io_error && rename(tmp_file.c_str(), full_path.c_str()) == 0) {
        PDLOG(DEBUG, "%s generate success. path[%s]", MANIFEST.c_str(), full_path.c_str());
        return 0;
    }
    unlink(tmp_file.c_str());
    return -1;
}

}
}


<|MERGE_RESOLUTION|>--- conflicted
+++ resolved
@@ -329,12 +329,8 @@
     log_reader.SetOffset(offset_);
     uint64_t cur_offset = offset_;
     std::string buffer;
-<<<<<<< HEAD
-	uint64_t cur_time = ::baidu::common::timer::get_micros() / 1000;
     uint64_t last_term = 0;
-=======
     uint64_t expire_time = table->GetExpireTime();
->>>>>>> 69cfa615
     while (!has_error) {
         buffer.clear();
         ::rtidb::base::Slice record;
