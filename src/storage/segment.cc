--- conflicted
+++ resolved
@@ -132,13 +132,8 @@
         pk_cnt_.fetch_add(1, std::memory_order_relaxed);
     }
     idx_cnt_.fetch_add(1, std::memory_order_relaxed);
-<<<<<<< HEAD
-    uint8_t height = entry->entries.Insert(time, row);
-    entry->count_.fetch_add(1, std::memory_order_relaxed);
-=======
     uint8_t height = ((KeyEntry*)entry)->entries.Insert(time, row);
     ((KeyEntry*)entry)->count_.fetch_add(1, std::memory_order_relaxed);
->>>>>>> 0abd5bde
     byte_size += GetRecordTsIdxSize(height);
     idx_byte_size_.fetch_add(byte_size, std::memory_order_relaxed);
 }
