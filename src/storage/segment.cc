--- conflicted
+++ resolved
@@ -15,13 +15,9 @@
  */
 
 #include "storage/segment.h"
-<<<<<<< HEAD
+
 #include <snappy.h>
-=======
-
-#include <snappy.h>
-
->>>>>>> d12babd9
+
 #include <memory>
 
 #include "base/glog_wrapper.h"
@@ -800,13 +796,8 @@
     return new MemTableIterator(reinterpret_cast<KeyEntry*>(entry)->entries.NewIterator(), compress_type);
 }
 
-<<<<<<< HEAD
-MemTableIterator* Segment::NewIterator(const Slice& key, uint32_t idx,
-        Ticket& ticket, type::CompressType compress_type) {
-=======
 MemTableIterator* Segment::NewIterator(const Slice& key, uint32_t idx, Ticket& ticket,
                                        type::CompressType compress_type) {
->>>>>>> d12babd9
     auto pos = ts_idx_map_.find(idx);
     if (pos == ts_idx_map_.end()) {
         return new MemTableIterator(nullptr, compress_type);
