//
//// snapshot.h
//// Copyright (C) 2017 4paradigm.com
//// Author denglong
//// Date 2019-08-06
////
//
#pragma once

#include <memory>
#include "storage/table.h"
#include "proto/tablet.pb.h"

namespace rtidb {
namespace storage {

class Snapshot {

public:
<<<<<<< HEAD
    Snapshot(uint32_t tid, uint32_t pid, LogParts* log_part,
            const std::string& db_root_path);

    ~Snapshot();

    bool Init();

    bool Recover(std::shared_ptr<Table> table, uint64_t& latest_offset);

    void RecoverFromSnapshot(const std::string& snapshot_name, uint64_t expect_cnt, std::shared_ptr<Table> table);
    bool RecoverFromBinlog(std::shared_ptr<Table> table, uint64_t offset, uint64_t& latest_offset);

    inline uint64_t GetOffset() {
        return offset_;
    }

    int MakeSnapshot(std::shared_ptr<Table> table, uint64_t& out_offset);

    int TTLSnapshot(std::shared_ptr<Table> table, const ::rtidb::api::Manifest& manifest, WriteHandle* wh, 
                uint64_t& count, uint64_t& expired_key_num, uint64_t& deleted_key_num);

    // Read manifest from local storage return 0 if ok , 1 if manifest does not exist,
    // or -1 if some error ocurrs 
    int GetSnapshotRecord(::rtidb::api::Manifest& manifest);

    int RecordOffset(const std::string& snapshot_name, uint64_t key_count, uint64_t offset, uint64_t term);

private:

    // load single snapshot to table
    void RecoverSingleSnapshot(const std::string& path,
                               std::shared_ptr<Table> table,
                               std::atomic<uint64_t>* g_succ_cnt,
                               std::atomic<uint64_t>* g_failed_cnt);

   uint64_t CollectDeletedKey();                           

private:
=======
    Snapshot(uint32_t tid, uint32_t pid) : tid_(tid), pid_(pid), offset_(0), making_snapshot_(false) {}
    virtual bool Init() = 0;
    virtual int MakeSnapshot(std::shared_ptr<Table> table, uint64_t& out_offset) = 0;
    virtual bool Recover(std::shared_ptr<Table> table, uint64_t& latest_offset) = 0;
    uint64_t GetOffset() { return offset_; }
    int GenManifest(const std::string& snapshot_name, uint64_t key_count, uint64_t offset, uint64_t term);
    int GetLocalManifest(::rtidb::api::Manifest& manifest);

protected:
>>>>>>> b835ebc9
    uint32_t tid_;
    uint32_t pid_;
    uint64_t offset_;
    std::atomic<bool> making_snapshot_;
    std::string snapshot_path_;
<<<<<<< HEAD
    std::string log_path_;
    std::map<std::string, uint64_t> deleted_keys_;
    std::string db_root_path_;
=======
>>>>>>> b835ebc9
};

}
}<|MERGE_RESOLUTION|>--- conflicted
+++ resolved
@@ -17,46 +17,6 @@
 class Snapshot {
 
 public:
-<<<<<<< HEAD
-    Snapshot(uint32_t tid, uint32_t pid, LogParts* log_part,
-            const std::string& db_root_path);
-
-    ~Snapshot();
-
-    bool Init();
-
-    bool Recover(std::shared_ptr<Table> table, uint64_t& latest_offset);
-
-    void RecoverFromSnapshot(const std::string& snapshot_name, uint64_t expect_cnt, std::shared_ptr<Table> table);
-    bool RecoverFromBinlog(std::shared_ptr<Table> table, uint64_t offset, uint64_t& latest_offset);
-
-    inline uint64_t GetOffset() {
-        return offset_;
-    }
-
-    int MakeSnapshot(std::shared_ptr<Table> table, uint64_t& out_offset);
-
-    int TTLSnapshot(std::shared_ptr<Table> table, const ::rtidb::api::Manifest& manifest, WriteHandle* wh, 
-                uint64_t& count, uint64_t& expired_key_num, uint64_t& deleted_key_num);
-
-    // Read manifest from local storage return 0 if ok , 1 if manifest does not exist,
-    // or -1 if some error ocurrs 
-    int GetSnapshotRecord(::rtidb::api::Manifest& manifest);
-
-    int RecordOffset(const std::string& snapshot_name, uint64_t key_count, uint64_t offset, uint64_t term);
-
-private:
-
-    // load single snapshot to table
-    void RecoverSingleSnapshot(const std::string& path,
-                               std::shared_ptr<Table> table,
-                               std::atomic<uint64_t>* g_succ_cnt,
-                               std::atomic<uint64_t>* g_failed_cnt);
-
-   uint64_t CollectDeletedKey();                           
-
-private:
-=======
     Snapshot(uint32_t tid, uint32_t pid) : tid_(tid), pid_(pid), offset_(0), making_snapshot_(false) {}
     virtual bool Init() = 0;
     virtual int MakeSnapshot(std::shared_ptr<Table> table, uint64_t& out_offset) = 0;
@@ -66,18 +26,11 @@
     int GetLocalManifest(::rtidb::api::Manifest& manifest);
 
 protected:
->>>>>>> b835ebc9
     uint32_t tid_;
     uint32_t pid_;
     uint64_t offset_;
     std::atomic<bool> making_snapshot_;
     std::string snapshot_path_;
-<<<<<<< HEAD
-    std::string log_path_;
-    std::map<std::string, uint64_t> deleted_keys_;
-    std::string db_root_path_;
-=======
->>>>>>> b835ebc9
 };
 
 }
