--- conflicted
+++ resolved
@@ -12,12 +12,8 @@
 #include <string.h>
 #include <stdio.h>
 #include <atomic>
-<<<<<<< HEAD
 #include "base/iterator.h"
-=======
 #include <memory>
-#include "iterator.h"
->>>>>>> b2d67096
 
 namespace fesql {
 namespace storage {
