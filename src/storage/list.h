
// list.h
// Copyright (C) 2017 4paradigm.com
// Author denglong
// Date 2019-10-24
//

#pragma once
#include <assert.h>
#include <stdio.h>
#include <string.h>
#include <atomic>
<<<<<<< HEAD
#include <cstddef>
#include <type_traits>
=======
#include <memory>
>>>>>>> f2ec9459
#include "iterator.h"

namespace fesql {
namespace storage {

const uint16_t MAX_ARRAY_LIST_LEN = 400;

enum class ListType {
    kArrayList = 1,
    kLinkList = 2,
};

template <class K, class V>
class BaseList {
 public:
    BaseList() {}
    virtual ~BaseList() {}
    virtual void Insert(const K& key, V& value) = 0;
    virtual uint32_t GetSize() = 0;
    virtual bool IsEmpty() = 0;
    virtual ListType GetType() const = 0;
    virtual Iterator<K, V>* NewIterator() = 0;
};

template <class K, class V>
class LinkListNode {
 public:
    LinkListNode(const K& key, V& value)
        : key_(key), value_(value), next_(NULL) {}
    LinkListNode() : key_(), value_(), next_(NULL) {}
    ~LinkListNode() = default;

    // Set the next node with memory barrier
    void SetNext(LinkListNode<K, V>* node) {
        next_.store(node, std::memory_order_release);
    }

    // Set the next node without memory barrier
    void SetNextNoBarrier(LinkListNode<K, V>* node) {
        next_.store(node, std::memory_order_relaxed);
    }

    LinkListNode<K, V>* GetNext() {
        return next_.load(std::memory_order_acquire);
    }

    LinkListNode<K, V>* GetNextNoBarrier() {
        return next_.load(std::memory_order_relaxed);
    }

    V& GetValue() { return value_; }

    const K& GetKey() const { return key_; }

 private:
    K const key_;
    V value_;
    std::atomic<LinkListNode<K, V>*> next_;
};

template <class K, class V, class Comparator>
class LinkList : public BaseList<K, V> {
 public:
    LinkList(Comparator cmp) : compare_(cmp) {
        head_ = new LinkListNode<K, V>();
    }
    ~LinkList() { delete head_; }

    virtual void Insert(const K& key, V& value) override {
        LinkListNode<K, V>* node = new LinkListNode<K, V>(key, value);
        LinkListNode<K, V>* pre = FindLessOrEqual(key);
        node->SetNextNoBarrier(pre->GetNextNoBarrier());
        pre->SetNext(node);
    }

    ListType GetType() const override { return ListType::kLinkList; }

    virtual bool IsEmpty() override {
        if (head_->GetNextNoBarrier() == NULL) {
            return true;
        }
        return false;
    }

    void Clear() {
        LinkListNode<K, V>* node = head_->GetNext(0);
        head_->SetNext(NULL);
        while (node != NULL) {
            LinkListNode<K, V>* tmp = node;
            node = node->GetNext(0);
            delete tmp;
        }
    }

    virtual uint32_t GetSize() override {
        uint32_t cnt = 0;
        LinkListNode<K, V>* node = head_->GetNext();
        while (node != NULL) {
            cnt++;
            LinkListNode<K, V>* tmp = node->GetNext();
            // find the end
            if (tmp == NULL) {
                break;
            }
            node = tmp;
        }
        return cnt;
    }

    LinkListNode<K, V>* FindLessThan(const K& key) {
        LinkListNode<K, V>* node = head_;
        while (true) {
            LinkListNode<K, V>* next = node->GetNext();
            if (next == NULL || compare_(next->GetKey(), key) > 0) {
                return node;
            } else {
                node = next;
            }
        }
    }

    LinkListNode<K, V>* FindLessOrEqual(const K& key) {
        LinkListNode<K, V>* node = head_;
        while (node != NULL) {
            LinkListNode<K, V>* next = node->GetNext();
            if (next == NULL) {
                return node;
            } else if (IsAfterNode(key, next)) {
                node = next;
            } else {
                return node;
            }
        }
        return NULL;
    }

    LinkListNode<K,V>* Split(const K& key) {
        LinkListNode<K, V>* target = FindLessOrEqual(key);
        if (target == NULL) {
            return NULL;
        }
        LinkListNode<K, V>* result = target->GetNext();
        target->SetNext(NULL);
        return result;
    }

    LinkListNode<K,V>* SplitByPos(uint64_t pos) {
        LinkListNode<K, V>* pos_node = head_;
        for (uint64_t idx = 0; idx < pos; idx++) {
            if (pos_node == NULL) {
                break;
            }
            pos_node = pos_node->GetNext();
        }
        if (pos_node == NULL) {
            return NULL;
        }
        LinkListNode<K, V>* result = pos_node->GetNext();
        pos_node->SetNext(NULL);
        return result;
    }

    class LinkListIterator : public Iterator<K, V> {
     public:
        LinkListIterator(LinkList<K, V, Comparator>* list)
            : node_(NULL), list_(list) {}
        LinkListIterator(const LinkListIterator&) = delete;
        LinkListIterator& operator=(const LinkListIterator&) = delete;
        virtual ~LinkListIterator() {}
        virtual bool Valid() const override { return node_ != NULL; }
        virtual void Next() override {
            assert(Valid());
            node_ = node_->GetNext();
        }
        virtual const K& GetKey() const override {
            assert(Valid());
            return node_->GetKey();
        }
        virtual V& GetValue() override {
            assert(Valid());
            return node_->GetValue();
        }
        virtual void Seek(const K& k) override {
            node_ = list_->FindLessThan(k);
            Next();
        }
        virtual void SeekToFirst() override {
            node_ = list_->head_;
            Next();
        }

     private:
        LinkListNode<K, V>* node_;
        LinkList<K, V, Comparator>* const list_;
    };

    virtual Iterator<K, V>* NewIterator() override {
        return new LinkListIterator(this);
    }

 private:
    bool IsAfterNode(const K& key, const LinkListNode<K, V>* node) const {
        return compare_(key, node->GetKey()) > 0;
    }

 private:
    Comparator const compare_;
    LinkListNode<K, V>* head_;
};

template <class K, class V>
struct ArrayListNode {
    K key_;
    V value_;
};

template <class K, class V>
struct __attribute__((__packed__)) ArraySt {
    uint16_t length_;
    ArrayListNode<K, V> buf_[];
};

const uint16_t ARRAY_HDR_LEN = sizeof(uint16_t);
#define ARRAY_HDR(s) ((struct ArraySt<K, V>*)((char*)(s) - (sizeof(uint16_t))))

<<<<<<< HEAD
template <class K, class V, class Comparator,
          class = typename std::enable_if<std::is_pod<K>::value &&
                                          std::is_pod<V>::value>::type>
// typename std::enable_if<std::is_pod<K>::value && std::is_pod<V>::value,
// int>::type = 0>
=======
template<class K, class V>
void ArrayListNodeDeleter(ArrayListNode<K, V>* array) {
    if (array != NULL) {
        ArraySt<K, V>* st = ARRAY_HDR(array);
        delete[] (char*)st;
        array = NULL;
    }
}

template<class K, class V, class Comparator, 
        class = typename std::enable_if<std::is_pod<K>::value && std::is_pod<V>::value>::type>
        //typename std::enable_if<std::is_pod<K>::value && std::is_pod<V>::value, int>::type = 0>
>>>>>>> f2ec9459
class ArrayList : public BaseList<K, V> {
 public:
    ArrayList(Comparator cmp) : compare_(cmp), array_(NULL) {}
<<<<<<< HEAD
    ~ArrayList() {
        if (array_.load(std::memory_order_relaxed) != NULL) {
            ArraySt<K, V>* st =
                ARRAY_HDR(array_.load(std::memory_order_relaxed));
            delete[](char*) st;
        }
    }
=======
    virtual ~ArrayList() = default;
>>>>>>> f2ec9459

    virtual void Insert(const K& key, V& value) override {
        uint32_t length = GetSize();
        uint32_t new_length = length + 1;
        ArraySt<K, V>* st =
            (ArraySt<K, V>*)new char[ARRAY_HDR_LEN +
                                     new_length * sizeof(ArrayListNode<K, V>)];
        st->length_ = (uint16_t)new_length;
        ArrayListNode<K, V>* new_array_ptr = st->buf_;
        uint32_t pos = FindLessOrEqual(key);
        new_array_ptr[pos].key_ = key;
        new_array_ptr[pos].value_ = value;
        std::shared_ptr<ArrayListNode<K, V>> array = std::atomic_load_explicit(&array_, std::memory_order_relaxed);
        ArrayListNode<K, V>* array_ptr = array.get();
        if (array_ptr != NULL) {
            if (length > 0) {
                if (pos > 0) {
<<<<<<< HEAD
                    memcpy((void*)new_array, (void*)array,
                           pos * sizeof(ArrayListNode<K, V>));
                }
                if (pos < length) {
                    memcpy((void*)(new_array + pos + 1), (void*)(array + pos),
                           (length - pos) * sizeof(ArrayListNode<K, V>));
                }
            }
        }
        array_.store(new_array, std::memory_order_release);
        if (array != NULL) {
            ArraySt<K, V>* st = ARRAY_HDR(array);
            delete[](char*) st;
        }
=======
                    memcpy((void*)new_array_ptr, (void*)array_ptr, pos * sizeof(ArrayListNode<K, V>));
                }
                if (pos < length) {
                    memcpy((void*)(new_array_ptr + pos + 1), (void*)(array_ptr + pos), (length - pos) * sizeof(ArrayListNode<K, V>));
                }
            }
        }
        std::shared_ptr<ArrayListNode<K, V>> new_array(new_array_ptr, ArrayListNodeDeleter<K, V>);
        std::atomic_store_explicit(&array_, new_array, std::memory_order_release);
>>>>>>> f2ec9459
    }

    ListType GetType() const override { return ListType::kArrayList; }

    virtual uint32_t GetSize() override {
<<<<<<< HEAD
        ArrayListNode<K, V>* array = array_.load(std::memory_order_relaxed);
        if (array == NULL) {
=======
        std::shared_ptr<ArrayListNode<K, V>> array = std::atomic_load_explicit(&array_, std::memory_order_acquire);
        if (!array) {
>>>>>>> f2ec9459
            return 0;
        }
        ArraySt<K, V>* ast = ARRAY_HDR(array.get());
        return ast->length_;
    }

    virtual bool IsEmpty() override {
<<<<<<< HEAD
        ArrayListNode<K, V>* array = array_.load(std::memory_order_relaxed);
=======
        std::shared_ptr<ArrayListNode<K, V>> array = std::atomic_load_explicit(&array_, std::memory_order_acquire);
>>>>>>> f2ec9459
        if (array == NULL) {
            return true;
        }
        return false;
    }

    void Clear() {
        std::atomic_store_explicit(&array_, std::shared_ptr<ArrayListNode<K, V>>(), std::memory_order_release);
    }

    void Split(const K& key) {
        uint32_t length = GetSize();
        if (length == 0) {
            return;
        }
        uint32_t pos = FindLessOrEqual(key);
        if (pos == 0) {
            Clear();
            return;
        }
        if (pos < length - 1) {
            uint32_t new_length = pos;
            ArraySt<K, V>* st = (ArraySt<K, V>*)new char[ARRAY_HDR_LEN + new_length * sizeof(ArrayListNode<K, V>)];
            st->length_ = (uint16_t)new_length;
            ArrayListNode<K, V>* new_array_ptr = st->buf_;
            std::shared_ptr<ArrayListNode<K, V>> array = std::atomic_load_explicit(&array_, std::memory_order_relaxed);
            if (array) {
                ArrayListNode<K, V>* array_ptr = array.get();
                memcpy((void*)new_array_ptr, (void*)array_ptr, pos * sizeof(ArrayListNode<K, V>));
            }
            std::shared_ptr<ArrayListNode<K, V>> new_array(new_array_ptr, ArrayListNodeDeleter<K, V>);
            std::atomic_store_explicit(&array_, new_array, std::memory_order_release);
        }
    }

    void SplitByPos(uint64_t pos) {
        if (pos < 1) {
            Clear();
            return;
        }
        uint32_t length = GetSize();
        if (length == 0 || pos >= length) {
            return;
        }

        uint32_t new_length = pos;
        ArraySt<K, V>* st = (ArraySt<K, V>*)new char[ARRAY_HDR_LEN + new_length * sizeof(ArrayListNode<K, V>)];
        st->length_ = (uint16_t)new_length;
        ArrayListNode<K, V>* new_array_ptr = st->buf_;
        std::shared_ptr<ArrayListNode<K, V>> array = std::atomic_load_explicit(&array_, std::memory_order_relaxed);
        if (array) {
            ArrayListNode<K, V>* array_ptr = array.get();
            memcpy((void*)new_array_ptr, (void*)array_ptr, pos * sizeof(ArrayListNode<K, V>));
        }
        std::shared_ptr<ArrayListNode<K, V>> new_array(new_array_ptr, ArrayListNodeDeleter<K, V>);
        std::atomic_store_explicit(&array_, new_array, std::memory_order_release);
    }

    // TODO : use binary search
    uint32_t FindLessOrEqual(const K& key) {
        std::shared_ptr<ArrayListNode<K, V>> array = std::atomic_load_explicit(&array_, std::memory_order_acquire);
        ArrayListNode<K, V>* array_ptr = array.get();
        uint32_t length = GetSize();
        for (uint32_t idx = 0; idx < length; idx++) {
            if (compare_(array_ptr[idx].key_, key) >= 0) {
                return idx;
            }
        }
        return length;
    }

    uint32_t FindLessThan(const K& key) {
        std::shared_ptr<ArrayListNode<K, V>> array = std::atomic_load_explicit(&array_, std::memory_order_acquire);
        ArrayListNode<K, V>* array_ptr = array.get();
        uint32_t length = GetSize();
        for (uint32_t idx = 0; idx < length; idx++) {
            if (compare_(array_ptr[idx].key_, key) > 0) {
                return idx;
            }
        }
        return length;
    }

    LinkList<K, V, Comparator>* ConvertToLinkList() {
        uint32_t length = GetSize();
        if (length == 0) {
            return NULL;
        }
<<<<<<< HEAD
        LinkList<K, V, Comparator>* list =
            new LinkList<K, V, Comparator>(compare_);
        ArrayListNode<K, V>* array = array_.load(std::memory_order_relaxed);
=======
        LinkList<K, V, Comparator>* list = new LinkList<K, V, Comparator>(compare_);
        std::shared_ptr<ArrayListNode<K, V>> array = std::atomic_load_explicit(&array_, std::memory_order_relaxed);
        ArrayListNode<K, V>* array_ptr = array.get();
>>>>>>> f2ec9459
        for (uint32_t idx = 0; idx < length; idx++) {
            uint32_t cur_idx = length - idx - 1;
            list->Insert(array_ptr[cur_idx].key_, array_ptr[cur_idx].value_);
        }
        return list;
    }

    class ArrayListIterator : public Iterator<K, V> {
<<<<<<< HEAD
     public:
        ArrayListIterator(ArrayList<K, V, Comparator>* list) : pos_(-1) {
=======
    public:
        ArrayListIterator(ArrayList<K, V, Comparator>* list) : pos_(-1), length_(0), array_(), compare_() {
>>>>>>> f2ec9459
            if (list != NULL) {
                array_ = std::atomic_load_explicit(&(list->array_), std::memory_order_acquire);
                if (array_) {
                    ArraySt<K, V>* ast = ARRAY_HDR(array_.get());
                    length_ = ast->length_;
                }
                compare_ = list->compare_;
            }
        }
        ArrayListIterator(const ArrayListIterator&) = delete;
        ArrayListIterator& operator=(const ArrayListIterator&) = delete;
        virtual ~ArrayListIterator() {}
        virtual bool Valid() const override {
            return array_ && pos_ >= 0 && pos_ < (int32_t)length_;
        }
        virtual void Next() override {
            assert(Valid());
            pos_++;
        }
        virtual const K& GetKey() const override {
            assert(Valid());
            ArrayListNode<K, V>* array_ptr = array_.get();
            return array_ptr[pos_].key_;
        }
        virtual V& GetValue() override {
            assert(Valid());
            ArrayListNode<K, V>* array_ptr = array_.get();
            return array_ptr[pos_].value_;
        }
        virtual void Seek(const K& key) override {
            if (array_) {
                ArrayListNode<K, V>* array_ptr = array_.get();
                for (uint32_t idx = 0; idx < length_; idx++) {
                    if (compare_(array_ptr[idx].key_, key) > 0) {
                        pos_ = idx;
                        break;
                    }
                }
            }
        }
        virtual void SeekToFirst() override { pos_ = 0; }

     private:
        int32_t pos_;
        uint32_t length_;
        std::shared_ptr<ArrayListNode<K, V>> array_;
        Comparator compare_;
    };

    virtual Iterator<K, V>* NewIterator() override {
        return new ArrayListIterator(this);
    }

<<<<<<< HEAD
 private:
    Comparator const compare_;
    std::atomic<ArrayListNode<K, V>*> array_;
=======
private:
    Comparator compare_;
    std::shared_ptr<ArrayListNode<K, V>> array_;
>>>>>>> f2ec9459
};

template <class K, class V, class Comparator>
class List {
 public:
    List(Comparator cmp) : compare_(cmp) {
        list_ = new ArrayList<K, V, Comparator>(cmp);
    }
    ~List() { delete list_.load(std::memory_order_relaxed); }
    List(const List&) = delete;
    List& operator=(const List&) = delete;
    void Insert(const K& key, V& value) {
        BaseList<K, V>* list = list_.load(std::memory_order_acquire);
        if (list->GetType() == ListType::kArrayList &&
            list->GetSize() >= MAX_ARRAY_LIST_LEN) {
            ArrayList<K, V, Comparator>* array_list =
                dynamic_cast<ArrayList<K, V, Comparator>*>(list);
            LinkList<K, V, Comparator>* new_list =
                array_list->ConvertToLinkList();
            if (new_list != NULL) {
                list_.store(new_list, std::memory_order_release);
                delete array_list;
            }
        }
        list->Insert(key, value);
    }

    Iterator<K, V>* NewIterator() {
        return list_.load(std::memory_order_relaxed)->NewIterator();
    }

 private:
    Comparator const compare_;
    std::atomic<BaseList<K, V>*> list_;
};

}  // namespace storage
}  // namespace fesql<|MERGE_RESOLUTION|>--- conflicted
+++ resolved
@@ -6,16 +6,13 @@
 //
 
 #pragma once
-#include <assert.h>
-#include <stdio.h>
-#include <string.h>
-#include <atomic>
-<<<<<<< HEAD
 #include <cstddef>
 #include <type_traits>
-=======
+#include <assert.h>
+#include <string.h>
+#include <stdio.h>
+#include <atomic>
 #include <memory>
->>>>>>> f2ec9459
 #include "iterator.h"
 
 namespace fesql {
@@ -28,9 +25,9 @@
     kLinkList = 2,
 };
 
-template <class K, class V>
+template<class K, class V>
 class BaseList {
- public:
+public:
     BaseList() {}
     virtual ~BaseList() {}
     virtual void Insert(const K& key, V& value) = 0;
@@ -40,49 +37,54 @@
     virtual Iterator<K, V>* NewIterator() = 0;
 };
 
-template <class K, class V>
+template<class K, class V>
 class LinkListNode {
- public:
-    LinkListNode(const K& key, V& value)
-        : key_(key), value_(value), next_(NULL) {}
-    LinkListNode() : key_(), value_(), next_(NULL) {}
+public:
+    LinkListNode(const K& key, V& value): key_(key), value_(value), next_(NULL) {}
+    LinkListNode(): key_(), value_(), next_(NULL) {}
     ~LinkListNode() = default;
 
     // Set the next node with memory barrier
-    void SetNext(LinkListNode<K, V>* node) {
+    void SetNext(LinkListNode<K,V>* node) {
         next_.store(node, std::memory_order_release);
     }
 
     // Set the next node without memory barrier
-    void SetNextNoBarrier(LinkListNode<K, V>* node) {
+    void SetNextNoBarrier(LinkListNode<K,V>* node) {
         next_.store(node, std::memory_order_relaxed);
     }
 
-    LinkListNode<K, V>* GetNext() {
+    LinkListNode<K,V>* GetNext() {
         return next_.load(std::memory_order_acquire);
     }
 
-    LinkListNode<K, V>* GetNextNoBarrier() {
+    LinkListNode<K,V>* GetNextNoBarrier() {
         return next_.load(std::memory_order_relaxed);
     }
 
-    V& GetValue() { return value_; }
-
-    const K& GetKey() const { return key_; }
-
- private:
-    K const key_;
-    V value_;
-    std::atomic<LinkListNode<K, V>*> next_;
-};
-
-template <class K, class V, class Comparator>
+    V& GetValue() {
+        return value_;
+    }
+
+    const K& GetKey() const {
+        return key_;
+    }
+
+private:
+    K  const key_;
+    V  value_;
+    std::atomic<LinkListNode<K,V>*> next_;
+};
+
+template<class K, class V, class Comparator>
 class LinkList : public BaseList<K, V> {
- public:
+public:
     LinkList(Comparator cmp) : compare_(cmp) {
         head_ = new LinkListNode<K, V>();
     }
-    ~LinkList() { delete head_; }
+    ~LinkList() {
+        delete head_;
+    }
 
     virtual void Insert(const K& key, V& value) override {
         LinkListNode<K, V>* node = new LinkListNode<K, V>(key, value);
@@ -101,10 +103,10 @@
     }
 
     void Clear() {
-        LinkListNode<K, V>* node = head_->GetNext(0);
+        LinkListNode<K,V>* node = head_->GetNext(0);
         head_->SetNext(NULL);
         while (node != NULL) {
-            LinkListNode<K, V>* tmp = node;
+            LinkListNode<K,V>* tmp = node;
             node = node->GetNext(0);
             delete tmp;
         }
@@ -129,7 +131,7 @@
         LinkListNode<K, V>* node = head_;
         while (true) {
             LinkListNode<K, V>* next = node->GetNext();
-            if (next == NULL || compare_(next->GetKey(), key) > 0) {
+            if (next == NULL || compare_(next->GetKey() , key) > 0) {
                 return node;
             } else {
                 node = next;
@@ -179,13 +181,14 @@
     }
 
     class LinkListIterator : public Iterator<K, V> {
-     public:
-        LinkListIterator(LinkList<K, V, Comparator>* list)
-            : node_(NULL), list_(list) {}
+    public:
+        LinkListIterator(LinkList<K, V, Comparator>* list) : node_(NULL) , list_(list) {}
         LinkListIterator(const LinkListIterator&) = delete;
-        LinkListIterator& operator=(const LinkListIterator&) = delete;
+        LinkListIterator& operator= (const LinkListIterator&) = delete;
         virtual ~LinkListIterator() {}
-        virtual bool Valid() const override { return node_ != NULL; }
+        virtual bool Valid() const override {
+            return node_ != NULL;
+        }
         virtual void Next() override {
             assert(Valid());
             node_ = node_->GetNext();
@@ -206,8 +209,7 @@
             node_ = list_->head_;
             Next();
         }
-
-     private:
+    private:
         LinkListNode<K, V>* node_;
         LinkList<K, V, Comparator>* const list_;
     };
@@ -216,38 +218,31 @@
         return new LinkListIterator(this);
     }
 
- private:
+private:
     bool IsAfterNode(const K& key, const LinkListNode<K, V>* node) const {
         return compare_(key, node->GetKey()) > 0;
     }
 
- private:
+private:
     Comparator const compare_;
     LinkListNode<K, V>* head_;
 };
 
-template <class K, class V>
+template<class K, class V>
 struct ArrayListNode {
-    K key_;
-    V value_;
-};
-
-template <class K, class V>
-struct __attribute__((__packed__)) ArraySt {
+    K  key_;
+    V  value_;
+};
+
+template<class K, class V>
+struct __attribute__ ((__packed__)) ArraySt {
     uint16_t length_;
     ArrayListNode<K, V> buf_[];
 };
 
-const uint16_t ARRAY_HDR_LEN = sizeof(uint16_t);
-#define ARRAY_HDR(s) ((struct ArraySt<K, V>*)((char*)(s) - (sizeof(uint16_t))))
-
-<<<<<<< HEAD
-template <class K, class V, class Comparator,
-          class = typename std::enable_if<std::is_pod<K>::value &&
-                                          std::is_pod<V>::value>::type>
-// typename std::enable_if<std::is_pod<K>::value && std::is_pod<V>::value,
-// int>::type = 0>
-=======
+const uint16_t  ARRAY_HDR_LEN = sizeof(uint16_t);
+#define ARRAY_HDR(s) ((struct ArraySt<K, V> *)((char*)(s)-(sizeof(uint16_t))))
+
 template<class K, class V>
 void ArrayListNodeDeleter(ArrayListNode<K, V>* array) {
     if (array != NULL) {
@@ -260,28 +255,15 @@
 template<class K, class V, class Comparator, 
         class = typename std::enable_if<std::is_pod<K>::value && std::is_pod<V>::value>::type>
         //typename std::enable_if<std::is_pod<K>::value && std::is_pod<V>::value, int>::type = 0>
->>>>>>> f2ec9459
 class ArrayList : public BaseList<K, V> {
- public:
+public:
     ArrayList(Comparator cmp) : compare_(cmp), array_(NULL) {}
-<<<<<<< HEAD
-    ~ArrayList() {
-        if (array_.load(std::memory_order_relaxed) != NULL) {
-            ArraySt<K, V>* st =
-                ARRAY_HDR(array_.load(std::memory_order_relaxed));
-            delete[](char*) st;
-        }
-    }
-=======
     virtual ~ArrayList() = default;
->>>>>>> f2ec9459
 
     virtual void Insert(const K& key, V& value) override {
         uint32_t length = GetSize();
         uint32_t new_length = length + 1;
-        ArraySt<K, V>* st =
-            (ArraySt<K, V>*)new char[ARRAY_HDR_LEN +
-                                     new_length * sizeof(ArrayListNode<K, V>)];
+        ArraySt<K, V>* st = (ArraySt<K, V>*)new char[ARRAY_HDR_LEN + new_length * sizeof(ArrayListNode<K, V>)];
         st->length_ = (uint16_t)new_length;
         ArrayListNode<K, V>* new_array_ptr = st->buf_;
         uint32_t pos = FindLessOrEqual(key);
@@ -292,22 +274,6 @@
         if (array_ptr != NULL) {
             if (length > 0) {
                 if (pos > 0) {
-<<<<<<< HEAD
-                    memcpy((void*)new_array, (void*)array,
-                           pos * sizeof(ArrayListNode<K, V>));
-                }
-                if (pos < length) {
-                    memcpy((void*)(new_array + pos + 1), (void*)(array + pos),
-                           (length - pos) * sizeof(ArrayListNode<K, V>));
-                }
-            }
-        }
-        array_.store(new_array, std::memory_order_release);
-        if (array != NULL) {
-            ArraySt<K, V>* st = ARRAY_HDR(array);
-            delete[](char*) st;
-        }
-=======
                     memcpy((void*)new_array_ptr, (void*)array_ptr, pos * sizeof(ArrayListNode<K, V>));
                 }
                 if (pos < length) {
@@ -317,19 +283,13 @@
         }
         std::shared_ptr<ArrayListNode<K, V>> new_array(new_array_ptr, ArrayListNodeDeleter<K, V>);
         std::atomic_store_explicit(&array_, new_array, std::memory_order_release);
->>>>>>> f2ec9459
     }
 
     ListType GetType() const override { return ListType::kArrayList; }
-
+    
     virtual uint32_t GetSize() override {
-<<<<<<< HEAD
-        ArrayListNode<K, V>* array = array_.load(std::memory_order_relaxed);
-        if (array == NULL) {
-=======
         std::shared_ptr<ArrayListNode<K, V>> array = std::atomic_load_explicit(&array_, std::memory_order_acquire);
         if (!array) {
->>>>>>> f2ec9459
             return 0;
         }
         ArraySt<K, V>* ast = ARRAY_HDR(array.get());
@@ -337,11 +297,7 @@
     }
 
     virtual bool IsEmpty() override {
-<<<<<<< HEAD
-        ArrayListNode<K, V>* array = array_.load(std::memory_order_relaxed);
-=======
         std::shared_ptr<ArrayListNode<K, V>> array = std::atomic_load_explicit(&array_, std::memory_order_acquire);
->>>>>>> f2ec9459
         if (array == NULL) {
             return true;
         }
@@ -430,15 +386,9 @@
         if (length == 0) {
             return NULL;
         }
-<<<<<<< HEAD
-        LinkList<K, V, Comparator>* list =
-            new LinkList<K, V, Comparator>(compare_);
-        ArrayListNode<K, V>* array = array_.load(std::memory_order_relaxed);
-=======
         LinkList<K, V, Comparator>* list = new LinkList<K, V, Comparator>(compare_);
         std::shared_ptr<ArrayListNode<K, V>> array = std::atomic_load_explicit(&array_, std::memory_order_relaxed);
         ArrayListNode<K, V>* array_ptr = array.get();
->>>>>>> f2ec9459
         for (uint32_t idx = 0; idx < length; idx++) {
             uint32_t cur_idx = length - idx - 1;
             list->Insert(array_ptr[cur_idx].key_, array_ptr[cur_idx].value_);
@@ -447,13 +397,8 @@
     }
 
     class ArrayListIterator : public Iterator<K, V> {
-<<<<<<< HEAD
-     public:
-        ArrayListIterator(ArrayList<K, V, Comparator>* list) : pos_(-1) {
-=======
     public:
         ArrayListIterator(ArrayList<K, V, Comparator>* list) : pos_(-1), length_(0), array_(), compare_() {
->>>>>>> f2ec9459
             if (list != NULL) {
                 array_ = std::atomic_load_explicit(&(list->array_), std::memory_order_acquire);
                 if (array_) {
@@ -464,7 +409,7 @@
             }
         }
         ArrayListIterator(const ArrayListIterator&) = delete;
-        ArrayListIterator& operator=(const ArrayListIterator&) = delete;
+        ArrayListIterator& operator= (const ArrayListIterator&) = delete;
         virtual ~ArrayListIterator() {}
         virtual bool Valid() const override {
             return array_ && pos_ >= 0 && pos_ < (int32_t)length_;
@@ -494,9 +439,10 @@
                 }
             }
         }
-        virtual void SeekToFirst() override { pos_ = 0; }
-
-     private:
+        virtual void SeekToFirst() override {
+            pos_ = 0;
+        }
+    private:
         int32_t pos_;
         uint32_t length_;
         std::shared_ptr<ArrayListNode<K, V>> array_;
@@ -507,34 +453,23 @@
         return new ArrayListIterator(this);
     }
 
-<<<<<<< HEAD
- private:
-    Comparator const compare_;
-    std::atomic<ArrayListNode<K, V>*> array_;
-=======
 private:
     Comparator compare_;
     std::shared_ptr<ArrayListNode<K, V>> array_;
->>>>>>> f2ec9459
-};
-
-template <class K, class V, class Comparator>
+};
+
+template<class K, class V, class Comparator>
 class List {
- public:
-    List(Comparator cmp) : compare_(cmp) {
-        list_ = new ArrayList<K, V, Comparator>(cmp);
-    }
+public:
+    List(Comparator cmp) : compare_(cmp) { list_ = new ArrayList<K, V, Comparator>(cmp); }
     ~List() { delete list_.load(std::memory_order_relaxed); }
     List(const List&) = delete;
-    List& operator=(const List&) = delete;
+    List& operator= (const List&) = delete;
     void Insert(const K& key, V& value) {
         BaseList<K, V>* list = list_.load(std::memory_order_acquire);
-        if (list->GetType() == ListType::kArrayList &&
-            list->GetSize() >= MAX_ARRAY_LIST_LEN) {
-            ArrayList<K, V, Comparator>* array_list =
-                dynamic_cast<ArrayList<K, V, Comparator>*>(list);
-            LinkList<K, V, Comparator>* new_list =
-                array_list->ConvertToLinkList();
+        if (list->GetType() == ListType::kArrayList && list->GetSize() >= MAX_ARRAY_LIST_LEN) {
+            ArrayList<K, V, Comparator>* array_list = dynamic_cast<ArrayList<K, V, Comparator>*>(list);
+            LinkList<K, V, Comparator>* new_list = array_list->ConvertToLinkList();
             if (new_list != NULL) {
                 list_.store(new_list, std::memory_order_release);
                 delete array_list;
@@ -547,10 +482,10 @@
         return list_.load(std::memory_order_relaxed)->NewIterator();
     }
 
- private:
+private:
     Comparator const compare_;
     std::atomic<BaseList<K, V>*> list_;
-};
-
-}  // namespace storage
-}  // namespace fesql+}; 
+
+}
+}