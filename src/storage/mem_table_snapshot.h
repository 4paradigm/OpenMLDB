/*
 * Copyright 2021 4Paradigm
 *
 * Licensed under the Apache License, Version 2.0 (the "License");
 * you may not use this file except in compliance with the License.
 * You may obtain a copy of the License at
 *
 *   http://www.apache.org/licenses/LICENSE-2.0
 *
 * Unless required by applicable law or agreed to in writing, software
 * distributed under the License is distributed on an "AS IS" BASIS,
 * WITHOUT WARRANTIES OR CONDITIONS OF ANY KIND, either express or implied.
 * See the License for the specific language governing permissions and
 * limitations under the License.
 */

#pragma once

#include <algorithm>
#include <atomic>
#include <map>
#include <memory>
#include <optional>
#include <set>
#include <string>
#include <vector>

#include "absl/container/btree_map.h"
#include "absl/container/flat_hash_map.h"
#include "base/status.h"
#include "codec/schema_codec.h"
#include "log/log_reader.h"
#include "log/log_writer.h"
#include "log/sequential_file.h"
#include "proto/tablet.pb.h"
#include "storage/snapshot.h"

namespace openmldb {
namespace storage {

using ::openmldb::log::WriteHandle;
typedef ::openmldb::base::Skiplist<uint32_t, uint64_t, ::openmldb::base::DefaultComparator> LogParts;

struct MemSnapshotMeta : SnapshotMeta {
    MemSnapshotMeta(const std::string& name, const std::string& snapshot_path,
            const std::string& compression) : SnapshotMeta(name), snapshot_compression(compression) {
        if (snapshot_compression != "off") {
            snapshot_name.append(".");
            snapshot_name.append(snapshot_compression);
        }
        snapshot_name_tmp = snapshot_name + ".tmp";
        full_path = snapshot_path + snapshot_name;
        tmp_file_path = snapshot_path + snapshot_name_tmp;
    }

    uint64_t expired_key_num = 0;
    uint64_t deleted_key_num = 0;
    std::string snapshot_compression;
    std::string snapshot_name_tmp;
    std::string full_path;
    std::string tmp_file_path;
};

enum class DataReaderType {
    kSnapshot = 1,
    kBinlog = 2,
    kSnapshotAndBinlog = 3
};

class DataReader {
 public:
    DataReader(const std::string& snapshot_path, LogParts* log_part,
            const std::string& log_path, DataReaderType type, uint64_t start_offset, uint64_t end_offset)
        : snapshot_path_(snapshot_path), log_part_(log_part), log_path_(log_path), read_type_(type),
        start_offset_(start_offset), end_offset_(end_offset) {}
    DataReader(const DataReader&) = delete;
    DataReader& operator=(const DataReader&) = delete;

    static std::shared_ptr<DataReader> CreateDataReader(const std::string& snapshot_path, LogParts* log_part,
            const std::string& log_path, DataReaderType type);
    static std::shared_ptr<DataReader> CreateDataReader(const std::string& snapshot_path, LogParts* log_part,
            const std::string& log_path, DataReaderType type, uint64_t end_offset);
    static std::shared_ptr<DataReader> CreateDataReader(LogParts* log_part, const std::string& log_path,
            uint64_t start_offset, uint64_t end_offset);

    bool HasNext();
    ::openmldb::api::LogEntry& GetValue() { return entry_; }
    const std::string& GetStrValue() { return entry_buff_; }
    bool Init();

 private:
    bool ReadFromSnapshot();
    bool ReadFromBinlog();

 private:
    std::string snapshot_path_;
    LogParts* log_part_;
    std::string log_path_;
    DataReaderType read_type_;
    uint64_t start_offset_ = 0;
    uint64_t end_offset_ = 0;
    uint64_t cur_offset_ = 0;
    bool read_snapshot_ = false;
    bool read_binlog_ = false;
    std::shared_ptr<::openmldb::log::SequentialFile> seq_file_;
    std::shared_ptr<::openmldb::log::Reader> snapshot_reader_;
    std::shared_ptr<::openmldb::log::LogReader> binlog_reader_;
    std::string buffer_;
    std::string entry_buff_;
    ::openmldb::base::Slice record_;
    ::openmldb::api::LogEntry entry_;
    uint64_t succ_cnt_ = 0;
    uint64_t failed_cnt_ = 0;
};

<<<<<<< HEAD

=======
>>>>>>> d5647d1a
class TableIndexInfo {
 public:
    TableIndexInfo(const ::openmldb::api::TableMeta& table_meta,
             const std::vector<::openmldb::common::ColumnKey>& add_indexs)
        : table_meta_(table_meta), add_indexs_(add_indexs) {}
    bool Init();
    const std::vector<uint32_t>& GetAllIndexCols() const { return all_index_cols_; }
    const std::vector<uint32_t>& GetAddIndexIdx() const { return add_index_idx_vec_; }
    bool HasIndex(uint32_t idx) const;
    const std::vector<uint32_t>& GetIndexCols(uint32_t idx);
    const std::vector<uint32_t>& GetRealIndexCols(uint32_t idx);  // the pos in all_index_cols_

 private:
    ::openmldb::api::TableMeta table_meta_;
    std::vector<::openmldb::common::ColumnKey> add_indexs_;
    std::map<std::string, uint32_t> column_idx_map_;
    std::vector<uint32_t> all_index_cols_;
    std::vector<uint32_t> add_index_idx_vec_;
    std::map<uint32_t, std::vector<uint32_t>> index_cols_map_;
    std::map<uint32_t, std::vector<uint32_t>> real_index_cols_map_;
};

<<<<<<< HEAD
=======
struct DeleteSpan {
    DeleteSpan() = default;
    explicit DeleteSpan(const api::LogEntry& entry);
    bool IsDeleted(uint64_t offset_i, uint32_t idx_i, uint64_t ts) const;

    uint64_t offset = 0;
    std::optional<uint32_t> idx = std::nullopt;
    uint64_t start_ts = UINT64_MAX;
    std::optional<uint64_t> end_ts = std::nullopt;
};

class DeleteCollector {
 public:
    bool IsDeleted(uint64_t offset, uint32_t idx, const std::string& key, uint64_t ts) const;
    bool IsEmpty() const;
    void Clear();
    void AddSpan(uint64_t offset, DeleteSpan span);
    void AddSpan(std::string key, DeleteSpan span);
    void AddKey(uint64_t offset, std::string key);
    size_t Size() const;

 private:
    absl::flat_hash_map<std::string, uint64_t> deleted_keys_;
    absl::flat_hash_map<std::string, DeleteSpan> deleted_spans_;
    absl::btree_map<uint64_t, DeleteSpan> no_key_spans_;
};

>>>>>>> d5647d1a
class MemTableSnapshot : public Snapshot {
 public:
    MemTableSnapshot(uint32_t tid, uint32_t pid, LogParts* log_part, const std::string& db_root_path);

    virtual ~MemTableSnapshot() = default;

    bool Init() override;

    bool Recover(std::shared_ptr<Table> table, uint64_t& latest_offset) override;

    void RecoverFromSnapshot(const std::string& snapshot_name, uint64_t expect_cnt, std::shared_ptr<Table> table);

    int MakeSnapshot(std::shared_ptr<Table> table,
                     uint64_t& out_offset,  // NOLINT
                     uint64_t end_offset,
                     uint64_t term = 0) override;

    int TTLSnapshot(std::shared_ptr<Table> table, const ::openmldb::api::Manifest& manifest,
            const std::shared_ptr<WriteHandle>& wh, MemSnapshotMeta* snapshot_meta);

    void Put(std::string& path, std::shared_ptr<Table>& table,  // NOLINT
             std::vector<std::string*> recordPtr, std::atomic<uint64_t>* succ_cnt, std::atomic<uint64_t>* failed_cnt);

    base::Status ExtractIndexData(const std::shared_ptr<Table>& table,
            const std::vector<::openmldb::common::ColumnKey>& add_indexs,
            const std::vector<std::shared_ptr<::openmldb::log::WriteHandle>>& whs,
            uint64_t offset, bool dump_data);

    int CheckDeleteAndUpdate(std::shared_ptr<Table> table, ::openmldb::api::LogEntry* new_entry);

<<<<<<< HEAD
    int RemoveDeletedKey(const ::openmldb::api::LogEntry& entry, const std::set<uint32_t>& deleted_index,
                         std::string* buffer);

=======
>>>>>>> d5647d1a
 private:
    // load single snapshot to table
    void RecoverSingleSnapshot(const std::string& path, std::shared_ptr<Table> table, std::atomic<uint64_t>* g_succ_cnt,
                               std::atomic<uint64_t>* g_failed_cnt);

    uint64_t CollectDeletedKey(uint64_t end_offset);

    ::openmldb::base::Status DecodeData(const std::shared_ptr<Table>& table, const openmldb::api::LogEntry& entry,
            const std::vector<uint32_t>& cols, std::vector<std::string>* row);

    std::string GenSnapshotName();

    ::openmldb::base::Status WriteSnapshot(const MemSnapshotMeta& snapshot_meta);

 private:
    LogParts* log_part_;
    std::string log_path_;
    std::string db_root_path_;
    DeleteCollector delete_collector_;
};

}  // namespace storage
}  // namespace openmldb<|MERGE_RESOLUTION|>--- conflicted
+++ resolved
@@ -113,10 +113,6 @@
     uint64_t failed_cnt_ = 0;
 };
 
-<<<<<<< HEAD
-
-=======
->>>>>>> d5647d1a
 class TableIndexInfo {
  public:
     TableIndexInfo(const ::openmldb::api::TableMeta& table_meta,
@@ -139,8 +135,6 @@
     std::map<uint32_t, std::vector<uint32_t>> real_index_cols_map_;
 };
 
-<<<<<<< HEAD
-=======
 struct DeleteSpan {
     DeleteSpan() = default;
     explicit DeleteSpan(const api::LogEntry& entry);
@@ -168,7 +162,6 @@
     absl::btree_map<uint64_t, DeleteSpan> no_key_spans_;
 };
 
->>>>>>> d5647d1a
 class MemTableSnapshot : public Snapshot {
  public:
     MemTableSnapshot(uint32_t tid, uint32_t pid, LogParts* log_part, const std::string& db_root_path);
@@ -199,12 +192,6 @@
 
     int CheckDeleteAndUpdate(std::shared_ptr<Table> table, ::openmldb::api::LogEntry* new_entry);
 
-<<<<<<< HEAD
-    int RemoveDeletedKey(const ::openmldb::api::LogEntry& entry, const std::set<uint32_t>& deleted_index,
-                         std::string* buffer);
-
-=======
->>>>>>> d5647d1a
  private:
     // load single snapshot to table
     void RecoverSingleSnapshot(const std::string& path, std::shared_ptr<Table> table, std::atomic<uint64_t>* g_succ_cnt,
