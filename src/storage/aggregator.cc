/*
 * Copyright 2021 4Paradigm
 *
 * Licensed under the Apache License, Version 2.0 (the "License");
 * you may not use this file except in compliance with the License.
 * You may obtain a copy of the License at
 *
 *   http://www.apache.org/licenses/LICENSE-2.0
 *
 * Unless required by applicable law or agreed to in writing, software
 * distributed under the License is distributed on an "AS IS" BASIS,
 * WITHOUT WARRANTIES OR CONDITIONS OF ANY KIND, either express or implied.
 * See the License for the specific language governing permissions and
 * limitations under the License.
 */

#include "storage/aggregator.h"

#include <algorithm>
#include <utility>

#include "absl/strings/match.h"
#include "absl/strings/str_cat.h"
#include "base/file_util.h"
#include "base/glog_wapper.h"
#include "base/slice.h"
#include "base/strings.h"
#include "boost/algorithm/string.hpp"
#include "common/timer.h"
#include "storage/table.h"

DECLARE_bool(binlog_notify_on_put);
namespace openmldb {
namespace storage {

using ::openmldb::base::StringCompare;

std::string AggrStatToString(AggrStat type) {
    std::string output;
    switch (type) {
        case AggrStat::kUnInit:
            output = "UnInit";
            break;
        case AggrStat::kRecovering:
            output = "Recovering";
            break;
        case AggrStat::kInited:
            output = "Inited";
            break;
        default:
            output = "Unknown";
            break;
    }
    return output;
}

Aggregator::Aggregator(const ::openmldb::api::TableMeta& base_meta, const ::openmldb::api::TableMeta& aggr_meta,
                       std::shared_ptr<Table> aggr_table, std::shared_ptr<LogReplicator> aggr_replicator,
                       const uint32_t& index_pos, const std::string& aggr_col, const AggrType& aggr_type,
                       const std::string& ts_col, WindowType window_tpye, uint32_t window_size)
    : base_table_schema_(base_meta.column_desc()),
      aggr_table_schema_(aggr_meta.column_desc()),
      aggr_table_(aggr_table),
      aggr_replicator_(aggr_replicator),
      status_(AggrStat::kUnInit),
      index_pos_(index_pos),
      aggr_col_(aggr_col),
      aggr_type_(aggr_type),
      ts_col_(ts_col),
      aggr_col_idx_(-1),
      ts_col_idx_(-1),
      filter_col_idx_(-1),
      window_type_(window_tpye),
      window_size_(window_size),
      base_row_view_(base_table_schema_),
      aggr_row_view_(aggr_table_schema_),
      row_builder_(aggr_table_schema_) {
    for (int i = 0; i < base_meta.column_desc().size(); i++) {
        if (base_meta.column_desc(i).name() == aggr_col_) {
            aggr_col_idx_ = i;
            aggr_col_type_ = base_meta.column_desc(aggr_col_idx_).data_type();
        }
        if (base_meta.column_desc(i).name() == ts_col_) {
            ts_col_idx_ = i;
            ts_col_type_ = base_meta.column_desc(ts_col_idx_).data_type();
        }
    }
    // column name's existence will check in sql parse phase. it shouldn't occur here.
    if (aggr_col_idx_ == -1 && aggr_type_ != AggrType::kCount) {
        PDLOG(ERROR, "aggr_col not found in base table");
    }
    if (ts_col_idx_ == -1) {
        PDLOG(ERROR, "ts_col not found in base table");
    }
    auto dimension = dimensions_.Add();
    dimension->set_idx(0);
}

Aggregator::~Aggregator() {}

bool Aggregator::Update(const std::string& key, const std::string& row, const uint64_t& offset, bool recover) {
    if (!recover && GetStat() != AggrStat::kInited) {
        PDLOG(WARNING, "Aggregator status is not kInited");
        return false;
    }
    int8_t* row_ptr = reinterpret_cast<int8_t*>(const_cast<char*>(row.c_str()));
    int64_t cur_ts;
    switch (ts_col_type_) {
        case DataType::kBigInt: {
            base_row_view_.GetValue(row_ptr, ts_col_idx_, DataType::kBigInt, &cur_ts);
            break;
        }
        case DataType::kTimestamp: {
            base_row_view_.GetValue(row_ptr, ts_col_idx_, DataType::kTimestamp, &cur_ts);
            break;
        }
        default: {
            PDLOG(ERROR, "Unsupported timestamp data type");
            return false;
        }
    }
    std::string filter_key = "";
    if (filter_col_idx_ != -1) {
        if (!base_row_view_.IsNULL(row_ptr, filter_col_idx_)) {
            base_row_view_.GetStrValue(row_ptr, filter_col_idx_, &filter_key);
        }
    }

    if (!filter_key.empty() && window_type_ != WindowType::kRowsRange) {
        LOG(ERROR) << "unsupport rows bucket window for *_where agg op";
        return false;
    }

    AggrBufferLocked* aggr_buffer_lock;
    // If filter key not empty, ts_end of AggrBuffer should aligned
    // with AggrBuffer with same key but different filter key.
    // Designed alignment only for range window, left TODO for rows window
    int64_t aligned_end = -1;
    {
        std::lock_guard<std::mutex> lock(mu_);
        auto it = aggr_buffer_map_.find(key);
        if (it == aggr_buffer_map_.end()) {
            auto insert_pair = aggr_buffer_map_[key].emplace(filter_key, AggrBufferLocked{});
            aggr_buffer_lock = &insert_pair.first->second;
        } else {
            auto& filter_map = it->second;
            auto filter_it = filter_map.find(filter_key);
            if (filter_it == filter_map.end()) {
                if (!filter_map.empty() && window_type_ == WindowType::kRowsRange) {
                    aligned_end = filter_map.cbegin()->second.buffer_.ts_end_;
                }

                auto insert_pair = filter_map.emplace(filter_key, AggrBufferLocked{});
                aggr_buffer_lock = &insert_pair.first->second;
            } else {
                aggr_buffer_lock = &filter_it->second;
            }
        }
    }

    std::unique_lock<std::mutex> lock(*aggr_buffer_lock->mu_);
    AggrBuffer& aggr_buffer = aggr_buffer_lock->buffer_;

    // init buffer timestamp range
    if (aggr_buffer.ts_begin_ == -1) {
        aggr_buffer.data_type_ = aggr_col_type_;
<<<<<<< HEAD
        aggr_buffer.ts_begin_ = cur_ts;
        if (window_type_ == WindowType::kRowsRange) {
            if (aligned_end != -1) {
                aggr_buffer.ts_end_ = aligned_end;
            } else {
                aggr_buffer.ts_end_ = cur_ts + window_size_ - 1;
            }
        }
    }

    if (CheckBufferFilled(cur_ts, aggr_buffer.ts_end_, aggr_buffer.aggr_cnt_)) {
        AggrBuffer flush_buffer = aggr_buffer;
        int64_t latest_ts = aggr_buffer.ts_end_ + 1;
        uint64_t latest_binlog = aggr_buffer.binlog_offset_ + 1;
        aggr_buffer.clear();
        aggr_buffer.ts_begin_ = latest_ts;
        aggr_buffer.binlog_offset_ = latest_binlog;
=======
        aggr_buffer.ts_begin_ = AlignedStart(cur_ts);
>>>>>>> 3a15c043
        if (window_type_ == WindowType::kRowsRange) {
            aggr_buffer.ts_end_ = aggr_buffer.ts_begin_ + window_size_ - 1;
        }
    }

    if (offset < aggr_buffer.binlog_offset_) {
        if (recover) {
            return true;
        } else {
            PDLOG(ERROR, "logical error: current offset is smaller than binlog offset");
            return false;
        }
    }

    if (cur_ts < aggr_buffer.ts_begin_) {
        // handle the case that the current timestamp is smaller than the begin timestamp in aggregate buffer
        lock.unlock();
        if (recover) {
            // avoid out-of-order duplicate writes during the recovery phase
            return true;
        }
        bool ok = UpdateFlushedBuffer(key, filter_key, row_ptr, cur_ts, offset);
        if (!ok) {
            PDLOG(ERROR, "Update flushed buffer failed");
            return false;
        }
        return true;
    }

    if (CheckBufferFilled(cur_ts, aggr_buffer.ts_end_, aggr_buffer.aggr_cnt_)) {
        AggrBuffer flush_buffer = aggr_buffer;
        uint64_t latest_binlog = aggr_buffer.binlog_offset_ + 1;
        aggr_buffer.clear();
        aggr_buffer.binlog_offset_ = latest_binlog;
        aggr_buffer.ts_begin_ = AlignedStart(cur_ts);
        if (window_type_ == WindowType::kRowsRange) {
            aggr_buffer.ts_end_ = aggr_buffer.ts_begin_ + window_size_ - 1;
        }
        lock.unlock();
        FlushAggrBuffer(key, filter_key, flush_buffer);
        lock.lock();
    }

    aggr_buffer.aggr_cnt_++;
    aggr_buffer.binlog_offset_ = offset;
    if (window_type_ == WindowType::kRowsNum) {
        aggr_buffer.ts_end_ = cur_ts;
    }
    bool ok = UpdateAggrVal(base_row_view_, row_ptr, &aggr_buffer);
    if (!ok) {
        PDLOG(ERROR, "Update aggr value failed");
        return false;
    }
    return true;
}

bool Aggregator::FlushAll() {
    // TODO(nauta): optimize the flush process
    std::unique_lock<std::mutex> lock(mu_);
    std::unordered_map<std::string, std::unordered_map<std::string, AggrBuffer>> flushed_buffer_map;
    for (auto& it : aggr_buffer_map_) {
        for (auto& filter_it : it.second) {
            auto& aggr_buffer = filter_it.second.buffer_;
            if (aggr_buffer.aggr_cnt_ == 0) {
                continue;
            }
            flushed_buffer_map[it.first].emplace(filter_it.first, aggr_buffer);
        }
    }
    lock.unlock();
    for (auto& it : flushed_buffer_map) {
        for (auto& filter_it : it.second) {
            if (!FlushAggrBuffer(it.first, filter_it.first, filter_it.second)) {
                return false;
            }
        }
    }
    return true;
}

bool Aggregator::Init(std::shared_ptr<LogReplicator> base_replicator) {
    std::unique_lock<std::mutex> lock(mu_);
    if (GetStat() != AggrStat::kUnInit) {
        PDLOG(INFO, "aggregator status is %s", AggrStatToString(GetStat()));
        return true;
    }
    lock.unlock();
    if (!base_replicator) {
        return false;
    }
    status_.store(AggrStat::kRecovering, std::memory_order_relaxed);
    auto log_parts = base_replicator->GetLogPart();

    // TODO(nauta): support base table that existing data to init aggregator when deploy
    if (aggr_table_->GetRecordCnt() == 0 && log_parts->IsEmpty()) {
        status_.store(AggrStat::kInited, std::memory_order_relaxed);
        return true;
    }
    auto it = aggr_table_->NewTraverseIterator(0);
    it->SeekToFirst();
    uint64_t recovery_offset = UINT64_MAX;
    uint64_t aggr_latest_offset = 0;
    while (it->Valid()) {
        auto data_ptr = reinterpret_cast<const int8_t*>(it->GetValue().data());
        std::string pk, filter_key;
        aggr_row_view_.GetStrValue(data_ptr, 0, &pk);
        if (!aggr_row_view_.IsNULL(data_ptr, 6)) {
            aggr_row_view_.GetStrValue(data_ptr, 6, &filter_key);
        }
        auto insert_pair = aggr_buffer_map_[pk].insert(std::make_pair(filter_key, AggrBufferLocked{}));
        auto& buffer = insert_pair.first->second.buffer_;
        auto val = it->GetValue();
        int8_t* aggr_row_ptr = reinterpret_cast<int8_t*>(const_cast<char*>(val.data()));
        bool ok = GetAggrBufferFromRowView(aggr_row_view_, aggr_row_ptr, &buffer);
        if (!ok) {
            PDLOG(ERROR, "GetAggrBufferFromRowView failed");
            status_.store(AggrStat::kUnInit, std::memory_order_relaxed);
            return false;
        }
        recovery_offset = std::min(recovery_offset, buffer.binlog_offset_);
        aggr_latest_offset = std::max(aggr_latest_offset, buffer.binlog_offset_);
        int64_t latest_ts = buffer.ts_end_ + 1;
        uint64_t latest_binlog = buffer.binlog_offset_ + 1;
        buffer.clear();
        buffer.ts_begin_ = latest_ts;
        buffer.binlog_offset_ = latest_binlog;
        if (window_type_ == WindowType::kRowsRange) {
            buffer.ts_end_ = latest_ts + window_size_ - 1;
        }
        it->NextPK();
    }
    if (aggr_table_->GetRecordCnt() == 0) {
        recovery_offset = 0;
    }

    ::openmldb::log::LogReader log_reader(log_parts, base_replicator->GetLogPath(), false);
    log_reader.SetOffset(recovery_offset);
    ::openmldb::api::LogEntry entry;
    uint64_t cur_offset = recovery_offset;
    std::string buffer;
    int last_log_index = log_reader.GetLogIndex();
    while (true) {
        buffer.clear();
        ::openmldb::base::Slice record;
        ::openmldb::log::Status status = log_reader.ReadNextRecord(&record, &buffer);
        if (status.IsWaitRecord()) {
            int end_log_index = log_reader.GetEndLogIndex();
            int cur_log_index = log_reader.GetLogIndex();
            if (end_log_index >= 0 && end_log_index > cur_log_index) {
                log_reader.RollRLogFile();
                continue;
            }
            break;
        }
        if (status.IsEof()) {
            if (log_reader.GetLogIndex() != last_log_index) {
                last_log_index = log_reader.GetLogIndex();
                continue;
            }
            break;
        }

        if (!status.ok()) {
            PDLOG(WARNING, "read binlog failed: %s", status.ToString().c_str());
            continue;
        }

        bool ok = entry.ParseFromString(record.ToString());
        if (!ok) {
            PDLOG(WARNING, "parse binlog failed");
            continue;
        }
        if (cur_offset >= entry.log_index()) {
            continue;
        }

        // TODO(nauta): When the base table key is deleted, the pre-aggr table needs to be deleted at the same time.
        if (entry.has_method_type() && entry.method_type() == ::openmldb::api::MethodType::kDelete) {
            PDLOG(WARNING, "unsupport delete method for pre-aggr table");
            continue;
        }
        for (int i = 0; i < entry.dimensions_size(); i++) {
            const auto& dimension = entry.dimensions(i);
            if (dimension.idx() == index_pos_) {
                Update(dimension.key(), entry.value(), entry.log_index(), true);
                break;
            }
        }
        cur_offset = entry.log_index();
    }
    if (cur_offset < aggr_latest_offset) {
        PDLOG(ERROR, "base table is slower than aggregator");
        status_.store(AggrStat::kUnInit, std::memory_order_relaxed);
        return false;
    }
    PDLOG(INFO, "aggregator recovery finished");
    status_.store(AggrStat::kInited, std::memory_order_relaxed);
    return true;
}
bool Aggregator::GetAggrBuffer(const std::string& key, AggrBuffer** buffer) { return GetAggrBuffer(key, "", buffer); }

bool Aggregator::GetAggrBuffer(const std::string& key, const std::string& filter_key, AggrBuffer** buffer) {
    std::lock_guard<std::mutex> lock(mu_);
    auto it = aggr_buffer_map_.find(key);
    if (it == aggr_buffer_map_.end()) {
        return false;
    }
    *buffer = &aggr_buffer_map_[key][filter_key].buffer_;
    return true;
}

bool Aggregator::SetFilter(absl::string_view filter_col) {
    for (int i = 0; i < base_table_schema_.size(); i++) {
        if (base_table_schema_.Get(i).name() == filter_col) {
            filter_col_ = filter_col;
            filter_col_idx_ = i;
            return true;
        }
    }

    return false;
}

bool Aggregator::GetAggrBufferFromRowView(const codec::RowView& row_view, const int8_t* row_ptr, AggrBuffer* buffer) {
    if (buffer == nullptr) {
        return false;
    }
    buffer->data_type_ = aggr_col_type_;
    row_view.GetValue(row_ptr, 1, DataType::kTimestamp, &buffer->ts_begin_);
    row_view.GetValue(row_ptr, 2, DataType::kTimestamp, &buffer->ts_end_);
    row_view.GetValue(row_ptr, 3, DataType::kInt, &buffer->aggr_cnt_);
    row_view.GetValue(row_ptr, 5, DataType::kBigInt, &buffer->binlog_offset_);
    if (!DecodeAggrVal(row_ptr, buffer)) {
        return false;
    }
    return true;
}

bool Aggregator::FlushAggrBuffer(const std::string& key, const std::string& filter_key, const AggrBuffer& buffer) {
    std::string encoded_row;
    std::string aggr_val;
    if (!EncodeAggrVal(buffer, &aggr_val)) {
        PDLOG(ERROR, "Enocde aggr value to row failed");
        return false;
    }
    int str_length = key.size() + aggr_val.size() + filter_key.size();
    uint32_t row_size = row_builder_.CalTotalLength(str_length);
    encoded_row.resize(row_size);
    int8_t* row_ptr = reinterpret_cast<int8_t*>(&(encoded_row[0]));
    row_builder_.InitBuffer(row_ptr, row_size, true);
    row_builder_.SetString(row_ptr, row_size, 0, key.c_str(), key.size());
    row_builder_.SetTimestamp(row_ptr, 1, buffer.ts_begin_);
    row_builder_.SetTimestamp(row_ptr, 2, buffer.ts_end_);
    row_builder_.SetInt32(row_ptr, 3, buffer.aggr_cnt_);
    if ((aggr_type_ == AggrType::kMax || aggr_type_ == AggrType::kMin) && buffer.AggrValEmpty()) {
        row_builder_.SetNULL(row_ptr, row_size, 4);
    } else {
        row_builder_.SetString(row_ptr, row_size, 4, aggr_val.c_str(), aggr_val.size());
    }
    row_builder_.SetInt64(row_ptr, 5, buffer.binlog_offset_);
    if (!filter_key.empty()) {
        row_builder_.SetString(row_ptr, row_size, 6, filter_key.c_str(), filter_key.size());
    } else {
        row_builder_.SetNULL(row_ptr, row_size, 6);
    }

    int64_t time = ::baidu::common::timer::get_micros() / 1000;
    dimensions_.Mutable(0)->set_key(key);
    bool ok = aggr_table_->Put(time, encoded_row, dimensions_);
    if (!ok) {
        PDLOG(ERROR, "Aggregator put failed");
        return false;
    }
    ::openmldb::api::LogEntry entry;
    entry.set_pk(key);
    entry.set_ts(time);
    entry.set_value(encoded_row);
    entry.set_term(aggr_replicator_->GetLeaderTerm());
    entry.mutable_dimensions()->CopyFrom(dimensions_);
    aggr_replicator_->AppendEntry(entry);
    if (FLAGS_binlog_notify_on_put) {
        aggr_replicator_->Notify();
    }
    return true;
}

bool Aggregator::UpdateFlushedBuffer(const std::string& key, const std::string& filter_key, const int8_t* base_row_ptr,
                                     int64_t cur_ts, uint64_t offset) {
    auto it = aggr_table_->NewTraverseIterator(0);
    // If there is no repetition of ts, `seek` will locate to the position that less than ts.
    it->Seek(key, cur_ts + 1);
    AggrBuffer tmp_buffer;
    while (it->Valid()) {
        auto val = it->GetValue();
        int8_t* aggr_row_ptr = reinterpret_cast<int8_t*>(const_cast<char*>(val.data()));

        std::string pk;
        aggr_row_view_.GetStrValue(aggr_row_ptr, 0, &pk);
        // if pk doesn't match, break out
        if (key.compare(pk) != 0) {
            break;
        }

        int64_t ts_begin, ts_end;
        aggr_row_view_.GetValue(aggr_row_ptr, 1, DataType::kTimestamp, &ts_begin);
        aggr_row_view_.GetValue(aggr_row_ptr, 2, DataType::kTimestamp, &ts_end);
        // iterate further will never get the required aggr result
        if (cur_ts > ts_end) {
            break;
        }

        // ts == cur_ts + 1 may have duplicate entries
        if (cur_ts < ts_begin) {
            it->Next();
            continue;
        }

        std::string fk;
        if (!aggr_row_view_.IsNULL(aggr_row_ptr, 6)) {
            aggr_row_view_.GetStrValue(aggr_row_ptr, 6, &fk);
        }
        // filter_key doesn't match, continue
        if (filter_key.compare(fk) != 0) {
            it->Next();
            continue;
        }

        bool ok = GetAggrBufferFromRowView(aggr_row_view_, aggr_row_ptr, &tmp_buffer);
        if (!ok) {
            PDLOG(ERROR, "GetAggrBufferFromRowView failed");
            return false;
        }
        tmp_buffer.aggr_cnt_ += 1;
        tmp_buffer.binlog_offset_ = offset;
        break;
    }

    if (!tmp_buffer.IsInited()) {
        tmp_buffer.ts_begin_ = AlignedStart(cur_ts);
        if (window_type_ == WindowType::kRowsRange) {
            tmp_buffer.ts_end_ = tmp_buffer.ts_begin_ + window_size_ - 1;
        } else {
            tmp_buffer.ts_end_ = cur_ts;
        }
        tmp_buffer.aggr_cnt_ = 1;
        tmp_buffer.binlog_offset_ = offset;
    }
    bool ok = UpdateAggrVal(base_row_view_, base_row_ptr, &tmp_buffer);
    if (!ok) {
        PDLOG(ERROR, "UpdateAggrVal failed");
        return false;
    }

    ok = FlushAggrBuffer(key, filter_key, tmp_buffer);
    if (!ok) {
        PDLOG(ERROR, "FlushAggrBuffer failed");
        return false;
    }
    return true;
}

bool Aggregator::CheckBufferFilled(int64_t cur_ts, int64_t buffer_end, int32_t buffer_cnt) {
    if (window_type_ == WindowType::kRowsRange && cur_ts > buffer_end) {
        return true;
    } else if (window_type_ == WindowType::kRowsNum && buffer_cnt >= window_size_) {
        return true;
    }
    return false;
}

SumAggregator::SumAggregator(const ::openmldb::api::TableMeta& base_meta, const ::openmldb::api::TableMeta& aggr_meta,
                             std::shared_ptr<Table> aggr_table, std::shared_ptr<LogReplicator> aggr_replicator,
                             const uint32_t& index_pos, const std::string& aggr_col, const AggrType& aggr_type,
                             const std::string& ts_col, WindowType window_tpye, uint32_t window_size)
    : Aggregator(base_meta, aggr_meta, aggr_table, aggr_replicator, index_pos, aggr_col, aggr_type, ts_col, window_tpye,
                 window_size) {}

bool SumAggregator::UpdateAggrVal(const codec::RowView& row_view, const int8_t* row_ptr, AggrBuffer* aggr_buffer) {
    if (row_view.IsNULL(row_ptr, aggr_col_idx_)) {
        return true;
    }
    switch (aggr_col_type_) {
        case DataType::kSmallInt: {
            int16_t val;
            row_view.GetValue(row_ptr, aggr_col_idx_, aggr_col_type_, &val);
            aggr_buffer->aggr_val_.vlong += val;
            break;
        }
        case DataType::kInt: {
            int32_t val;
            row_view.GetValue(row_ptr, aggr_col_idx_, aggr_col_type_, &val);
            aggr_buffer->aggr_val_.vlong += val;
            break;
        }
        case DataType::kTimestamp:
        case DataType::kBigInt: {
            int64_t val;
            row_view.GetValue(row_ptr, aggr_col_idx_, aggr_col_type_, &val);
            aggr_buffer->aggr_val_.vlong += val;
            break;
        }
        case DataType::kFloat: {
            float val;
            row_view.GetValue(row_ptr, aggr_col_idx_, aggr_col_type_, &val);
            aggr_buffer->aggr_val_.vfloat += val;
            break;
        }
        case DataType::kDouble: {
            double val;
            row_view.GetValue(row_ptr, aggr_col_idx_, aggr_col_type_, &val);
            aggr_buffer->aggr_val_.vdouble += val;
            break;
        }
        default: {
            PDLOG(ERROR, "Unsupported data type");
            return false;
        }
    }
    aggr_buffer->non_null_cnt_++;
    return true;
}

bool SumAggregator::EncodeAggrVal(const AggrBuffer& buffer, std::string* aggr_val) {
    switch (aggr_col_type_) {
        case DataType::kSmallInt:
        case DataType::kInt:
        case DataType::kTimestamp:
        case DataType::kBigInt: {
            int64_t tmp_val = buffer.aggr_val_.vlong;
            aggr_val->assign(reinterpret_cast<char*>(&tmp_val), sizeof(int64_t));
            break;
        }
        case DataType::kFloat: {
            float tmp_val = buffer.aggr_val_.vfloat;
            aggr_val->assign(reinterpret_cast<char*>(&tmp_val), sizeof(float));
            break;
        }
        case DataType::kDouble: {
            double tmp_val = buffer.aggr_val_.vdouble;
            aggr_val->assign(reinterpret_cast<char*>(&tmp_val), sizeof(double));
            break;
        }
        default: {
            PDLOG(ERROR, "Unsupported data type");
            return false;
        }
    }
    return true;
}

bool SumAggregator::DecodeAggrVal(const int8_t* row_ptr, AggrBuffer* buffer) {
    char* aggr_val = NULL;
    uint32_t ch_length = 0;
    if (aggr_row_view_.GetValue(row_ptr, 4, &aggr_val, &ch_length) == 1) {
        return true;
    }
    switch (aggr_col_type_) {
        case DataType::kSmallInt:
        case DataType::kInt:
        case DataType::kTimestamp:
        case DataType::kBigInt: {
            int64_t origin_val = *reinterpret_cast<int64_t*>(aggr_val);
            buffer->aggr_val_.vlong = origin_val;
            break;
        }
        case DataType::kFloat: {
            float origin_val = *reinterpret_cast<float*>(aggr_val);
            buffer->aggr_val_.vfloat = origin_val;
            break;
        }
        case DataType::kDouble: {
            double origin_val = *reinterpret_cast<double*>(aggr_val);
            buffer->aggr_val_.vdouble = origin_val;
            break;
        }
        default: {
            PDLOG(ERROR, "Unsupported data type");
            return false;
        }
    }
    return true;
}

MinMaxBaseAggregator::MinMaxBaseAggregator(const ::openmldb::api::TableMeta& base_meta,
                                           const ::openmldb::api::TableMeta& aggr_meta,
                                           std::shared_ptr<Table> aggr_table,
                                           std::shared_ptr<LogReplicator> aggr_replicator, const uint32_t& index_pos,
                                           const std::string& aggr_col, const AggrType& aggr_type,
                                           const std::string& ts_col, WindowType window_tpye, uint32_t window_size)
    : Aggregator(base_meta, aggr_meta, aggr_table, aggr_replicator, index_pos, aggr_col, aggr_type, ts_col, window_tpye,
                 window_size) {}

bool MinMaxBaseAggregator::EncodeAggrVal(const AggrBuffer& buffer, std::string* aggr_val) {
    switch (aggr_col_type_) {
        case DataType::kSmallInt: {
            int16_t tmp_val = buffer.aggr_val_.vsmallint;
            aggr_val->assign(reinterpret_cast<char*>(&tmp_val), sizeof(int16_t));
            break;
        }
        case DataType::kDate:
        case DataType::kInt: {
            int32_t tmp_val = buffer.aggr_val_.vint;
            aggr_val->assign(reinterpret_cast<char*>(&tmp_val), sizeof(int32_t));
            break;
        }
        case DataType::kTimestamp:
        case DataType::kBigInt: {
            int64_t tmp_val = buffer.aggr_val_.vlong;
            aggr_val->assign(reinterpret_cast<char*>(&tmp_val), sizeof(int64_t));
            break;
        }
        case DataType::kFloat: {
            float tmp_val = buffer.aggr_val_.vfloat;
            aggr_val->assign(reinterpret_cast<char*>(&tmp_val), sizeof(float));
            break;
        }
        case DataType::kDouble: {
            double tmp_val = buffer.aggr_val_.vdouble;
            aggr_val->assign(reinterpret_cast<char*>(&tmp_val), sizeof(double));
            break;
        }
        case DataType::kString:
        case DataType::kVarchar: {
            aggr_val->assign(buffer.aggr_val_.vstring.data, buffer.aggr_val_.vstring.len);
            break;
        }
        default: {
            PDLOG(ERROR, "Unsupported data type");
            return false;
        }
    }
    return true;
}

bool MinMaxBaseAggregator::DecodeAggrVal(const int8_t* row_ptr, AggrBuffer* buffer) {
    char* aggr_val = NULL;
    uint32_t ch_length = 0;
    if (aggr_row_view_.GetValue(row_ptr, 4, &aggr_val, &ch_length) == 1) {  // null value
        return true;
    }
    switch (aggr_col_type_) {
        case DataType::kSmallInt: {
            int16_t origin_val = *reinterpret_cast<int16_t*>(aggr_val);
            buffer->aggr_val_.vsmallint = origin_val;
            break;
        }
        case DataType::kDate:
        case DataType::kInt: {
            int32_t origin_val = *reinterpret_cast<int32_t*>(aggr_val);
            buffer->aggr_val_.vint = origin_val;
            break;
        }
        case DataType::kTimestamp:
        case DataType::kBigInt: {
            int64_t origin_val = *reinterpret_cast<int64_t*>(aggr_val);
            buffer->aggr_val_.vlong = origin_val;
            break;
        }
        case DataType::kFloat: {
            float origin_val = *reinterpret_cast<float*>(aggr_val);
            buffer->aggr_val_.vfloat = origin_val;
            break;
        }
        case DataType::kDouble: {
            double origin_val = *reinterpret_cast<double*>(aggr_val);
            buffer->aggr_val_.vdouble = origin_val;
            break;
        }
        case DataType::kString:
        case DataType::kVarchar: {
            auto& vstr = buffer->aggr_val_.vstring;
            if (vstr.data != NULL && ch_length > vstr.len) {
                delete[] vstr.data;
                vstr.data = NULL;
            }
            if (vstr.data == NULL) {
                vstr.data = new char[ch_length];
            }
            vstr.len = ch_length;
            memcpy(vstr.data, aggr_val, ch_length);
            break;
        }
        default: {
            PDLOG(ERROR, "Unsupported data type");
            return false;
        }
    }
    return true;
}

MinAggregator::MinAggregator(const ::openmldb::api::TableMeta& base_meta, const ::openmldb::api::TableMeta& aggr_meta,
                             std::shared_ptr<Table> aggr_table, std::shared_ptr<LogReplicator> aggr_replicator,
                             const uint32_t& index_pos, const std::string& aggr_col, const AggrType& aggr_type,
                             const std::string& ts_col, WindowType window_tpye, uint32_t window_size)
    : MinMaxBaseAggregator(base_meta, aggr_meta, aggr_table, aggr_replicator, index_pos, aggr_col, aggr_type, ts_col,
                           window_tpye, window_size) {}

bool MinAggregator::UpdateAggrVal(const codec::RowView& row_view, const int8_t* row_ptr, AggrBuffer* aggr_buffer) {
    if (row_view.IsNULL(row_ptr, aggr_col_idx_)) {
        return true;
    }
    switch (aggr_col_type_) {
        case DataType::kSmallInt: {
            int16_t val;
            row_view.GetValue(row_ptr, aggr_col_idx_, aggr_col_type_, &val);
            if (aggr_buffer->AggrValEmpty() || val < aggr_buffer->aggr_val_.vsmallint) {
                aggr_buffer->aggr_val_.vsmallint = val;
            }
            break;
        }
        case DataType::kDate:
        case DataType::kInt: {
            int32_t val;
            row_view.GetValue(row_ptr, aggr_col_idx_, aggr_col_type_, &val);
            if (aggr_buffer->AggrValEmpty() || val < aggr_buffer->aggr_val_.vint) {
                aggr_buffer->aggr_val_.vint = val;
            }
            break;
        }
        case DataType::kTimestamp:
        case DataType::kBigInt: {
            int64_t val;
            row_view.GetValue(row_ptr, aggr_col_idx_, aggr_col_type_, &val);
            if (aggr_buffer->AggrValEmpty() || val < aggr_buffer->aggr_val_.vlong) {
                aggr_buffer->aggr_val_.vlong = val;
            }
            break;
        }
        case DataType::kFloat: {
            float val;
            row_view.GetValue(row_ptr, aggr_col_idx_, aggr_col_type_, &val);
            if (aggr_buffer->AggrValEmpty() || val < aggr_buffer->aggr_val_.vfloat) {
                aggr_buffer->aggr_val_.vfloat = val;
            }
            break;
        }
        case DataType::kDouble: {
            double val;
            row_view.GetValue(row_ptr, aggr_col_idx_, aggr_col_type_, &val);
            if (aggr_buffer->AggrValEmpty() || val < aggr_buffer->aggr_val_.vdouble) {
                aggr_buffer->aggr_val_.vdouble = val;
            }
            break;
        }
        case DataType::kString:
        case DataType::kVarchar: {
            char* ch = NULL;
            uint32_t ch_length = 0;
            row_view.GetValue(row_ptr, aggr_col_idx_, &ch, &ch_length);
            auto& aggr_val = aggr_buffer->aggr_val_.vstring;
            if (aggr_buffer->AggrValEmpty() || StringCompare(ch, ch_length, aggr_val.data, aggr_val.len) < 0) {
                if (aggr_val.data != NULL && ch_length > aggr_val.len) {
                    delete[] aggr_val.data;
                    aggr_val.data = NULL;
                }
                if (aggr_val.data == NULL) {
                    aggr_val.data = new char[ch_length];
                }
                aggr_val.len = ch_length;
                memcpy(aggr_val.data, ch, ch_length);
            }
            break;
        }
        default: {
            PDLOG(ERROR, "Unsupported data type");
            return false;
        }
    }
    aggr_buffer->non_null_cnt_++;
    return true;
}

MaxAggregator::MaxAggregator(const ::openmldb::api::TableMeta& base_meta, const ::openmldb::api::TableMeta& aggr_meta,
                             std::shared_ptr<Table> aggr_table, std::shared_ptr<LogReplicator> aggr_replicator,
                             const uint32_t& index_pos, const std::string& aggr_col, const AggrType& aggr_type,
                             const std::string& ts_col, WindowType window_tpye, uint32_t window_size)
    : MinMaxBaseAggregator(base_meta, aggr_meta, aggr_table, aggr_replicator, index_pos, aggr_col, aggr_type, ts_col,
                           window_tpye, window_size) {}

bool MaxAggregator::UpdateAggrVal(const codec::RowView& row_view, const int8_t* row_ptr, AggrBuffer* aggr_buffer) {
    if (row_view.IsNULL(row_ptr, aggr_col_idx_)) {
        return true;
    }
    switch (aggr_col_type_) {
        case DataType::kSmallInt: {
            int16_t val;
            row_view.GetValue(row_ptr, aggr_col_idx_, aggr_col_type_, &val);
            if (aggr_buffer->AggrValEmpty() || val > aggr_buffer->aggr_val_.vsmallint) {
                aggr_buffer->aggr_val_.vsmallint = val;
            }
            break;
        }
        case DataType::kDate:
        case DataType::kInt: {
            int32_t val;
            row_view.GetValue(row_ptr, aggr_col_idx_, aggr_col_type_, &val);
            if (aggr_buffer->AggrValEmpty() || val > aggr_buffer->aggr_val_.vint) {
                aggr_buffer->aggr_val_.vint = val;
            }
            break;
        }
        case DataType::kTimestamp:
        case DataType::kBigInt: {
            int64_t val;
            row_view.GetValue(row_ptr, aggr_col_idx_, aggr_col_type_, &val);
            if (aggr_buffer->AggrValEmpty() || val > aggr_buffer->aggr_val_.vlong) {
                aggr_buffer->aggr_val_.vlong = val;
            }
            break;
        }
        case DataType::kFloat: {
            float val;
            row_view.GetValue(row_ptr, aggr_col_idx_, aggr_col_type_, &val);
            if (aggr_buffer->AggrValEmpty() || val > aggr_buffer->aggr_val_.vfloat) {
                aggr_buffer->aggr_val_.vfloat = val;
            }
            break;
        }
        case DataType::kDouble: {
            double val;
            row_view.GetValue(row_ptr, aggr_col_idx_, aggr_col_type_, &val);
            if (aggr_buffer->AggrValEmpty() || val > aggr_buffer->aggr_val_.vdouble) {
                aggr_buffer->aggr_val_.vdouble = val;
            }
            break;
        }
        case DataType::kString:
        case DataType::kVarchar: {
            char* ch = NULL;
            uint32_t ch_length = 0;
            row_view.GetValue(row_ptr, aggr_col_idx_, &ch, &ch_length);
            auto& aggr_val = aggr_buffer->aggr_val_.vstring;
            if (aggr_buffer->AggrValEmpty() || StringCompare(ch, ch_length, aggr_val.data, aggr_val.len) > 0) {
                if (aggr_val.data != NULL && ch_length > aggr_val.len) {
                    delete[] aggr_val.data;
                    aggr_val.data = NULL;
                }
                if (aggr_val.data == NULL) {
                    aggr_val.data = new char[ch_length];
                }
                aggr_val.len = ch_length;
                memcpy(aggr_val.data, ch, ch_length);
            }
            break;
        }
        default: {
            PDLOG(ERROR, "Unsupported data type");
            return false;
        }
    }
    aggr_buffer->non_null_cnt_++;
    return true;
}

CountAggregator::CountAggregator(const ::openmldb::api::TableMeta& base_meta,
                                 const ::openmldb::api::TableMeta& aggr_meta, std::shared_ptr<Table> aggr_table,
                                 std::shared_ptr<LogReplicator> aggr_replicator, const uint32_t& index_pos,
                                 const std::string& aggr_col, const AggrType& aggr_type, const std::string& ts_col,
                                 WindowType window_tpye, uint32_t window_size)
    : Aggregator(base_meta, aggr_meta, aggr_table, aggr_replicator, index_pos, aggr_col, aggr_type, ts_col, window_tpye,
                 window_size) {
    if (aggr_col == "*") {
        count_all = true;
    }
}

bool CountAggregator::EncodeAggrVal(const AggrBuffer& buffer, std::string* aggr_val) {
    int64_t tmp_val = buffer.non_null_cnt_;
    aggr_val->assign(reinterpret_cast<char*>(&tmp_val), sizeof(int64_t));
    return true;
}

bool CountAggregator::DecodeAggrVal(const int8_t* row_ptr, AggrBuffer* buffer) {
    char* aggr_val = NULL;
    uint32_t ch_length = 0;
    if (aggr_row_view_.GetValue(row_ptr, 4, &aggr_val, &ch_length) == 1) {
        return true;
    }
    buffer->non_null_cnt_ = *reinterpret_cast<int64_t*>(aggr_val);
    return true;
}

bool CountAggregator::UpdateAggrVal(const codec::RowView& row_view, const int8_t* row_ptr, AggrBuffer* aggr_buffer) {
    if (count_all || !row_view.IsNULL(row_ptr, aggr_col_idx_)) {
        aggr_buffer->non_null_cnt_++;
    }
    return true;
}

AvgAggregator::AvgAggregator(const ::openmldb::api::TableMeta& base_meta, const ::openmldb::api::TableMeta& aggr_meta,
                             std::shared_ptr<Table> aggr_table, std::shared_ptr<LogReplicator> aggr_replicator,
                             const uint32_t& index_pos, const std::string& aggr_col, const AggrType& aggr_type,
                             const std::string& ts_col, WindowType window_tpye, uint32_t window_size)
    : Aggregator(base_meta, aggr_meta, aggr_table, aggr_replicator, index_pos, aggr_col, aggr_type, ts_col, window_tpye,
                 window_size) {}

bool AvgAggregator::UpdateAggrVal(const codec::RowView& row_view, const int8_t* row_ptr, AggrBuffer* aggr_buffer) {
    if (row_view.IsNULL(row_ptr, aggr_col_idx_)) {
        return true;
    }
    switch (aggr_col_type_) {
        case DataType::kSmallInt: {
            int16_t val;
            row_view.GetValue(row_ptr, aggr_col_idx_, aggr_col_type_, &val);
            aggr_buffer->aggr_val_.vdouble += val;
            break;
        }
        case DataType::kInt: {
            int32_t val;
            row_view.GetValue(row_ptr, aggr_col_idx_, aggr_col_type_, &val);
            aggr_buffer->aggr_val_.vdouble += val;
            break;
        }
        case DataType::kBigInt: {
            int64_t val;
            row_view.GetValue(row_ptr, aggr_col_idx_, aggr_col_type_, &val);
            aggr_buffer->aggr_val_.vdouble += val;
            break;
        }
        case DataType::kFloat: {
            float val;
            row_view.GetValue(row_ptr, aggr_col_idx_, aggr_col_type_, &val);
            aggr_buffer->aggr_val_.vdouble += val;
            break;
        }
        case DataType::kDouble: {
            double val;
            row_view.GetValue(row_ptr, aggr_col_idx_, aggr_col_type_, &val);
            aggr_buffer->aggr_val_.vdouble += val;
            break;
        }
        default: {
            PDLOG(ERROR, "Unsupported data type");
            return false;
        }
    }
    aggr_buffer->non_null_cnt_++;
    return true;
}

bool AvgAggregator::EncodeAggrVal(const AggrBuffer& buffer, std::string* aggr_val) {
    double tmp_val = buffer.aggr_val_.vdouble;
    aggr_val->assign(reinterpret_cast<char*>(&tmp_val), sizeof(double));
    aggr_val->append(reinterpret_cast<char*>(const_cast<int64_t*>(&buffer.non_null_cnt_)), sizeof(int64_t));
    return true;
}

bool AvgAggregator::DecodeAggrVal(const int8_t* row_ptr, AggrBuffer* buffer) {
    char* aggr_val = NULL;
    uint32_t ch_length = 0;
    if (aggr_row_view_.GetValue(row_ptr, 4, &aggr_val, &ch_length) == 1) {
        return true;
    }
    double origin_val = *reinterpret_cast<double*>(aggr_val);
    buffer->aggr_val_.vdouble = origin_val;
    buffer->non_null_cnt_ = *reinterpret_cast<int64_t*>(aggr_val + sizeof(double));
    return true;
}

std::shared_ptr<Aggregator> CreateAggregator(const ::openmldb::api::TableMeta& base_meta,
                                             const ::openmldb::api::TableMeta& aggr_meta,
                                             std::shared_ptr<Table> aggr_table,
                                             std::shared_ptr<LogReplicator> aggr_replicator, const uint32_t& index_pos,
                                             const std::string& aggr_col, const std::string& aggr_func,
                                             const std::string& ts_col, const std::string& bucket_size,
                                             const std::string& filter_col) {
    std::string aggr_type = boost::to_lower_copy(aggr_func);
    WindowType window_type;
    uint32_t window_size;
    if (::openmldb::base::IsNumber(bucket_size)) {
        window_type = WindowType::kRowsNum;
        window_size = std::stoi(bucket_size);
    } else {
        window_type = WindowType::kRowsRange;
        if (bucket_size.empty()) {
            PDLOG(ERROR, "Bucket size is empty");
            return {};
        }
        char time_unit = tolower(bucket_size.back());
        std::string time_size = bucket_size.substr(0, bucket_size.size() - 1);
        boost::trim(time_size);
        if (!::openmldb::base::IsNumber(time_size)) {
            PDLOG(ERROR, "Bucket size is not a number");
            return {};
        }
        switch (time_unit) {
            case 's':
                window_size = std::stoi(time_size) * 1000;
                break;
            case 'm':
                window_size = std::stoi(time_size) * 1000 * 60;
                break;
            case 'h':
                window_size = std::stoi(time_size) * 1000 * 60 * 60;
                break;
            case 'd':
                window_size = std::stoi(time_size) * 1000 * 60 * 60 * 24;
                break;
            default: {
                PDLOG(ERROR, "Unsupported time unit");
                return {};
            }
        }
    }

    std::shared_ptr<Aggregator> agg;
    if (aggr_type == "sum" || aggr_type == "sum_where") {
        agg = std::make_shared<SumAggregator>(base_meta, aggr_meta, aggr_table, aggr_replicator, index_pos, aggr_col,
                                               AggrType::kSum, ts_col, window_type, window_size);
    } else if (aggr_type == "min" || aggr_type == "min_where") {
        agg = std::make_shared<MinAggregator>(base_meta, aggr_meta, aggr_table, aggr_replicator, index_pos, aggr_col,
                                               AggrType::kMin, ts_col, window_type, window_size);
    } else if (aggr_type == "max" || aggr_type == "max_where") {
        agg = std::make_shared<MaxAggregator>(base_meta, aggr_meta, aggr_table, aggr_replicator, index_pos, aggr_col,
                                              AggrType::kMax, ts_col, window_type, window_size);
    } else if (aggr_type == "count" || aggr_type == "count_where") {
        agg = std::make_shared<CountAggregator>(base_meta, aggr_meta, aggr_table, aggr_replicator, index_pos, aggr_col,
                                                AggrType::kCount, ts_col, window_type, window_size);
    } else if (aggr_type == "avg" || aggr_type == "avg_where") {
        agg = std::make_shared<AvgAggregator>(base_meta, aggr_meta, aggr_table, aggr_replicator, index_pos, aggr_col,
                                              AggrType::kAvg, ts_col, window_type, window_size);
    } else {
        PDLOG(ERROR, "Unsupported aggregate function type");
        return {};
    }

    if (filter_col.empty() || !absl::EndsWithIgnoreCase(aggr_type, "_where")) {
        // min/max/count/avg/sum ops
        return agg;
    }

    // _where variant
    if (filter_col.empty()) {
        PDLOG(ERROR, "no filter column specified for %s", aggr_type);
        return {};
    }
    if (!agg->SetFilter(filter_col)) {
        PDLOG(ERROR, "can not find filter column '%s' for %s", filter_col, aggr_type);
        return {};
    }
    return agg;
}

}  // namespace storage
}  // namespace openmldb<|MERGE_RESOLUTION|>--- conflicted
+++ resolved
@@ -132,10 +132,6 @@
     }
 
     AggrBufferLocked* aggr_buffer_lock;
-    // If filter key not empty, ts_end of AggrBuffer should aligned
-    // with AggrBuffer with same key but different filter key.
-    // Designed alignment only for range window, left TODO for rows window
-    int64_t aligned_end = -1;
     {
         std::lock_guard<std::mutex> lock(mu_);
         auto it = aggr_buffer_map_.find(key);
@@ -146,10 +142,6 @@
             auto& filter_map = it->second;
             auto filter_it = filter_map.find(filter_key);
             if (filter_it == filter_map.end()) {
-                if (!filter_map.empty() && window_type_ == WindowType::kRowsRange) {
-                    aligned_end = filter_map.cbegin()->second.buffer_.ts_end_;
-                }
-
                 auto insert_pair = filter_map.emplace(filter_key, AggrBufferLocked{});
                 aggr_buffer_lock = &insert_pair.first->second;
             } else {
@@ -164,27 +156,7 @@
     // init buffer timestamp range
     if (aggr_buffer.ts_begin_ == -1) {
         aggr_buffer.data_type_ = aggr_col_type_;
-<<<<<<< HEAD
-        aggr_buffer.ts_begin_ = cur_ts;
-        if (window_type_ == WindowType::kRowsRange) {
-            if (aligned_end != -1) {
-                aggr_buffer.ts_end_ = aligned_end;
-            } else {
-                aggr_buffer.ts_end_ = cur_ts + window_size_ - 1;
-            }
-        }
-    }
-
-    if (CheckBufferFilled(cur_ts, aggr_buffer.ts_end_, aggr_buffer.aggr_cnt_)) {
-        AggrBuffer flush_buffer = aggr_buffer;
-        int64_t latest_ts = aggr_buffer.ts_end_ + 1;
-        uint64_t latest_binlog = aggr_buffer.binlog_offset_ + 1;
-        aggr_buffer.clear();
-        aggr_buffer.ts_begin_ = latest_ts;
-        aggr_buffer.binlog_offset_ = latest_binlog;
-=======
         aggr_buffer.ts_begin_ = AlignedStart(cur_ts);
->>>>>>> 3a15c043
         if (window_type_ == WindowType::kRowsRange) {
             aggr_buffer.ts_end_ = aggr_buffer.ts_begin_ + window_size_ - 1;
         }
