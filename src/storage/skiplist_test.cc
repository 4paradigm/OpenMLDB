//
// skip_list_test.cc
// Copyright 2017 4paradigm.com

#include "skiplist.h"
#include <vector>
#include "gtest/gtest.h"
<<<<<<< HEAD
#include "util/slice.h"
=======
#include "../base/slice.h"
#include <vector>
>>>>>>> f2ec9459

namespace fesql {
namespace storage {
using ::fesql::base::Slice;

class NodeTest : public ::testing::Test {
 public:
    NodeTest() {}
    ~NodeTest() {}
};

class SkipListTest : public ::testing::Test {
 public:
    SkipListTest() {}
    ~SkipListTest() {}
};

struct SliceComparator {
    int operator()(const Slice& a, const Slice& b) const {
        return a.compare(b);
    }
};

std::vector<uint8_t> vec = {1, 2, 5, 10, 12};

struct Comparator {
    int operator()(const uint32_t a, const uint32_t b) const {
        if (a > b) {
            return 1;
        } else if (a == b) {
            return 0;
        }
        return -1;
    }
};

struct DescComparator {
    int operator()(const uint32_t a, const uint32_t b) const {
        if (a > b) {
            return -1;
        } else if (a == b) {
            return 0;
        }
        return 1;
    }
};

struct KE {
    Slice k;
    uint32_t v;
};

struct StrComparator {
    int operator()(const std::string& a, const std::string& b) const {
        return a.compare(b);
    }
};

TEST_F(NodeTest, SetNext) {
    uint32_t key = 1;
    uint32_t value = 2;
    Node<uint32_t, uint32_t> node(key, value, 2);
    uint32_t key2 = 3;
    uint32_t value2 = 3;
    Node<uint32_t, uint32_t> node2(key2, value2, 2);
    node.SetNext(1, &node2);
    Node<uint32_t, uint32_t>* node_ptr = node.GetNext(1);
    ASSERT_EQ(3, node_ptr->GetValue());
    ASSERT_EQ(3, node_ptr->GetKey());
}

TEST_F(NodeTest, NodeByteSize) {
    std::atomic<Node<Slice, std::string*>*> node0[12];
    ASSERT_EQ(96, sizeof(node0));
    ASSERT_EQ(32, sizeof(Node<uint64_t, void*>));
    ASSERT_EQ(40, sizeof(Node<Slice, void*>));
}

TEST_F(NodeTest, SliceTest) {
    SliceComparator cmp;
    SkipList<Slice, KE*, SliceComparator> sl(12, 4, cmp);
    Slice key("test1");
    KE* v = new KE();
    v->k = key;
    v->v = 1;
    sl.Insert(key, v);
    Slice pk("test1");
    KE* n = sl.Get(pk);
    ASSERT_TRUE(pk.compare(n->k) == 0);
}

TEST_F(NodeTest, AddToFirst) {
    Comparator cmp;
    for (auto height : vec) {
        SkipList<uint32_t, uint32_t, Comparator> sl(height, 4, cmp);
        ASSERT_EQ(24, sizeof(sl));
        uint32_t key3 = 2;
        uint32_t value3 = 5;
        sl.Insert(key3, value3);
        uint32_t key4 = 3;
        uint32_t value4 = 6;
        sl.Insert(key4, value4);
        uint32_t key1 = 1;
        uint32_t value1 = 1;
        bool ok = sl.AddToFirst(key1, value1);
        ASSERT_TRUE(ok);
        Iterator<uint32_t, uint32_t>* it = sl.NewIterator();
        it->SeekToFirst();
        ASSERT_TRUE(it->Valid());
        ASSERT_EQ(1, it->GetKey());
        ASSERT_EQ(1, it->GetValue());
        it->Next();
        ASSERT_TRUE(it->Valid());
        ASSERT_EQ(2, it->GetKey());
        ASSERT_EQ(5, it->GetValue());
        delete it;

        uint32_t key_bad = 2;
        uint32_t value_bad = 2;
        ok = sl.AddToFirst(key_bad, value_bad);
        ASSERT_FALSE(ok);
    }
}

TEST_F(SkipListTest, InsertAndIterator) {
    Comparator cmp;
    for (auto height : vec) {
        SkipList<uint32_t, uint32_t, Comparator> sl(height, 4, cmp);
        uint32_t key1 = 1;
        uint32_t value1 = 2;
        sl.Insert(key1, value1);
        uint32_t key2 = 2;
        uint32_t value2 = 4;
        sl.Insert(key2, value2);
        uint32_t key3 = 2;
        uint32_t value3 = 5;
        sl.Insert(key3, value3);
        uint32_t key4 = 3;
        uint32_t value4 = 6;
        sl.Insert(key4, value4);
        Iterator<uint32_t, uint32_t>* it = sl.NewIterator();
        it->Seek(0);
        ASSERT_EQ(1, it->GetKey());
        ASSERT_EQ(2, it->GetValue());
        it->Next();
        ASSERT_EQ(2, it->GetKey());
        ASSERT_EQ(5, it->GetValue());
        it->Next();
        ASSERT_EQ(2, it->GetKey());
        ASSERT_EQ(4, it->GetValue());
        it->Next();
        ASSERT_EQ(3, it->GetKey());
        ASSERT_EQ(6, it->GetValue());
        it->Next();
        ASSERT_FALSE(it->Valid());
        it->Seek(2);
        ASSERT_EQ(2, it->GetKey());
        ASSERT_EQ(5, it->GetValue());
        delete it;
    }
}

TEST_F(SkipListTest, GetSize) {
    Comparator cmp;
    SkipList<uint32_t, uint32_t, Comparator> sl(12, 4, cmp);
    ASSERT_EQ(0, sl.GetSize());
    uint32_t key1 = 1;
    uint32_t value1 = 2;
    sl.Insert(key1, value1);
    uint32_t key3 = 2;
    uint32_t value3 = 5;
    sl.Insert(key3, value3);
    uint32_t key4 = 3;
    uint32_t value4 = 6;
    sl.Insert(key4, value4);
    ASSERT_EQ(3, sl.GetSize());
}

TEST_F(SkipListTest, Iterator) {
    Comparator cmp;
    SkipList<uint32_t, uint32_t, Comparator> sl(12, 4, cmp);
    Iterator<uint32_t, uint32_t>* it = sl.NewIterator();
    it->Seek(0);
    ASSERT_FALSE(it->Valid());
    delete it;
    {
        uint32_t key = 1;
        uint32_t value = 2;
        sl.Insert(key, value);
    }
    {
        uint32_t key = 2;
        uint32_t value = 3;
        sl.Insert(key, value);
    }
    {
        uint32_t key = 3;
        uint32_t value = 4;
        sl.Insert(key, value);
    }
    it = sl.NewIterator();
    it->SeekToFirst();
    ASSERT_EQ(1, it->GetKey());
    ASSERT_EQ(2, it->GetValue());
    it->Next();
    ASSERT_TRUE(it->Valid());
    ASSERT_EQ(2, it->GetKey());
    ASSERT_EQ(3, it->GetValue());
    it->Next();
    ASSERT_TRUE(it->Valid());
    ASSERT_EQ(3, it->GetKey());
    ASSERT_EQ(4, it->GetValue());
    it->Next();
    ASSERT_FALSE(it->Valid());
    delete it;
}

TEST_F(SkipListTest, Split1) {
    for (auto height : vec) {
        Comparator cmp;
        SkipList<uint32_t, uint32_t, Comparator> sl(height, 4, cmp);
        uint32_t key1 = 0;
        uint32_t value1 = 0;
        sl.Insert(key1, value1);
        uint32_t key2 = 1;
        uint32_t value2 = 1;
        sl.Insert(key2, value2);
        uint32_t key3 = 2;
        uint32_t value3 = 2;
        sl.Insert(key3, value3);
        ASSERT_EQ(2, sl.GetLast()->GetKey());
        uint32_t key4 = 3;
        uint32_t value4 = 6;
        sl.Insert(key4, value4);
        ASSERT_EQ(3, sl.GetLast()->GetKey());
        Node<uint32_t, uint32_t>* node = sl.Split(4);
        ASSERT_EQ(3, sl.GetLast()->GetKey());
        ASSERT_EQ(NULL, node);
        node = sl.Split(1);
        ASSERT_EQ(0, sl.GetLast()->GetKey());
        ASSERT_EQ(1, node->GetKey());
        node = node->GetNext(0);
        ASSERT_TRUE(node != NULL);
        ASSERT_EQ(2, node->GetKey());
        node = node->GetNext(0);
        ASSERT_TRUE(node != NULL);
        ASSERT_EQ(3, node->GetKey());
        node = node->GetNext(0);
        ASSERT_TRUE(node == NULL);
        Iterator<uint32_t, uint32_t>* it = sl.NewIterator();
        it->Seek(0);
        ASSERT_EQ(0, it->GetKey());
        it->Next();
        ASSERT_FALSE(it->Valid());
        // Can not find the node deleted
        it->Seek(2);
        ASSERT_FALSE(it->Valid());
    }
}

TEST_F(SkipListTest, SplitByPos) {
    Comparator cmp;
    for (auto height : vec) {
        SkipList<uint32_t, uint32_t, Comparator> sl(height, 4, cmp);
        uint32_t key1 = 0;
        uint32_t value1 = 0;
        sl.Insert(key1, value1);
        uint32_t key2 = 1;
        uint32_t value2 = 1;
        sl.Insert(key2, value2);
        uint32_t key3 = 2;
        uint32_t value3 = 2;
        sl.Insert(key3, value3);
        // insert the same key
        uint32_t value3_an = 22;
        sl.Insert(key3, value3_an);
        uint32_t key4 = 3;
        uint32_t value4 = 6;
        sl.Insert(key4, value4);
        ASSERT_EQ(3, sl.GetLast()->GetKey());

        Node<uint32_t, uint32_t>* node = sl.SplitByPos(6);
        ASSERT_TRUE(node == NULL);
        ASSERT_EQ(3, sl.GetLast()->GetKey());
        node = sl.SplitByPos(3);
        ASSERT_EQ(2, sl.GetLast()->GetKey());
        ASSERT_EQ(2, node->GetKey());
        node = node->GetNext(0);
        ASSERT_TRUE(node != NULL);
        ASSERT_EQ(3, node->GetKey());
        node = node->GetNext(0);
        ASSERT_TRUE(node == NULL);
        Iterator<uint32_t, uint32_t>* it = sl.NewIterator();
        it->Seek(0);
        ASSERT_EQ(0, it->GetKey());
        it->Next();
        ASSERT_TRUE(it->Valid());

        it->Seek(2);
        ASSERT_EQ(2, it->GetKey());
        it->Next();
        ASSERT_FALSE(it->Valid());
    }
}

TEST_F(SkipListTest, SplitByPos1) {
    Comparator cmp;
    for (auto height : vec) {
        SkipList<uint32_t, uint32_t, Comparator> sl(height, 4, cmp);
        uint32_t key1 = 1;
        uint32_t value1 = 1;
        sl.Insert(key1, value1);
        uint32_t key2 = 2;
        uint32_t value2 = 2;
        sl.Insert(key2, value2);
        uint32_t key3 = 3;
        uint32_t value3 = 3;
        sl.Insert(key3, value3);
        uint32_t key4 = 4;
        uint32_t value4 = 4;
        sl.Insert(key4, value4);
        ASSERT_EQ(4, sl.GetLast()->GetKey());
        Node<uint32_t, uint32_t>* node = sl.SplitByPos(2);
        ASSERT_EQ(3, node->GetKey());
        ASSERT_EQ(2, sl.GetLast()->GetKey());
        ASSERT_EQ(2, sl.GetLast()->GetValue());
    }
}

TEST_F(SkipListTest, Iterator2) {
    StrComparator cmp;
    SkipList<std::string, std::string, StrComparator> sl(12, 4, cmp);
    std::string k = "h";
    std::string v = "b";
    sl.Insert(k, v);
    std::string k1 = "a";
    std::string v2 = "b";
    sl.Insert(k1, v2);
    Iterator<std::string, std::string>* it = sl.NewIterator();
    it->Seek("h");
    ASSERT_EQ("h", it->GetKey());
    it->Next();
    ASSERT_FALSE(it->Valid());
}

TEST_F(SkipListTest, Clear) {
    StrComparator cmp;
    SkipList<std::string, std::string, StrComparator> sl(12, 4, cmp);
    std::string k = "h";
    std::string v = "b";
    sl.Insert(k, v);
    std::string k1 = "a";
    std::string v2 = "b";
    sl.Insert(k1, v2);
    ASSERT_EQ(2, sl.Clear());
}

TEST_F(SkipListTest, Remove) {
    StrComparator cmp;
    SkipList<std::string, std::string, StrComparator> sl(12, 4, cmp);
    std::string k = "h";
    std::string v = "b";
    sl.Insert(k, v);
    std::string k1 = "a";
    std::string v2 = "b";
    sl.Insert(k1, v2);
    std::string k2 = "b";
    std::string v3 = "c";
    sl.Insert(k2, v3);
    ASSERT_EQ("h", sl.GetLast()->GetKey());
    std::string k3 = "c";
    Node<std::string, std::string>* none_exist_node = sl.Remove(k3);
    ASSERT_FALSE(none_exist_node != NULL);
    Node<std::string, std::string>* node = sl.Remove(k2);
    ASSERT_EQ("h", sl.GetLast()->GetKey());
    ASSERT_FALSE(node == NULL);
    ASSERT_EQ("b", node->GetKey());
    ASSERT_EQ("c", node->GetValue());
    Iterator<std::string, std::string>* it = sl.NewIterator();
    it->SeekToFirst();
    ASSERT_TRUE(it->Valid());
    ASSERT_EQ("a", it->GetKey());
    it->Next();
    ASSERT_TRUE(it->Valid());
    ASSERT_EQ("h", it->GetKey());
    it->Next();
    ASSERT_FALSE(it->Valid());
    node = sl.Remove(k);
    ASSERT_EQ("a", sl.GetLast()->GetKey());
    ASSERT_FALSE(node == NULL);
    ASSERT_EQ("h", node->GetKey());
    ASSERT_EQ("b", node->GetValue());
    node = sl.Remove(k1);
    ASSERT_TRUE(sl.GetLast() == NULL);
}

TEST_F(SkipListTest, Get) {
    Comparator cmp;
    SkipList<uint32_t, uint32_t, Comparator> sl(12, 4, cmp);
    uint32_t key = 1;
    uint32_t value = 1;
    sl.Insert(key, value);
    uint32_t ret = sl.Get(1);
    ASSERT_EQ(1, ret);
    ASSERT_FALSE(sl.Get(2) == 2);
}

TEST_F(SkipListTest, GetLast) {
    Comparator cmp;
    SkipList<uint32_t, uint32_t, Comparator> sl(12, 4, cmp);
    ASSERT_TRUE(sl.GetLast() == NULL);
    uint32_t value = 1111111;
    for (uint32_t idx = 100; idx < 10000; idx++) {
        sl.Insert(idx, value);
        ASSERT_EQ(idx, sl.GetLast()->GetKey());
        ASSERT_EQ(value, sl.GetLast()->GetValue());
    }
    for (uint32_t idx = 0; idx < 100; idx++) {
        sl.Insert(idx, value);
        ASSERT_EQ(9999, sl.GetLast()->GetKey());
        ASSERT_EQ(value, sl.GetLast()->GetValue());
    }
    sl.Clear();
    ASSERT_TRUE(sl.GetLast() == NULL);
}

TEST_F(SkipListTest, Duplicate) {
    DescComparator cmp;
    SkipList<uint32_t, uint32_t, DescComparator> sl(12, 4, cmp);
    {
        uint32_t key = 1;
        uint32_t value = 1;
        sl.Insert(key, value);
    }
    {
        uint32_t key = 1;
        uint32_t value = 2;
        sl.Insert(key, value);
    }
    {
        uint32_t key = 2;
        uint32_t value = 3;
        sl.Insert(key, value);
    }

    Iterator<uint32_t, uint32_t>* it = sl.NewIterator();

    // ASSERT_EQ(3, it->GetSize());
    it->SeekToFirst();
    ASSERT_TRUE(it->Valid());
    ASSERT_EQ(2, it->GetKey());
    ASSERT_EQ(3, it->GetValue());
    it->Next();
    ASSERT_TRUE(it->Valid());
    ASSERT_EQ(1, it->GetKey());
    ASSERT_EQ(2, it->GetValue());
    it->Next();
    ASSERT_TRUE(it->Valid());
    ASSERT_EQ(1, it->GetKey());
    ASSERT_EQ(1, it->GetValue());
    it->Next();
    ASSERT_FALSE(it->Valid());
}

}  // namespace storage
}  // namespace fesql

int main(int argc, char** argv) {
    ::testing::InitGoogleTest(&argc, argv);
    return RUN_ALL_TESTS();
}<|MERGE_RESOLUTION|>--- conflicted
+++ resolved
@@ -1,31 +1,29 @@
 //
 // skip_list_test.cc
-// Copyright 2017 4paradigm.com
+// Copyright 2017 4paradigm.com 
 
 #include "skiplist.h"
-#include <vector>
 #include "gtest/gtest.h"
-<<<<<<< HEAD
-#include "util/slice.h"
-=======
 #include "../base/slice.h"
 #include <vector>
->>>>>>> f2ec9459
 
 namespace fesql {
 namespace storage {
 using ::fesql::base::Slice;
 
 class NodeTest : public ::testing::Test {
- public:
-    NodeTest() {}
+
+public:
+    NodeTest(){}
     ~NodeTest() {}
 };
 
 class SkipListTest : public ::testing::Test {
- public:
-    SkipListTest() {}
+
+public:
+    SkipListTest(){}
     ~SkipListTest() {}
+
 };
 
 struct SliceComparator {
@@ -40,7 +38,7 @@
     int operator()(const uint32_t a, const uint32_t b) const {
         if (a > b) {
             return 1;
-        } else if (a == b) {
+        }else if (a == b) {
             return 0;
         }
         return -1;
@@ -51,7 +49,7 @@
     int operator()(const uint32_t a, const uint32_t b) const {
         if (a > b) {
             return -1;
-        } else if (a == b) {
+        }else if (a == b) {
             return 0;
         }
         return 1;
@@ -62,6 +60,7 @@
     Slice k;
     uint32_t v;
 };
+
 
 struct StrComparator {
     int operator()(const std::string& a, const std::string& b) const {
@@ -83,13 +82,15 @@
 }
 
 TEST_F(NodeTest, NodeByteSize) {
-    std::atomic<Node<Slice, std::string*>*> node0[12];
+    std::atomic<Node<Slice, std::string*>* > node0[12];
     ASSERT_EQ(96, sizeof(node0));
     ASSERT_EQ(32, sizeof(Node<uint64_t, void*>));
     ASSERT_EQ(40, sizeof(Node<Slice, void*>));
 }
 
-TEST_F(NodeTest, SliceTest) {
+
+
+TEST_F(NodeTest, SliceTest)  {
     SliceComparator cmp;
     SkipList<Slice, KE*, SliceComparator> sl(12, 4, cmp);
     Slice key("test1");
@@ -111,7 +112,7 @@
         uint32_t value3 = 5;
         sl.Insert(key3, value3);
         uint32_t key4 = 3;
-        uint32_t value4 = 6;
+        uint32_t value4= 6;
         sl.Insert(key4, value4);
         uint32_t key1 = 1;
         uint32_t value1 = 1;
@@ -134,6 +135,7 @@
         ASSERT_FALSE(ok);
     }
 }
+
 
 TEST_F(SkipListTest, InsertAndIterator) {
     Comparator cmp;
@@ -149,7 +151,7 @@
         uint32_t value3 = 5;
         sl.Insert(key3, value3);
         uint32_t key4 = 3;
-        uint32_t value4 = 6;
+        uint32_t value4= 6;
         sl.Insert(key4, value4);
         Iterator<uint32_t, uint32_t>* it = sl.NewIterator();
         it->Seek(0);
@@ -184,7 +186,7 @@
     uint32_t value3 = 5;
     sl.Insert(key3, value3);
     uint32_t key4 = 3;
-    uint32_t value4 = 6;
+    uint32_t value4= 6;
     sl.Insert(key4, value4);
     ASSERT_EQ(3, sl.GetSize());
 }
@@ -198,17 +200,17 @@
     delete it;
     {
         uint32_t key = 1;
-        uint32_t value = 2;
+        uint32_t value=  2;
         sl.Insert(key, value);
     }
     {
         uint32_t key = 2;
-        uint32_t value = 3;
+        uint32_t value=  3;
         sl.Insert(key, value);
     }
     {
         uint32_t key = 3;
-        uint32_t value = 4;
+        uint32_t value=  4;
         sl.Insert(key, value);
     }
     it = sl.NewIterator();
@@ -233,17 +235,17 @@
         Comparator cmp;
         SkipList<uint32_t, uint32_t, Comparator> sl(height, 4, cmp);
         uint32_t key1 = 0;
-        uint32_t value1 = 0;
+        uint32_t value1= 0;
         sl.Insert(key1, value1);
         uint32_t key2 = 1;
-        uint32_t value2 = 1;
+        uint32_t value2= 1;
         sl.Insert(key2, value2);
         uint32_t key3 = 2;
-        uint32_t value3 = 2;
+        uint32_t value3= 2;
         sl.Insert(key3, value3);
         ASSERT_EQ(2, sl.GetLast()->GetKey());
         uint32_t key4 = 3;
-        uint32_t value4 = 6;
+        uint32_t value4= 6;
         sl.Insert(key4, value4);
         ASSERT_EQ(3, sl.GetLast()->GetKey());
         Node<uint32_t, uint32_t>* node = sl.Split(4);
@@ -276,19 +278,19 @@
     for (auto height : vec) {
         SkipList<uint32_t, uint32_t, Comparator> sl(height, 4, cmp);
         uint32_t key1 = 0;
-        uint32_t value1 = 0;
+        uint32_t value1= 0;
         sl.Insert(key1, value1);
         uint32_t key2 = 1;
-        uint32_t value2 = 1;
+        uint32_t value2= 1;
         sl.Insert(key2, value2);
         uint32_t key3 = 2;
-        uint32_t value3 = 2;
+        uint32_t value3= 2;
         sl.Insert(key3, value3);
         // insert the same key
-        uint32_t value3_an = 22;
+        uint32_t value3_an= 22;
         sl.Insert(key3, value3_an);
         uint32_t key4 = 3;
-        uint32_t value4 = 6;
+        uint32_t value4= 6;
         sl.Insert(key4, value4);
         ASSERT_EQ(3, sl.GetLast()->GetKey());
 
@@ -313,7 +315,7 @@
         ASSERT_EQ(2, it->GetKey());
         it->Next();
         ASSERT_FALSE(it->Valid());
-    }
+    }    
 }
 
 TEST_F(SkipListTest, SplitByPos1) {
@@ -321,16 +323,16 @@
     for (auto height : vec) {
         SkipList<uint32_t, uint32_t, Comparator> sl(height, 4, cmp);
         uint32_t key1 = 1;
-        uint32_t value1 = 1;
+        uint32_t value1= 1;
         sl.Insert(key1, value1);
         uint32_t key2 = 2;
-        uint32_t value2 = 2;
+        uint32_t value2= 2;
         sl.Insert(key2, value2);
         uint32_t key3 = 3;
-        uint32_t value3 = 3;
+        uint32_t value3= 3;
         sl.Insert(key3, value3);
         uint32_t key4 = 4;
-        uint32_t value4 = 4;
+        uint32_t value4= 4;
         sl.Insert(key4, value4);
         ASSERT_EQ(4, sl.GetLast()->GetKey());
         Node<uint32_t, uint32_t>* node = sl.SplitByPos(2);
@@ -338,16 +340,16 @@
         ASSERT_EQ(2, sl.GetLast()->GetKey());
         ASSERT_EQ(2, sl.GetLast()->GetValue());
     }
-}
+}    
 
 TEST_F(SkipListTest, Iterator2) {
     StrComparator cmp;
     SkipList<std::string, std::string, StrComparator> sl(12, 4, cmp);
     std::string k = "h";
-    std::string v = "b";
+    std::string v= "b";
     sl.Insert(k, v);
     std::string k1 = "a";
-    std::string v2 = "b";
+    std::string v2="b";
     sl.Insert(k1, v2);
     Iterator<std::string, std::string>* it = sl.NewIterator();
     it->Seek("h");
@@ -360,28 +362,28 @@
     StrComparator cmp;
     SkipList<std::string, std::string, StrComparator> sl(12, 4, cmp);
     std::string k = "h";
-    std::string v = "b";
+    std::string v= "b";
     sl.Insert(k, v);
     std::string k1 = "a";
-    std::string v2 = "b";
+    std::string v2="b";
     sl.Insert(k1, v2);
-    ASSERT_EQ(2, sl.Clear());
+    ASSERT_EQ(2,sl.Clear());
 }
 
 TEST_F(SkipListTest, Remove) {
     StrComparator cmp;
     SkipList<std::string, std::string, StrComparator> sl(12, 4, cmp);
     std::string k = "h";
-    std::string v = "b";
+    std::string v= "b";
     sl.Insert(k, v);
     std::string k1 = "a";
-    std::string v2 = "b";
+    std::string v2="b";
     sl.Insert(k1, v2);
     std::string k2 = "b";
-    std::string v3 = "c";
+    std::string v3="c";
     sl.Insert(k2, v3);
     ASSERT_EQ("h", sl.GetLast()->GetKey());
-    std::string k3 = "c";
+    std::string k3="c";
     Node<std::string, std::string>* none_exist_node = sl.Remove(k3);
     ASSERT_FALSE(none_exist_node != NULL);
     Node<std::string, std::string>* node = sl.Remove(k2);
@@ -458,7 +460,7 @@
 
     Iterator<uint32_t, uint32_t>* it = sl.NewIterator();
 
-    // ASSERT_EQ(3, it->GetSize());
+    //ASSERT_EQ(3, it->GetSize());
     it->SeekToFirst();
     ASSERT_TRUE(it->Valid());
     ASSERT_EQ(2, it->GetKey());
@@ -475,8 +477,8 @@
     ASSERT_FALSE(it->Valid());
 }
 
-}  // namespace storage
-}  // namespace fesql
+}
+}
 
 int main(int argc, char** argv) {
     ::testing::InitGoogleTest(&argc, argv);
