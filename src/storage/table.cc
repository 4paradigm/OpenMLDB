//
// Created by kongsys on 9/5/19.
//

#include "table.h"
#include "logging.h"
#include <algorithm>

using ::baidu::common::INFO;
using ::baidu::common::WARNING;
using ::baidu::common::DEBUG;

namespace rtidb {
namespace storage {

Table::Table() {
    table_index_ = std::make_shared<TableIndex>();
}

Table::Table(::rtidb::common::StorageMode storage_mode, const std::string& name, uint32_t id, uint32_t pid,
            uint64_t ttl, bool is_leader, uint64_t ttl_offset,
            const std::map<std::string, uint32_t>& mapping,
            ::rtidb::api::TTLType ttl_type, ::rtidb::api::CompressType compress_type) :
        storage_mode_(storage_mode), name_(name), id_(id), pid_(pid), idx_cnt_(mapping.size()),
        ttl_offset_(ttl_offset), is_leader_(is_leader),
        ttl_type_(ttl_type), compress_type_(compress_type) {
    ::rtidb::api::TTLDesc* ttl_desc = table_meta_.mutable_ttl_desc();
    ttl_desc->set_ttl_type(ttl_type);
    if (ttl_type == ::rtidb::api::TTLType::kAbsoluteTime) {
        ttl_desc->set_abs_ttl(ttl/(60*1000));
        ttl_desc->set_lat_ttl(0);
    } else {
        ttl_desc->set_abs_ttl(0);
        ttl_desc->set_lat_ttl(ttl/(60*1000));
    }
    last_make_snapshot_time_ = 0;
    table_index_ = std::make_shared<TableIndex>();
    for (const auto& kv : mapping) {
        table_index_->AddIndex(std::make_shared<IndexDef>(kv.first, kv.second));
    }
}

bool Table::CheckTsValid(uint32_t index, int32_t ts_idx) {
    std::shared_ptr<IndexDef> index_def = GetIndex(index);
    if (!index_def || !index_def->IsReady()) {
        return false;
    }
    auto ts_vec = index_def->GetTsColumn();
    if (std::find(ts_vec.begin(), ts_vec.end(), ts_idx) == ts_vec.end()) {
        PDLOG(WARNING, "ts index %u is not member of index %u, tid %u pid %u", 
                    ts_idx, index, id_, pid_);
        return false;
    }
    return true;
}

int Table::InitColumnDesc() {
    if (table_meta_.column_desc_size() > 0) {
        uint32_t key_idx = 0;
        uint32_t ts_idx = 0;
        for (const auto &column_desc : table_meta_.column_desc()) {
            if (column_desc.add_ts_idx()) {
                table_index_->AddIndex(std::make_shared<IndexDef>(column_desc.name(), key_idx));
                key_idx++;
            } else if (column_desc.is_ts_col()) {
                ts_mapping_.insert(std::make_pair(column_desc.name(), ts_idx));
                uint64_t abs_ttl = abs_ttl_.load();
                uint64_t lat_ttl = lat_ttl_.load();
                if (column_desc.has_abs_ttl() || column_desc.has_lat_ttl()) {
                    abs_ttl = column_desc.abs_ttl() * 60 * 1000;
                    lat_ttl = column_desc.lat_ttl();
                } else if (column_desc.has_ttl()) {
                    if (ttl_type_ == ::rtidb::api::TTLType::kAbsoluteTime) {
                        abs_ttl = column_desc.ttl() * 60 * 1000;
                        lat_ttl = 0;
                    } else {
                        abs_ttl = 0;
                        lat_ttl = column_desc.ttl();
                    }
                }
                abs_ttl_vec_.push_back(std::make_shared<std::atomic<uint64_t>>(abs_ttl));
                new_abs_ttl_vec_.push_back(std::make_shared<std::atomic<uint64_t>>(abs_ttl));
                lat_ttl_vec_.push_back(std::make_shared<std::atomic<uint64_t>>(lat_ttl));
                new_lat_ttl_vec_.push_back(std::make_shared<std::atomic<uint64_t>>(lat_ttl));
                ts_idx++;
            }
        }
        if (ts_mapping_.size() > 1) {
            table_index_->ReSet();
        }
        if (table_meta_.column_key_size() > 0) {
            table_index_->ReSet();;
            key_idx = 0;
            for (const auto &column_key : table_meta_.column_key()) {
                std::string name = column_key.index_name();
                if (table_index_->GetIndex(name)) {
                    return -1;
                }
                table_index_->AddIndex(std::make_shared<IndexDef>(name, key_idx));
                key_idx++;
                if (ts_mapping_.empty()) {
                    continue;
                }
                std::vector<uint32_t> ts_vec;
                if (ts_mapping_.size() == 1) {
                    ts_vec.push_back(ts_mapping_.begin()->second);
                } else {
                    for (const auto &ts_name : column_key.ts_name()) {
                        auto ts_iter = ts_mapping_.find(ts_name);
                        if (ts_iter == ts_mapping_.end()) {
                            PDLOG(WARNING, "not found ts_name[%s]. tid %u pid %u",
                                  ts_name.c_str(), id_, pid_);
                            return -1;
                        }
                        if (std::find(ts_vec.begin(), ts_vec.end(), ts_iter->second) == ts_vec.end()) {
                            ts_vec.push_back(ts_iter->second);
                        }
                    }
                }
                table_index_->GetIndex(name)->SetTsColumn(ts_vec);
            }
        } else {
            if (!ts_mapping_.empty()) {
                auto indexs = table_index_->GetAllIndex();
                std::vector<uint32_t> ts_vec;
                ts_vec.push_back(ts_mapping_.begin()->second);
                for (auto &index_def : indexs) {
                    index_def->SetTsColumn(ts_vec);
                }
            }
        }

        if (ts_idx > UINT8_MAX) {
            PDLOG(WARNING, "failed create table because ts column more than %d, tid %u pid %u", UINT8_MAX + 1, id_, pid_);
        }
    } else {
        for (int32_t i = 0; i < table_meta_.dimensions_size(); i++) {
            table_index_->AddIndex(std::make_shared<IndexDef>(table_meta_.dimensions(i), (uint32_t)i));
            PDLOG(INFO, "add index name %s, idx %d to table %s, tid %u, pid %u",
                  table_meta_.dimensions(i).c_str(), i, table_meta_.name().c_str(), id_, pid_);
        }
    }
    // add default dimension
    auto indexs = table_index_->GetAllIndex();
    if (indexs.empty()) {
        table_index_->AddIndex(std::make_shared<IndexDef>("idx0", 0));
        PDLOG(INFO, "no index specified with default");
    }
<<<<<<< HEAD
    if (column_key_map_.empty()) {
        for (const auto& iter : mapping_) {
            column_key_map_.insert(std::make_pair(iter.second, std::make_shared<ColumnKey>()));
        }

    }
    int i = 0;
    for (const auto &column_key : table_meta_.column_key()) {
        if (column_key.flag()) {
            column_key_map_[i]->status = ::rtidb::storage::kDeleted;
        }
        ++i;
    }
    if (table_meta_.column_key_size() == 0) {
        for (const auto &column_desc : table_meta_.column_desc()) {
            if (column_desc.add_ts_idx()) {
                rtidb::common::ColumnKey *column_key = table_meta_.add_column_key();
                column_key->add_col_name(column_desc.name());
                column_key->set_index_name(column_desc.name());
            }
        }
    }
=======
>>>>>>> c3ac44eb
    return 0;
}

void Table::UpdateTTL() {
    if (abs_ttl_.load(std::memory_order_relaxed) != new_abs_ttl_.load(std::memory_order_relaxed)) {
        uint64_t ttl_for_logger = abs_ttl_.load(std::memory_order_relaxed) / 1000 / 60;
        uint64_t new_ttl_for_logger = new_abs_ttl_.load(std::memory_order_relaxed) / 1000 / 60;
        PDLOG(INFO, "update abs_ttl form %lu to %lu, table %s tid %u pid %u",
                    ttl_for_logger, new_ttl_for_logger, name_.c_str(), id_, pid_);
        abs_ttl_.store(new_abs_ttl_.load(std::memory_order_relaxed), std::memory_order_relaxed);
    }
    if (lat_ttl_.load(std::memory_order_relaxed) != new_lat_ttl_.load(std::memory_order_relaxed)) {
        uint64_t ttl_for_logger = lat_ttl_.load(std::memory_order_relaxed);
        uint64_t new_ttl_for_logger = new_lat_ttl_.load(std::memory_order_relaxed);
        PDLOG(INFO, "update lat_ttl form %lu to %lu, table %s tid %u pid %u",
                    ttl_for_logger, new_ttl_for_logger, name_.c_str(), id_, pid_);
        lat_ttl_.store(new_lat_ttl_.load(std::memory_order_relaxed), std::memory_order_relaxed);
    }
    for (uint32_t i = 0; i < abs_ttl_vec_.size(); i++) {
        if (abs_ttl_vec_[i]->load(std::memory_order_relaxed) != new_abs_ttl_vec_[i]->load(std::memory_order_relaxed)) {
            uint64_t ttl_for_logger = abs_ttl_vec_[i]->load(std::memory_order_relaxed) / 1000 / 60;
            uint64_t new_ttl_for_logger = new_abs_ttl_vec_[i]->load(std::memory_order_relaxed) / 1000 / 60;
            PDLOG(INFO, "update abs_ttl form %lu to %lu, table %s tid %u pid %u ts_index %u",
                    ttl_for_logger, new_ttl_for_logger, name_.c_str(), id_, pid_, i);
            abs_ttl_vec_[i]->store(new_abs_ttl_vec_[i]->load(std::memory_order_relaxed), std::memory_order_relaxed);
        }
        if (lat_ttl_vec_[i]->load(std::memory_order_relaxed) != new_lat_ttl_vec_[i]->load(std::memory_order_relaxed)) {
            uint64_t ttl_for_logger = lat_ttl_vec_[i]->load(std::memory_order_relaxed);
            uint64_t new_ttl_for_logger = new_lat_ttl_vec_[i]->load(std::memory_order_relaxed);
            PDLOG(INFO, "update lat_ttl form %lu to %lu, table %s tid %u pid %u ts_index %u",
                    ttl_for_logger, new_ttl_for_logger, name_.c_str(), id_, pid_, i);
            lat_ttl_vec_[i]->store(new_lat_ttl_vec_[i]->load(std::memory_order_relaxed), std::memory_order_relaxed);
        }
    }
}

bool Table::InitFromMeta() {
    if (table_meta_.has_mode() && table_meta_.mode() != ::rtidb::api::TableMode::kTableLeader) {
        is_leader_ = false;
    }
    if (table_meta_.has_ttl_desc()) {
        abs_ttl_ = table_meta_.ttl_desc().abs_ttl() * 60 * 1000;
        lat_ttl_ = table_meta_.ttl_desc().lat_ttl();
        ttl_type_ = table_meta_.ttl_desc().ttl_type();
    } else if (table_meta_.has_ttl_type() || table_meta_.has_ttl()) {
        ttl_type_ = table_meta_.ttl_type();
        if (ttl_type_ == ::rtidb::api::TTLType::kAbsoluteTime) {
            abs_ttl_ = table_meta_.ttl() * 60 * 1000;
            lat_ttl_ = 0;
        } else {
            abs_ttl_ = 0;
            lat_ttl_ = table_meta_.ttl();
        }
    } else {
        PDLOG(WARNING, "init table with no ttl_desc");
    }
    new_abs_ttl_.store(abs_ttl_.load());
    new_lat_ttl_.store(lat_ttl_.load());
    if (InitColumnDesc() < 0) {
        PDLOG(WARNING, "init column desc failed, tid %u pid %u", id_, pid_);
        return false;
    }
    if (table_meta_.has_schema()) schema_ = table_meta_.schema();
    if (table_meta_.has_compress_type()) compress_type_ = table_meta_.compress_type();
    idx_cnt_ = table_index_->GetAllIndex().size();
    return true;
}

}
}<|MERGE_RESOLUTION|>--- conflicted
+++ resolved
@@ -146,31 +146,6 @@
         table_index_->AddIndex(std::make_shared<IndexDef>("idx0", 0));
         PDLOG(INFO, "no index specified with default");
     }
-<<<<<<< HEAD
-    if (column_key_map_.empty()) {
-        for (const auto& iter : mapping_) {
-            column_key_map_.insert(std::make_pair(iter.second, std::make_shared<ColumnKey>()));
-        }
-
-    }
-    int i = 0;
-    for (const auto &column_key : table_meta_.column_key()) {
-        if (column_key.flag()) {
-            column_key_map_[i]->status = ::rtidb::storage::kDeleted;
-        }
-        ++i;
-    }
-    if (table_meta_.column_key_size() == 0) {
-        for (const auto &column_desc : table_meta_.column_desc()) {
-            if (column_desc.add_ts_idx()) {
-                rtidb::common::ColumnKey *column_key = table_meta_.add_column_key();
-                column_key->add_col_name(column_desc.name());
-                column_key->set_index_name(column_desc.name());
-            }
-        }
-    }
-=======
->>>>>>> c3ac44eb
     return 0;
 }
 
