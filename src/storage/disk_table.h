/*
 * Copyright 2021 4Paradigm
 *
 * Licensed under the Apache License, Version 2.0 (the "License");
 * you may not use this file except in compliance with the License.
 * You may obtain a copy of the License at
 *
 *   http://www.apache.org/licenses/LICENSE-2.0
 *
 * Unless required by applicable law or agreed to in writing, software
 * distributed under the License is distributed on an "AS IS" BASIS,
 * WITHOUT WARRANTIES OR CONDITIONS OF ANY KIND, either express or implied.
 * See the License for the specific language governing permissions and
 * limitations under the License.
 */

#pragma once

#include <atomic>
#include <map>
#include <memory>
#include <string>
#include <vector>

#include "base/slice.h"
#include "base/status.h"
#include "common/timer.h"
#include "proto/common.pb.h"
#include "proto/tablet.pb.h"
#include "rocksdb/db.h"
#include "rocksdb/filter_policy.h"
#include "rocksdb/options.h"
#include "rocksdb/slice.h"
#include "rocksdb/slice_transform.h"
#include "rocksdb/status.h"
#include "rocksdb/table.h"
#include "rocksdb/utilities/checkpoint.h"
#include "storage/iterator.h"
#include "storage/key_transform.h"
#include "storage/table.h"

namespace openmldb {
namespace storage {

class KeyTSComparator : public rocksdb::Comparator {
 public:
    KeyTSComparator() {}
    const char* Name() const override { return "KeyTSComparator"; }

    int Compare(const rocksdb::Slice& a, const rocksdb::Slice& b) const override {
        rocksdb::Slice key1, key2;  // may contain the ts_pos
        uint64_t ts1 = 0, ts2 = 0;
        ParseKeyAndTs(a, &key1, &ts1);
        ParseKeyAndTs(b, &key2, &ts2);

        int ret = key1.compare(key2);
        if (ret != 0) {
            return ret;
        } else {
            if (ts1 > ts2) return -1;
            if (ts1 < ts2) return 1;
            return 0;
        }
    }
    void FindShortestSeparator(std::string* /*start*/, const rocksdb::Slice& /*limit*/) const override {}
    void FindShortSuccessor(std::string* /*key*/) const override {}
};

class KeyTsPrefixTransform : public rocksdb::SliceTransform {
 public:
    const char* Name() const override { return "KeyTsPrefixTransform"; }
    rocksdb::Slice Transform(const rocksdb::Slice& src) const override {
        assert(InDomain(src));
        return rocksdb::Slice(src.data(), src.size() - TS_LEN);
    }

    bool InDomain(const rocksdb::Slice& src) const override { return src.size() >= TS_LEN; }

    bool InRange(const rocksdb::Slice& dst) const override { return dst.size() <= TS_LEN; }

    bool FullLengthEnabled(size_t* len) const override { return false; }

    bool SameResultWhenAppended(const rocksdb::Slice& prefix) const override { return InDomain(prefix); }
};

class DiskTable : public Table {
 public:
    DiskTable(const std::string& name, uint32_t id, uint32_t pid, const std::map<std::string, uint32_t>& mapping,
              uint64_t ttl, ::openmldb::type::TTLType ttl_type, ::openmldb::common::StorageMode storage_mode,
              const std::string& table_path);

    DiskTable(const ::openmldb::api::TableMeta& table_meta, const std::string& table_path);
    DiskTable(const DiskTable&) = delete;
    DiskTable& operator=(const DiskTable&) = delete;

    virtual ~DiskTable();

    bool InitColumnFamilyDescriptor();

    bool Init() override;

    static void initOptionTemplate();

    bool Put(const std::string& pk, uint64_t time, const char* data, uint32_t size) override;

    absl::Status Put(uint64_t time, const std::string& value, const Dimensions& dimensions,
                     bool put_if_absent = false) override;

    bool Get(uint32_t idx, const std::string& pk, uint64_t ts,
             std::string& value);  // NOLINT

    bool Get(const std::string& pk, uint64_t ts, std::string& value);  // NOLINT

    bool Delete(const ::openmldb::api::LogEntry& entry) override;

    base::Status Truncate();

<<<<<<< HEAD
    bool Delete(uint32_t idx, const std::string& pk,
            const std::optional<uint64_t>& start_ts, const std::optional<uint64_t>& end_ts) override;

=======
>>>>>>> d12babd9
    uint64_t GetExpireTime(const TTLSt& ttl_st) override;

    uint64_t GetRecordCnt() override {
        uint64_t count = 0;
        if (cf_hs_.size() == 1) {
            db_->GetIntProperty(cf_hs_[0], "rocksdb.estimate-num-keys", &count);
        } else {
            db_->GetIntProperty(cf_hs_[1], "rocksdb.estimate-num-keys", &count);
        }
        return count;
    }

    uint64_t GetOffset() { return offset_.load(std::memory_order_relaxed); }

    void SetOffset(uint64_t offset) { offset_.store(offset, std::memory_order_relaxed); }

    TableIterator* NewIterator(const std::string& pk, Ticket& ticket) override;

    TableIterator* NewIterator(uint32_t idx, const std::string& pk, Ticket& ticket) override;

    TraverseIterator* NewTraverseIterator(uint32_t idx) override;

    ::hybridse::vm::WindowIterator* NewWindowIterator(uint32_t idx) override;

    void SchedGc() override;

    void GcAll();

    bool IsExpire(const ::openmldb::api::LogEntry& entry) override;

    int CreateCheckPoint(const std::string& checkpoint_dir);

    uint64_t GetRecordIdxCnt() override;
    bool GetRecordIdxCnt(uint32_t idx, uint64_t** stat, uint32_t* size) override;
    uint64_t GetRecordPkCnt() override;
    uint64_t GetRecordByteSize() const override { return 0; }
    uint64_t GetRecordIdxByteSize() override;

    int GetCount(uint32_t index, const std::string& pk, uint64_t& count) override;  // NOLINT

 protected:
    bool AddIndexToTable(const std::shared_ptr<IndexDef>& index_def) override;

 private:
    base::Status Delete(uint32_t idx, const std::string& pk, uint64_t start_ts, const std::optional<uint64_t>& end_ts);
    void HandleDeletedIndex();
    void DeleteIndexData(const std::shared_ptr<IndexDef>& index_def);
    void GcData(const TTLSt& ttl, rocksdb::Iterator* it, rocksdb::ColumnFamilyHandle* handle);
    void GcData(const std::map<uint32_t, TTLSt>& ttl_map, uint32_t min_ts_idx,
            rocksdb::Iterator* it, rocksdb::ColumnFamilyHandle* handle);

    bool Delete(uint32_t idx, const std::string& pk,
            const std::optional<uint64_t>& start_ts, const std::optional<uint64_t>& end_ts) override;


 private:
    rocksdb::DB* db_;
    rocksdb::WriteOptions write_opts_;
    std::vector<rocksdb::ColumnFamilyDescriptor> cf_ds_;
    std::vector<rocksdb::ColumnFamilyHandle*> cf_hs_;
    rocksdb::Options options_;
    KeyTSComparator cmp_;
    std::atomic<uint64_t> offset_;
    std::string table_path_;
};

}  // namespace storage
}  // namespace openmldb<|MERGE_RESOLUTION|>--- conflicted
+++ resolved
@@ -115,12 +115,6 @@
 
     base::Status Truncate();
 
-<<<<<<< HEAD
-    bool Delete(uint32_t idx, const std::string& pk,
-            const std::optional<uint64_t>& start_ts, const std::optional<uint64_t>& end_ts) override;
-
-=======
->>>>>>> d12babd9
     uint64_t GetExpireTime(const TTLSt& ttl_st) override;
 
     uint64_t GetRecordCnt() override {
