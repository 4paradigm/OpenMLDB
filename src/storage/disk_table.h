--- conflicted
+++ resolved
@@ -398,13 +398,7 @@
 
     TableIterator* NewTraverseIterator(uint32_t idx) override;
 
-<<<<<<< HEAD
-    ::hybridse::vm::WindowIterator* NewWindowIterator(uint32_t idx) override { return NULL; }
-
-    ::hybridse::vm::WindowIterator* NewWindowIterator(uint32_t idx, uint32_t ts_idx) { return NULL; }
-=======
     ::hybridse::vm::WindowIterator* NewWindowIterator(uint32_t idx) override;
->>>>>>> 50ea53cf
 
     void SchedGc() override;
 
