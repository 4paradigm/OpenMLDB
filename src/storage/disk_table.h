--- conflicted
+++ resolved
@@ -180,11 +180,9 @@
     bool Get(const std::string& pk, uint64_t ts, std::string& value);  // NOLINT
 
     bool Delete(const ::openmldb::api::LogEntry& entry) override;
-<<<<<<< HEAD
+
     bool Delete(uint32_t idx, const std::string& pk,
             const std::optional<uint64_t>& start_ts, const std::optional<uint64_t>& end_ts) override;
-=======
->>>>>>> 064a515a
 
     uint64_t GetExpireTime(const TTLSt& ttl_st) override;
 
