--- conflicted
+++ resolved
@@ -630,63 +630,33 @@
     AggrBuffer* last_buffer;
     std::shared_ptr<Table> aggr_table;
     ASSERT_TRUE(GetUpdatedResult(counter, "col3", "AVG", "1s", aggregator, aggr_table, &last_buffer));
-<<<<<<< HEAD
-    CheckAvgAggrResult<int64_t>(aggr_table, DataType::kInt);
-    ASSERT_EQ(last_buffer->aggr_val_.vlong, 100);
+    CheckAvgAggrResult<double>(aggr_table, DataType::kInt);
+    ASSERT_EQ(last_buffer->aggr_val_.vdouble, 100);
     ASSERT_EQ(last_buffer->non_null_cnt, static_cast<int64_t>(1));
     counter += 2;
     ASSERT_TRUE(GetUpdatedResult(counter, "col4", "Avg", "1m", aggregator, aggr_table, &last_buffer));
-    CheckAvgAggrResult<int64_t>(aggr_table, DataType::kSmallInt);
-    ASSERT_EQ(last_buffer->aggr_val_.vlong, 100);
+    CheckAvgAggrResult<double>(aggr_table, DataType::kSmallInt);
+    ASSERT_EQ(last_buffer->aggr_val_.vdouble, 100);
     ASSERT_EQ(last_buffer->non_null_cnt, static_cast<int64_t>(1));
     counter += 2;
     ASSERT_TRUE(GetUpdatedResult(counter, "col5", "avg", "2h", aggregator, aggr_table, &last_buffer));
-    CheckAvgAggrResult<int64_t>(aggr_table, DataType::kBigInt);
-    ASSERT_EQ(last_buffer->aggr_val_.vlong, 100);
+    CheckAvgAggrResult<double>(aggr_table, DataType::kBigInt);
+    ASSERT_EQ(last_buffer->aggr_val_.vdouble, 100);
     ASSERT_EQ(last_buffer->non_null_cnt, static_cast<int64_t>(1));
     counter += 2;
     ASSERT_TRUE(GetUpdatedResult(counter, "col6", "avg", "3h", aggregator, aggr_table, &last_buffer));
-    CheckAvgAggrResult<float>(aggr_table, DataType::kFloat);
-    ASSERT_EQ(last_buffer->aggr_val_.vfloat, static_cast<float>(100));
+    CheckAvgAggrResult<double>(aggr_table, DataType::kFloat);
+    ASSERT_EQ(last_buffer->aggr_val_.vdouble, static_cast<double>(100));
     ASSERT_EQ(last_buffer->non_null_cnt, static_cast<int64_t>(1));
     counter += 2;
     ASSERT_TRUE(GetUpdatedResult(counter, "col7", "avg", "1d", aggregator, aggr_table, &last_buffer));
     CheckAvgAggrResult<double>(aggr_table, DataType::kDouble);
-    ASSERT_EQ(last_buffer->aggr_val_.vdouble, static_cast<double>(100));
-    ASSERT_EQ(last_buffer->non_null_cnt, static_cast<int64_t>(1));
-    ASSERT_TRUE(GetUpdatedResult(counter, "col_null", "avg", "1d", aggregator, aggr_table, &last_buffer));
-    CheckAvgAggrResult<int64_t>(aggr_table, DataType::kInt, 1);
-    ASSERT_EQ(last_buffer->aggr_val_.vlong, static_cast<int64_t>(0));
-    ASSERT_EQ(last_buffer->non_null_cnt, static_cast<int64_t>(0));
-=======
-    CheckAvgAggrResult<double>(aggr_table, DataType::kInt);
-    ASSERT_EQ(last_buffer.aggr_val_.vdouble, 100);
-    ASSERT_EQ(last_buffer.non_null_cnt, static_cast<int64_t>(1));
-    counter += 2;
-    ASSERT_TRUE(GetUpdatedResult(counter, "col4", "Avg", "1m", aggregator, aggr_table, &last_buffer));
-    CheckAvgAggrResult<double>(aggr_table, DataType::kSmallInt);
-    ASSERT_EQ(last_buffer.aggr_val_.vdouble, 100);
-    ASSERT_EQ(last_buffer.non_null_cnt, static_cast<int64_t>(1));
-    counter += 2;
-    ASSERT_TRUE(GetUpdatedResult(counter, "col5", "avg", "2h", aggregator, aggr_table, &last_buffer));
-    CheckAvgAggrResult<double>(aggr_table, DataType::kBigInt);
-    ASSERT_EQ(last_buffer.aggr_val_.vdouble, 100);
-    ASSERT_EQ(last_buffer.non_null_cnt, static_cast<int64_t>(1));
-    counter += 2;
-    ASSERT_TRUE(GetUpdatedResult(counter, "col6", "avg", "3h", aggregator, aggr_table, &last_buffer));
-    CheckAvgAggrResult<double>(aggr_table, DataType::kFloat);
-    ASSERT_EQ(last_buffer.aggr_val_.vdouble, static_cast<double>(100));
-    ASSERT_EQ(last_buffer.non_null_cnt, static_cast<int64_t>(1));
-    counter += 2;
-    ASSERT_TRUE(GetUpdatedResult(counter, "col7", "avg", "1d", aggregator, aggr_table, &last_buffer));
-    CheckAvgAggrResult<double>(aggr_table, DataType::kDouble);
-    ASSERT_EQ(last_buffer.aggr_val_.vdouble, 100);
-    ASSERT_EQ(last_buffer.non_null_cnt, static_cast<int64_t>(1));
+    ASSERT_EQ(last_buffer->aggr_val_.vdouble, 100);
+    ASSERT_EQ(last_buffer->non_null_cnt, static_cast<int64_t>(1));
     ASSERT_TRUE(GetUpdatedResult(counter, "col_null", "avg", "1d", aggregator, aggr_table, &last_buffer));
     CheckAvgAggrResult<double>(aggr_table, DataType::kInt, 1);
-    ASSERT_EQ(last_buffer.aggr_val_.vdouble, 0);
-    ASSERT_EQ(last_buffer.non_null_cnt, static_cast<int64_t>(0));
->>>>>>> e2b0b51b
+    ASSERT_EQ(last_buffer->aggr_val_.vdouble, 0);
+    ASSERT_EQ(last_buffer->non_null_cnt, static_cast<int64_t>(0));
 }
 
 TEST_F(AggregatorTest, OutOfOrder) {
