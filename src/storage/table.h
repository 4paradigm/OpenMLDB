//
// table.h
// Copyright (C) 2017 4paradigm.com
// Author wangtaize 
// Date 2017-03-31 
// 


#ifndef RTIDB_STORAGE_TABLE_H
#define RTIDB_STORAGE_TABLE_H

#include <vector>
#include <map>
#include "storage/segment.h"
#include "storage/ticket.h"
#include "boost/atomic.hpp"
#include "proto/tablet.pb.h"

using ::rtidb::base::Slice;

namespace rtidb {
namespace storage {

enum TableGcType {
    kTTL,
    kCountLimit
};

enum TableStat {
    kUndefined = 0,
    kNormal,
    kLoading,
    kMakingSnapshot,
    kSnapshotPaused
};

typedef google::protobuf::RepeatedPtrField<::rtidb::api::Dimension> Dimensions;

class Table {

public:

    // Create a logic table with table name , table id, table partition id 
    // and segment count
    Table(const std::string& name,
          uint32_t id,
          uint32_t pid,
          uint32_t seg_cnt,
          const std::map<std::string, uint32_t>& mapping,
          uint64_t ttl,
          bool is_leader,
          const std::vector<std::string>& replicas);

    Table(const std::string& name,
          uint32_t id,
          uint32_t pid,
          uint32_t seg_cnt,
          const std::map<std::string, uint32_t>& mapping,
          uint64_t ttl);

    ~Table();

    void Init();

    void SetGcSafeOffset(uint64_t offset);

    // Put a record
    bool Put(const std::string& pk,
             uint64_t time,
             const char* data,
             uint32_t size);

    // Put a multi dimension record
    bool Put(uint64_t time, 
             const std::string& value,
             const Dimensions& dimensions);

    // Note the method should incr record_cnt_ manually
    bool Put(const Slice& pk, uint64_t time, DataBlock* row, uint32_t idx);

    void Delete(const Slice& key, uint64_t time, uint32_t idx);

    void Delete(const Slice& key, uint64_t time, const Dimensions& dimensions);

    class Iterator {
    public:
        Iterator(Segment::Iterator* it);
        ~Iterator();
        bool Valid() const;
        void Next();
        void Seek(const uint64_t& time);
        DataBlock* GetValue() const;
        uint64_t GetKey() const;
        void SeekToFirst();
        uint32_t GetSize();
    private:
        Segment::Iterator* it_;
    };

    // use the first demission
    Table::Iterator* NewIterator(const std::string& pk, Ticket& ticket);

    Table::Iterator* NewIterator(uint32_t index, const std::string& pk, Ticket& ticket);
    // release all memory allocated
    uint64_t Release();

    uint64_t SchedGc();

    uint64_t GetTTL() const {
        return ttl_ / (60 * 1000);
    }

    bool IsExpired(const ::rtidb::api::LogEntry& entry, uint64_t cur_time);

    uint64_t GetRecordIdxCnt();
    bool GetRecordIdxCnt(uint32_t idx, uint64_t** stat, uint32_t* size);
    uint64_t GetRecordIdxByteSize();
    uint64_t GetRecordPkCnt();

    inline uint64_t GetRecordByteSize() const {
        return record_byte_size_.load(boost::memory_order_relaxed);    
    }

    inline uint64_t GetRecordCnt() const {
        return record_cnt_.load(boost::memory_order_relaxed);
    }


    inline std::string GetName() const {
        return name_;
    }

    inline uint32_t GetId() const {
        return id_;
    }

    inline uint32_t GetSegCnt() const {
        return seg_cnt_;
    }

    inline uint32_t GetIdxCnt() const {
        return idx_cnt_;
    }

    inline uint32_t GetPid() const {
        return pid_;
    }

    inline bool IsLeader() const {
        return is_leader_;
    }

    void SetLeader(bool is_leader) {
        is_leader_ = is_leader;
    }

    inline const std::vector<std::string>& GetReplicas() const {
        return replicas_;
    }

    void SetReplicas(const std::vector<std::string>& replicas) {
        replicas_ = replicas;
    }

    inline uint32_t GetTableStat() {
        return table_status_.load(boost::memory_order_relaxed);
    }

    inline void SetTableStat(uint32_t table_status) {
        table_status_.store(table_status, boost::memory_order_relaxed);
    }

    inline void SetSchema(const std::string& schema) {
        schema_ = schema;
    }

    inline const std::string& GetSchema() {
        return schema_;
    }

    inline void SetExpire(bool is_expire) {
        enable_gc_.store(is_expire, boost::memory_order_relaxed);
    }

    inline bool GetExpireStatus() {
        return enable_gc_.load(boost::memory_order_relaxed);
    }

    inline void SetTimeOffset(int64_t offset) {
        time_offset_.store(offset * 1000, boost::memory_order_relaxed); // convert to millisecond
    }

    inline int64_t GetTimeOffset() {
       return  time_offset_.load(boost::memory_order_relaxed) / 1000;
    }

    inline std::map<std::string, uint32_t>& GetMapping() {
        return mapping_;
    }

    inline void RecordCntIncr() {
        record_cnt_.fetch_add(1, boost::memory_order_relaxed);
    }

    inline void RecordCntIncr(uint32_t cnt) {
        record_cnt_.fetch_add(cnt, boost::memory_order_relaxed);
    }

<<<<<<< HEAD
    inline uint64_t GetLeaderId() {
        return leader_id_;
    }

    inline void SetLeaderId(uint64_t leader_id) {
        leader_id_ = leader_id;
    }

=======
    inline void SetTTLType(const ::rtidb::api::TTLType& type) {
        ttl_type_ = type;
    }

    inline ::rtidb::api::TTLType& GetTTLType() {
        return ttl_type_;
    }
>>>>>>> bfd7e148

private:
    std::string const name_;
    uint32_t const id_;
    uint32_t const pid_;
    uint32_t const seg_cnt_;
    uint32_t const idx_cnt_;
    // Segments is readonly
    Segment*** segments_;
    boost::atomic<uint32_t> ref_;
    boost::atomic<bool> enable_gc_;
    uint64_t const ttl_;
    uint64_t ttl_offset_;
    boost::atomic<uint64_t> record_cnt_;
    bool is_leader_;
    uint64_t leader_id_;
    std::string leader_endpoint_;
    boost::atomic<int64_t> time_offset_;
    std::vector<std::string> replicas_;
    boost::atomic<uint32_t> table_status_;
    std::string schema_;
    std::map<std::string, uint32_t> mapping_;
    bool segment_released_;
    boost::atomic<uint64_t> record_byte_size_;
    ::rtidb::api::TTLType ttl_type_;
};

}
}


#endif /* !TABLE_H */<|MERGE_RESOLUTION|>--- conflicted
+++ resolved
@@ -206,7 +206,6 @@
         record_cnt_.fetch_add(cnt, boost::memory_order_relaxed);
     }
 
-<<<<<<< HEAD
     inline uint64_t GetLeaderId() {
         return leader_id_;
     }
@@ -215,7 +214,6 @@
         leader_id_ = leader_id;
     }
 
-=======
     inline void SetTTLType(const ::rtidb::api::TTLType& type) {
         ttl_type_ = type;
     }
@@ -223,7 +221,6 @@
     inline ::rtidb::api::TTLType& GetTTLType() {
         return ttl_type_;
     }
->>>>>>> bfd7e148
 
 private:
     std::string const name_;
