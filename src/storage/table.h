//
// table.h
// Copyright (C) 2017 4paradigm.com
// Author wangtaize 
// Date 2017-03-31 
// 


#ifndef RTIDB_STORAGE_TABLE_H
#define RTIDB_STORAGE_TABLE_H

#include <vector>
#include <map>
#include "storage/segment.h"
#include "storage/ticket.h"
#include <atomic>
#include "proto/tablet.pb.h"

using ::rtidb::base::Slice;

namespace rtidb {
namespace storage {

enum TableGcType {
    kTTL,
    kCountLimit
};

enum TableStat {
    kUndefined = 0,
    kNormal,
    kLoading,
    kMakingSnapshot,
    kSnapshotPaused
};

typedef google::protobuf::RepeatedPtrField<::rtidb::api::Dimension> Dimensions;

class Table {

public:

    // Create a logic table with table name , table id, table partition id 
    // and segment count
    Table(const std::string& name,
          uint32_t id,
          uint32_t pid,
          uint32_t seg_cnt,
          const std::map<std::string, uint32_t>& mapping,
          uint64_t ttl,
          bool is_leader,
          const std::vector<std::string>& replicas);

    Table(const std::string& name,
          uint32_t id,
          uint32_t pid,
          uint32_t seg_cnt,
          const std::map<std::string, uint32_t>& mapping,
          uint64_t ttl);

    ~Table();

    void Init();

    void SetGcSafeOffset(uint64_t offset);

    // Put a record
    bool Put(const std::string& pk,
             uint64_t time,
             const char* data,
             uint32_t size);

    // Put a multi dimension record
    bool Put(uint64_t time, 
             const std::string& value,
             const Dimensions& dimensions);

    // Note the method should incr record_cnt_ manually
    bool Put(const Slice& pk, uint64_t time, DataBlock* row, uint32_t idx);

    void Delete(const Slice& key, uint64_t time, uint32_t idx);

    void Delete(const Slice& key, uint64_t time, const Dimensions& dimensions);

    class Iterator {
    public:
        Iterator(Segment::Iterator* it);
        ~Iterator();
        bool Valid() const;
        void Next();
        void Seek(const uint64_t& time);
        DataBlock* GetValue() const;
        uint64_t GetKey() const;
        void SeekToFirst();
        uint32_t GetSize();
    private:
        Segment::Iterator* it_;
    };

    // use the first demission
    Table::Iterator* NewIterator(const std::string& pk, Ticket& ticket);

    Table::Iterator* NewIterator(uint32_t index, const std::string& pk, Ticket& ticket);
    // release all memory allocated
    uint64_t Release();

    uint64_t SchedGc();

    uint64_t GetTTL() const {
        return ttl_ / (60 * 1000);
    }

    bool IsExpired(const ::rtidb::api::LogEntry& entry, uint64_t cur_time);

    uint64_t GetRecordIdxCnt();
    bool GetRecordIdxCnt(uint32_t idx, uint64_t** stat, uint32_t* size);
    uint64_t GetRecordIdxByteSize();
    uint64_t GetRecordPkCnt();

    inline uint64_t GetRecordByteSize() const {
        return record_byte_size_.load(std::memory_order_relaxed);    
    }

    inline uint64_t GetRecordCnt() const {
        return record_cnt_.load(std::memory_order_relaxed);
    }


    inline std::string GetName() const {
        return name_;
    }

    inline uint32_t GetId() const {
        return id_;
    }

    inline uint32_t GetSegCnt() const {
        return seg_cnt_;
    }

    inline uint32_t GetIdxCnt() const {
        return idx_cnt_;
    }

    inline uint32_t GetPid() const {
        return pid_;
    }

    inline bool IsLeader() const {
        return is_leader_;
    }

    void SetLeader(bool is_leader) {
        is_leader_ = is_leader;
    }

    inline const std::vector<std::string>& GetReplicas() const {
        return replicas_;
    }

    void SetReplicas(const std::vector<std::string>& replicas) {
        replicas_ = replicas;
    }

    inline uint32_t GetTableStat() {
        return table_status_.load(std::memory_order_relaxed);
    }

    inline void SetTableStat(uint32_t table_status) {
        table_status_.store(table_status, std::memory_order_relaxed);
    }

    inline void SetSchema(const std::string& schema) {
        schema_ = schema;
    }

    inline const std::string& GetSchema() {
        return schema_;
    }

    inline void SetExpire(bool is_expire) {
        enable_gc_.store(is_expire, std::memory_order_relaxed);
    }

    inline bool GetExpireStatus() {
        return enable_gc_.load(std::memory_order_relaxed);
    }

    inline void SetTimeOffset(int64_t offset) {
        time_offset_.store(offset * 1000, std::memory_order_relaxed); // convert to millisecond
    }

    inline int64_t GetTimeOffset() {
       return  time_offset_.load(std::memory_order_relaxed) / 1000;
    }

    inline std::map<std::string, uint32_t>& GetMapping() {
        return mapping_;
    }

    inline void RecordCntIncr() {
        record_cnt_.fetch_add(1, std::memory_order_relaxed);
    }

    inline void RecordCntIncr(uint32_t cnt) {
        record_cnt_.fetch_add(cnt, std::memory_order_relaxed);
    }

    inline uint64_t GetLeaderId() {
        return leader_id_;
    }

    inline void SetLeaderId(uint64_t leader_id) {
        leader_id_ = leader_id;
    }

    inline void SetTTLType(const ::rtidb::api::TTLType& type) {
        ttl_type_ = type;
    }

    inline ::rtidb::api::TTLType& GetTTLType() {
        return ttl_type_;
    }

private:
    std::string const name_;
    uint32_t const id_;
    uint32_t const pid_;
    uint32_t const seg_cnt_;
    uint32_t const idx_cnt_;
    // Segments is readonly
    Segment*** segments_;
    std::atomic<uint32_t> ref_;
    std::atomic<bool> enable_gc_;
    uint64_t const ttl_;
    uint64_t ttl_offset_;
    std::atomic<uint64_t> record_cnt_;
    bool is_leader_;
<<<<<<< HEAD
    uint64_t leader_id_;
    std::string leader_endpoint_;
    boost::atomic<int64_t> time_offset_;
=======
    std::atomic<int64_t> time_offset_;
>>>>>>> 836613c8
    std::vector<std::string> replicas_;
    std::atomic<uint32_t> table_status_;
    std::string schema_;
    std::map<std::string, uint32_t> mapping_;
    bool segment_released_;
    std::atomic<uint64_t> record_byte_size_;
    ::rtidb::api::TTLType ttl_type_;
};

}
}


#endif /* !TABLE_H */<|MERGE_RESOLUTION|>--- conflicted
+++ resolved
@@ -236,13 +236,9 @@
     uint64_t ttl_offset_;
     std::atomic<uint64_t> record_cnt_;
     bool is_leader_;
-<<<<<<< HEAD
     uint64_t leader_id_;
     std::string leader_endpoint_;
-    boost::atomic<int64_t> time_offset_;
-=======
     std::atomic<int64_t> time_offset_;
->>>>>>> 836613c8
     std::vector<std::string> replicas_;
     std::atomic<uint32_t> table_status_;
     std::string schema_;
