--- conflicted
+++ resolved
@@ -18,13 +18,7 @@
 using ::fesql::base::Iterator;
 
 class Table {
-<<<<<<< HEAD
-
-public:
-
-=======
  public:
->>>>>>> b2d67096
     Table() = default;
 
     Table(const std::string& name,
