/*
 * Copyright 2021 4Paradigm
 *
 * Licensed under the Apache License, Version 2.0 (the "License");
 * you may not use this file except in compliance with the License.
 * You may obtain a copy of the License at
 *
 *   http://www.apache.org/licenses/LICENSE-2.0
 *
 * Unless required by applicable law or agreed to in writing, software
 * distributed under the License is distributed on an "AS IS" BASIS,
 * WITHOUT WARRANTIES OR CONDITIONS OF ANY KIND, either express or implied.
 * See the License for the specific language governing permissions and
 * limitations under the License.
 */

#pragma once

#include <atomic>
#include <map>
#include <memory>
#include <string>
#include <vector>

#include "codec/codec.h"
#include "proto/tablet.pb.h"
#include "storage/iterator.h"
#include "storage/schema.h"
#include "storage/ticket.h"
#include "vm/catalog.h"

namespace openmldb {
namespace storage {

typedef google::protobuf::RepeatedPtrField<::openmldb::api::Dimension> Dimensions;
typedef google::protobuf::RepeatedPtrField<::openmldb::api::TSDimension> TSDimensions;
using Schema = google::protobuf::RepeatedPtrField<openmldb::common::ColumnDesc>;

enum TableStat { kUndefined = 0, kNormal, kLoading, kMakingSnapshot, kSnapshotPaused };

class Table {
 public:
    Table();
    Table(::openmldb::common::StorageMode storage_mode, const std::string& name, uint32_t id, uint32_t pid,
          uint64_t ttl, bool is_leader, uint64_t ttl_offset, const std::map<std::string, uint32_t>& mapping,
          ::openmldb::type::TTLType ttl_type, ::openmldb::type::CompressType compress_type);
    virtual ~Table() {}
    virtual bool Init() = 0;

    int InitColumnDesc();

    virtual bool Put(const std::string& pk, uint64_t time, const char* data, uint32_t size) = 0;

    virtual bool Put(uint64_t time, const std::string& value, const Dimensions& dimensions) = 0;

    bool Put(const ::openmldb::api::LogEntry& entry) {
        return Put(entry.ts(), entry.value(), entry.dimensions());
    }

    virtual bool Delete(const ::openmldb::api::LogEntry& entry) = 0;
<<<<<<< HEAD
    virtual bool Delete(uint32_t idx, const std::string& key,
            const std::optional<uint64_t>& start_ts, const std::optional<uint64_t>& end_ts) = 0;
=======
>>>>>>> 064a515a

    virtual TableIterator* NewIterator(const std::string& pk,
                                       Ticket& ticket) = 0;  // NOLINT

    virtual TableIterator* NewIterator(uint32_t index, const std::string& pk,
                                       Ticket& ticket) = 0;  // NOLINT

    virtual TraverseIterator* NewTraverseIterator(uint32_t index) = 0;

    virtual ::hybridse::vm::WindowIterator* NewWindowIterator(uint32_t index) = 0;

    virtual void SchedGc() = 0;

    virtual uint64_t GetRecordCnt() = 0;

    virtual bool IsExpire(const ::openmldb::api::LogEntry& entry) = 0;

    virtual uint64_t GetExpireTime(const TTLSt& ttl_st) = 0;

    inline std::string GetName() const { return name_; }
    inline std::string GetDB() {
        auto table_meta = GetTableMeta();
        if (table_meta->has_db()) {
            return table_meta->db();
        }
        return "";
    }
    inline ::openmldb::common::StorageMode GetStorageMode() const {
        return storage_mode_;
    }
    inline uint32_t GetId() const { return id_; }

    inline uint32_t GetIdxCnt() const { return table_index_.Size(); }

    inline uint32_t GetPid() const { return pid_; }

    inline bool IsLeader() const { return is_leader_; }

    void SetLeader(bool is_leader) { is_leader_ = is_leader; }

    inline uint32_t GetTableStat() { return table_status_.load(std::memory_order_relaxed); }

    inline void SetTableStat(uint32_t table_status) { table_status_.store(table_status, std::memory_order_relaxed); }

    inline uint64_t GetDiskused() { return diskused_.load(std::memory_order_relaxed); }

    inline void SetDiskused(uint64_t size) { diskused_.store(size, std::memory_order_relaxed); }

    inline const ::openmldb::type::CompressType GetCompressType() { return compress_type_; }

    void AddVersionSchema(const ::openmldb::api::TableMeta& table_meta);

    std::shared_ptr<::openmldb::api::TableMeta> GetTableMeta() {
        return std::atomic_load_explicit(&table_meta_, std::memory_order_relaxed);
    }

    void SetTableMeta(::openmldb::api::TableMeta& table_meta);  // NOLINT

    std::shared_ptr<Schema> GetVersionSchema(int32_t ver) {
        auto versions = std::atomic_load_explicit(&version_schema_, std::memory_order_relaxed);
        auto it = versions->find(ver);
        if (it == versions->end()) {
            return nullptr;
        }
        return it->second;
    }

    std::shared_ptr<codec::RowView> GetVersionDecoder(int32_t ver) {
        auto versions = std::atomic_load_explicit(&version_decoder_, std::memory_order_relaxed);
        auto it = versions->find(ver);
        if (it == versions->end()) {
            return nullptr;
        }
        return it->second;
    }

    std::shared_ptr<Schema> GetSchema() {
        auto versions = std::atomic_load_explicit(&version_schema_, std::memory_order_relaxed);
        if (!versions->empty()) {
            return versions->rbegin()->second;
        }
        return nullptr;
    }

    std::map<int32_t, std::shared_ptr<Schema>> GetAllVersionSchema() {
        return *std::atomic_load_explicit(&version_schema_, std::memory_order_relaxed);
    }

    std::vector<std::shared_ptr<IndexDef>> GetAllIndex() { return table_index_.GetAllIndex(); }

    std::shared_ptr<IndexDef> GetIndex(const std::string& name) { return table_index_.GetIndex(name); }

    std::shared_ptr<IndexDef> GetIndex(const std::string& name, uint32_t ts_idx) {
        return table_index_.GetIndex(name, ts_idx);
    }

    std::shared_ptr<IndexDef> GetIndex(uint32_t idx) { return table_index_.GetIndex(idx); }

    std::shared_ptr<IndexDef> GetIndex(uint32_t idx, uint32_t ts_idx) { return table_index_.GetIndex(idx, ts_idx); }

    std::shared_ptr<IndexDef> GetPkIndex() { return table_index_.GetPkIndex(); }

    void SetTTL(const ::openmldb::storage::UpdateTTLMeta& ttl_meta);

    inline void SetMakeSnapshotTime(int64_t time) { last_make_snapshot_time_ = time; }

    inline int64_t GetMakeSnapshotTime() { return last_make_snapshot_time_; }

    bool CheckFieldExist(const std::string& name);

    virtual bool DeleteIndex(const std::string& idx_name) = 0;

    virtual uint64_t GetRecordIdxCnt() = 0;
    virtual bool GetRecordIdxCnt(uint32_t idx, uint64_t** stat, uint32_t* size) = 0;
    virtual uint64_t GetRecordPkCnt() = 0;
    virtual uint64_t GetRecordByteSize() const = 0;
    virtual uint64_t GetRecordIdxByteSize() = 0;

    virtual int GetCount(uint32_t index, const std::string& pk, uint64_t& count) = 0; // NOLINT

 protected:
    void UpdateTTL();
    bool InitFromMeta();

    ::openmldb::common::StorageMode storage_mode_;
    std::string name_;
    uint32_t id_;
    uint32_t pid_;
    std::atomic<uint64_t> diskused_;
    bool is_leader_;
    uint64_t ttl_offset_;
    std::atomic<uint32_t> table_status_ = ::openmldb::storage::TableStat::kUndefined;
    TableIndex table_index_;
    ::openmldb::type::CompressType compress_type_;
    std::shared_ptr<::openmldb::api::TableMeta> table_meta_;
    int64_t last_make_snapshot_time_;
    std::shared_ptr<std::map<int32_t, std::shared_ptr<Schema>>> version_schema_;
    std::shared_ptr<std::map<int32_t, std::shared_ptr<codec::RowView>>> version_decoder_;
    std::shared_ptr<std::vector<::openmldb::storage::UpdateTTLMeta>> update_ttl_;
};

}  // namespace storage
}  // namespace openmldb<|MERGE_RESOLUTION|>--- conflicted
+++ resolved
@@ -58,11 +58,9 @@
     }
 
     virtual bool Delete(const ::openmldb::api::LogEntry& entry) = 0;
-<<<<<<< HEAD
+
     virtual bool Delete(uint32_t idx, const std::string& key,
             const std::optional<uint64_t>& start_ts, const std::optional<uint64_t>& end_ts) = 0;
-=======
->>>>>>> 064a515a
 
     virtual TableIterator* NewIterator(const std::string& pk,
                                        Ticket& ticket) = 0;  // NOLINT
