--- conflicted
+++ resolved
@@ -204,11 +204,8 @@
 
     ::rtidb::base::IdGenerator id_generator_;
 
-<<<<<<< HEAD
-=======
     std::map<uint64_t, std::shared_ptr<SnapshotInfo>> snapshots_;
     uint64_t snapshot_index_; // 0 is invalid snapshot_index
->>>>>>> 2a385d03
 };
 
 }
