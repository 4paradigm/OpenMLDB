--- conflicted
+++ resolved
@@ -36,11 +36,11 @@
 using Dimensions = google::protobuf::RepeatedPtrField<::openmldb::api::Dimension>;
 using ::openmldb::replica::LogReplicator;
 using ::openmldb::type::DataType;
-<<<<<<< HEAD
+
 using ::openmldb::log::LogParts;
-=======
+
 const int AGG_VAL_IDX = 4;
->>>>>>> fad76a8e
+
 enum class AggrType {
     kSum = 1,
     kMin = 2,
@@ -54,23 +54,12 @@
     kRowsRange = 2,
 };
 
-<<<<<<< HEAD
 enum class AggrStat {
     kUnInit = 1,
     kRecovering = 2,
     kNormal = 3,
 };
 
-union AggrVal {
-    int16_t vsmallint;
-    int32_t vint;
-    int64_t vlong;
-    float vfloat;
-    double vdouble;
-};
-
-=======
->>>>>>> fad76a8e
 struct AggrBuffer {
     union AggrVal {
         int16_t vsmallint;
