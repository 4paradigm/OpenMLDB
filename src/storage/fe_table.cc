//
// table.cc
// Copyright (C) 2017 4paradigm.com
// Author denglong
// Date 2019-11-01
//
//

#include "storage/fe_table.h"
#include <algorithm>
#include <string>
#include "base/fe_hash.h"
#include "base/fe_slice.h"
#include "glog/logging.h"

namespace fesql {
namespace storage {

static constexpr uint32_t SEED = 0xe17a1465;
static constexpr uint32_t COMBINE_KEY_RESERVE_SIZE = 128;

Table::Table(uint32_t id, uint32_t pid, const TableDef& table_def)
    : id_(id),
      pid_(pid),
      table_def_(table_def),
      row_view_(table_def_.columns()) {}

Table::~Table() {
    if (segments_ != NULL) {
        for (uint32_t i = 0; i < index_map_.size(); i++) {
            for (uint32_t j = 0; j < seg_cnt_; j++) {
                delete segments_[i][j];
            }
            delete[] segments_[i];
        }
        delete[] segments_;
    }
}

bool Table::Init() {
    std::map<std::string, uint32_t> col_map;
    for (int idx = 0; idx < table_def_.columns_size(); idx++) {
        col_map.insert(std::make_pair(table_def_.columns(idx).name(), idx));
    }
    for (int idx = 0; idx < table_def_.indexes_size(); idx++) {
        if (index_map_.find(table_def_.indexes(idx).name()) !=
            index_map_.end()) {
            return false;
        }
        IndexSt st;
        st.name = table_def_.indexes(idx).name();
        if (col_map.find(table_def_.indexes(idx).second_key()) ==
            col_map.end()) {
            return false;
        }
        st.ts_pos = col_map[table_def_.indexes(idx).second_key()];
        st.index = idx;
        std::vector<std::pair<fesql::type::Type, size_t>> col_vec;
        for (int i = 0; i < table_def_.indexes(idx).first_keys_size(); i++) {
            std::string name = table_def_.indexes(idx).first_keys(i);
            auto iter = col_map.find(name);
            if (iter == col_map.end()) return false;
            col_vec.push_back(std::make_pair(
                table_def_.columns(iter->second).type(), iter->second));
        }
        if (col_vec.empty()) return false;
        st.keys = col_vec;
        index_map_.insert(
            std::make_pair(table_def_.indexes(idx).name(), std::move(st)));
    }
    if (index_map_.empty()) {
        LOG(WARNING) << "no index in table" << table_def_.name();
        return false;
    }
    segments_ = new Segment**[index_map_.size()];
    for (uint32_t i = 0; i < index_map_.size(); i++) {
        segments_[i] = new Segment*[seg_cnt_];
        for (uint32_t j = 0; j < seg_cnt_; j++) {
            segments_[i][j] = new Segment();
        }
    }
    DLOG(INFO) << "table " << table_def_.name() << " init ok";
    return true;
}
bool Table::DecodeKeysAndTs(const IndexSt& index, const char* row,
                            uint32_t size, std::string& key,
                            int64_t* time_ptr) {
    if (index.keys.size() > 1) {
        key.reserve(COMBINE_KEY_RESERVE_SIZE);
        for (const auto& col : index.keys) {
            if (!key.empty()) {
                key.append("|");
            }
<<<<<<< HEAD
            if (row_view_.IsNULL(reinterpret_cast<const int8_t*>(row),
                                 col.second)) {
                key.append(codec::NONETOKEN);
            } else if (col.first == ::fesql::type::kVarchar) {
                char* val = NULL;
=======
            if (col.first == ::fesql::type::kVarchar) {
                const char* val = NULL;
>>>>>>> 0ec276de
                uint32_t length = 0;
                row_view_.GetValue(reinterpret_cast<const int8_t*>(row),
                                   col.second, &val, &length);
                if (length != 0) {
                    key.append(val, length);
                } else {
                    key.append(codec::EMPTY_STRING);
                }
            } else {
                int64_t value = 0;
                row_view_.GetInteger(reinterpret_cast<const int8_t*>(row),
                                     col.second, col.first, &value);
                key.append(std::to_string(value));
            }
        }
    } else {
<<<<<<< HEAD
        if (row_view_.IsNULL(reinterpret_cast<const int8_t*>(row),
                             index.keys[0].second)) {
            key = codec::NONETOKEN;
        } else if (index.keys[0].first == ::fesql::type::kVarchar) {
            char* buf = nullptr;
=======
        if (index.keys[0].first == ::fesql::type::kVarchar) {
            const char* buf = nullptr;
>>>>>>> 0ec276de
            uint32_t size = 0;
            key = row_view_.GetValue(reinterpret_cast<const int8_t*>(row),
                                     index.keys[0].second, &buf, &size);
            key = std::string(buf, size);
            if (key == "") {
                key = codec::EMPTY_STRING;
            }
        } else {
            int64_t value = 0;
            row_view_.GetInteger(reinterpret_cast<const int8_t*>(row),
                                 index.keys[0].second, index.keys[0].first,
                                 &value);
            key = std::to_string(value);
        }
    }

    row_view_.GetInteger(reinterpret_cast<const int8_t*>(row), index.ts_pos,
                         table_def_.columns(index.ts_pos).type(), time_ptr);
    return true;
}
bool Table::Put(const char* row, uint32_t size) {
    if (row_view_.GetSize(reinterpret_cast<const int8_t*>(row)) != size) {
        return false;
    }
    DataBlock* block =
        reinterpret_cast<DataBlock*>(malloc(sizeof(DataBlock) + size));
    block->ref_cnt = table_def_.indexes_size();
    memcpy(block->data, row, size);
    for (const auto& kv : index_map_) {
        std::string key;
        uint32_t seg_index = 0;
        int64_t time = 1;
        if (!DecodeKeysAndTs(kv.second, row, size, key, &time)) {
            return false;
        }
        if (seg_cnt_ > 1) {
            seg_index =
                ::fesql::base::hash(key.c_str(), key.length(), SEED) % seg_cnt_;
        }
        Segment* segment = segments_[kv.second.index][seg_index];
        Slice spk(key);
        segment->Put(spk, (uint64_t)time, block);
    }
    return true;
}

std::unique_ptr<TableIterator> Table::NewIndexIterator(const std::string& pk,
                                                       const uint32_t index) {
    uint32_t seg_idx = 0;
    if (seg_cnt_ > 1) {
        seg_idx = ::fesql::base::hash(pk.c_str(), pk.length(), SEED) % seg_cnt_;
    }
    base::Slice spk(pk);
    Segment* segment = segments_[index][seg_idx];
    if (segment->GetEntries() == NULL) {
        return std::unique_ptr<TableIterator>(new TableIterator());
    }
    void* entry = NULL;
    if (segment->GetEntries()->Get(spk, entry) < 0 || entry == NULL) {
        return std::unique_ptr<TableIterator>(new TableIterator());
    }
    return std::unique_ptr<TableIterator>(new TableIterator(
        (reinterpret_cast<TimeEntry*>(entry))->NewIterator()));
}

std::unique_ptr<TableIterator> Table::NewIterator(
    const std::string& pk, const std::string& index_name) {
    auto iter = index_map_.find(index_name);
    if (iter == index_map_.end()) {
        LOG(WARNING) << "index name \"" << index_name << "\" not exist";
        return nullptr;
    }
    return NewIndexIterator(pk, iter->second.index);
}

std::unique_ptr<TableIterator> Table::NewIterator(const std::string& pk,
                                                  const uint64_t ts) {
    auto iter = NewIndexIterator(pk, 0);
    iter->Seek(ts);
    base::Slice spk(pk);
    return iter;
}

std::unique_ptr<TableIterator> Table::NewIterator(const std::string& pk) {
    return NewIndexIterator(pk, 0);
}

std::unique_ptr<TableIterator> Table::NewTraverseIterator(
    const std::string& index_name) {
    auto iter = index_map_.find(index_name);
    if (iter == index_map_.end()) {
        LOG(WARNING) << "index name \"" << index_name << "\" not exist";
        return nullptr;
    }
    return std::unique_ptr<TableIterator>(
        new TableIterator(segments_[iter->second.index], seg_cnt_));
}

std::unique_ptr<TableIterator> Table::NewTraverseIterator() {
    return std::unique_ptr<TableIterator>(
        new TableIterator(segments_[0], seg_cnt_));
}

// Iterator

TableIterator::TableIterator(base::Iterator<uint64_t, DataBlock*>* ts_it)
    : ts_it_(ts_it) {}

TableIterator::TableIterator(Segment** segments, uint32_t seg_cnt)
    : segments_(segments), seg_cnt_(seg_cnt) {}

TableIterator::~TableIterator() {
    delete ts_it_;
    delete pk_it_;
}

void TableIterator::Seek(const uint64_t& time) {
    if (ts_it_ == NULL) {
        return;
    }
    ts_it_->Seek(time);
}

void TableIterator::Seek(const std::string& key, uint64_t ts) {
    if (pk_it_ == NULL && seg_cnt_ == 0) {
        return;
    }
    if (seg_cnt_ > 1) {
        seg_idx_ =
            ::fesql::base::hash(key.c_str(), key.length(), SEED) % seg_cnt_;
        delete pk_it_;
        pk_it_ = segments_[seg_idx_]->GetEntries()->NewIterator();
    }
    base::Slice spk(key);
    pk_it_->Seek(spk);

    if (pk_it_->Valid()) {
        delete ts_it_;
        ts_it_ = NULL;
        while (pk_it_->Valid()) {
            ts_it_ = (reinterpret_cast<TimeEntry*>(pk_it_->GetValue()))
                         ->NewIterator();
            ts_it_->SeekToFirst();
            if (ts_it_->Valid()) break;
            delete ts_it_;
            ts_it_ = NULL;
            pk_it_->Next();
        }
    }
}

bool TableIterator::CurrentTsValid() {
    if (ts_it_ == NULL) {
        return false;
    }
    return ts_it_->Valid();
}

bool TableIterator::Valid() const {
    if (ts_it_ == NULL) {
        return false;
    }
    if (pk_it_ == NULL) {
        return ts_it_->Valid();
    }
    return pk_it_->Valid() && ts_it_->Valid();
}

bool TableIterator::SeekToNextTsInPks() {
    while (pk_it_->Valid()) {
        ts_it_ =
            (reinterpret_cast<TimeEntry*>(pk_it_->GetValue()))->NewIterator();
        ts_it_->SeekToFirst();
        if (ts_it_->Valid()) return true;
        delete ts_it_;
        ts_it_ = NULL;
        pk_it_->Next();
    }
    return false;
}
void TableIterator::NextTs() {
    if (ts_it_ == NULL) {
        return;
    }
    ts_it_->Next();
}

void TableIterator::NextTsInPks() {
    if (!ts_it_->Valid() && pk_it_ != NULL) {
        pk_it_->Next();
        if (SeekToNextTsInPks()) return;
    }
    if (pk_it_ != NULL && !pk_it_->Valid()) {
        while (seg_idx_ + 1 < seg_cnt_) {
            delete pk_it_;
            pk_it_ = segments_[++seg_idx_]->GetEntries()->NewIterator();
            pk_it_->SeekToFirst();
            if (SeekToNextTsInPks()) return;
        }
    }
    return;
}

void TableIterator::Next() {
    if (ts_it_ == NULL) {
        return;
    }
    ts_it_->Next();
    if (!ts_it_->Valid() && pk_it_ != NULL) {
        pk_it_->Next();
        if (SeekToNextTsInPks()) return;
    }
    if (pk_it_ != NULL && !pk_it_->Valid()) {
        while (seg_idx_ + 1 < seg_cnt_) {
            delete pk_it_;
            pk_it_ = segments_[++seg_idx_]->GetEntries()->NewIterator();
            pk_it_->SeekToFirst();
            if (SeekToNextTsInPks()) return;
        }
    }
}

const base::Slice& TableIterator::GetValue() {
    value_ = base::Slice(ts_it_->GetValue()->data,
                         codec::RowView::GetSize(reinterpret_cast<int8_t*>(
                             ts_it_->GetValue()->data)));
    return value_;
}

const uint64_t& TableIterator::GetKey() const { return ts_it_->GetKey(); }

const base::Slice TableIterator::GetPK() {
    if (pk_it_ == NULL) {
        return base::Slice();
    }
    return pk_it_->GetKey();
}

void TableIterator::SeekToFirst() {
    if (seg_cnt_ > 0) {
        seg_idx_ = 0;
        delete ts_it_;
        ts_it_ = NULL;
        while (seg_idx_ < seg_cnt_) {
            delete pk_it_;
            pk_it_ = segments_[seg_idx_]->GetEntries()->NewIterator();
            pk_it_->SeekToFirst();
            if (SeekToNextTsInPks()) return;
            ++seg_idx_;
        }
    }
    if (pk_it_ != NULL) {
        delete ts_it_;
        ts_it_ = NULL;
        pk_it_->SeekToFirst();
        if (SeekToNextTsInPks()) {
            return;
        } else {
            ts_it_ = NULL;
        }
    }
    if (ts_it_ == NULL) {
        return;
    }
    ts_it_->SeekToFirst();
}
bool TableIterator::IsSeekable() const { return true; }

}  // namespace storage
}  // namespace fesql<|MERGE_RESOLUTION|>--- conflicted
+++ resolved
@@ -91,16 +91,11 @@
             if (!key.empty()) {
                 key.append("|");
             }
-<<<<<<< HEAD
             if (row_view_.IsNULL(reinterpret_cast<const int8_t*>(row),
                                  col.second)) {
                 key.append(codec::NONETOKEN);
             } else if (col.first == ::fesql::type::kVarchar) {
-                char* val = NULL;
-=======
-            if (col.first == ::fesql::type::kVarchar) {
                 const char* val = NULL;
->>>>>>> 0ec276de
                 uint32_t length = 0;
                 row_view_.GetValue(reinterpret_cast<const int8_t*>(row),
                                    col.second, &val, &length);
@@ -117,16 +112,11 @@
             }
         }
     } else {
-<<<<<<< HEAD
         if (row_view_.IsNULL(reinterpret_cast<const int8_t*>(row),
                              index.keys[0].second)) {
             key = codec::NONETOKEN;
         } else if (index.keys[0].first == ::fesql::type::kVarchar) {
-            char* buf = nullptr;
-=======
-        if (index.keys[0].first == ::fesql::type::kVarchar) {
             const char* buf = nullptr;
->>>>>>> 0ec276de
             uint32_t size = 0;
             key = row_view_.GetValue(reinterpret_cast<const int8_t*>(row),
                                      index.keys[0].second, &buf, &size);
