//
// segment.h
// Copyright (C) 2017 4paradigm.com
// Author wangtaize 
// Date 2017-03-31 
// 


#ifndef RTIDB_STORAGE_SEGMENT_H
#define RTIDB_STORAGE_SEGMENT_H

#include <map>
#include <vector>
#include "base/skiplist.h"
#include "base/slice.h"
#include <mutex>
#include <atomic>
#include "storage/ticket.h"

namespace rtidb {
namespace storage {


using ::rtidb::base::Slice;

class Segment;
class Ticket;

struct DataBlock {
    // dimension count down
    uint8_t dim_cnt_down;
    uint32_t size;
    char* data;

    DataBlock(uint8_t dim_cnt, const char* input, uint32_t len):dim_cnt_down(dim_cnt),size(len),data(NULL) {
        data = new char[len];
        memcpy(data, input, len);
    }

    ~DataBlock() {
        delete[] data;
        data = NULL;
    }
};

// the desc time comparator
struct TimeComparator {
    int operator()(const uint64_t& a, const uint64_t& b) const {
        if (a > b) {
            return -1;
        }else if (a == b) {
            return 0;
        }
        return 1;
    }
};

const static TimeComparator tcmp;
typedef ::rtidb::base::Skiplist<uint64_t, DataBlock* , TimeComparator> TimeEntries;

class Iterator {
public:
    Iterator(TimeEntries::Iterator* it);
    ~Iterator();
    void Seek(const uint64_t& time);
    bool Valid() const;
    void Next();
    DataBlock* GetValue() const;
    uint64_t GetKey() const;
    void SeekToFirst();
    void SeekToLast();
    uint32_t GetSize();
private:
    TimeEntries::Iterator* it_;
};


class KeyEntry {
public:
    KeyEntry(): entries(12, 4, tcmp), refs_(0), count_(0){}
    KeyEntry(uint8_t height): entries(height, 4, tcmp), refs_(0), count_(0){}
    ~KeyEntry() {}

    // just return the count of datablock
    uint64_t Release() {
        uint64_t cnt = 0;
        TimeEntries::Iterator* it = entries.NewIterator();
        it->SeekToFirst();
        while(it->Valid()) {
            cnt += 1;
            DataBlock* block = it->GetValue();
            // Avoid double free
            if (block->dim_cnt_down > 1) {
                block->dim_cnt_down--;
            }else {
                delete block;
            }
            it->Next();
        }
        entries.Clear();
        delete it;
        return cnt;
    }

    void Ref() {
        refs_.fetch_add(1, std::memory_order_relaxed);
    }

    void UnRef() {
        refs_.fetch_sub(1, std::memory_order_relaxed);
    }

    uint64_t GetCount() {
        return count_.load(std::memory_order_relaxed);
    }

public:
    TimeEntries entries;
    std::atomic<uint64_t> refs_;
    std::atomic<uint64_t> count_;
    friend Segment;
};

struct SliceComparator {
    int operator()(const ::rtidb::base::Slice& a, const ::rtidb::base::Slice& b) const {
        return a.compare(b);
    }
};

typedef ::rtidb::base::Skiplist<::rtidb::base::Slice, KeyEntry*, SliceComparator> KeyEntries;

class Segment {

public:
    Segment();
    Segment(uint8_t height);
    ~Segment();

    // Put time data 
    void Put(const Slice& key,
             uint64_t time,
             const char* data,
             uint32_t size);

    void Put(const Slice& key, 
             uint64_t time,
             DataBlock* row);

    // Get time data
    bool Get(const Slice& key,
             uint64_t time,
             DataBlock** block);

    bool Delete(const Slice& key);

    uint64_t Release();
    // gc with specify time, delete the data before time 
    void Gc4TTL(const uint64_t time, uint64_t& gc_idx_cnt, uint64_t& gc_record_cnt, uint64_t& gc_record_byte_size);
    void Gc4Head(uint64_t keep_cnt, uint64_t& gc_idx_cnt, uint64_t& gc_record_cnt, uint64_t& gc_record_byte_size);
    Iterator* NewIterator(const Slice& key, Ticket& ticket);

    inline uint64_t GetIdxCnt() {
        return idx_cnt_.load(std::memory_order_relaxed);
    }

    inline uint64_t GetIdxByteSize() {
        return idx_byte_size_.load(std::memory_order_relaxed);
    }

    inline uint64_t GetPkCnt() {
        return pk_cnt_.load(std::memory_order_relaxed);
    }

<<<<<<< HEAD
    void GcFreeList(uint64_t& entry_gc_idx_cnt, uint64_t& gc_record_cnt, uint64_t& gc_record_byte_size);
=======
    KeyEntries* GetKeyEntries() {
        return entries_;
    }

    int GetCount(const Slice& key, uint64_t& count);
>>>>>>> 3cbdfa48

private:
    void FreeList(::rtidb::base::Node<uint64_t, DataBlock*>* node,
                  uint64_t& gc_idx_cnt, 
                  uint64_t& gc_record_cnt,
                  uint64_t& gc_record_byte_size);
    void SplitList(KeyEntry* entry, uint64_t ts, 
                   ::rtidb::base::Node<uint64_t, DataBlock*>** node);
private:
    KeyEntries* entries_;
    // only Put need mutex
    std::mutex mu_;
    std::mutex gc_mu_;
    std::atomic<uint64_t> idx_cnt_;
    std::atomic<uint64_t> idx_byte_size_;
    std::atomic<uint64_t> pk_cnt_;
    uint8_t key_entry_max_height_;
    ::rtidb::base::Skiplist<uint64_t, KeyEntry*, TimeComparator>* entry_free_list_;
    std::atomic<uint64_t> gc_version_;
};

}// namespace storage
}// namespace ritdb 
#endif /* !SEGMENT_H */<|MERGE_RESOLUTION|>--- conflicted
+++ resolved
@@ -171,15 +171,13 @@
         return pk_cnt_.load(std::memory_order_relaxed);
     }
 
-<<<<<<< HEAD
     void GcFreeList(uint64_t& entry_gc_idx_cnt, uint64_t& gc_record_cnt, uint64_t& gc_record_byte_size);
-=======
+
     KeyEntries* GetKeyEntries() {
         return entries_;
     }
 
     int GetCount(const Slice& key, uint64_t& count);
->>>>>>> 3cbdfa48
 
 private:
     void FreeList(::rtidb::base::Node<uint64_t, DataBlock*>* node,
