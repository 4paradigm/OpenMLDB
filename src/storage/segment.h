/*
 * Copyright 2021 4Paradigm
 *
 * Licensed under the Apache License, Version 2.0 (the "License");
 * you may not use this file except in compliance with the License.
 * You may obtain a copy of the License at
 *
 *   http://www.apache.org/licenses/LICENSE-2.0
 *
 * Unless required by applicable law or agreed to in writing, software
 * distributed under the License is distributed on an "AS IS" BASIS,
 * WITHOUT WARRANTIES OR CONDITIONS OF ANY KIND, either express or implied.
 * See the License for the specific language governing permissions and
 * limitations under the License.
 */

#ifndef SRC_STORAGE_SEGMENT_H_
#define SRC_STORAGE_SEGMENT_H_

#include <atomic>
#include <map>
#include <memory>
#include <mutex>  // NOLINT
#include <optional>
#include <string>
#include <vector>

#include "base/skiplist.h"
#include "base/slice.h"
#include "proto/tablet.pb.h"
#include "storage/iterator.h"
#include "storage/key_entry.h"
#include "storage/node_cache.h"
#include "storage/schema.h"
#include "storage/ticket.h"

namespace openmldb {
namespace storage {

using ::openmldb::base::Slice;

class MemTableIterator : public TableIterator {
 public:
    explicit MemTableIterator(TimeEntries::Iterator* it, type::CompressType compress_type);
    virtual ~MemTableIterator();
    void Seek(const uint64_t time) override;
    bool Valid() override;
    void Next() override;
    openmldb::base::Slice GetValue() const override;
    uint64_t GetKey() const override;
    void SeekToFirst() override;
    void SeekToLast() override;

 private:
    TimeEntries::Iterator* it_;
    type::CompressType compress_type_;
    mutable std::string tmp_buf_;
};

struct SliceComparator {
    int operator()(const ::openmldb::base::Slice& a, const ::openmldb::base::Slice& b) const { return a.compare(b); }
};

using KeyEntries = base::Skiplist<base::Slice, void*, SliceComparator>;
using KeyEntryNodeList = base::Skiplist<uint64_t, base::Node<Slice, void*>*, TimeComparator>;

class Segment {
 public:
    explicit Segment(uint8_t height);
    Segment(uint8_t height, const std::vector<uint32_t>& ts_idx_vec);
    ~Segment();

    // legacy interface called by memtable and ut
    void Put(const Slice& key, uint64_t time, const char* data, uint32_t size, bool put_if_absent = false,
             bool check_all_time = false);

    bool Put(const Slice& key, uint64_t time, DataBlock* row, bool put_if_absent = false, bool check_all_time = false);

    void BulkLoadPut(unsigned int key_entry_id, const Slice& key, uint64_t time, DataBlock* row);
    // main put method
    bool Put(const Slice& key, const std::map<int32_t, uint64_t>& ts_map, DataBlock* row, bool put_if_absent = false);

    bool Delete(const std::optional<uint32_t>& idx, const Slice& key);
    bool Delete(const std::optional<uint32_t>& idx, const Slice& key,
            uint64_t ts, const std::optional<uint64_t>& end_ts);

    void Release(StatisticsInfo* statistics_info);

    void ExecuteGc(const TTLSt& ttl_st, StatisticsInfo* statistics_info);
    void ExecuteGc(const std::map<uint32_t, TTLSt>& ttl_st_map, StatisticsInfo* statistics_info);

    void Gc4TTL(const uint64_t time, StatisticsInfo* statistics_info);
    void Gc4Head(uint64_t keep_cnt, StatisticsInfo* statistics_info);
    void Gc4TTLAndHead(const uint64_t time, const uint64_t keep_cnt, StatisticsInfo* statistics_info);
    void Gc4TTLOrHead(const uint64_t time, const uint64_t keep_cnt, StatisticsInfo* statistics_info);
    void GcAllType(const std::map<uint32_t, TTLSt>& ttl_st_map, StatisticsInfo* statistics_info);

    MemTableIterator* NewIterator(const Slice& key, Ticket& ticket, type::CompressType compress_type);  // NOLINT
<<<<<<< HEAD
    MemTableIterator* NewIterator(const Slice& key, uint32_t idx,
                                  Ticket& ticket, type::CompressType compress_type);  // NOLINT
=======
    MemTableIterator* NewIterator(const Slice& key, uint32_t idx, Ticket& ticket,                       // NOLINT
                                  type::CompressType compress_type);
>>>>>>> d12babd9

    uint64_t GetIdxCnt() const { return idx_cnt_vec_[0]->load(std::memory_order_relaxed); }

    int GetIdxCnt(uint32_t ts_idx, uint64_t& ts_cnt) {  // NOLINT
        uint32_t real_idx = 0;
        if (GetTsIdx(ts_idx, real_idx) < 0) {
            return -1;
        }
        ts_cnt = idx_cnt_vec_[real_idx]->load(std::memory_order_relaxed);
        return 0;
    }

    inline uint64_t GetTsCnt() { return ts_cnt_; }

    int GetTsIdx(uint32_t raw_idx, uint32_t& real_idx) {  // NOLINT
        auto iter = ts_idx_map_.find(raw_idx);
        if (iter == ts_idx_map_.end()) {
            return -1;
        } else {
            real_idx = iter->second;
        }
        return 0;
    }

    const std::map<uint32_t, uint32_t>& GetTsIdxMap() const { return ts_idx_map_; }

    inline uint64_t GetIdxByteSize() { return idx_byte_size_.load(std::memory_order_relaxed); }

    inline uint64_t GetPkCnt() { return pk_cnt_.load(std::memory_order_relaxed); }

    void GcFreeList(StatisticsInfo* statistics_info);

    KeyEntries* GetKeyEntries() { return entries_; }

    int GetCount(const Slice& key, uint64_t& count);                // NOLINT
    int GetCount(const Slice& key, uint32_t idx, uint64_t& count);  // NOLINT

    void IncrGcVersion() { gc_version_.fetch_add(1, std::memory_order_relaxed); }

    void ReleaseAndCount(StatisticsInfo* statistics_info);

    void ReleaseAndCount(const std::vector<size_t>& id_vec, StatisticsInfo* statistics_info);

 private:
    void FreeList(uint32_t ts_idx, ::openmldb::base::Node<uint64_t, DataBlock*>* node, StatisticsInfo* statistics_info);
    void SplitList(KeyEntry* entry, uint64_t ts, ::openmldb::base::Node<uint64_t, DataBlock*>** node);
    bool GetTsIdx(const std::optional<uint32_t>& idx, uint32_t* ts_idx);

    bool ListContains(KeyEntry* entry, uint64_t time, DataBlock* row, bool check_all_time);

    bool PutUnlock(const Slice& key, uint64_t time, DataBlock* row, bool put_if_absent = false,
                   bool check_all_time = false);

 private:
    KeyEntries* entries_;
    std::mutex mu_;
    std::atomic<uint64_t> idx_byte_size_;
    std::atomic<uint64_t> pk_cnt_;
    uint8_t key_entry_max_height_;
    uint32_t ts_cnt_;
    std::atomic<uint64_t> gc_version_;
    std::map<uint32_t, uint32_t> ts_idx_map_;
    std::vector<std::shared_ptr<std::atomic<uint64_t>>> idx_cnt_vec_;
    uint64_t ttl_offset_;
    NodeCache node_cache_;
};

}  // namespace storage
}  // namespace openmldb
#endif  // SRC_STORAGE_SEGMENT_H_<|MERGE_RESOLUTION|>--- conflicted
+++ resolved
@@ -96,13 +96,8 @@
     void GcAllType(const std::map<uint32_t, TTLSt>& ttl_st_map, StatisticsInfo* statistics_info);
 
     MemTableIterator* NewIterator(const Slice& key, Ticket& ticket, type::CompressType compress_type);  // NOLINT
-<<<<<<< HEAD
-    MemTableIterator* NewIterator(const Slice& key, uint32_t idx,
-                                  Ticket& ticket, type::CompressType compress_type);  // NOLINT
-=======
     MemTableIterator* NewIterator(const Slice& key, uint32_t idx, Ticket& ticket,                       // NOLINT
                                   type::CompressType compress_type);
->>>>>>> d12babd9
 
     uint64_t GetIdxCnt() const { return idx_cnt_vec_[0]->load(std::memory_order_relaxed); }
 
