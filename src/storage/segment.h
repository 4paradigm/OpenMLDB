--- conflicted
+++ resolved
@@ -81,14 +81,9 @@
     bool Put(const Slice& key, const std::map<int32_t, uint64_t>& ts_map, DataBlock* row, bool put_if_absent = false);
 
     bool Delete(const std::optional<uint32_t>& idx, const Slice& key);
-<<<<<<< HEAD
     bool Delete(const std::optional<uint32_t>& idx, const Slice& key, uint64_t ts);
     bool Delete(const std::optional<uint32_t>& idx, const Slice& key,
             uint64_t ts, const std::optional<uint64_t>& end_ts);
-=======
-    bool Delete(const std::optional<uint32_t>& idx, const Slice& key, uint64_t ts,
-                const std::optional<uint64_t>& end_ts);
->>>>>>> b8318b88
 
     void Release(StatisticsInfo* statistics_info);
 
