--- conflicted
+++ resolved
@@ -3,31 +3,19 @@
 // Copyright (C) 2017 4paradigm.com
 // Author denglong
 // Date 2019-11-01
-<<<<<<< HEAD
-//
-=======
 // 
->>>>>>> f2ec9459
 
 #pragma once
 
-#include <atomic>
 #include <map>
-#include <memory>
-#include <mutex>
 #include <vector>
-#include "iterator.h"
+#include "skiplist.h"
 #include "list.h"
-<<<<<<< HEAD
-#include "skiplist.h"
-#include "util/slice.h"
-=======
 #include "../base/slice.h"
 #include <mutex>
 #include <atomic>
 #include <memory>
 #include "iterator.h"
->>>>>>> f2ec9459
 
 namespace fesql {
 namespace storage {
@@ -58,8 +46,7 @@
     uint32_t size;
     char* data;
 
-    DataBlock(uint8_t dim_cnt, const char* input, uint32_t len)
-        : dim_cnt_down(dim_cnt), size(len), data(NULL) {
+    DataBlock(uint8_t dim_cnt, const char* input, uint32_t len):dim_cnt_down(dim_cnt), size(len), data(NULL) {
         data = new char[len];
         memcpy(data, input, len);
     }
@@ -71,14 +58,13 @@
 };
 
 const static TimeComparator tcmp;
-typedef List<uint64_t, DataBlock*, TimeComparator> TimeEntries;
+typedef List<uint64_t, DataBlock* , TimeComparator> TimeEntries;
 typedef SkipList<Slice, void*, SliceComparator> KeyEntries;
 
 class TableIterator {
- public:
+public:
     TableIterator() = default;
-    TableIterator(Iterator<Slice, void*>* pk_it,
-                  Iterator<uint64_t, DataBlock*>* ts_it);
+    TableIterator(Iterator<Slice, void*>* pk_it, Iterator<uint64_t, DataBlock*>* ts_it);
     ~TableIterator();
     void Seek(uint64_t time);
     void Seek(const std::string& key, uint64_t ts);
@@ -88,29 +74,28 @@
     uint64_t GetKey() const;
     std::string GetPK() const;
     void SeekToFirst();
-
- private:
+private:
     Iterator<Slice, void*>* pk_it_ = NULL;
     Iterator<uint64_t, DataBlock*>* ts_it_ = NULL;
 };
 
 class KeyEntry {
- public:
-    KeyEntry() : entries(tcmp) {}
+public:
+    KeyEntry(): entries(tcmp) {}
     ~KeyEntry() {}
 
- public:
+public:
     TimeEntries entries;
     friend Segment;
 };
 
 class Segment {
- public:
+public:
     Segment();
     Segment(uint8_t height);
     ~Segment();
 
-    // Put time data
+    // Put time data 
     void Put(const Slice& key, uint64_t time, const char* data, uint32_t size);
 
     void Put(const Slice& key, uint64_t time, DataBlock* row);
@@ -118,13 +103,14 @@
     TableIterator* NewIterator();
     TableIterator* NewIterator(const Slice& key);
 
-    KeyEntries* GetKeyEntries() { return entries_; }
-
- private:
+    KeyEntries* GetKeyEntries() {
+        return entries_;
+    }
+private:
     uint8_t key_entry_max_height_;
     KeyEntries* entries_;
     std::mutex mu_;
 };
 
-}  // namespace storage
-}  // namespace fesql+}
+}