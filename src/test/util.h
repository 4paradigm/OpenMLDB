--- conflicted
+++ resolved
@@ -61,19 +61,7 @@
 
 bool StartTablet(const std::string& endpoint, brpc::Server* server);
 
-<<<<<<< HEAD
-inline void ProcessSQLs(sdk::SQLRouter* sr, std::initializer_list<absl::string_view> sqls) {
-    hybridse::sdk::Status status;
-    for (auto sql : sqls) {
-        sr->ExecuteSQL(std::string(sql), &status);
-        EXPECT_TRUE(status.IsOK()) << "running sql=" << sql << " failed: code=" << status.code << ", msg=" << status.msg
-                                   << "\n"
-                                   << status.trace;
-    }
-}
-=======
 void ProcessSQLs(sdk::SQLClusterRouter* sr, std::initializer_list<absl::string_view> sqls);
->>>>>>> 97df4eb5
 
 // expect object for ResultSet cell
 struct CellExpectInfo {
