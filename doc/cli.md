# rtidb cli使用说明


## 创建多副本表

### 从tablet client创建表

假设集群有一下节点
* leader
* follower1
* follower2

```
# 在slave1 上创建表信息
./rtidb --endpoint=slave1 --role=client
>create t1 1 1 0 false slave1 slave2

# 在slave2 上创建表信息
./rtidb --endpoint=slave2 --role=client
>create t1 1 1 0 false slave1 slave2

# 在leader 上创建表信息
./rtidb --endpoint=leader --role=client
>create t1 1 1 0 true slave1 slave2

```

<<<<<<< HEAD
## tablet schema相关操作

```
>screate t1 1 0 0 8 card:string amt:double merchant:string apprv_cde:int32
Create table ok
>showschema 1 0
  index  name       type
----------------------------
  0      card       string
  1      amt        double
  2      merchant   string
  3      apprv_cde  int32
>sput 1 0 9527 1 9527 1.2 711 0
Put ok
>sput 1 0 9527 2 9527 3.2 711 1
Put ok
>sscan 1 0 9527 3 0


  pk    ts  card  amt                 merchant  apprv_cde
-----------------------------------------------------------
  9527  2   9527  3.2000000000000002  711       1
  9527  1   9527  1.2                 711       0
>
=======
### cluster开启时从ns_client创建表

首先准备如下格式的表元数据文件
```
name : "test1"
ttl: 144000
seg_cnt: 8
table_partition {
  endpoint: "0.0.0.0:9993"
  pid_group: "0-9"
  is_leader: true
}
table_partition {
  endpoint: "0.0.0.0:9994"
  pid_group: "3-7"
  is_leader: false 
}
table_partition {
  endpoint: "0.0.0.0:9995"
  pid_group: "3-7"
  is_leader: false 
}

```
上面的配置表示再0.0.0.0:9993创建pid为0到9的leader节点, 在0.0.0.0:9994和0.0.0.0:9995上创建pid为3-7的follower节点
其中table_partition的结构可以重复多次

然后再nameserver的client上运行如下命令

```
1 启动client
./rtidb --endpoint=ip:port --role=ns_client
如 ./rtidb --endpoint=127.0.0.1:7561 --role=ns_client

2 创建表
>create table_meta_path
如果表元数据信息保存在了./table_meta.txt，则运行如下命令
>create ./table_meta.txt

>>>>>>> 6a763143
```<|MERGE_RESOLUTION|>--- conflicted
+++ resolved
@@ -25,7 +25,6 @@
 
 ```
 
-<<<<<<< HEAD
 ## tablet schema相关操作
 
 ```
@@ -50,7 +49,8 @@
   9527  2   9527  3.2000000000000002  711       1
   9527  1   9527  1.2                 711       0
 >
-=======
+```
+
 ### cluster开启时从ns_client创建表
 
 首先准备如下格式的表元数据文件
@@ -89,6 +89,4 @@
 >create table_meta_path
 如果表元数据信息保存在了./table_meta.txt，则运行如下命令
 >create ./table_meta.txt
-
->>>>>>> 6a763143
 ```