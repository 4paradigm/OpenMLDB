--- conflicted
+++ resolved
@@ -40,11 +40,8 @@
      * @param libraryPath library path
      */
     public static synchronized void loadLibrary(String libraryPath) {
-<<<<<<< HEAD
-=======
         logger.info("Try to load the library {}", libraryPath);
 
->>>>>>> d1edb4a2
         boolean isPath = libraryPath.endsWith(".so") || libraryPath.endsWith(".dylib");
         if (!isPath) {
             // try load from environment
