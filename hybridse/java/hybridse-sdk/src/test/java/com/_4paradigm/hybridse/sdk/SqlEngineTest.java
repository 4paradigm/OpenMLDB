package com._4paradigm.hybridse.sdk;

import com._4paradigm.hybridse.HybridSeLibrary;
import com._4paradigm.hybridse.vm.Engine;
import com._4paradigm.hybridse.vm.EngineOptions;
import com._4paradigm.hybridse.type.TypeOuterClass;
import org.testng.Assert;
import org.testng.annotations.DataProvider;
import org.testng.annotations.Test;

<<<<<<< HEAD
import java.util.Arrays;
=======
import static com._4paradigm.hybridse.sdk.SqlEngine.createDefaultEngineOptions;
>>>>>>> fd1ee416

public class SqlEngineTest {

    static {
        // Ensure native initialized
        HybridSeLibrary.initCore();
        Engine.InitializeGlobalLLVM();
    }

    @DataProvider(name = "sqlEngineCase")
    public Object[] sqlEngineCase() {
        return new Object[] {"select col1, col2, col3 col4, col5, col6 from t1;",
                "select col2+col3 as addcol23 from t1;",};
    }

    public TypeOuterClass.Database createTestDatabase(String dbName) {
        TypeOuterClass.Database.Builder db = TypeOuterClass.Database.newBuilder();
        db.setName(dbName);

        TypeOuterClass.TableDef.Builder tbl = TypeOuterClass.TableDef.newBuilder();
        tbl.setName("t1")
                .addColumns(TypeOuterClass.ColumnDef.newBuilder().setName("col1").setIsNotNull(true)
                        .setType(TypeOuterClass.Type.kInt32).build())
                .addColumns(TypeOuterClass.ColumnDef.newBuilder().setName("col2").setIsNotNull(true)
                        .setType(TypeOuterClass.Type.kInt64).build())
                .addColumns(TypeOuterClass.ColumnDef.newBuilder().setName("col3").setIsNotNull(true)
                        .setType(TypeOuterClass.Type.kFloat).build())
                .addColumns(TypeOuterClass.ColumnDef.newBuilder().setName("col4").setIsNotNull(true)
                        .setType(TypeOuterClass.Type.kDouble).build())
                .addColumns(TypeOuterClass.ColumnDef.newBuilder().setName("col5").setIsNotNull(true)
                        .setType(TypeOuterClass.Type.kTimestamp).build())
                .addColumns(TypeOuterClass.ColumnDef.newBuilder().setName("col6").setIsNotNull(true)
                        .setType(TypeOuterClass.Type.kVarchar).build());
        db.addTables(tbl.build());

        return db.build();
    }

    @Test(dataProvider = "sqlEngineCase")
    public void sqlEngineTest(String sql) {
        TypeOuterClass.Database db = createTestDatabase("db");

        try {
            SqlEngine engine = new SqlEngine(sql, db);
            Assert.assertNotNull(engine.getPlan());
        } catch (UnsupportedHybridSeException e) {
            e.printStackTrace();
            Assert.fail("fail to run sql engine");
        }
    }

    @Test(dataProvider = "sqlEngineCase")
    public void sqlEngineTest2(String sql) {
        TypeOuterClass.Database db1 = createTestDatabase("db1");
        TypeOuterClass.Database db2 = createTestDatabase("db2");

        try {
            SqlEngine engine = new SqlEngine(sql, Arrays.<TypeOuterClass.Database>asList(db1, db2), "db1");
            Assert.assertNotNull(engine.getPlan());
        } catch (UnsupportedHybridSeException e) {
            e.printStackTrace();
            Assert.fail("fail to run sql engine");
        }
    }

    @Test(dataProvider = "sqlEngineCase")
    public void sqlEngineTest3(String sql) {
        TypeOuterClass.Database db = createTestDatabase("db");

        try {
            SqlEngine engine = new SqlEngine(sql, db, SqlEngine.createDefaultEngineOptions());
            Assert.assertNotNull(engine.getPlan());
        } catch (UnsupportedHybridSeException e) {
            e.printStackTrace();
            Assert.fail("fail to run sql engine");
        }
    }

    @Test(dataProvider = "sqlEngineCase")
    public void sqlEngineTest4(String sql) {
        TypeOuterClass.Database db1 = createTestDatabase("db1");
        TypeOuterClass.Database db2 = createTestDatabase("db2");

        try {
            SqlEngine engine = new SqlEngine(sql, Arrays.<TypeOuterClass.Database>asList(db1, db2),
                    SqlEngine.createDefaultEngineOptions(), "db2");
            Assert.assertNotNull(engine.getPlan());
        } catch (UnsupportedHybridSeException e) {
            e.printStackTrace();
            Assert.fail("fail to run sql engine");
        }
    }

<<<<<<< HEAD
=======
    @DataProvider(name = "sqlWindowLastJoinCase")
    public Object[] sqlWindowLastJoinCase() {
        return new Object[] {"" +
                " SELECT sum(t1.col1) over w1 as sum_t1_col1, t2.str1 as t2_str1\n" +
                " FROM t1\n" +
                " last join t2 order by t2.col1\n" +
                " on t1.col1 = t2.col1 and t1.col2 = t2.col0\n" +
                " WINDOW w1 AS (\n" +
                "  PARTITION BY t1.col2 ORDER BY t1.col1\n" +
                "  ROWS_RANGE BETWEEN 3 PRECEDING AND CURRENT ROW\n" +
                " ) limit 10;",};
    }

    @Test(dataProvider = "sqlWindowLastJoinCase")
    public void sqlWindowLastJoin(String sql) {
        TypeOuterClass.Database.Builder db = TypeOuterClass.Database.newBuilder();
        db.setName("db");

        {
            TypeOuterClass.TableDef.Builder tbl = TypeOuterClass.TableDef.newBuilder();
            tbl.setName("t1")
                    .addColumns(TypeOuterClass.ColumnDef.newBuilder().setName("col0").setIsNotNull(true)
                            .setType(TypeOuterClass.Type.kVarchar).build())
                    .addColumns(TypeOuterClass.ColumnDef.newBuilder().setName("col1").setIsNotNull(true)
                            .setType(TypeOuterClass.Type.kInt32).build())
                    .addColumns(TypeOuterClass.ColumnDef.newBuilder().setName("col2").setIsNotNull(true)
                            .setType(TypeOuterClass.Type.kInt32).build());
            db.addTables(tbl.build());
        }
        {
            TypeOuterClass.TableDef.Builder tbl = TypeOuterClass.TableDef.newBuilder();
            tbl.setName("t2")
                    .addColumns(TypeOuterClass.ColumnDef.newBuilder().setName("str0").setIsNotNull(true)
                            .setType(TypeOuterClass.Type.kVarchar).build())
                    .addColumns(TypeOuterClass.ColumnDef.newBuilder().setName("str1").setIsNotNull(true)
                            .setType(TypeOuterClass.Type.kVarchar).build())
                    .addColumns(TypeOuterClass.ColumnDef.newBuilder().setName("col0").setIsNotNull(true)
                            .setType(TypeOuterClass.Type.kInt32).build())
                    .addColumns(TypeOuterClass.ColumnDef.newBuilder().setName("col1").setIsNotNull(true)
                            .setType(TypeOuterClass.Type.kInt32).build());
            db.addTables(tbl.build());
        }
        try {
            EngineOptions options = createDefaultEngineOptions();
            options.set_enable_batch_window_parallelization(true);
            SqlEngine engine = new SqlEngine(sql, db.build(), options);
            Assert.assertNotNull(engine.getPlan());
        } catch (UnsupportedHybridSeException e) {
            e.printStackTrace();
            Assert.fail("fail to run sql engine");
        }
    }
>>>>>>> fd1ee416
}<|MERGE_RESOLUTION|>--- conflicted
+++ resolved
@@ -7,12 +7,9 @@
 import org.testng.Assert;
 import org.testng.annotations.DataProvider;
 import org.testng.annotations.Test;
+import java.util.Arrays;
+import static com._4paradigm.hybridse.sdk.SqlEngine.createDefaultEngineOptions;
 
-<<<<<<< HEAD
-import java.util.Arrays;
-=======
-import static com._4paradigm.hybridse.sdk.SqlEngine.createDefaultEngineOptions;
->>>>>>> fd1ee416
 
 public class SqlEngineTest {
 
@@ -106,8 +103,6 @@
         }
     }
 
-<<<<<<< HEAD
-=======
     @DataProvider(name = "sqlWindowLastJoinCase")
     public Object[] sqlWindowLastJoinCase() {
         return new Object[] {"" +
@@ -160,5 +155,5 @@
             Assert.fail("fail to run sql engine");
         }
     }
->>>>>>> fd1ee416
+
 }