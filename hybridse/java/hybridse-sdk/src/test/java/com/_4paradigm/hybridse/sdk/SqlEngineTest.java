--- conflicted
+++ resolved
@@ -7,6 +7,8 @@
 import org.testng.Assert;
 import org.testng.annotations.DataProvider;
 import org.testng.annotations.Test;
+import org.testng.collections.Lists;
+
 import java.util.Arrays;
 import static com._4paradigm.hybridse.sdk.SqlEngine.createDefaultEngineOptions;
 
@@ -156,19 +158,23 @@
         }
     }
 
-<<<<<<< HEAD
-    @Test
-    public void sqlLastJoinWithMultipleDB() {
-        String sql = " SELECT sum(t1.col1) over w1 as sum_t1_col1, t2.str1 as t2_str1\n" +
+    @DataProvider(name = "sqlLastJoinWithMultipleDBCase")
+    public Object[] sqlLastJoinWithMultipleDBCase() {
+        return new Object[] {
+                " SELECT sum(t1.col1) over w1 as sum_t1_col1, db2.t2.str1 as t2_str1\n" +
                 " FROM t1\n" +
                 " last join db2.t2 order by db2.t2.col1\n" +
                 " on t1.col1 = db2.t2.col1 and t1.col2 = db2.t2.col0\n" +
                 " WINDOW w1 AS (\n" +
                 "  PARTITION BY t1.col2 ORDER BY t1.col1\n" +
                 "  ROWS_RANGE BETWEEN 3 PRECEDING AND CURRENT ROW\n" +
-                " ) limit 10;";
+                " ) limit 10;"
+        };
+    }
+    @Test(dataProvider = "sqlLastJoinWithMultipleDBCase")
+    public void sqlLastJoinWithMultipleDB(String sql) {
         TypeOuterClass.Database.Builder db = TypeOuterClass.Database.newBuilder();
-        db.setName("db");
+        db.setName("db1");
 
         {
             TypeOuterClass.TableDef.Builder tbl = TypeOuterClass.TableDef.newBuilder();
@@ -182,7 +188,7 @@
             db.addTables(tbl.build());
         }
         TypeOuterClass.Database.Builder db2 = TypeOuterClass.Database.newBuilder();
-        db2.setName("db");
+        db2.setName("db2");
         {
             TypeOuterClass.TableDef.Builder tbl = TypeOuterClass.TableDef.newBuilder();
             tbl.setName("t2")
@@ -199,13 +205,12 @@
         try {
             EngineOptions options = createDefaultEngineOptions();
             options.set_enable_batch_window_parallelization(true);
-            SqlEngine engine = new SqlEngine(sql, db.build(), options);
-            Assert.assertNotNull(engine.getPlan());
-        } catch (UnsupportedHybridSeException e) {
-            e.printStackTrace();
-            Assert.fail("fail to run sql engine");
-        }
-    }
-=======
->>>>>>> 6332ac23
+            SqlEngine engine = new SqlEngine(sql,
+                    Lists.newArrayList(db.build(), db2.build()), options, db.getName());
+            Assert.assertNotNull(engine.getPlan());
+        } catch (UnsupportedHybridSeException e) {
+            e.printStackTrace();
+            Assert.fail("fail to run sql engine");
+        }
+    }
 }