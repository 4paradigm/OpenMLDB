# Changelog

## [Unreleased]
### Feature
- Support aggregation function, e.g. `COUNT`, `SUM`, `MIN`, `MAX`, `AVG`, over the whole table [#219](https://github.com/4paradigm/OpenMLDB/issues/219)
- Enhance plan optimization on `GROUP` and `FILTER` op [#350](https://github.com/4paradigm/OpenMLDB/pull/350)
<<<<<<< HEAD
### SQL Syntax
- Support IN predicate: [#423](https://github.com/4paradigm/OpenMLDB/pull/423)
=======
- Refactor status code and status macro. Save first message (root message) in `status.msg`. [#430](https://github.com/4paradigm/OpenMLDB/issues/430)

### Bug Fix
- Fix plan error triggered by optimize the same plan node repeatedly. [#437](https://github.com/4paradigm/OpenMLDB/issues/437)

>>>>>>> bb1e7e10

## [0.2.3] - 2021-08-31
### Feature
- Support parameterized query under BatchMode [#262](https://github.com/4paradigm/OpenMLDB/issues/262)

### SQL Syntax
- `nvl` & `nvl2`:  [#238](https://github.com/4paradigm/OpenMLDB/issues/238)
- bitwise operators: `&`, `|`, `^`, `~` [#244](https://github.com/4paradigm/OpenMLDB/pull/244)
- between predicate: [#277](https://github.com/4paradigm/OpenMLDB/pull/277)


## [0.2.1] - 2021-08-06
### Feature
+ Add `VARCHAR` Type [#237](https://github.com/4paradigm/OpenMLDB/issues/237)

### Bug Fix
- Fix invalid back qoute identifier name [#263](https://github.com/4paradigm/OpenMLDB/issues/263). 
  
### Note: 
`OPTIONS` can't write as multiple path style (e.g a.b) now

## [0.2.0] - 2021-07-16
### SQL Syntax

Changed
- `lag` method: [#163](https://github.com/4paradigm/HybridSE/issues/163)

Removed
- `lead` function: [#163](https://github.com/4paradigm/HybridSE/issues/163)

## [0.1.5] - 2021-07-14

### Features

+ refactor front-end using [zetasql](https://github.com/jingchen2222/zetasql)
+ better code style and comment

### SQL Syntax

Changed
- `table options` syntax: [#103](https://github.com/4paradigm/HybridSE/issues/103)
- `lead` method: [#136](https://github.com/4paradigm/HybridSE/pull/136)

Removed
- `||` and `&&` as logical operator: [#99](https://github.com/4paradigm/HybridSE/issues/99)
- `at` function: [#136](https://github.com/4paradigm/HybridSE/pull/136)

[Unreleased]: https://github.com/4paradigm/OpenMLDB/compare/hybridse-v0.2.3...HEAD
[0.2.3]: https://github.com/4paradigm/OpenMLDB/releases/tag/hybridse-v0.2.3
[0.2.1]: https://github.com/4paradigm/HybridSE/compare/v0.2.0...v0.2.1
[0.2.0]: https://github.com/4paradigm/HybridSE/compare/v0.1.5...v0.2.0
[0.1.5]: https://github.com/4paradigm/HybridSE/compare/v0.1.4...v0.1.5<|MERGE_RESOLUTION|>--- conflicted
+++ resolved
@@ -4,16 +4,14 @@
 ### Feature
 - Support aggregation function, e.g. `COUNT`, `SUM`, `MIN`, `MAX`, `AVG`, over the whole table [#219](https://github.com/4paradigm/OpenMLDB/issues/219)
 - Enhance plan optimization on `GROUP` and `FILTER` op [#350](https://github.com/4paradigm/OpenMLDB/pull/350)
-<<<<<<< HEAD
+- Refactor status code and status macro. Save first message (root message) in `status.msg`. [#430](https://github.com/4paradigm/OpenMLDB/issues/430)
+
 ### SQL Syntax
 - Support IN predicate: [#423](https://github.com/4paradigm/OpenMLDB/pull/423)
-=======
-- Refactor status code and status macro. Save first message (root message) in `status.msg`. [#430](https://github.com/4paradigm/OpenMLDB/issues/430)
 
 ### Bug Fix
 - Fix plan error triggered by optimize the same plan node repeatedly. [#437](https://github.com/4paradigm/OpenMLDB/issues/437)
 
->>>>>>> bb1e7e10
 
 ## [0.2.3] - 2021-08-31
 ### Feature
