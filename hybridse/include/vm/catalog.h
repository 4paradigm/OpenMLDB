/*
 * Copyright 2021 4Paradigm
 *
 * Licensed under the Apache License, Version 2.0 (the "License");
 * you may not use this file except in compliance with the License.
 * You may obtain a copy of the License at
 *
 *    http://www.apache.org/licenses/LICENSE-2.0
 *
 * Unless required by applicable law or agreed to in writing, software
 * distributed under the License is distributed on an "AS IS" BASIS,
 * WITHOUT WARRANTIES OR CONDITIONS OF ANY KIND, either express or implied.
 * See the License for the specific language governing permissions and
 * limitations under the License.
 */

#ifndef HYBRIDSE_INCLUDE_VM_CATALOG_H_
#define HYBRIDSE_INCLUDE_VM_CATALOG_H_
#include <map>
#include <memory>
#include <set>
#include <string>
#include <utility>
#include <vector>
#include "base/fe_slice.h"
#include "base/fe_status.h"
#include "codec/fe_row_codec.h"
#include "codec/list_iterator_codec.h"
#include "codec/row.h"
#include "proto/fe_type.pb.h"
#include "sdk/base.h"

namespace hybridse {
namespace vm {

using hybridse::codec::ColInfo;
using hybridse::codec::ListV;
using hybridse::codec::Row;
using hybridse::codec::RowIterator;
using hybridse::codec::Schema;
using hybridse::codec::WindowIterator;

constexpr uint32_t INVALID_POS =
    UINT32_MAX;    ///< Invalid position. A column position is invalid if equals to INVALID_POS

/// Represents index information, e.g, name, first keys, second key
/// information
struct IndexSt {
    std::string name;           ///< index name
    uint32_t index;             ///< position of index
    uint32_t ts_pos;            ///< second key column position
    std::vector<ColInfo> keys;  ///< first keys set
};

/// \typedef IndexList repeated fields of IndexDef
typedef ::google::protobuf::RepeatedPtrField<::hybridse::type::IndexDef>
    IndexList;
/// \typedef Types a map with string type key and ColInfo value
typedef std::map<std::string, ColInfo> Types;
/// \typedef IndexHint a map with string type key and IndexSt value
typedef std::map<std::string, IndexSt> IndexHint;

class PartitionHandler;
class TableHandler;
class RowHandler;
class Tablet;

enum HandlerType { kRowHandler, kTableHandler, kPartitionHandler };
enum OrderType { kDescOrder, kAscOrder, kNoneOrder };

/// \brief The basic dataset operation abstraction.
///
/// It contains the basic operations available on all row-based dataset
/// handlers, such as TableHandler, Partitionhandler.
class DataHandler : public ListV<Row> {
 public:
    DataHandler() {}
    virtual ~DataHandler() {}
    /// Return table schema.
    virtual const Schema* GetSchema() = 0;

    /// Return table name.
    virtual const std::string& GetName() = 0;

    /// Return the name of database.
    virtual const std::string& GetDatabase() = 0;

    /// Return the type of DataHandler.
    virtual const HandlerType GetHandlerType() = 0;
    /// Return the name of handler type
    virtual const std::string GetHandlerTypeName() = 0;
    /// Return dataset status. Default is hybridse::common::kOk
    virtual base::Status GetStatus() { return base::Status::OK(); }
};

/// \brief A sequence of DataHandler
class DataHandlerList {
 public:
    DataHandlerList() {}
    virtual ~DataHandlerList() {}
    /// Return the number of elements
    virtual size_t GetSize() = 0;
    /// Return the idx-th element
    virtual std::shared_ptr<DataHandler> Get(size_t idx) = 0;
};

/// \brief A implementation of DataHandlerList.
class DataHandlerVector : public DataHandlerList {
 public:
    DataHandlerVector() : data_handlers_() {}
    ~DataHandlerVector() {}
    void Add(std::shared_ptr<DataHandler> data_handler) {
        data_handlers_.push_back(data_handler);
    }
    /// Return the number of elements
    size_t GetSize() { return data_handlers_.size(); }
    /// Return the idx-th element. Return `null` when position is out of range
    std::shared_ptr<DataHandler> Get(size_t idx) {
        return idx < data_handlers_.size() ? data_handlers_[idx]
                                           : std::shared_ptr<DataHandler>();
    }

 private:
    std::vector<std::shared_ptr<DataHandler>> data_handlers_;
};
/// \brief A implementation of DataHandlerList.
///
/// Actually, we just keep one data_handler_ in container where elements are
/// repeated logically.
class DataHandlerRepeater : public DataHandlerList {
 public:
    /// Create DataHandlerRepeater with a DataHandler and elements number
    DataHandlerRepeater(std::shared_ptr<DataHandler> data_handler, size_t size)
        : size_(size), data_handler_(data_handler) {}
    ~DataHandlerRepeater() {}

    /// Return the number of elements
    size_t GetSize() { return size_; }
    /// Return the idx-th element. Return `null` when position is out of range
    std::shared_ptr<DataHandler> Get(size_t idx) {
        return idx < size_ ? data_handler_ : std::shared_ptr<DataHandler>();
    }

 private:
    size_t size_;
    std::shared_ptr<DataHandler> data_handler_;
};

/// \brief A row operation abstraction.
class RowHandler : public DataHandler {
 public:
    RowHandler() {}

    virtual ~RowHandler() {}
    /// Return `null` since GetIterator isn't supported for a row
    std::unique_ptr<RowIterator> GetIterator() override {
        return std::unique_ptr<RowIterator>();
    }
    /// Return `null` since GetRawIterator isn't supported for a row,
    RowIterator* GetRawIterator() override { return nullptr; }

    /// Return 0 since Getcount isn't supported for a row
    const uint64_t GetCount() override { return 0; }

    /// Return 0 since Getcount isn't supported for a row
    Row At(uint64_t pos) override { return Row(); }

    /// Return the HandlerType of the row handler.
    /// Return HandlerType::kRowHandler by default
    const HandlerType GetHandlerType() override { return kRowHandler; }

    /// Return value of row
    virtual const Row& GetValue() = 0;

    /// Get the name of handler type.
    /// \return name of handler type, default is `"RowHandler"`
    const std::string GetHandlerTypeName() override { return "RowHandler"; }
};

/// \brief A row's error handler, representing a error row
class ErrorRowHandler : public RowHandler {
 public:
    /// Creating ErrorRowHandler with status code and error msg
    ErrorRowHandler(common::StatusCode status_code, const std::string& msg_str)
        : status_(status_code, msg_str),
          table_name_(""),
          db_(""),
          schema_(nullptr),
          row_() {}
    ~ErrorRowHandler() {}

    /// Return empty Row as value
    const Row& GetValue() final { return row_; }

    /// Return handler type name, and return "ErrorRowHandler" by default.
    const std::string GetHandlerTypeName() override {
        return "ErrorRowHandler";
    }
    const Schema* GetSchema() override { return nullptr; }
    const std::string& GetName() override { return table_name_; }
    const std::string& GetDatabase() override { return db_; }
    virtual base::Status GetStatus() { return status_; }

 private:
    base::Status status_;
    std::string table_name_;
    std::string db_;
    const Schema* schema_;
    Row row_;
};

/// \brief A table dataset operation abstraction.
class TableHandler : public DataHandler {
 public:
    TableHandler() : DataHandler() {}

    virtual ~TableHandler() {}

    /// Return table column Types information.
    /// TODO: rm it, never used
    virtual const Types& GetTypes() = 0;

    /// Return the index information
    virtual const IndexHint& GetIndex() = 0;

    /// Return WindowIterator
    /// so that user can use it to iterate datasets segment by segment.
    virtual std::unique_ptr<WindowIterator> GetWindowIterator(const std::string& idx_name) { return nullptr; }

    /// Return the HandlerType of the dataset.
    /// Return HandlerType::kTableHandler by default
    const HandlerType GetHandlerType() override { return kTableHandler; }

    /// Return partition handler of specify partition binding to given index.
    /// Return `null` by default.
    virtual std::shared_ptr<PartitionHandler> GetPartition(
        const std::string& index_name) {
        return std::shared_ptr<PartitionHandler>();
    }

    /// Return the name of handler and return "TableHandler" by default.
    const std::string GetHandlerTypeName() override { return "TableHandler"; }

    /// Return the order type of the dataset,
    /// and return OrderType::kNoneOrder by default.
    virtual const OrderType GetOrderType() const { return kNoneOrder; }

    /// Return Tablet binding to specify index and key.
    /// Return `null` by default.
    virtual std::shared_ptr<Tablet> GetTablet(const std::string& index_name,
                                              const std::string& pk) {
        return std::shared_ptr<Tablet>();
    }

    /// Return Tablet binding to specify index and keys.
    /// Return `null` by default.
    virtual std::shared_ptr<Tablet> GetTablet(const std::string& index_name, const std::vector<std::string>& pks) {
        return std::shared_ptr<Tablet>();
    }

    static std::shared_ptr<TableHandler> Cast(std::shared_ptr<DataHandler> in);
};

/// \brief A table dataset's error handler, representing a error table
class ErrorTableHandler : public TableHandler {
 public:
    /// Create ErrorTableTable with initializing status_ with
    /// common::kCallMethodError
    ErrorTableHandler()
        : status_(common::kCallRpcMethodError, "error"),
          table_name_(""),
          db_(""),
          schema_(nullptr),
          types_(),
          index_hint_() {}
    /// Create ErrorTableHandler with specific status code and message
    ErrorTableHandler(common::StatusCode status_code,
                      const std::string& msg_str)
        : status_(status_code, msg_str),
          table_name_(""),
          db_(""),
          schema_(nullptr),
          types_(),
          index_hint_() {}
    ~ErrorTableHandler() {}

    /// Return empty column Types.
    const Types& GetTypes() override { return types_; }
    /// Return empty table Schema.
    const Schema* GetSchema() override { return schema_; }
    /// Return empty table name
    const std::string& GetName() override { return table_name_; }
    /// Return empty indexn information
    const IndexHint& GetIndex() override { return index_hint_; }
    /// Return name of database
    const std::string& GetDatabase() override { return db_; }

    /// Return null iterator
    RowIterator* GetRawIterator() override { return nullptr; }

    /// Return empty row
    Row At(uint64_t pos) override { return Row(); }

    /// Return 0
    const uint64_t GetCount() override { return 0; }

    /// Return handler type name, and return "ErrorTableHandler" by default.
    const std::string GetHandlerTypeName() override {
        return "ErrorTableHandler";
    }

    /// Return status
    base::Status GetStatus() override { return status_; }

 protected:
    base::Status status_;
    const std::string table_name_;
    const std::string db_;
    const Schema* schema_;
    Types types_;
    IndexHint index_hint_;
    OrderType order_type_;
};

/// \brief The abstraction of partition dataset operation.
///
/// A partition dataset is always organized by segments
///              +-- key1 --> segment1
///  partition --+-- key2 --> segment2
///              +-- key3 --> segment3
class PartitionHandler : public TableHandler {
 public:
    PartitionHandler() : TableHandler() {}
    ~PartitionHandler() {}

    // Return the iterator of row iterator
    // Return null by default
    RowIterator* GetRawIterator() override { return nullptr; }

<<<<<<< HEAD
    std::unique_ptr<WindowIterator> GetWindowIterator(const std::string& idx_name) override {
        return std::unique_ptr<WindowIterator>();
    }
=======
    using TableHandler::GetWindowIterator;
>>>>>>> d12babd9

    /// Return WindowIterator to iterate datasets
    /// segment-by-segment.
    virtual std::unique_ptr<WindowIterator> GetWindowIterator() = 0;

    /// Return HandlerType::kPartitionHandler by default
    const HandlerType GetHandlerType() override { return kPartitionHandler; }

    /// Return empty row, cause partition dataset does not support At operation.
    // virtual Row At(uint64_t pos) { return Row(); }

    /// Return Return table handler of specific segment binding to given key.
    /// Return `null` by default.
    virtual std::shared_ptr<TableHandler> GetSegment(const std::string& key) = 0;

    /// Return a sequence of table handles of specify segments binding to given
    /// keys set.
    virtual std::vector<std::shared_ptr<TableHandler>> GetSegments(const std::vector<std::string>& keys) {
        std::vector<std::shared_ptr<TableHandler>> segments;
        for (auto key : keys) {
            segments.push_back(GetSegment(key));
        }
        return segments;
    }
    /// Return the name of handler, and return `"PartitionHandler"` by default.
    const std::string GetHandlerTypeName() override {
        return "PartitionHandler";
    }
<<<<<<< HEAD
=======

    static std::shared_ptr<PartitionHandler> Cast(std::shared_ptr<DataHandler> in);
>>>>>>> d12babd9
};

/// \brief A wrapper of table handler which is used as a asynchronous row
/// handler
///
/// AysncRowHandler is statefull. It is running when created.
/// GetValue is invoked, status will be changed if it is running at that moment.
class AysncRowHandler : public RowHandler {
 public:
    /// Create with given table_handler and row position index.
    /// status_ is set with common::kRunning
    AysncRowHandler(size_t idx,
                    std::shared_ptr<TableHandler> aysnc_table_handler)
        : RowHandler(),
          status_(base::Status::Running()),
          table_name_(""),
          db_(""),
          schema_(nullptr),
          idx_(idx),
          aysnc_table_handler_(aysnc_table_handler),
          value_() {
        if (!aysnc_table_handler_) {
            status_ = base::Status(hybridse::common::kNullPointer,
                                   "async table handler is null");
        }
    }
    virtual ~AysncRowHandler() {}

    /// Return the row value.
    /// Sync row value by invoking aysnc_table_handler_->At(idx_)
    /// if status isn't common::kRunning
    const Row& GetValue() override {
        if (!status_.isRunning()) {
            return value_;
        }
        value_ = aysnc_table_handler_->At(idx_);
        status_ = aysnc_table_handler_->GetStatus();
        return value_;
    }
    const Schema* GetSchema() override { return schema_; }
    const std::string& GetName() override { return table_name_; }
    const std::string& GetDatabase() override { return db_; }

 private:
    base::Status status_;
    std::string table_name_;
    std::string db_;
    const Schema* schema_;
    size_t idx_;
    std::shared_ptr<TableHandler> aysnc_table_handler_;
    Row value_;
};

/// \brief A component responsible to Query subtask
class Tablet {
 public:
    Tablet() {}
    virtual ~Tablet() {}
    /// Return the name of tablet.
    virtual const std::string& GetName() const = 0;
    /// Return RowHandler by calling request-mode
    /// query on subtask which is specified by task_id and sql string
    virtual std::shared_ptr<RowHandler> SubQuery(
        uint32_t task_id, const std::string& db, const std::string& sql,
        const hybridse::codec::Row& row, const bool is_procedure,
        const bool is_debug) = 0;
    /// Return TableHandler by calling
    /// batch-request-mode query on subtask which is specified by task_id and
    /// sql
    virtual std::shared_ptr<TableHandler> SubQuery(
        uint32_t task_id, const std::string& db, const std::string& sql,
        const std::set<size_t>& common_column_indices,
        const std::vector<Row>& in_rows, const bool request_is_common,
        const bool is_procedure, const bool is_debug) = 0;
};
struct AggrTableInfo {
    std::string aggr_table;
    std::string aggr_db;
    std::string base_db;
    std::string base_table;
    std::string aggr_func;
    std::string aggr_col;
    std::string partition_cols;
    std::string order_by_col;
    std::string bucket_size;
    std::string filter_col;

    bool operator==(const AggrTableInfo& rhs) const {
        return aggr_table == rhs.aggr_table &&
            aggr_db == rhs.aggr_db &&
            base_db == rhs.base_db &&
            base_table == rhs.base_table &&
            aggr_func == rhs.aggr_func &&
            aggr_col == rhs.aggr_col &&
            partition_cols == rhs.partition_cols &&
            order_by_col == rhs.order_by_col &&
            bucket_size == rhs.bucket_size &&
            filter_col == rhs.filter_col;
    }
};

/// \brief A Catalog handler which defines a set of operation for, e.g,
/// database, table and index management.
///
/// Users should implement the subclasses for their own purpose
class Catalog {
 public:
    Catalog() {}

    virtual ~Catalog() {}

    /// Return whether index is supported or not.
    virtual bool IndexSupport() = 0;

    /// Return database information.
    virtual std::shared_ptr<type::Database> GetDatabase(
        const std::string& db) = 0;

    /// Return a table handler with given table
    /// name
    virtual std::shared_ptr<TableHandler> GetTable(
        const std::string& db, const std::string& table_name) = 0;

    /// Return ProcedureInfo instance with given database name `db` and
    /// procedure name `sp_name`
    virtual std::shared_ptr<hybridse::sdk::ProcedureInfo> GetProcedureInfo(
        const std::string& db, const std::string& sp_name) {
        return nullptr;
    }

    virtual std::vector<AggrTableInfo> GetAggrTables(const std::string& base_db, const std::string& base_table,
                                                     const std::string& aggr_func, const std::string& aggr_col,
                                                     const std::string& partition_cols, const std::string& order_col,
                                                     const std::string& filter_col) {
        return std::vector<AggrTableInfo>();
    }
};

}  // namespace vm
}  // namespace hybridse

#endif  // HYBRIDSE_INCLUDE_VM_CATALOG_H_<|MERGE_RESOLUTION|>--- conflicted
+++ resolved
@@ -337,13 +337,7 @@
     // Return null by default
     RowIterator* GetRawIterator() override { return nullptr; }
 
-<<<<<<< HEAD
-    std::unique_ptr<WindowIterator> GetWindowIterator(const std::string& idx_name) override {
-        return std::unique_ptr<WindowIterator>();
-    }
-=======
     using TableHandler::GetWindowIterator;
->>>>>>> d12babd9
 
     /// Return WindowIterator to iterate datasets
     /// segment-by-segment.
@@ -372,11 +366,8 @@
     const std::string GetHandlerTypeName() override {
         return "PartitionHandler";
     }
-<<<<<<< HEAD
-=======
 
     static std::shared_ptr<PartitionHandler> Cast(std::shared_ptr<DataHandler> in);
->>>>>>> d12babd9
 };
 
 /// \brief A wrapper of table handler which is used as a asynchronous row
