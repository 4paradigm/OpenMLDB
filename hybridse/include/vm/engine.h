/*
 * Copyright 2021 4Paradigm
 *
 * Licensed under the Apache License, Version 2.0 (the "License");
 * you may not use this file except in compliance with the License.
 * You may obtain a copy of the License at
 *
 *    http://www.apache.org/licenses/LICENSE-2.0
 *
 * Unless required by applicable law or agreed to in writing, software
 * distributed under the License is distributed on an "AS IS" BASIS,
 * WITHOUT WARRANTIES OR CONDITIONS OF ANY KIND, either express or implied.
 * See the License for the specific language governing permissions and
 * limitations under the License.
 */

#ifndef HYBRIDSE_INCLUDE_VM_ENGINE_H_
#define HYBRIDSE_INCLUDE_VM_ENGINE_H_

#include <map>
#include <memory>
#include <mutex>  //NOLINT
#include <set>
#include <string>
#include <utility>
#include <vector>
#include <unordered_map>
#include "base/raw_buffer.h"
#include "base/spin_lock.h"
#include "codec/fe_row_codec.h"
#include "codec/list_iterator_codec.h"
#include "gflags/gflags.h"
#include "llvm-c/Target.h"
#include "proto/fe_common.pb.h"
#include "vm/catalog.h"
#include "vm/engine_context.h"
#include "vm/router.h"

namespace hybridse {
namespace vm {

using ::hybridse::codec::Row;

inline constexpr const char* LONG_WINDOWS = "long_windows";

class Engine;
/// \brief An options class for controlling engine behaviour.
class EngineOptions {
 public:
    EngineOptions();

    /// Set `true` to enable storing ir results into SqlContext, default `false`.
    inline void SetKeepIr(bool flag) { this->keep_ir_ = flag; }
    /// Return if support to store ir results into SqlContext.
    inline bool IsKeepIr() const { return this->keep_ir_; }

    /// Set `true` if only support to compile SQL, default `false`
    ///
    /// If set `true`, the engine won't generate runner plan as well.
    inline void SetCompileOnly(bool flag) { this->compile_only_ = flag; }
    /// Return if only support to compile physical plan.
    inline bool IsCompileOnly() const { return compile_only_; }


    /// Set `true` if the engine only generate physical plan, default `false`.
    ///
    /// If set `true`, the engine won't build llvm jit.
    inline void SetPlanOnly(bool flag) { plan_only_ = flag; }
    /// Return `true` if the engine only generate physical plan.
    inline bool IsPlanOnly() const { return plan_only_; }

    /// Set `true` to enable cluster optimization, default `false`
    inline EngineOptions* SetClusterOptimized(bool flag) {
        cluster_optimized_ = flag;
        return this;
    }
    /// Return if the engine support cluster optimization.
    inline bool IsClusterOptimzied() const { return cluster_optimized_; }

    /// Set `true` to enable batch request optimization, default `true`.
    inline EngineOptions* SetBatchRequestOptimized(bool flag) {
        batch_request_optimized_ = flag;
        return this;
    }
    /// Return if the engine support batch request optimization.
    inline bool IsBatchRequestOptimized() const { return batch_request_optimized_; }

    /// Set `true` to enable expression optimization, default `true`.
    inline EngineOptions* SetEnableExprOptimize(bool flag) {
        enable_expr_optimize_ = flag;
        return this;
    }
    /// Return if the engine support expression optimization
    inline bool IsEnableExprOptimize() const { return enable_expr_optimize_; }

    /// Set `true` to enable batch window parallelization, default `false`.
    inline EngineOptions* SetEnableBatchWindowParallelization(bool flag) {
        enable_batch_window_parallelization_ = flag;
        return this;
    }
    /// Return if the engine support batch window parallelization.
    inline bool IsEnableBatchWindowParallelization() const {
        return enable_batch_window_parallelization_;
    }

    /// Set `true` to enable window column purning
    inline EngineOptions* SetEnableWindowColumnPruning(bool flag) {
        enable_window_column_pruning_ = flag;
        return this;
    }
    /// Return if the engine window column purning
    inline bool IsEnableWindowColumnPruning() const {
        return enable_window_column_pruning_;
    }

    /// Set the maximum number of cache entries, default is `50`.
    inline void SetMaxSqlCacheSize(uint32_t size) {
        max_sql_cache_size_ = size;
    }
    /// Return the maximum number of entries we can hold for compiling cache.
    inline uint32_t GetMaxSqlCacheSize() const { return max_sql_cache_size_; }

    /// Return JitOptions
    inline hybridse::vm::JitOptions& jit_options() { return jit_options_; }

 private:
    bool keep_ir_;
    bool compile_only_;
    bool plan_only_;
    bool cluster_optimized_;
    bool batch_request_optimized_;
    bool enable_expr_optimize_;
    bool enable_batch_window_parallelization_;
    bool enable_window_column_pruning_;
    uint32_t max_sql_cache_size_;
    JitOptions jit_options_;
};

/// \brief A RunSession maintain SQL running context, including compile information, procedure name.
///
class RunSession {
 public:
    explicit RunSession(EngineMode engine_mode);

    virtual ~RunSession();

    /// Return query result schema.
    virtual const Schema& GetSchema() const {
        return compile_info_->GetSchema();
    }

    /// Return query schema string.
    virtual const std::string& GetEncodedSchema() const {
        return compile_info_->GetEncodedSchema();
    }

    /// Return query related compile information.
    virtual std::shared_ptr<hybridse::vm::CompileInfo> GetCompileInfo() {
        return compile_info_;
    }

    /// Update query related compile information.
    bool SetCompileInfo(
        const std::shared_ptr<hybridse::vm::CompileInfo>& compile_info);

    /// Enable printing debug information while running a query.
    void EnableDebug() { is_debug_ = true; }
    /// Disable printing debug information while running a query.
    void DisableDebug() { is_debug_ = false; }
    /// Return if this run session support printing debug information.
    bool IsDebug() { return is_debug_; }

    /// Bind this run session with specific procedure
    void SetSpName(const std::string& sp_name) { sp_name_ = sp_name; }
    /// Return the engine mode of this run session
    EngineMode engine_mode() const { return engine_mode_; }

    const std::shared_ptr<const std::unordered_map<std::string, std::string>>& GetOptions() const {
        return options_;
    }

    void SetOptions(const std::shared_ptr<const std::unordered_map<std::string, std::string>>& options) {
        options_ = options;
    }

 protected:
    std::shared_ptr<hybridse::vm::CompileInfo> compile_info_;
    hybridse::vm::EngineMode engine_mode_;
    bool is_debug_;
    std::string sp_name_;
    std::shared_ptr<const std::unordered_map<std::string, std::string>> options_ = nullptr;
    friend Engine;
};

/// \brief BatchRunSession is a kind of RunSession designed for batch mode query.
class BatchRunSession : public RunSession {
 public:
    explicit BatchRunSession(bool mini_batch = false)
        : RunSession(kBatchMode), parameter_schema_() {}
    ~BatchRunSession() {}
    /// \brief Query sql with parameter row in batch mode.
    /// Query results will be returned as std::vector<Row> in output
    int32_t Run(const Row& parameter_row, std::vector<Row>& output,  // NOLINT
                uint64_t limit = 0);

    /// \brief Query sql in batch mode.
    /// Query results will be returned as std::vector<Row> in output
    int32_t Run(std::vector<Row>& output,  // NOLINT
                uint64_t limit = 0);
    /// Bing the run session with specific parameter schema
    void SetParameterSchema(const codec::Schema& schema) { parameter_schema_ = schema; }
    /// Return query parameter schema.
    virtual const Schema& GetParameterSchema() const { return parameter_schema_; }
 private:
    codec::Schema parameter_schema_;
};

/// \brief MockRequestRunSession is a kind of mock RuSession design for request query
/// disable performance sensitive. Since it is a mock RunSession for SQL compiling and explain
/// we are not going to support Run() method for it
class MockRequestRunSession : public RunSession {
 public:
    MockRequestRunSession() : RunSession(kMockRequestMode) {
    }
    ~MockRequestRunSession() {}
    /// \brief Return the schema of request row
    virtual const Schema& GetRequestSchema() const {
        return compile_info_->GetRequestSchema();
    }
    /// \brief Return the name of request table name
    virtual const std::string& GetRequestName() const {
        return compile_info_->GetRequestName();
    }
    /// \brief Return the name of request table db
    virtual const std::string& GetRequestDbName() const {
        return compile_info_->GetRequestDbName();
    }
};
/// \brief RequestRunSession is a kind of RunSession designed for request mode query.
///
/// Request-mode query is widely used in OLAD database. It requires a request Row.
class RequestRunSession : public RunSession {
 public:
    RequestRunSession() : RunSession(kRequestMode) {}
    ~RequestRunSession() {}
    /// \brief Query sql in request mode.
    ///
    /// \param in_row request row
    /// \param output query result will be returned as Row in output
    /// \return `0` if run successfully else negative integer
    int32_t Run(const Row& in_row, Row* output);  // NOLINT

    /// \brief Run a task specified by task_id in request mode.
    ///
    /// \param task_id: task id of task
    /// \param in_row: request row
    /// \param[out] output: result is written to this variable
    /// \return `0` if run successfully else negative integer
    int32_t Run(uint32_t task_id, const Row& in_row, Row* output);  // NOLINT

    /// \brief Return the schema of request row
    virtual const Schema& GetRequestSchema() const {
        return compile_info_->GetRequestSchema();
    }
    /// \brief Return the name of request table name
    virtual const std::string& GetRequestName() const {
        return compile_info_->GetRequestName();
    }
    /// \brief Return the name of request table db
    virtual const std::string& GetRequestDbName() const {
        return compile_info_->GetRequestDbName();
    }
};
/// \brief BatchRequestRunSession is a kind of RunSession designed for batch request mode query.
///
/// BatchRequest mode query is widely used in OLAD database. It requires a batch of request Rows.
class BatchRequestRunSession : public RunSession {
 public:
    BatchRequestRunSession() : RunSession(kBatchRequestMode) {}
    ~BatchRequestRunSession() {}

    /// \brief Return the schema of request row
    const Schema& GetRequestSchema() const {
        return compile_info_->GetRequestSchema();
    }
    /// \brief Return the name of request table name
    const std::string& GetRequestName() const {
        return compile_info_->GetRequestName();
    }
    /// \brief Return the name of request db name
    const std::string& GetRequestDbName() const {
        return compile_info_->GetRequestDbName();
    }

    /// \brief Run query in batch request mode.
    /// \param request_batch: a batch of request rows
    /// \param output: query results will be returned as std::vector<Row> in output
    /// \return 0 if runs successfully else negative integer
    int32_t Run(const std::vector<Row>& request_batch, std::vector<Row>& output);  // NOLINT

    /// \brief Run a task specified by task_id in request mode.
    /// \param id: id of task
    /// \param request_batch: a batch of request rows
    /// \param output: query results will be returned as std::vector<Row> in output
    /// \return 0 if runs successfully else negative integer
    int32_t Run(const uint32_t id, const std::vector<Row>& request_batch, std::vector<Row>& output);  // NOLINT

    /// \brief Add common column idx
    void AddCommonColumnIdx(size_t idx) { common_column_indices_.insert(idx); }

    /// \brief Return a set of common column indices
    const std::set<size_t>& common_column_indices() const {
        return common_column_indices_;
    }

 private:
    std::set<size_t> common_column_indices_;
};

/// An options class for controlling runtime interpreter behavior.
struct ExplainOutput {
    vm::Schema input_schema;      ///< The schema of request row for request-mode query
    std::string request_db_name;  ///< The name of request db for request-mode query
    std::string request_name;     ///< The name of request for request-mode query
    std::string logical_plan;     ///< Logical plan string
    std::string physical_plan;    ///< Physical plan string
    std::string ir;               ///< Codegen IR String
    vm::Schema output_schema;     ///< The schema of query result
    vm::Router router;            ///< The Router for request-mode query
    uint32_t limit_cnt;           ///< The limit count
    std::set<std::pair<std::string, std::string>> dependent_tables;
};


/// \brief An engine is responsible to compile SQL on the specific Catalog.
///
/// An engine can be used to `compile sql and explain the compiling result.
/// It maintains a LRU cache for compiling result.
///
/// **Example**
/// ```
/// // Assuming the catalog has been created and initialized before
/// base::Status status;
/// EngineOptions options;
/// Engine engine(catalog, options);
/// BatchRunSession session;
/// std::string db = "test_db";
/// std::string sql = "select col0, col1, col2, col1+col2 as col12 from t1;";
/// engine.Get(sql, db, session, status);
/// engine.Explain(sql, db, EngineMode::kBatchMode, &output, &status);
/// ```
class Engine {
 public:
    /// \brief Create an Engine with a specific Catalog object.
    explicit Engine(const std::shared_ptr<Catalog>& cl);

    /// \brief Create an Engine a specific Catalog object, configuring it with EngineOptions
    Engine(const std::shared_ptr<Catalog>& cl, const EngineOptions& options);

    /// \brief Initialize LLVM environments
    static void InitializeGlobalLLVM();

    static void InitializeUnsafeRowOptFlag(bool isUnsafeRowOpt);

    ~Engine();

    /// \brief Compile sql in db and stored the results in the session
    bool Get(const std::string& sql, const std::string& db,
             RunSession& session,    // NOLINT
             base::Status& status);  // NOLINT

    /// \brief Search all tables related to the specific sql in db.
    ///
    /// The tables' names are returned in tables
    bool GetDependentTables(const std::string& sql, const std::string& db,
                            std::set<std::pair<std::string, std::string>>* db_tables,
                            base::Status& status);  // NOLINT

    /// \brief Explain sql compiling result.
    ///
    /// The results are returned as ExplainOutput in explain_output.
    /// The success or fail status message is returned as Status in status.
    /// TODO: base::Status* status -> base::Status& status
    bool Explain(const std::string& sql, const std::string& db,
                 EngineMode engine_mode, ExplainOutput* explain_output, base::Status* status);
    /// \brief Explain sql compiling result.
    ///
    /// The results are returned as ExplainOutput in explain_output.
    /// The success or fail status message is returned as Status in status.
    /// TODO: base::Status* status -> base::Status& status
    bool Explain(const std::string& sql, const std::string& db,
                 EngineMode engine_mode, const codec::Schema& parameter_schema,
                 ExplainOutput* explain_output,
                 base::Status* status);

<<<<<<< HEAD
    base::Status RegisterExternalFunction(const std::string& name, node::DataType return_type, bool return_nullable,
                                     const std::vector<node::DataType>& arg_types, bool arg_nullable,
                                     bool is_aggregate, const std::string& file);
=======
    static base::Status RegisterExternalFunction(const std::string& name, node::DataType return_type,
                                     const std::vector<node::DataType>& arg_types, bool is_aggregate,
                                     const std::string& file);
>>>>>>> 3e7cbe5d

    static base::Status RemoveExternalFunction(const std::string& name,
                                     const std::vector<node::DataType>& arg_types,
                                     const std::string& file);

    /// \brief Same as above, but allowing compiling with configuring common column indices.
    ///
    /// The common column indices are used for common column optimization under EngineMode::kBatchRequestMode
    bool Explain(const std::string& sql, const std::string& db, EngineMode engine_mode,
                 const std::set<size_t>& common_column_indices, ExplainOutput* explain_output, base::Status* status);

    /// \brief Update engine's catalog
    inline void UpdateCatalog(std::shared_ptr<Catalog> cl) {
        std::atomic_store_explicit(&cl_, cl, std::memory_order_release);
    }

    /// \brief Clear engine's compiling result cache
    void ClearCacheLocked(const std::string& db);

    /// \brief Get engine's options
    EngineOptions GetEngineOptions();

 private:
    // Get all dependent (db, table) info from physical plan
    Status GetDependentTables(const PhysicalOpNode*, std::set<std::pair<std::string, std::string>>*);

    std::shared_ptr<CompileInfo> GetCacheLocked(const std::string& db,
                                                const std::string& sql,
                                                EngineMode engine_mode);
    bool SetCacheLocked(const std::string& db, const std::string& sql,
                        EngineMode engine_mode,
                        std::shared_ptr<CompileInfo> info);

    bool IsCompatibleCache(RunSession& session,  // NOLINT
                           std::shared_ptr<CompileInfo> info,
                           base::Status& status);  // NOLINT

    bool Explain(const std::string& sql, const std::string& db,
                 EngineMode engine_mode, const codec::Schema& parameter_schema,
                 const std::set<size_t>& common_column_indices,
                 ExplainOutput* explain_output, base::Status* status);
    std::shared_ptr<Catalog> cl_;
    EngineOptions options_;
    base::SpinMutex mu_;
    EngineLRUCache lru_cache_;
};

/// \brief Local tablet is responsible to run a task locally.
///
/// Local tablet won't invoke rpc to run a task remotely.
class LocalTablet : public Tablet {
 public:
    explicit LocalTablet(
        hybridse::vm::Engine* engine,
        std::shared_ptr<hybridse::vm::CompileInfoCache> sp_cache)
        : Tablet(),
          name_("LocalTablet"),
          engine_(engine),
          sp_cache_(sp_cache) {}
    ~LocalTablet() {}

    /// Run a task in request mode locally
    /// \param task_id: id of task
    /// \param db: name of database
    /// \param sql: represents a sql string if `is_procedure` is ture, or represents a procedure name
    /// \param row: request row
    /// \param is_procedure: whether sql is a procedure or not
    /// \param is_debug: whether printing debug information while running
    /// \return result row as RowHandler pointer
    std::shared_ptr<RowHandler> SubQuery(uint32_t task_id,
                                         const std::string& db,
                                         const std::string& sql, const Row& row,
                                         const bool is_procedure,
                                         const bool is_debug) override;

    /// Run a task in batch-request mode locally
    /// \param task_id: id of task
    /// \param db: name of database
    /// \param sql: represents a sql string if `is_procedure` is ture, or represents a procedure name
    /// \param common_column_indices: a set of common column indices
    /// \param in_rows: a batch of request rows
    /// \param request_is_common: whether request is common or not
    /// \param is_procedure: whether run procedure or not
    /// \param is_debug: whether printing debug information while running
    /// \return result rows as TableHandler pointer
    virtual std::shared_ptr<TableHandler> SubQuery(
        uint32_t task_id, const std::string& db, const std::string& sql,
        const std::set<size_t>& common_column_indices,
        const std::vector<Row>& in_rows, const bool request_is_common,
        const bool is_procedure, const bool is_debug);

    /// Return the name of tablet
    const std::string& GetName() const { return name_; }

 private:
    const std::string name_;
    vm::Engine* engine_;
    std::shared_ptr<hybridse::vm::CompileInfoCache> sp_cache_;
};

}  // namespace vm
}  // namespace hybridse
#endif  // HYBRIDSE_INCLUDE_VM_ENGINE_H_<|MERGE_RESOLUTION|>--- conflicted
+++ resolved
@@ -393,15 +393,9 @@
                  ExplainOutput* explain_output,
                  base::Status* status);
 
-<<<<<<< HEAD
     base::Status RegisterExternalFunction(const std::string& name, node::DataType return_type, bool return_nullable,
                                      const std::vector<node::DataType>& arg_types, bool arg_nullable,
                                      bool is_aggregate, const std::string& file);
-=======
-    static base::Status RegisterExternalFunction(const std::string& name, node::DataType return_type,
-                                     const std::vector<node::DataType>& arg_types, bool is_aggregate,
-                                     const std::string& file);
->>>>>>> 3e7cbe5d
 
     static base::Status RemoveExternalFunction(const std::string& name,
                                      const std::vector<node::DataType>& arg_types,
