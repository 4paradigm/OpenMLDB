/*
 * Copyright 2021 4Paradigm
 *
 * Licensed under the Apache License, Version 2.0 (the "License");
 * you may not use this file except in compliance with the License.
 * You may obtain a copy of the License at
 *
 *   http://www.apache.org/licenses/LICENSE-2.0
 *
 * Unless required by applicable law or agreed to in writing, software
 * distributed under the License is distributed on an "AS IS" BASIS,
 * WITHOUT WARRANTIES OR CONDITIONS OF ANY KIND, either express or implied.
 * See the License for the specific language governing permissions and
 * limitations under the License.
 */

#ifndef HYBRIDSE_INCLUDE_VM_PHYSICAL_OP_H_
#define HYBRIDSE_INCLUDE_VM_PHYSICAL_OP_H_
#include <list>
#include <memory>
#include <set>
#include <string>
#include <utility>
#include <vector>

#include "node/plan_node.h"
#include "passes/expression/expr_pass.h"
#include "vm/catalog.h"
#include "vm/schemas_context.h"
namespace hybridse {
namespace vm {

using hybridse::base::Status;
using hybridse::vm::SchemasContext;

// new and delete physical node managef
enum PhysicalOpType {
    kPhysicalOpDataProvider = 0,
    kPhysicalOpFilter,
    kPhysicalOpGroupBy,
    kPhysicalOpSortBy,
    kPhysicalOpAggrerate,
    kPhysicalOpProject,
    kPhysicalOpSimpleProject,
    kPhysicalOpConstProject,
    kPhysicalOpLimit,
    kPhysicalOpRename,
    kPhysicalOpDistinct,
    kPhysicalOpJoin,
    kPhysicalOpUnion,
    kPhysicalOpWindow,
    kPhysicalOpIndexSeek,
    kPhysicalOpRequestUnion,
    kPhysicalOpRequestAggUnion,
    kPhysicalOpPostRequestUnion,
    kPhysicalOpRequestJoin,
    kPhysicalOpRequestGroup,
    kPhysicalOpRequestGroupAndSort,
    kPhysicalOpLoadData,
    kPhysicalOpDelete,
    kPhysicalOpSelectInto,
    kPhysicalOpInsert,
    kPhysicalOpFake,  // not a real type, for testing only
    kPhysicalOpLast = kPhysicalOpFake,
};

enum PhysicalSchemaType { kSchemaTypeTable, kSchemaTypeRow, kSchemaTypeGroup };
<<<<<<< HEAD
inline const std::string PhysicalOpTypeName(const PhysicalOpType &type) {
    switch (type) {
        case kPhysicalOpDataProvider:
            return "DATA_PROVIDER";
        case kPhysicalOpGroupBy:
            return "GROUP_BY";
        case kPhysicalOpSortBy:
            return "SORT_BY";
        case kPhysicalOpFilter:
            return "FILTER_BY";
        case kPhysicalOpProject:
            return "PROJECT";
        case kPhysicalOpSimpleProject:
            return "SIMPLE_PROJECT";
        case kPhysicalOpConstProject:
            return "CONST_PROJECT";
        case kPhysicalOpAggrerate:
            return "AGGRERATE";
        case kPhysicalOpLimit:
            return "LIMIT";
        case kPhysicalOpRename:
            return "RENAME";
        case kPhysicalOpDistinct:
            return "DISTINCT";
        case kPhysicalOpWindow:
            return "WINDOW";
        case kPhysicalOpJoin:
            return "JOIN";
        case kPhysicalOpUnion:
            return "UNION";
        case kPhysicalOpPostRequestUnion:
            return "POST_REQUEST_UNION";
        case kPhysicalOpRequestUnion:
            return "REQUEST_UNION";
        case kPhysicalOpRequestAggUnion:
            return "REQUEST_AGG_UNION";
        case kPhysicalOpRequestJoin:
            return "REQUEST_JOIN";
        case kPhysicalOpIndexSeek:
            return "INDEX_SEEK";
        case kPhysicalOpLoadData:
            return "LOAD_DATA";
        case kPhysicalOpDelete:
            return "DELETE";
        case kPhysicalOpSelectInto:
            return "SELECT_INTO";
        default:
            return "UNKNOWN";
    }
}
=======
absl::string_view PhysicalOpTypeName(PhysicalOpType type);
>>>>>>> 6b926bb8

/**
 * Function codegen information for physical node. It should
 * provide full information to generate execution code.
 * FnInfo should be never shared between different node.
 */
class FnInfo {
 public:
    const std::string &fn_name() const { return fn_name_; }
    const vm::Schema *fn_schema() const { return &fn_schema_; }
    const node::LambdaNode *fn_def() const { return fn_def_; }
    const SchemasContext *schemas_ctx() const { return schemas_ctx_; }

    bool IsValid() const {
        return fn_name_ != "" && !fn_schema_.empty() && fn_def_ != nullptr;
    }

    void SetFn(const std::string &fn_name, const node::LambdaNode *fn_def,
               const SchemasContext *schemas_ctx) {
        fn_name_ = fn_name;
        fn_def_ = fn_def;
        schemas_ctx_ = schemas_ctx;
    }

    void AddOutputColumn(const type::ColumnDef &column_def,
                         const node::FrameNode *frame = nullptr) {
        *fn_schema_.Add() = column_def;
        frames_.push_back(frame);
    }

    void SetPrimaryFrame(const node::FrameNode *frame) {
        primary_frame_ = frame;
    }

    void Clear() {
        fn_name_ = "";
        fn_schema_.Clear();
        fn_def_ = nullptr;
        primary_frame_ = nullptr;
        frames_.clear();
        schemas_ctx_ = nullptr;
        fn_ptr_ = nullptr;
    }

    const node::FrameNode *GetFrame(size_t idx) const {
        return idx < frames_.size() ? frames_[idx] : nullptr;
    }
    const std::vector<const node::FrameNode *> &GetFrames() const {
        return frames_;
    }
    const node::FrameNode *GetPrimaryFrame() const { return primary_frame_; }

    FnInfo() = default;

    const int8_t *fn_ptr() const { return fn_ptr_; }
    void SetFnPtr(const int8_t *fn) { fn_ptr_ = fn; }

 private:
    std::string fn_name_ = "";
    vm::Schema fn_schema_;

    // function definition
    const node::LambdaNode *fn_def_ = nullptr;

    // expression frames for agg projection
    const node::FrameNode *primary_frame_ = nullptr;
    std::vector<const node::FrameNode *> frames_;

    // codegen output schemas context
    const SchemasContext *schemas_ctx_ = nullptr;

    // function ptr
    const int8_t *fn_ptr_ = nullptr;
};

class FnComponent {
 public:
    const FnInfo &fn_info() const { return fn_info_; }
    FnInfo *mutable_fn_info() { return &fn_info_; }

 protected:
    FnInfo fn_info_;
};
// Sort Component can only handle single order expressions
class Sort : public FnComponent {
 public:
    explicit Sort(const node::OrderByNode *orders) : orders_(orders) {}
    virtual ~Sort() {}
    const node::OrderByNode *orders() const { return orders_; }
    void set_orders(const node::OrderByNode *orders) { orders_ = orders; }
    const bool is_asc() const {
        const node::OrderExpression *first_order_expression =
            nullptr == orders_ ? nullptr : orders_->GetOrderExpression(0);
        return nullptr == first_order_expression ? true : first_order_expression->is_asc();
    }
    const bool ValidSort() const { return nullptr != orders_; }
    const std::string ToString() const {
        std::ostringstream oss;
        oss << "orders=" << node::ExprString(orders_);
        return oss.str();
    }
    const std::string FnDetail() const {
        return "sort = " + fn_info_.fn_name();
    }

    void ResolvedRelatedColumns(
        std::vector<const node::ExprNode *> *columns) const {
        if (nullptr == orders_) {
            return;
        }
        auto expr = orders_->GetOrderExpressionExpr(0);
        if (nullptr != expr) {
            node::ExprListNode exprs;
            exprs.AddChild(const_cast<node::ExprNode*>(expr));
            node::ColumnOfExpression(orders_->order_expressions_, columns);
        }
        return;
    }

    base::Status ReplaceExpr(const passes::ExprReplacer &replacer,
                             node::NodeManager *nm, Sort *out) const;

    const node::OrderByNode *orders_;
};

class Range : public FnComponent {
 public:
    Range() : range_key_(nullptr), frame_(nullptr) {}
    Range(const node::OrderByNode *order, const node::FrameNode *frame) : range_key_(nullptr), frame_(frame) {
        range_key_ = nullptr == order ? nullptr
                     : node::ExprListNullOrEmpty(order->order_expressions_)
                         ? nullptr
                         : order->GetOrderExpressionExpr(0);
    }
    virtual ~Range() {}
    const bool Valid() const { return nullptr != range_key_; }
    const std::string ToString() const {
        std::ostringstream oss;
        if (nullptr != range_key_ && nullptr != frame_) {
            if (nullptr != frame_->frame_range()) {
                oss << "range=(" << range_key_->GetExprString() << ", "
                    << frame_->frame_range()->start()->GetExprString() << ", "
                    << frame_->frame_range()->end()->GetExprString();

                if (0 != frame_->frame_maxsize()) {
                    oss << ", maxsize=" << frame_->frame_maxsize();
                }
                oss << ")";
            }

            if (nullptr != frame_->frame_rows()) {
                if (nullptr != frame_->frame_range()) {
                    oss << ", ";
                }
                oss << "rows=(" << range_key_->GetExprString() << ", "
                    << frame_->frame_rows()->start()->GetExprString() << ", "
                    << frame_->frame_rows()->end()->GetExprString() << ")";
            }
        }
        return oss.str();
    }
    const node::ExprNode *range_key() const { return range_key_; }
    void set_range_key(const node::ExprNode *range_key) {
        range_key_ = range_key;
    }
    const node::FrameNode *frame() const { return frame_; }
    const std::string FnDetail() const { return "range=" + fn_info_.fn_name(); }

    void ResolvedRelatedColumns(std::vector<const node::ExprNode *> *) const;

    base::Status ReplaceExpr(const passes::ExprReplacer &replacer,
                             node::NodeManager *nm, Range *out) const;

    const node::ExprNode *range_key_;
    const node::FrameNode *frame_;
};

class ConditionFilter : public FnComponent {
 public:
    ConditionFilter()
        : condition_(nullptr) {}
    explicit ConditionFilter(const node::ExprNode *condition)
        : condition_(condition) {}
    virtual ~ConditionFilter() {}
    const bool ValidCondition() const { return nullptr != condition_; }
    void set_condition(const node::ExprNode *condition) {
        condition_ = condition;
    }
    const std::string ToString() const {
        std::ostringstream oss;
        oss << "condition=" << node::ExprString(condition_);
        return oss.str();
    }
    const node::ExprNode *condition() const { return condition_; }
    const std::string FnDetail() const { return fn_info_.fn_name(); }
    virtual void ResolvedRelatedColumns(
        std::vector<const node::ExprNode *> *columns) const {
        node::ColumnOfExpression(condition_, columns);
        return;
    }

    base::Status ReplaceExpr(const passes::ExprReplacer &replacer, node::NodeManager *nm,
                             ConditionFilter *out) const;

 private:
    const node::ExprNode *condition_;
};

class Key : public FnComponent {
 public:
    Key() : keys_(nullptr) {}
    explicit Key(const node::ExprListNode *keys) : keys_(keys) {}
    virtual ~Key() {}
    const std::string ToString() const {
        std::ostringstream oss;
        oss << "keys=" << node::ExprString(keys_);
        return oss.str();
    }
    const bool ValidKey() const { return !node::ExprListNullOrEmpty(keys_); }
    const node::ExprListNode *keys() const { return keys_; }
    void set_keys(const node::ExprListNode *keys) { keys_ = keys; }
    const node::ExprListNode *PhysicalProjectNode() const { return keys_; }
    const std::string FnDetail() const { return "keys=" + fn_info_.fn_name(); }

    void ResolvedRelatedColumns(
        std::vector<const node::ExprNode *> *columns) const {
        node::ColumnOfExpression(keys_, columns);
    }

    base::Status ReplaceExpr(const passes::ExprReplacer &replacer,
                             node::NodeManager *nm, Key *out) const;

    const node::ExprListNode *keys_;
};

class ColumnProjects : public FnComponent {
 public:
    ColumnProjects() {}

    void Add(const std::string &name, const node::ExprNode *expr,
             const node::FrameNode *frame);

    void Clear();

    size_t size() const { return names_.size(); }

    const node::ExprNode *GetExpr(size_t idx) const {
        return idx < size() ? exprs_[idx] : nullptr;
    }

    const std::string GetName(size_t idx) const {
        return idx < size() ? names_[idx] : "";
    }

    const node::FrameNode *GetFrame(size_t idx) const {
        return idx < size() ? frames_[idx] : nullptr;
    }

    void SetPrimaryFrame(const node::FrameNode *frame) {
        primary_frame_ = frame;
    }

    const node::FrameNode *GetPrimaryFrame() const { return primary_frame_; }

    base::Status ReplaceExpr(const passes::ExprReplacer &replacer,
                             node::NodeManager *nm, ColumnProjects *out) const;

 private:
    std::vector<std::string> names_;
    std::vector<const node::ExprNode *> exprs_;
    std::vector<const node::FrameNode *> frames_;
    const node::FrameNode *primary_frame_ = nullptr;
};

class PhysicalPlanContext;

class PhysicalOpNode : public node::NodeBase<PhysicalOpNode> {
 public:
    PhysicalOpNode(PhysicalOpType type, bool is_block)
        : type_(type),
          is_block_(is_block),
          output_type_(kSchemaTypeTable),
          limit_cnt_(0),
          schemas_ctx_(this) {}

    const std::string GetTypeName() const override {
        return std::string(PhysicalOpTypeName(type_));
    }
    bool Equals(const PhysicalOpNode *other) const override {
        return this == other;
    }

    virtual ~PhysicalOpNode() {}
    void Print(std::ostream &output, const std::string &tab) const override;
    void Print() const;

    virtual void PrintChildren(std::ostream &output,
                               const std::string &tab) const;

    virtual base::Status WithNewChildren(
        node::NodeManager *nm, const std::vector<PhysicalOpNode *> &children,
        PhysicalOpNode **out) = 0;

    /**
     * Initialize physical node's output schema.
     */
    virtual base::Status InitSchema(PhysicalPlanContext *ctx) = 0;
    void ClearSchema() { schemas_ctx_.Clear(); }
    void FinishSchema() { schemas_ctx_.Build(); }

    virtual void PrintSchema() const;

    virtual std::string SchemaToString(const std::string &tab) const;

    const std::vector<PhysicalOpNode *> &GetProducers() const {
        return producers_;
    }
    std::vector<PhysicalOpNode *> &producers() { return producers_; }
    void UpdateProducer(int i, PhysicalOpNode *producer);

    void AddProducer(PhysicalOpNode *producer) {
        producers_.push_back(producer);
    }

    /**
     * Get all function infos bind to current physical node.
     */
    const std::vector<const FnInfo *> GetFnInfos() const { return fn_infos_; }

    /**
     * Add component FnInfo to current physical node. The node fn list take
     * no ownership to this FnInfo instance.
     */
    void AddFnInfo(const FnInfo *fn_info) { fn_infos_.push_back(fn_info); }

    /**
     * Clear current function informations.
     */
    void ClearFnInfo() { fn_infos_.clear(); }

    PhysicalOpNode *GetProducer(size_t index) const {
        return producers_[index];
    }

    const hybridse::codec::Schema *GetOutputSchema() const {
        return schemas_ctx_.GetOutputSchema();
    }

    size_t GetOutputSchemaSize() const { return GetOutputSchema()->size(); }

    void SetProducer(size_t index, PhysicalOpNode *produce) {
        producers_[index] = produce;
    }
    size_t GetProducerCnt() const { return producers_.size(); }

    const size_t GetOutputSchemaSourceSize() const {
        return schemas_ctx_.GetSchemaSourceSize();
    }

    const hybridse::vm::SchemaSource *GetOutputSchemaSource(size_t idx) const {
        return idx < schemas_ctx_.GetSchemaSourceSize()
                   ? schemas_ctx_.GetSchemaSource(idx)
                   : nullptr;
    }

    void SetLimitCnt(int32_t limit_cnt) { limit_cnt_ = limit_cnt; }

    const int32_t GetLimitCnt() const { return limit_cnt_; }

    bool IsSameSchema(const vm::Schema &schema,
                      const vm::Schema &exp_schema) const;

    PhysicalSchemaType GetOutputType() const { return output_type_; }

    PhysicalOpType GetOpType() const { return type_; }

    const SchemasContext *schemas_ctx() const { return &schemas_ctx_; }

    bool is_block() const { return is_block_; }

    /*
     * Add the duplicated function for swig-java which can not access
     * functions in template.
     */
    size_t GetNodeId() const { return node_id(); }

 protected:
    const PhysicalOpType type_;
    const bool is_block_;
    PhysicalSchemaType output_type_;

    std::vector<const FnInfo *> fn_infos_;
    int32_t limit_cnt_;
    std::vector<PhysicalOpNode *> producers_;

    SchemasContext schemas_ctx_;
};

class PhysicalUnaryNode : public PhysicalOpNode {
 public:
    PhysicalUnaryNode(PhysicalOpNode *node, PhysicalOpType type, bool is_block)
        : PhysicalOpNode(type, is_block) {
        AddProducer(node);
    }
    base::Status InitSchema(PhysicalPlanContext *) override;
    virtual ~PhysicalUnaryNode() {}
    virtual void Print(std::ostream &output, const std::string &tab) const;
    virtual void PrintChildren(std::ostream &output,
                               const std::string &tab) const;
};

class PhysicalBinaryNode : public PhysicalOpNode {
 public:
    PhysicalBinaryNode(PhysicalOpNode *left, PhysicalOpNode *right,
                       PhysicalOpType type, bool is_block)
        : PhysicalOpNode(type, is_block) {
        AddProducer(left);
        AddProducer(right);
    }
    virtual ~PhysicalBinaryNode() {}
    virtual void Print(std::ostream &output, const std::string &tab) const;
    virtual void PrintChildren(std::ostream &output,
                               const std::string &tab) const;
};

enum DataProviderType {
    kProviderTypeTable,
    kProviderTypePartition,
    kProviderTypeRequest
};

inline const std::string DataProviderTypeName(const DataProviderType &type) {
    switch (type) {
        case kProviderTypeTable:
            return "Table";
        case kProviderTypePartition:
            return "Partition";
        case kProviderTypeRequest:
            return "Request";
        default:
            return "UNKNOW";
    }
}

class PhysicalDataProviderNode : public PhysicalOpNode {
 public:
    PhysicalDataProviderNode(const std::shared_ptr<TableHandler> &table_handler,
                             DataProviderType provider_type)
        : PhysicalOpNode(kPhysicalOpDataProvider, true),
          provider_type_(provider_type),
          table_handler_(table_handler) {}
    ~PhysicalDataProviderNode() {}

    base::Status InitSchema(PhysicalPlanContext *) override;

    static PhysicalDataProviderNode *CastFrom(PhysicalOpNode *node);
    const std::string &GetName() const;
    const std::string& GetDb() const {
        return table_handler_->GetDatabase();
    }
    const DataProviderType provider_type_;
    const std::shared_ptr<TableHandler> table_handler_;
};

class PhysicalTableProviderNode : public PhysicalDataProviderNode {
 public:
    explicit PhysicalTableProviderNode(
        const std::shared_ptr<TableHandler> &table_handler)
        : PhysicalDataProviderNode(table_handler, kProviderTypeTable) {}

    base::Status WithNewChildren(node::NodeManager *nm,
                                 const std::vector<PhysicalOpNode *> &children,
                                 PhysicalOpNode **out) override;

    virtual ~PhysicalTableProviderNode() {}
    virtual void Print(std::ostream &output, const std::string &tab) const;
};

class PhysicalRequestProviderNode : public PhysicalDataProviderNode {
 public:
    explicit PhysicalRequestProviderNode(
        const std::shared_ptr<TableHandler> &table_handler)
        : PhysicalDataProviderNode(table_handler, kProviderTypeRequest) {
        output_type_ = kSchemaTypeRow;
    }

    base::Status InitSchema(PhysicalPlanContext *) override;

    base::Status WithNewChildren(node::NodeManager *nm,
                                 const std::vector<PhysicalOpNode *> &children,
                                 PhysicalOpNode **out) override;

    virtual ~PhysicalRequestProviderNode() {}
    virtual void Print(std::ostream &output, const std::string &tab) const;
};

class PhysicalRequestProviderNodeWithCommonColumn
    : public PhysicalRequestProviderNode {
 public:
    explicit PhysicalRequestProviderNodeWithCommonColumn(
        const std::shared_ptr<TableHandler> &table_handler,
        const std::set<size_t> common_column_indices)
        : PhysicalRequestProviderNode(table_handler),
          common_column_indices_(common_column_indices) {}

    ~PhysicalRequestProviderNodeWithCommonColumn() {}

    base::Status InitSchema(PhysicalPlanContext *) override;
    void Print(std::ostream &output, const std::string &tab) const override;

 private:
    std::set<size_t> common_column_indices_;
    vm::Schema common_schema_;
    vm::Schema non_common_schema_;
};

class PhysicalPartitionProviderNode : public PhysicalDataProviderNode {
 public:
    PhysicalPartitionProviderNode(PhysicalDataProviderNode *depend,
                                  const std::string &index_name)
        : PhysicalDataProviderNode(depend->table_handler_,
                                   kProviderTypePartition),
          index_name_(index_name) {
        output_type_ = kSchemaTypeGroup;
    }
    virtual ~PhysicalPartitionProviderNode() {}

    base::Status WithNewChildren(node::NodeManager *nm,
                                 const std::vector<PhysicalOpNode *> &children,
                                 PhysicalOpNode **out) override;

    virtual void Print(std::ostream &output, const std::string &tab) const;
    const std::string index_name_;
};

class PhysicalGroupNode : public PhysicalUnaryNode {
 public:
    PhysicalGroupNode(PhysicalOpNode *node, const node::ExprListNode *groups)
        : PhysicalUnaryNode(node, kPhysicalOpGroupBy, true), group_(groups) {
        output_type_ = kSchemaTypeGroup;
        fn_infos_.push_back(&group_.fn_info());
    }
    virtual ~PhysicalGroupNode() {}
    virtual void Print(std::ostream &output, const std::string &tab) const;
    static PhysicalGroupNode *CastFrom(PhysicalOpNode *node);

    base::Status WithNewChildren(node::NodeManager *nm,
                                 const std::vector<PhysicalOpNode *> &children,
                                 PhysicalOpNode **out) override;

    bool Valid() { return group_.ValidKey(); }
    Key group() const { return group_; }
    Key group_;
};

enum ProjectType {
    kRowProject,
    kTableProject,
    kAggregation,
    kGroupAggregation,
    kWindowAggregation,
    kReduceAggregation,
};

inline const std::string ProjectTypeName(const ProjectType &type) {
    switch (type) {
        case kRowProject:
            return "RowProject";
        case kTableProject:
            return "TableProject";
        case kAggregation:
            return "Aggregation";
        case kGroupAggregation:
            return "GroupAggregation";
        case kWindowAggregation:
            return "WindowAggregation";
        case kReduceAggregation:
            return "ReduceAggregation";
        default:
            return "UnKnown";
    }
}

inline bool IsAggProjectType(const ProjectType &type) {
    switch (type) {
        case kAggregation:
        case kGroupAggregation:
        case kWindowAggregation:
        case kReduceAggregation:
            return true;
        default:
            return false;
    }
}

class PhysicalProjectNode : public PhysicalUnaryNode {
 public:
    PhysicalProjectNode(PhysicalOpNode *depend, ProjectType project_type,
                        const ColumnProjects &project, bool is_block)
        : PhysicalUnaryNode(depend, kPhysicalOpProject, is_block),
          project_type_(project_type),
          project_(project) {
        fn_infos_.push_back(&project_.fn_info());
    }
    virtual ~PhysicalProjectNode() {}
    virtual void Print(std::ostream &output, const std::string &tab) const;
    static PhysicalProjectNode *CastFrom(PhysicalOpNode *node);

    base::Status InitSchema(PhysicalPlanContext *) override;

    base::Status WithNewChildren(node::NodeManager *nm,
                                 const std::vector<PhysicalOpNode *> &children,
                                 PhysicalOpNode **out) override;

    const ColumnProjects &project() const { return project_; }
    const ProjectType project_type_;

 protected:
    ColumnProjects project_;
};

class PhysicalRowProjectNode : public PhysicalProjectNode {
 public:
    PhysicalRowProjectNode(PhysicalOpNode *node, const ColumnProjects &project)
        : PhysicalProjectNode(node, kRowProject, project, false) {
        output_type_ = kSchemaTypeRow;
    }
    virtual ~PhysicalRowProjectNode() {}
    static PhysicalRowProjectNode *CastFrom(PhysicalOpNode *node);
};

class PhysicalTableProjectNode : public PhysicalProjectNode {
 public:
    PhysicalTableProjectNode(PhysicalOpNode *node,
                             const ColumnProjects &project)
        : PhysicalProjectNode(node, kTableProject, project, false) {
        output_type_ = kSchemaTypeTable;
    }
    virtual ~PhysicalTableProjectNode() {}
    static PhysicalTableProjectNode *CastFrom(PhysicalOpNode *node);
};

class PhysicalConstProjectNode : public PhysicalOpNode {
 public:
    explicit PhysicalConstProjectNode(const ColumnProjects &project)
        : PhysicalOpNode(kPhysicalOpConstProject, true), project_(project) {
        fn_infos_.push_back(&project_.fn_info());
    }
    virtual ~PhysicalConstProjectNode() {}
    virtual void Print(std::ostream &output, const std::string &tab) const;
    static PhysicalConstProjectNode *CastFrom(PhysicalOpNode *node);
    const ColumnProjects &project() const { return project_; }

    base::Status WithNewChildren(node::NodeManager *nm,
                                 const std::vector<PhysicalOpNode *> &children,
                                 PhysicalOpNode **out) override;

    base::Status InitSchema(PhysicalPlanContext *) override;

 private:
    ColumnProjects project_;
};

class PhysicalSimpleProjectNode : public PhysicalUnaryNode {
 public:
    PhysicalSimpleProjectNode(PhysicalOpNode *node,
                              const ColumnProjects &project)
        : PhysicalUnaryNode(node, kPhysicalOpSimpleProject, true),
          project_(project) {
        output_type_ = node->GetOutputType();
        fn_infos_.push_back(&project_.fn_info());
    }

    virtual ~PhysicalSimpleProjectNode() {}
    virtual void Print(std::ostream &output, const std::string &tab) const;
    static PhysicalSimpleProjectNode *CastFrom(PhysicalOpNode *node);

    const ColumnProjects &project() const { return project_; }

    base::Status WithNewChildren(node::NodeManager *nm,
                                 const std::vector<PhysicalOpNode *> &children,
                                 PhysicalOpNode **out) override;

    base::Status InitSchema(PhysicalPlanContext *) override;

    // return schema source index if target projects is just select all columns
    // from one input schema source with consistent order. return -1 otherwise.
    int GetSelectSourceIndex() const;

 private:
    ColumnProjects project_;
};

class PhysicalAggrerationNode : public PhysicalProjectNode {
 public:
    PhysicalAggrerationNode(PhysicalOpNode *node, const ColumnProjects &project, const node::ExprNode *condition)
        : PhysicalProjectNode(node, kAggregation, project, true), having_condition_(condition) {
        output_type_ = kSchemaTypeRow;
        fn_infos_.push_back(&having_condition_.fn_info());
    }
    virtual ~PhysicalAggrerationNode() {}
    virtual void Print(std::ostream &output, const std::string &tab) const;
    ConditionFilter having_condition_;
};

class PhysicalReduceAggregationNode : public PhysicalProjectNode {
 public:
    PhysicalReduceAggregationNode(PhysicalOpNode *node, const ColumnProjects &project,
                                  const node::ExprNode *condition, const PhysicalAggrerationNode *orig_aggr)
        : PhysicalProjectNode(node, kReduceAggregation, project, true), having_condition_(condition) {
        output_type_ = kSchemaTypeRow;
        fn_infos_.push_back(&having_condition_.fn_info());
        orig_aggr_ = orig_aggr;
    }
    virtual ~PhysicalReduceAggregationNode() {}
    base::Status InitSchema(PhysicalPlanContext *) override;
    virtual void Print(std::ostream &output, const std::string &tab) const;
    ConditionFilter having_condition_;
    const PhysicalAggrerationNode* orig_aggr_ = nullptr;
};

class PhysicalGroupAggrerationNode : public PhysicalProjectNode {
 public:
    PhysicalGroupAggrerationNode(PhysicalOpNode *node,
                                 const ColumnProjects &project,
                                 const node::ExprNode* having_condition,
                                 const node::ExprListNode *groups)
        : PhysicalProjectNode(node, kGroupAggregation, project, true),
          having_condition_(having_condition),
          group_(groups) {
        output_type_ = kSchemaTypeTable;
        fn_infos_.push_back(&having_condition_.fn_info());
        fn_infos_.push_back(&group_.fn_info());
    }
    virtual ~PhysicalGroupAggrerationNode() {}
    static PhysicalGroupAggrerationNode *CastFrom(PhysicalOpNode *node);
    virtual void Print(std::ostream &output, const std::string &tab) const;
    ConditionFilter having_condition_;
    Key group_;
};

class PhysicalUnionNode;
class PhysicalJoinNode;

class WindowOp {
 public:
    explicit WindowOp(const node::ExprListNode *partitions)
        : partition_(partitions), sort_(nullptr), range_() {}
    explicit WindowOp(const node::WindowPlanNode *w_ptr)
        : partition_(w_ptr->GetKeys()),
          sort_(w_ptr->GetOrders()),
          range_(w_ptr->GetOrders(), w_ptr->frame_node()),
          name_(w_ptr->GetName()) {}
    virtual ~WindowOp() {}
    const std::string ToString() const {
        std::ostringstream oss;
        oss << "partition_" << partition_.ToString();
        oss << ", " << sort_.ToString();
        if (range_.Valid()) {
            oss << ", " << range_.ToString();
        }
        return oss.str();
    }
    const std::string FnDetail() const {
        std::ostringstream oss;
        oss << "partition_" << partition_.FnDetail();
        oss << ", " << sort_.FnDetail();
        if (range_.Valid()) {
            oss << ", " << range_.FnDetail();
        }
        return oss.str();
    }
    const Key &partition() const { return partition_; }
    const Sort &sort() const { return sort_; }
    const Range &range() const { return range_; }
    const std::string &name() const { return name_; }

    base::Status ReplaceExpr(const passes::ExprReplacer &replacer,
                             node::NodeManager *nm, WindowOp *out) const;

    void ResolvedRelatedColumns(std::vector<const node::ExprNode *> *) const;

    Key partition_;
    Sort sort_;
    Range range_;
    std::string name_ = "";
};

class RequestWindowOp : public WindowOp {
 public:
    explicit RequestWindowOp(const node::ExprListNode *partitions)
        : WindowOp(partitions), index_key_() {}
    explicit RequestWindowOp(const node::WindowPlanNode *w_ptr)
        : WindowOp(w_ptr), index_key_() {}
    virtual ~RequestWindowOp() {}
    const std::string ToString() const {
        std::ostringstream oss;
        oss << WindowOp::ToString() << ", index_" << index_key_.ToString();
        return oss.str();
    }
    const std::string FnDetail() const {
        std::ostringstream oss;
        oss << WindowOp::FnDetail() << ", index_" << index_key_.FnDetail();
        return oss.str();
    }
    const Key &index_key() const { return index_key_; }

    base::Status ReplaceExpr(const passes::ExprReplacer &replacer,
                             node::NodeManager *nm, RequestWindowOp *out) const;

    void ResolvedRelatedColumns(std::vector<const node::ExprNode *> *) const;

    Key index_key_;
};

class Filter {
 public:
    explicit Filter(const node::ExprNode *condition)
        : condition_(condition),
          left_key_(nullptr),
          right_key_(nullptr),
          index_key_(nullptr) {}
    Filter(const node::ExprNode *condition, const node::ExprListNode *left_keys,
           const node::ExprListNode *right_keys)
        : condition_(condition),
          left_key_(left_keys),
          right_key_(right_keys),
          index_key_(nullptr) {}
    virtual ~Filter() {}

    bool Valid() {
        return index_key_.ValidKey() || condition_.ValidCondition();
    }
    const std::string ToString() const {
        std::ostringstream oss;
        oss << "condition=" << node::ExprString(condition_.condition())
            << ", left_keys=" << node::ExprString(left_key_.keys())
            << ", right_keys=" << node::ExprString(right_key_.keys())
            << ", index_keys=" << node::ExprString(index_key_.keys());
        return oss.str();
    }
    const std::string FnDetail() const {
        std::ostringstream oss;
        oss << ", condition=" << condition_.FnDetail();
        oss << ", left_keys=" << left_key_.FnDetail()
            << ", right_keys=" << right_key_.FnDetail()
            << ", index_keys=" << index_key_.FnDetail();
        return oss.str();
    }
    const Key &left_key() const { return left_key_; }
    const Key &right_key() const { return right_key_; }
    const Key &index_key() const { return index_key_; }
    const ConditionFilter &condition() const { return condition_; }
    virtual void ResolvedRelatedColumns(
        std::vector<const node::ExprNode *> *columns) const {
        left_key_.ResolvedRelatedColumns(columns);
        right_key_.ResolvedRelatedColumns(columns);
        index_key_.ResolvedRelatedColumns(columns);
        condition_.ResolvedRelatedColumns(columns);
    }

    base::Status ReplaceExpr(const passes::ExprReplacer &replacer,
                             node::NodeManager *nm, Filter *out) const;

    ConditionFilter condition_;
    Key left_key_;
    Key right_key_;
    Key index_key_;
};

class Join : public Filter {
 public:
    explicit Join(const node::JoinType join_type)
        : Filter(nullptr), join_type_(join_type), right_sort_(nullptr) {}
    Join(const node::JoinType join_type, const node::ExprNode *condition)
        : Filter(condition), join_type_(join_type), right_sort_(nullptr) {}
    Join(const node::JoinType join_type, const node::OrderByNode *orders,
         const node::ExprNode *condition)
        : Filter(condition), join_type_(join_type), right_sort_(orders) {}
    Join(const node::JoinType join_type, const node::ExprNode *condition,
         const node::ExprListNode *left_keys,
         const node::ExprListNode *right_keys)
        : Filter(condition, left_keys, right_keys),
          join_type_(join_type),
          right_sort_(nullptr) {}
    Join(const node::JoinType join_type, const node::OrderByNode *orders,
         const node::ExprNode *condition, const node::ExprListNode *left_keys,
         const node::ExprListNode *right_keys)
        : Filter(condition, left_keys, right_keys),
          join_type_(join_type),
          right_sort_(orders) {}
    virtual ~Join() {}
    const std::string ToString() const {
        std::ostringstream oss;
        oss << "type=" << node::JoinTypeName(join_type_);
        if (right_sort_.ValidSort()) {
            oss << ", right_sort=" << node::ExprString(right_sort_.orders());
        }
        oss << ", " << Filter::ToString();
        return oss.str();
    }
    const std::string FnDetail() const {
        std::ostringstream oss;

        if (right_sort_.ValidSort()) {
            oss << "right_sort_=" << right_sort_.FnDetail();
        }
        oss << Filter::FnDetail();
        return oss.str();
    }
    const node::JoinType join_type() const { return join_type_; }
    const Sort &right_sort() const { return right_sort_; }
    void ResolvedRelatedColumns(
        std::vector<const node::ExprNode *> *columns) const {
        Filter::ResolvedRelatedColumns(columns);
        right_sort_.ResolvedRelatedColumns(columns);
    }

    base::Status ReplaceExpr(const passes::ExprReplacer &replacer,
                             node::NodeManager *nm, Join *out) const;

    node::JoinType join_type_;
    Sort right_sort_;
};

class WindowJoinList {
 public:
    WindowJoinList() : window_joins_() {}
    virtual ~WindowJoinList() {}
    void AddWindowJoin(PhysicalOpNode *node, const Join &join) {
        window_joins_.push_front(std::make_pair(node, join));
    }
    const bool Empty() const { return window_joins_.empty(); }
    const std::string FnDetail() const {
        std::ostringstream oss;
        for (auto &window_join : window_joins_) {
            oss << window_join.second.FnDetail() << "\n";
        }
        return oss.str();
    }
    std::list<std::pair<PhysicalOpNode *, Join>> &window_joins() {
        return window_joins_;
    }

    std::list<std::pair<PhysicalOpNode *, Join>> window_joins_;
};

class WindowUnionList {
 public:
    WindowUnionList() : window_unions_() {}
    virtual ~WindowUnionList() {}
    void AddWindowUnion(PhysicalOpNode *node, const WindowOp &window) {
        window_unions_.push_back(std::make_pair(node, window));
    }
    const std::string FnDetail() const {
        std::ostringstream oss;
        for (auto &window_union : window_unions_) {
            oss << window_union.second.FnDetail() << "\n";
        }
        return oss.str();
    }
    const bool Empty() const { return window_unions_.empty(); }
    size_t GetSize() const { return window_unions_.size(); }
    PhysicalOpNode *GetUnionNode(size_t idx) const {
        auto iter = window_unions_.begin();
        for (size_t i = 0; i < idx; ++i) {
            ++iter;
        }
        return iter->first;
    }

    std::list<std::pair<PhysicalOpNode *, WindowOp>> window_unions_;
};

class RequestWindowUnionList {
 public:
    RequestWindowUnionList() : window_unions_() {}
    virtual ~RequestWindowUnionList() {}
    void AddWindowUnion(PhysicalOpNode *node, const RequestWindowOp &window) {
        window_unions_.push_back(std::make_pair(node, window));
    }
    const PhysicalOpNode *GetKey(uint32_t index) {
        auto iter = window_unions_.begin();
        for (uint32_t i = 0; i < index; ++i) {
            ++iter;
        }
        return iter->first;
        // return window_unions_[index].first;
    }

    const RequestWindowOp &GetValue(uint32_t index) {
        auto iter = window_unions_.begin();
        for (uint32_t i = 0; i < index; ++i) {
            ++iter;
        }
        return iter->second;
    }

    const uint32_t GetSize() { return window_unions_.size(); }

    const std::string FnDetail() const {
        std::ostringstream oss;
        for (auto &window_union : window_unions_) {
            oss << window_union.second.FnDetail() << "\n";
        }
        return oss.str();
    }
    const bool Empty() const { return window_unions_.empty(); }

    std::list<std::pair<PhysicalOpNode *, RequestWindowOp>> window_unions_;
};

class PhysicalWindowAggrerationNode : public PhysicalProjectNode {
 public:
    PhysicalWindowAggrerationNode(PhysicalOpNode *node,
                                  const ColumnProjects &project,
                                  const WindowOp &window_op,
                                  bool instance_not_in_window,
                                  bool need_append_input,
                                  bool exclude_current_time)
        : PhysicalProjectNode(node, kWindowAggregation, project, true),
          need_append_input_(need_append_input),
          exclude_current_time_(exclude_current_time),
          instance_not_in_window_(instance_not_in_window),
          window_(window_op),
          window_unions_() {
        output_type_ = kSchemaTypeTable;
        fn_infos_.push_back(&window_.partition_.fn_info());
        fn_infos_.push_back(&window_.sort_.fn_info());
        fn_infos_.push_back(&window_.range_.fn_info());
    }

    virtual ~PhysicalWindowAggrerationNode() {}
    virtual void Print(std::ostream &output, const std::string &tab) const;
    static PhysicalWindowAggrerationNode *CastFrom(PhysicalOpNode *node);
    const bool Valid() { return true; }
    void AddWindowJoin(PhysicalOpNode *node, const Join &join) {
        window_joins_.AddWindowJoin(node, join);
        Join &window_join = window_joins_.window_joins_.front().second;
        fn_infos_.push_back(&window_join.left_key_.fn_info());
        fn_infos_.push_back(&window_join.right_key_.fn_info());
        fn_infos_.push_back(&window_join.index_key_.fn_info());
        fn_infos_.push_back(&window_join.condition_.fn_info());
    }

    bool AddWindowUnion(PhysicalOpNode *node) {
        if (nullptr == node) {
            LOG(WARNING) << "Fail to add window union : table is null";
            return false;
        }
        if (producers_.empty() || nullptr == producers_[0]) {
            LOG(WARNING)
                << "Fail to add window union : producer is empty or null";
            return false;
        }
        if (!IsSameSchema(*node->GetOutputSchema(),
                          *producers_[0]->GetOutputSchema())) {
            LOG(WARNING)
                << "Union Table and window input schema aren't consistent";
            return false;
        }
        window_unions_.AddWindowUnion(node, window_);
        WindowOp &window_union = window_unions_.window_unions_.back().second;
        fn_infos_.push_back(&window_union.partition_.fn_info());
        fn_infos_.push_back(&window_union.sort_.fn_info());
        fn_infos_.push_back(&window_union.range_.fn_info());
        return true;
    }

    const bool instance_not_in_window() const {
        return instance_not_in_window_;
    }

    const bool exclude_current_time() const { return exclude_current_time_; }
    bool need_append_input() const { return need_append_input_; }

    WindowOp &window() { return window_; }
    WindowJoinList &window_joins() { return window_joins_; }
    WindowUnionList &window_unions() { return window_unions_; }

    base::Status InitSchema(PhysicalPlanContext *) override;

    base::Status WithNewChildren(node::NodeManager *nm,
                                 const std::vector<PhysicalOpNode *> &children,
                                 PhysicalOpNode **out) override;

    const bool need_append_input_;
    const bool exclude_current_time_;
    const bool instance_not_in_window_;
    WindowOp window_;
    WindowUnionList window_unions_;
    WindowJoinList window_joins_;

    /**
     * Initialize inner state for window joins
     */
    base::Status InitJoinList(PhysicalPlanContext *plan_ctx);
    std::vector<PhysicalOpNode *> joined_op_list_;
};

class PhysicalJoinNode : public PhysicalBinaryNode {
 public:
    PhysicalJoinNode(PhysicalOpNode *left, PhysicalOpNode *right,
                     const node::JoinType join_type)
        : PhysicalBinaryNode(left, right, kPhysicalOpJoin, false),
          join_(join_type),
          joined_schemas_ctx_(this),
          output_right_only_(false) {
        output_type_ = left->GetOutputType();
    }
    PhysicalJoinNode(PhysicalOpNode *left, PhysicalOpNode *right,
                     const node::JoinType join_type,
                     const node::OrderByNode *orders,
                     const node::ExprNode *condition)
        : PhysicalBinaryNode(left, right, kPhysicalOpJoin, false),
          join_(join_type, orders, condition),
          joined_schemas_ctx_(this),
          output_right_only_(false) {
        output_type_ = left->GetOutputType();

        RegisterFunctionInfo();
    }
    PhysicalJoinNode(PhysicalOpNode *left, PhysicalOpNode *right,
                     const node::JoinType join_type,
                     const node::ExprNode *condition,
                     const node::ExprListNode *left_keys,
                     const node::ExprListNode *right_keys)
        : PhysicalBinaryNode(left, right, kPhysicalOpJoin, false),
          join_(join_type, condition, left_keys, right_keys),
          joined_schemas_ctx_(this),
          output_right_only_(false) {
        output_type_ = left->GetOutputType();

        RegisterFunctionInfo();
    }
    PhysicalJoinNode(PhysicalOpNode *left, PhysicalOpNode *right,
                     const node::JoinType join_type,
                     const node::OrderByNode *orders,
                     const node::ExprNode *condition,
                     const node::ExprListNode *left_keys,
                     const node::ExprListNode *right_keys)
        : PhysicalBinaryNode(left, right, kPhysicalOpJoin, false),
          join_(join_type, orders, condition, left_keys, right_keys),
          joined_schemas_ctx_(this),
          output_right_only_(false) {
        output_type_ = left->GetOutputType();

        RegisterFunctionInfo();
    }
    PhysicalJoinNode(PhysicalOpNode *left, PhysicalOpNode *right,
                     const Join &join)
        : PhysicalBinaryNode(left, right, kPhysicalOpJoin, false),
          join_(join),
          joined_schemas_ctx_(this),
          output_right_only_(false) {
        output_type_ = left->GetOutputType();

        RegisterFunctionInfo();
    }
    PhysicalJoinNode(PhysicalOpNode *left, PhysicalOpNode *right,
                     const Join &join, const bool output_right_only)
        : PhysicalBinaryNode(left, right, kPhysicalOpJoin, false),
          join_(join),
          joined_schemas_ctx_(this),
          output_right_only_(output_right_only) {
        output_type_ = left->GetOutputType();

        RegisterFunctionInfo();
    }
    virtual ~PhysicalJoinNode() {}
    base::Status InitSchema(PhysicalPlanContext *) override;
    void RegisterFunctionInfo() {
        fn_infos_.push_back(&join_.right_sort_.fn_info());
        fn_infos_.push_back(&join_.condition_.fn_info());
        fn_infos_.push_back(&join_.left_key_.fn_info());
        fn_infos_.push_back(&join_.right_key_.fn_info());
        fn_infos_.push_back(&join_.index_key_.fn_info());
    }
    virtual void Print(std::ostream &output, const std::string &tab) const;
    static PhysicalJoinNode *CastFrom(PhysicalOpNode *node);
    const bool Valid() { return true; }
    const Join &join() const { return join_; }
    const SchemasContext *joined_schemas_ctx() const {
        return &joined_schemas_ctx_;
    }
    const bool output_right_only() const { return output_right_only_; }

    base::Status WithNewChildren(node::NodeManager *nm,
                                 const std::vector<PhysicalOpNode *> &children,
                                 PhysicalOpNode **out) override;

    Join join_;
    SchemasContext joined_schemas_ctx_;
    const bool output_right_only_;
};

class PhysicalRequestJoinNode : public PhysicalBinaryNode {
 public:
    PhysicalRequestJoinNode(PhysicalOpNode *left, PhysicalOpNode *right,
                            const node::JoinType join_type)
        : PhysicalBinaryNode(left, right, kPhysicalOpRequestJoin, false),
          join_(join_type),
          joined_schemas_ctx_(this),
          output_right_only_(false) {
        output_type_ = kSchemaTypeRow;
        RegisterFunctionInfo();
    }
    PhysicalRequestJoinNode(PhysicalOpNode *left, PhysicalOpNode *right,
                            const node::JoinType join_type,
                            const node::OrderByNode *orders,
                            const node::ExprNode *condition)
        : PhysicalBinaryNode(left, right, kPhysicalOpRequestJoin, false),
          join_(join_type, orders, condition),
          joined_schemas_ctx_(this),
          output_right_only_(false) {
        output_type_ = kSchemaTypeRow;
        RegisterFunctionInfo();
    }
    PhysicalRequestJoinNode(PhysicalOpNode *left, PhysicalOpNode *right,
                            const Join &join, const bool output_right_only)
        : PhysicalBinaryNode(left, right, kPhysicalOpRequestJoin, false),
          join_(join),
          joined_schemas_ctx_(this),
          output_right_only_(output_right_only) {
        output_type_ = kSchemaTypeRow;
        RegisterFunctionInfo();
    }

 private:
    PhysicalRequestJoinNode(PhysicalOpNode *left, PhysicalOpNode *right,
                            const node::JoinType join_type,
                            const node::ExprNode *condition,
                            const node::ExprListNode *left_keys,
                            const node::ExprListNode *right_keys)
        : PhysicalBinaryNode(left, right, kPhysicalOpRequestJoin, false),
          join_(join_type, condition, left_keys, right_keys),
          joined_schemas_ctx_(this),
          output_right_only_(false) {
        output_type_ = kSchemaTypeRow;
        RegisterFunctionInfo();
    }
    PhysicalRequestJoinNode(PhysicalOpNode *left, PhysicalOpNode *right,
                            const node::JoinType join_type,
                            const node::OrderByNode *orders,
                            const node::ExprNode *condition,
                            const node::ExprListNode *left_keys,
                            const node::ExprListNode *right_keys)
        : PhysicalBinaryNode(left, right, kPhysicalOpRequestJoin, false),
          join_(join_type, orders, condition, left_keys, right_keys),
          joined_schemas_ctx_(this),
          output_right_only_(false) {
        output_type_ = kSchemaTypeRow;
        RegisterFunctionInfo();
    }

 public:
    virtual ~PhysicalRequestJoinNode() {}

    base::Status InitSchema(PhysicalPlanContext *) override;
    static PhysicalRequestJoinNode *CastFrom(PhysicalOpNode *node);

    void RegisterFunctionInfo() {
        fn_infos_.push_back(&join_.right_sort_.fn_info());
        fn_infos_.push_back(&join_.condition_.fn_info());
        fn_infos_.push_back(&join_.left_key_.fn_info());
        fn_infos_.push_back(&join_.right_key_.fn_info());
        fn_infos_.push_back(&join_.index_key_.fn_info());
    }
    virtual void Print(std::ostream &output, const std::string &tab) const;
    const Join &join() const { return join_; }
    const bool output_right_only() const { return output_right_only_; }
    const SchemasContext *joined_schemas_ctx() const {
        return &joined_schemas_ctx_;
    }

    base::Status WithNewChildren(node::NodeManager *nm,
                                 const std::vector<PhysicalOpNode *> &children,
                                 PhysicalOpNode **out) override;

    Join join_;
    SchemasContext joined_schemas_ctx_;
    const bool output_right_only_;
};

class PhysicalUnionNode : public PhysicalBinaryNode {
 public:
    PhysicalUnionNode(PhysicalOpNode *left, PhysicalOpNode *right, bool is_all)
        : PhysicalBinaryNode(left, right, kPhysicalOpUnion, true),
          is_all_(is_all) {
        output_type_ = kSchemaTypeTable;
    }
    virtual ~PhysicalUnionNode() {}
    base::Status InitSchema(PhysicalPlanContext *) override;
    virtual void Print(std::ostream &output, const std::string &tab) const;

    base::Status WithNewChildren(node::NodeManager *nm,
                                 const std::vector<PhysicalOpNode *> &children,
                                 PhysicalOpNode **out) override;

    const bool is_all_;
    static PhysicalUnionNode *CastFrom(PhysicalOpNode *node);
};

class PhysicalPostRequestUnionNode : public PhysicalBinaryNode {
 public:
    PhysicalPostRequestUnionNode(PhysicalOpNode *left, PhysicalOpNode *right,
                                 const Range &request_ts)
        : PhysicalBinaryNode(left, right, kPhysicalOpPostRequestUnion, true),
          request_ts_(request_ts) {
        output_type_ = kSchemaTypeTable;
        fn_infos_.push_back(&request_ts_.fn_info());
    }
    virtual ~PhysicalPostRequestUnionNode() {}
    base::Status InitSchema(PhysicalPlanContext *) override;
    virtual void Print(std::ostream &output, const std::string &tab) const;

    base::Status WithNewChildren(node::NodeManager *nm,
                                 const std::vector<PhysicalOpNode *> &children,
                                 PhysicalOpNode **out) override;

    static PhysicalPostRequestUnionNode *CastFrom(PhysicalOpNode *node);

    const Range &request_ts() const { return request_ts_; }
    Range *mutable_request_ts() { return &request_ts_; }

 private:
    Range request_ts_;
};

class PhysicalRequestUnionNode : public PhysicalBinaryNode {
 public:
    PhysicalRequestUnionNode(PhysicalOpNode *left, PhysicalOpNode *right,
                             const node::ExprListNode *partition)
        : PhysicalBinaryNode(left, right, kPhysicalOpRequestUnion, true),
          window_(partition),
          instance_not_in_window_(false),
          exclude_current_time_(false),
          output_request_row_(true) {
        output_type_ = kSchemaTypeTable;

        fn_infos_.push_back(&window_.partition_.fn_info());
        fn_infos_.push_back(&window_.index_key_.fn_info());
    }
    PhysicalRequestUnionNode(PhysicalOpNode *left, PhysicalOpNode *right,
                             const node::WindowPlanNode *w_ptr)
        : PhysicalBinaryNode(left, right, kPhysicalOpRequestUnion, true),
          window_(w_ptr),
          instance_not_in_window_(w_ptr->instance_not_in_window()),
          exclude_current_time_(w_ptr->exclude_current_time()),
          output_request_row_(true) {
        output_type_ = kSchemaTypeTable;

        fn_infos_.push_back(&window_.partition_.fn_info());
        fn_infos_.push_back(&window_.sort_.fn_info());
        fn_infos_.push_back(&window_.range_.fn_info());
        fn_infos_.push_back(&window_.index_key_.fn_info());
    }
    PhysicalRequestUnionNode(PhysicalOpNode *left, PhysicalOpNode *right,
                             const RequestWindowOp &window,
                             bool instance_not_in_window,
                             bool exclude_current_time, bool output_request_row)
        : PhysicalBinaryNode(left, right, kPhysicalOpRequestUnion, true),
          window_(window),
          instance_not_in_window_(instance_not_in_window),
          exclude_current_time_(exclude_current_time),
          output_request_row_(output_request_row) {
        output_type_ = kSchemaTypeTable;

        fn_infos_.push_back(&window_.partition_.fn_info());
        fn_infos_.push_back(&window_.sort_.fn_info());
        fn_infos_.push_back(&window_.range_.fn_info());
        fn_infos_.push_back(&window_.index_key_.fn_info());
    }
    virtual ~PhysicalRequestUnionNode() {}
    base::Status InitSchema(PhysicalPlanContext *) override;
    virtual void Print(std::ostream &output, const std::string &tab) const;
    const bool Valid() { return true; }
    static PhysicalRequestUnionNode *CastFrom(PhysicalOpNode *node);
    bool AddWindowUnion(PhysicalOpNode *node) {
        if (nullptr == node) {
            LOG(WARNING) << "Fail to add window union : table is null";
            return false;
        }
        if (producers_.empty() || nullptr == producers_[0]) {
            LOG(WARNING)
                << "Fail to add window union : producer is empty or null";
            return false;
        }
        if (output_request_row() &&
            !IsSameSchema(*node->GetOutputSchema(),
                          *producers_[0]->GetOutputSchema())) {
            LOG(WARNING)
                << "Union Table and window input schema aren't consistent";
            return false;
        }
        window_unions_.AddWindowUnion(node, window_);
        RequestWindowOp &window_union =
            window_unions_.window_unions_.back().second;
        fn_infos_.push_back(&window_union.partition_.fn_info());
        fn_infos_.push_back(&window_union.sort_.fn_info());
        fn_infos_.push_back(&window_union.range_.fn_info());
        fn_infos_.push_back(&window_union.index_key_.fn_info());
        return true;
    }
    const bool instance_not_in_window() const {
        return instance_not_in_window_;
    }
    const bool exclude_current_time() const { return exclude_current_time_; }
    const bool output_request_row() const { return output_request_row_; }
    const RequestWindowOp &window() const { return window_; }
    const RequestWindowUnionList &window_unions() const {
        return window_unions_;
    }

    base::Status WithNewChildren(node::NodeManager *nm,
                                 const std::vector<PhysicalOpNode *> &children,
                                 PhysicalOpNode **out) override;

    RequestWindowOp window_;
    const bool instance_not_in_window_;
    const bool exclude_current_time_;
    const bool output_request_row_;
    RequestWindowUnionList window_unions_;
};

class PhysicalRequestAggUnionNode : public PhysicalOpNode {
 public:
    PhysicalRequestAggUnionNode(PhysicalOpNode *request, PhysicalOpNode *raw, PhysicalOpNode *aggr,
                             const RequestWindowOp &window,
                             const RequestWindowOp &aggr_window,
                             bool instance_not_in_window,
                             bool exclude_current_time, bool output_request_row)
        : PhysicalOpNode(kPhysicalOpRequestAggUnion, true),
          window_(window),
          agg_window_(aggr_window),
          instance_not_in_window_(instance_not_in_window),
          exclude_current_time_(exclude_current_time),
          output_request_row_(output_request_row) {
        output_type_ = kSchemaTypeTable;

        fn_infos_.push_back(&window_.partition_.fn_info());
        fn_infos_.push_back(&window_.sort_.fn_info());
        fn_infos_.push_back(&window_.range_.fn_info());
        fn_infos_.push_back(&window_.index_key_.fn_info());

        AddProducers(request, raw, aggr);
    }
    virtual ~PhysicalRequestAggUnionNode() {}
    base::Status InitSchema(PhysicalPlanContext *) override;
    void Print(std::ostream &output, const std::string &tab) const override;
    void PrintChildren(std::ostream& output, const std::string& tab) const override;
    const bool Valid() { return true; }
    static PhysicalRequestAggUnionNode *CastFrom(PhysicalOpNode *node);

    const bool instance_not_in_window() const {
        return instance_not_in_window_;
    }
    const bool exclude_current_time() const { return exclude_current_time_; }
    const bool output_request_row() const { return output_request_row_; }
    const RequestWindowOp &window() const { return window_; }

    base::Status WithNewChildren(node::NodeManager *nm,
                                 const std::vector<PhysicalOpNode *> &children,
                                 PhysicalOpNode **out) override {
        return base::Status(common::kUnSupport);
    }

    RequestWindowOp window_;
    RequestWindowOp agg_window_;
    const bool instance_not_in_window_;
    const bool exclude_current_time_;
    const bool output_request_row_;

 private:
    void AddProducers(PhysicalOpNode *request, PhysicalOpNode *raw, PhysicalOpNode *aggr) {
        AddProducer(request);
        AddProducer(raw);
        AddProducer(aggr);
    }

    Schema agg_schema_;
};

class PhysicalSortNode : public PhysicalUnaryNode {
 public:
    PhysicalSortNode(PhysicalOpNode *node, const node::OrderByNode *order)
        : PhysicalUnaryNode(node, kPhysicalOpSortBy, true), sort_(order) {
        output_type_ = node->GetOutputType();

        fn_infos_.push_back(&sort_.fn_info());
    }
    PhysicalSortNode(PhysicalOpNode *node, const Sort &sort)
        : PhysicalUnaryNode(node, kPhysicalOpSortBy, true), sort_(sort) {
        output_type_ = node->GetOutputType();

        fn_infos_.push_back(&sort_.fn_info());
    }
    virtual ~PhysicalSortNode() {}
    virtual void Print(std::ostream &output, const std::string &tab) const;

    base::Status WithNewChildren(node::NodeManager *nm,
                                 const std::vector<PhysicalOpNode *> &children,
                                 PhysicalOpNode **out) override;

    bool Valid() { return sort_.ValidSort(); }
    const Sort &sort() const { return sort_; }
    Sort sort_;
    static PhysicalSortNode *CastFrom(PhysicalOpNode *node);
};

class PhysicalFilterNode : public PhysicalUnaryNode {
 public:
    PhysicalFilterNode(PhysicalOpNode *node, const node::ExprNode *condition)
        : PhysicalUnaryNode(node, kPhysicalOpFilter, true), filter_(condition) {
        output_type_ = node->GetOutputType();

        fn_infos_.push_back(&filter_.condition_.fn_info());
        fn_infos_.push_back(&filter_.index_key_.fn_info());
    }
    virtual ~PhysicalFilterNode() {}
    virtual void Print(std::ostream &output, const std::string &tab) const;
    bool Valid() { return filter_.Valid(); }
    const Filter &filter() const { return filter_; }

    base::Status WithNewChildren(node::NodeManager *nm,
                                 const std::vector<PhysicalOpNode *> &children,
                                 PhysicalOpNode **out) override;

    Filter filter_;
    static PhysicalFilterNode *CastFrom(PhysicalOpNode *node);
};

class PhysicalLimitNode : public PhysicalUnaryNode {
 public:
    PhysicalLimitNode(PhysicalOpNode *node, int32_t limit_cnt)
        : PhysicalUnaryNode(node, kPhysicalOpLimit, true) {
        limit_cnt_ = limit_cnt;
        limit_optimized_ = false;
        output_type_ = node->GetOutputType();
    }
    virtual ~PhysicalLimitNode() {}
    virtual void Print(std::ostream &output, const std::string &tab) const;
    void SetLimitOptimized(bool optimized) { limit_optimized_ = optimized; }
    const bool GetLimitOptimized() const { return limit_optimized_; }
    static PhysicalLimitNode *CastFrom(PhysicalOpNode *node);

    base::Status WithNewChildren(node::NodeManager *nm,
                                 const std::vector<PhysicalOpNode *> &children,
                                 PhysicalOpNode **out) override;

 private:
    bool limit_optimized_;
};

class PhysicalRenameNode : public PhysicalUnaryNode {
 public:
    PhysicalRenameNode(PhysicalOpNode *node, const std::string &name)
        : PhysicalUnaryNode(node, kPhysicalOpRename, false), name_(name) {
        output_type_ = node->GetOutputType();
    }
    base::Status InitSchema(PhysicalPlanContext *) override;
    virtual ~PhysicalRenameNode() {}
    static PhysicalRenameNode *CastFrom(PhysicalOpNode *node);
    virtual void Print(std::ostream &output, const std::string &tab) const;

    base::Status WithNewChildren(node::NodeManager *nm,
                                 const std::vector<PhysicalOpNode *> &children,
                                 PhysicalOpNode **out) override;

    const std::string &name_;
};

class PhysicalDistinctNode : public PhysicalUnaryNode {
 public:
    explicit PhysicalDistinctNode(PhysicalOpNode *node)
        : PhysicalUnaryNode(node, kPhysicalOpDistinct, true) {
        output_type_ = node->GetOutputType();
    }

    base::Status WithNewChildren(node::NodeManager *nm,
                                 const std::vector<PhysicalOpNode *> &children,
                                 PhysicalOpNode **out) override;

    virtual ~PhysicalDistinctNode() {}
};

class PhysicalSelectIntoNode : public PhysicalUnaryNode {
 public:
    PhysicalSelectIntoNode(PhysicalOpNode *node, const std::string &query_str, const std::string &out_file,
                           std::shared_ptr<node::OptionsMap> options, std::shared_ptr<node::OptionsMap> config_options)
        : PhysicalUnaryNode(node, kPhysicalOpSelectInto, false),
          query_str_(query_str),
          out_file_(out_file),
          options_(std::move(options)),
          config_options_(std::move(config_options)) {}
    ~PhysicalSelectIntoNode() override = default;
    void Print(std::ostream &output, const std::string &tab) const override;
    base::Status InitSchema(PhysicalPlanContext *) override;
    base::Status WithNewChildren(node::NodeManager *nm, const std::vector<PhysicalOpNode *> &children,
                                 PhysicalOpNode **out) override;
    static PhysicalSelectIntoNode *CastFrom(PhysicalOpNode *node);

    const std::string &QueryStr() const { return query_str_; }
    const std::string &OutFile() const { return out_file_; }

    // avoid to use map<A, B*>, the B* will result in python swig errors,
    //     e.g. no member named 'type_name' in 'swig::traits<B>'
    // vector<pair<>> is too complex, and will get a class in the package root dir.
    const hybridse::node::ConstNode *GetOption(const std::string &option) const {
        if (!options_) {
            return nullptr;
        }
        auto it = options_->find(option);
        return it == options_->end() ? nullptr : it->second;
    }
    const hybridse::node::ConstNode *GetConfigOption(const std::string &option) const {
        if (!config_options_) {
            return nullptr;
        }
        auto it = config_options_->find(option);
        return it == config_options_->end() ? nullptr : it->second;
    }

    std::string query_str_, out_file_;
    std::shared_ptr<node::OptionsMap> options_;
    std::shared_ptr<node::OptionsMap> config_options_;
};

class PhysicalLoadDataNode : public PhysicalOpNode {
 public:
    PhysicalLoadDataNode(const std::string &file, const std::string &db, const std::string &table,
                         std::shared_ptr<node::OptionsMap> options, std::shared_ptr<node::OptionsMap> config_options)
        : PhysicalOpNode(kPhysicalOpLoadData, false),
          file_(file),
          db_(db),
          table_(table),
          options_(std::move(options)),
          config_options_(std::move(config_options)) {}
    ~PhysicalLoadDataNode() override = default;
    void Print(std::ostream &output, const std::string &tab) const override;
    base::Status InitSchema(PhysicalPlanContext *) override;
    base::Status WithNewChildren(node::NodeManager *nm, const std::vector<PhysicalOpNode *> &children,
                                 PhysicalOpNode **out) override;
    static PhysicalLoadDataNode *CastFrom(PhysicalOpNode *node);

    const std::string &File() const { return file_; }
    const std::string &Db() const { return db_; }
    const std::string &Table() const { return table_; }
    // avoid to use map<A, B*>, the B* will result in python swig errors,
    //     e.g. no member named 'type_name' in 'swig::traits<B>'
    // vector<pair<>> is too complex, and will get a class in the package root dir.
    const hybridse::node::ConstNode *GetOption(const std::string &option) const {
        if (!options_) {
            return nullptr;
        }
        auto it = options_->find(option);
        return it == options_->end() ? nullptr : it->second;
    }

    std::string file_;
    std::string db_;
    std::string table_;
    std::shared_ptr<node::OptionsMap> options_;
    std::shared_ptr<node::OptionsMap> config_options_;
};

// there may more delete variants, don't mark it final
// the delete node support only 'delete job' statement currently
class PhysicalDeleteNode : public PhysicalOpNode {
 public:
    PhysicalDeleteNode(node::DeleteTarget target, const std::string& job_id)
        : PhysicalOpNode(kPhysicalOpDelete, false), target_(target), job_id_(job_id) {}
    ~PhysicalDeleteNode() {}

    const node::DeleteTarget GetTarget() const { return target_; }
    const std::string& GetJobId() const { return job_id_; }

    void Print(std::ostream &output, const std::string &tab) const override;
    base::Status InitSchema(PhysicalPlanContext *) override {
        return base::Status::OK();
    }
    base::Status WithNewChildren(node::NodeManager *nm, const std::vector<PhysicalOpNode *> &children,
                                 PhysicalOpNode **out) override {
        return base::Status::OK();
    }
 private:
    const node::DeleteTarget target_;
    const std::string job_id_;
};


class PhysicalInsertNode : public PhysicalOpNode {
 public:
    explicit PhysicalInsertNode(const node::InsertStmt *ins) :
        PhysicalOpNode(kPhysicalOpInsert, false), insert_stmt_(ins) {}
    ~PhysicalInsertNode() override {}

    void Print(std::ostream &output, const std::string &tab) const override;
    base::Status InitSchema(PhysicalPlanContext *) override { return base::Status::OK(); }
    base::Status WithNewChildren(node::NodeManager *nm, const std::vector<PhysicalOpNode *> &children,
                                 PhysicalOpNode **out) override {
        return base::Status::OK();
    }

    const node::InsertStmt* GetInsertStmt() const { return insert_stmt_; }

 private:
    const node::InsertStmt* insert_stmt_;
};
/**
 * Initialize expression replacer with schema change.
 */
Status BuildColumnReplacement(const node::ExprNode *expr,
                              const SchemasContext *origin_schema,
                              const SchemasContext *rebase_schema,
                              node::NodeManager *nm,
                              passes::ExprReplacer *replacer);

template <typename Component>
static Status ReplaceComponentExpr(const Component &component,
                                   const SchemasContext *origin_schema,
                                   const SchemasContext *rebase_schema,
                                   node::NodeManager *nm, Component *output) {
    *output = component;
    std::vector<const node::ExprNode *> depend_columns;
    component.ResolvedRelatedColumns(&depend_columns);
    passes::ExprReplacer replacer;
    for (auto col_expr : depend_columns) {
        CHECK_STATUS(BuildColumnReplacement(col_expr, origin_schema,
                                            rebase_schema, nm, &replacer));
    }
    return component.ReplaceExpr(replacer, nm, output);
}

}  // namespace vm
}  // namespace hybridse
#endif  // HYBRIDSE_INCLUDE_VM_PHYSICAL_OP_H_<|MERGE_RESOLUTION|>--- conflicted
+++ resolved
@@ -65,60 +65,7 @@
 };
 
 enum PhysicalSchemaType { kSchemaTypeTable, kSchemaTypeRow, kSchemaTypeGroup };
-<<<<<<< HEAD
-inline const std::string PhysicalOpTypeName(const PhysicalOpType &type) {
-    switch (type) {
-        case kPhysicalOpDataProvider:
-            return "DATA_PROVIDER";
-        case kPhysicalOpGroupBy:
-            return "GROUP_BY";
-        case kPhysicalOpSortBy:
-            return "SORT_BY";
-        case kPhysicalOpFilter:
-            return "FILTER_BY";
-        case kPhysicalOpProject:
-            return "PROJECT";
-        case kPhysicalOpSimpleProject:
-            return "SIMPLE_PROJECT";
-        case kPhysicalOpConstProject:
-            return "CONST_PROJECT";
-        case kPhysicalOpAggrerate:
-            return "AGGRERATE";
-        case kPhysicalOpLimit:
-            return "LIMIT";
-        case kPhysicalOpRename:
-            return "RENAME";
-        case kPhysicalOpDistinct:
-            return "DISTINCT";
-        case kPhysicalOpWindow:
-            return "WINDOW";
-        case kPhysicalOpJoin:
-            return "JOIN";
-        case kPhysicalOpUnion:
-            return "UNION";
-        case kPhysicalOpPostRequestUnion:
-            return "POST_REQUEST_UNION";
-        case kPhysicalOpRequestUnion:
-            return "REQUEST_UNION";
-        case kPhysicalOpRequestAggUnion:
-            return "REQUEST_AGG_UNION";
-        case kPhysicalOpRequestJoin:
-            return "REQUEST_JOIN";
-        case kPhysicalOpIndexSeek:
-            return "INDEX_SEEK";
-        case kPhysicalOpLoadData:
-            return "LOAD_DATA";
-        case kPhysicalOpDelete:
-            return "DELETE";
-        case kPhysicalOpSelectInto:
-            return "SELECT_INTO";
-        default:
-            return "UNKNOWN";
-    }
-}
-=======
 absl::string_view PhysicalOpTypeName(PhysicalOpType type);
->>>>>>> 6b926bb8
 
 /**
  * Function codegen information for physical node. It should
