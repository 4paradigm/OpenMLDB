/*
 * Copyright 2021 4Paradigm
 *
 * Licensed under the Apache License, Version 2.0 (the "License");
 * you may not use this file except in compliance with the License.
 * You may obtain a copy of the License at
 *
 *   http://www.apache.org/licenses/LICENSE-2.0
 *
 * Unless required by applicable law or agreed to in writing, software
 * distributed under the License is distributed on an "AS IS" BASIS,
 * WITHOUT WARRANTIES OR CONDITIONS OF ANY KIND, either express or implied.
 * See the License for the specific language governing permissions and
 * limitations under the License.
 */

#ifndef HYBRIDSE_INCLUDE_VM_PHYSICAL_OP_H_
#define HYBRIDSE_INCLUDE_VM_PHYSICAL_OP_H_
#include <list>
#include <memory>
#include <set>
#include <string>
#include <utility>
#include <vector>
#include "node/plan_node.h"
#include "passes/expression/expr_pass.h"
#include "vm/catalog.h"
#include "vm/schemas_context.h"
namespace hybridse {
namespace vm {

using hybridse::base::Status;
using hybridse::vm::SchemasContext;

// new and delete physical node managef
enum PhysicalOpType {
    kPhysicalOpDataProvider,
    kPhysicalOpFilter,
    kPhysicalOpGroupBy,
    kPhysicalOpSortBy,
    kPhysicalOpAggrerate,
    kPhysicalOpProject,
    kPhysicalOpSimpleProject,
    kPhysicalOpConstProject,
    kPhysicalOpLimit,
    kPhysicalOpRename,
    kPhysicalOpDistinct,
    kPhysicalOpJoin,
    kPhysicalOpUnion,
    kPhysicalOpWindow,
    kPhysicalOpIndexSeek,
    kPhysicalOpRequestUnion,
    kPhysicalOpPostRequestUnion,
    kPhysicalOpRequestJoin,
    kPhysicalOpRequestGroup,
    kPhysicalOpRequestGroupAndSort,
    kPhysicalOpLoadData,
    kPhysicalOpDelete,
};

enum PhysicalSchemaType { kSchemaTypeTable, kSchemaTypeRow, kSchemaTypeGroup };
inline const std::string PhysicalOpTypeName(const PhysicalOpType &type) {
    switch (type) {
        case kPhysicalOpDataProvider:
            return "DATA_PROVIDER";
        case kPhysicalOpGroupBy:
            return "GROUP_BY";
        case kPhysicalOpSortBy:
            return "SORT_BY";
        case kPhysicalOpFilter:
            return "FILTER_BY";
        case kPhysicalOpProject:
            return "PROJECT";
        case kPhysicalOpSimpleProject:
            return "SIMPLE_PROJECT";
        case kPhysicalOpConstProject:
            return "CONST_PROJECT";
        case kPhysicalOpAggrerate:
            return "AGGRERATE";
        case kPhysicalOpLimit:
            return "LIMIT";
        case kPhysicalOpRename:
            return "RENAME";
        case kPhysicalOpDistinct:
            return "DISTINCT";
        case kPhysicalOpWindow:
            return "WINDOW";
        case kPhysicalOpJoin:
            return "JOIN";
        case kPhysicalOpUnion:
            return "UNION";
        case kPhysicalOpPostRequestUnion:
            return "POST_REQUEST_UNION";
        case kPhysicalOpRequestUnion:
            return "REQUEST_UNION";
        case kPhysicalOpRequestJoin:
            return "REQUEST_JOIN";
        case kPhysicalOpIndexSeek:
            return "INDEX_SEEK";
        case kPhysicalOpLoadData:
            return "LOAD_DATA";
        case kPhysicalOpDelete:
            return "DELETE";
        default:
            return "UNKNOW";
    }
}

/**
 * Function codegen information for physical node. It should
 * provide full information to generate execution code.
 * FnInfo should be never shared between different node.
 */
class FnInfo {
 public:
    const std::string &fn_name() const { return fn_name_; }
    const vm::Schema *fn_schema() const { return &fn_schema_; }
    const node::LambdaNode *fn_def() const { return fn_def_; }
    const SchemasContext *schemas_ctx() const { return schemas_ctx_; }

    bool IsValid() const {
        return fn_name_ != "" && !fn_schema_.empty() && fn_def_ != nullptr;
    }

    void SetFn(const std::string &fn_name, const node::LambdaNode *fn_def,
               const SchemasContext *schemas_ctx) {
        fn_name_ = fn_name;
        fn_def_ = fn_def;
        schemas_ctx_ = schemas_ctx;
    }

    void AddOutputColumn(const type::ColumnDef &column_def,
                         const node::FrameNode *frame = nullptr) {
        *fn_schema_.Add() = column_def;
        frames_.push_back(frame);
    }

    void SetPrimaryFrame(const node::FrameNode *frame) {
        primary_frame_ = frame;
    }

    void Clear() {
        fn_name_ = "";
        fn_schema_.Clear();
        fn_def_ = nullptr;
        primary_frame_ = nullptr;
        frames_.clear();
        schemas_ctx_ = nullptr;
        fn_ptr_ = nullptr;
    }

    const node::FrameNode *GetFrame(size_t idx) const {
        return idx < frames_.size() ? frames_[idx] : nullptr;
    }
    const std::vector<const node::FrameNode *> &GetFrames() const {
        return frames_;
    }
    const node::FrameNode *GetPrimaryFrame() const { return primary_frame_; }

    FnInfo() = default;

    const int8_t *fn_ptr() const { return fn_ptr_; }
    void SetFnPtr(const int8_t *fn) { fn_ptr_ = fn; }

 private:
    std::string fn_name_ = "";
    vm::Schema fn_schema_;

    // function definition
    const node::LambdaNode *fn_def_ = nullptr;

    // expression frames for agg projection
    const node::FrameNode *primary_frame_ = nullptr;
    std::vector<const node::FrameNode *> frames_;

    // codegen output schemas context
    const SchemasContext *schemas_ctx_ = nullptr;

    // function ptr
    const int8_t *fn_ptr_ = nullptr;
};

class FnComponent {
 public:
    const FnInfo &fn_info() const { return fn_info_; }
    FnInfo *mutable_fn_info() { return &fn_info_; }

 protected:
    FnInfo fn_info_;
};
// Sort Component can only handle single order expressions
class Sort : public FnComponent {
 public:
    explicit Sort(const node::OrderByNode *orders) : orders_(orders) {}
    virtual ~Sort() {}
    const node::OrderByNode *orders() const { return orders_; }
    void set_orders(const node::OrderByNode *orders) { orders_ = orders; }
    const bool is_asc() const {
        const node::OrderExpression *first_order_expression =
            nullptr == orders_ ? nullptr : orders_->GetOrderExpression(0);
        return nullptr == first_order_expression ? true : first_order_expression->is_asc();
    }
    const bool ValidSort() const { return nullptr != orders_; }
    const std::string ToString() const {
        std::ostringstream oss;
        oss << "orders=" << node::ExprString(orders_);
        return oss.str();
    }
    const std::string FnDetail() const {
        return "sort = " + fn_info_.fn_name();
    }

    void ResolvedRelatedColumns(
        std::vector<const node::ExprNode *> *columns) const {
        if (nullptr == orders_) {
            return;
        }
        auto expr = orders_->GetOrderExpressionExpr(0);
        if (nullptr != expr) {
            node::ExprListNode exprs;
            exprs.AddChild(const_cast<node::ExprNode*>(expr));
            node::ColumnOfExpression(orders_->order_expressions_, columns);
        }
        return;
    }

    base::Status ReplaceExpr(const passes::ExprReplacer &replacer,
                             node::NodeManager *nm, Sort *out) const;

    const node::OrderByNode *orders_;
};

class Range : public FnComponent {
 public:
    Range() : range_key_(nullptr), frame_(nullptr) {}
    Range(const node::OrderByNode *order, const node::FrameNode *frame) : range_key_(nullptr), frame_(frame) {
        range_key_ = nullptr == order ? nullptr
                     : node::ExprListNullOrEmpty(order->order_expressions_)
                         ? nullptr
                         : order->GetOrderExpressionExpr(0);
    }
    virtual ~Range() {}
    const bool Valid() const { return nullptr != range_key_; }
    const std::string ToString() const {
        std::ostringstream oss;
        if (nullptr != range_key_ && nullptr != frame_) {
            if (nullptr != frame_->frame_range()) {
                oss << "range=(" << range_key_->GetExprString() << ", "
                    << frame_->frame_range()->start()->GetExprString() << ", "
                    << frame_->frame_range()->end()->GetExprString();

                if (0 != frame_->frame_maxsize()) {
                    oss << ", maxsize=" << frame_->frame_maxsize();
                }
                oss << ")";
            }

            if (nullptr != frame_->frame_rows()) {
                if (nullptr != frame_->frame_range()) {
                    oss << ", ";
                }
                oss << "rows=(" << range_key_->GetExprString() << ", "
                    << frame_->frame_rows()->start()->GetExprString() << ", "
                    << frame_->frame_rows()->end()->GetExprString() << ")";
            }
        }
        return oss.str();
    }
    const node::ExprNode *range_key() const { return range_key_; }
    void set_range_key(const node::ExprNode *range_key) {
        range_key_ = range_key;
    }
    const node::FrameNode *frame() const { return frame_; }
    const std::string FnDetail() const { return "range=" + fn_info_.fn_name(); }

    void ResolvedRelatedColumns(std::vector<const node::ExprNode *> *) const;

    base::Status ReplaceExpr(const passes::ExprReplacer &replacer,
                             node::NodeManager *nm, Range *out) const;

    const node::ExprNode *range_key_;
    const node::FrameNode *frame_;
};

class ConditionFilter : public FnComponent {
 public:
    ConditionFilter()
        : condition_(nullptr) {}
    explicit ConditionFilter(const node::ExprNode *condition)
        : condition_(condition) {}
    virtual ~ConditionFilter() {}
    const bool ValidCondition() const { return nullptr != condition_; }
    void set_condition(const node::ExprNode *condition) {
        condition_ = condition;
    }
    const std::string ToString() const {
        std::ostringstream oss;
        oss << "condition=" << node::ExprString(condition_);
        return oss.str();
    }
    const node::ExprNode *condition() const { return condition_; }
    const std::string FnDetail() const { return fn_info_.fn_name(); }
    virtual void ResolvedRelatedColumns(
        std::vector<const node::ExprNode *> *columns) const {
        node::ColumnOfExpression(condition_, columns);
        return;
    }

    base::Status ReplaceExpr(const passes::ExprReplacer &replacer, node::NodeManager *nm,
                             ConditionFilter *out) const;

 private:
    const node::ExprNode *condition_;
};

class Key : public FnComponent {
 public:
    Key() : keys_(nullptr) {}
    explicit Key(const node::ExprListNode *keys) : keys_(keys) {}
    virtual ~Key() {}
    const std::string ToString() const {
        std::ostringstream oss;
        oss << "keys=" << node::ExprString(keys_);
        return oss.str();
    }
    const bool ValidKey() const { return !node::ExprListNullOrEmpty(keys_); }
    const node::ExprListNode *keys() const { return keys_; }
    void set_keys(const node::ExprListNode *keys) { keys_ = keys; }
    const node::ExprListNode *PhysicalProjectNode() const { return keys_; }
    const std::string FnDetail() const { return "keys=" + fn_info_.fn_name(); }

    void ResolvedRelatedColumns(
        std::vector<const node::ExprNode *> *columns) const {
        node::ColumnOfExpression(keys_, columns);
    }

    base::Status ReplaceExpr(const passes::ExprReplacer &replacer,
                             node::NodeManager *nm, Key *out) const;

    const node::ExprListNode *keys_;
};

class ColumnProjects : public FnComponent {
 public:
    ColumnProjects() {}

    void Add(const std::string &name, const node::ExprNode *expr,
             const node::FrameNode *frame);

    void Clear();

    size_t size() const { return names_.size(); }

    const node::ExprNode *GetExpr(size_t idx) const {
        return idx < size() ? exprs_[idx] : nullptr;
    }

    const std::string GetName(size_t idx) const {
        return idx < size() ? names_[idx] : "";
    }

    const node::FrameNode *GetFrame(size_t idx) const {
        return idx < size() ? frames_[idx] : nullptr;
    }

    void SetPrimaryFrame(const node::FrameNode *frame) {
        primary_frame_ = frame;
    }

    const node::FrameNode *GetPrimaryFrame() const { return primary_frame_; }

    base::Status ReplaceExpr(const passes::ExprReplacer &replacer,
                             node::NodeManager *nm, ColumnProjects *out) const;

 private:
    std::vector<std::string> names_;
    std::vector<const node::ExprNode *> exprs_;
    std::vector<const node::FrameNode *> frames_;
    const node::FrameNode *primary_frame_ = nullptr;
};

class PhysicalPlanContext;

class PhysicalOpNode : public node::NodeBase<PhysicalOpNode> {
 public:
    PhysicalOpNode(PhysicalOpType type, bool is_block)
        : type_(type),
          is_block_(is_block),
          output_type_(kSchemaTypeTable),
          limit_cnt_(0),
          schemas_ctx_(this) {}

    const std::string GetTypeName() const override {
        return PhysicalOpTypeName(type_);
    }
    bool Equals(const PhysicalOpNode *other) const override {
        return this == other;
    }

    virtual ~PhysicalOpNode() {}
    void Print(std::ostream &output, const std::string &tab) const override;
    void Print() const;

    virtual void PrintChildren(std::ostream &output,
                               const std::string &tab) const;

    virtual base::Status WithNewChildren(
        node::NodeManager *nm, const std::vector<PhysicalOpNode *> &children,
        PhysicalOpNode **out) = 0;

    /**
     * Initialize physical node's output schema.
     */
    virtual base::Status InitSchema(PhysicalPlanContext *ctx) = 0;
    void ClearSchema() { schemas_ctx_.Clear(); }
    void FinishSchema() { schemas_ctx_.Build(); }

    virtual void PrintSchema() const;

    virtual std::string SchemaToString(const std::string &tab = "") const;

    const std::vector<PhysicalOpNode *> &GetProducers() const {
        return producers_;
    }
    std::vector<PhysicalOpNode *> &producers() { return producers_; }
    void UpdateProducer(int i, PhysicalOpNode *producer);

    void AddProducer(PhysicalOpNode *producer) {
        producers_.push_back(producer);
    }

    /**
     * Get all function infos bind to current physical node.
     */
    const std::vector<const FnInfo *> GetFnInfos() const { return fn_infos_; }

    /**
     * Add component FnInfo to current physical node. The node fn list take
     * no ownership to this FnInfo instance.
     */
    void AddFnInfo(const FnInfo *fn_info) { fn_infos_.push_back(fn_info); }

    /**
     * Clear current function informations.
     */
    void ClearFnInfo() { fn_infos_.clear(); }

    PhysicalOpNode *GetProducer(size_t index) const {
        return producers_[index];
    }

    const hybridse::codec::Schema *GetOutputSchema() const {
        return schemas_ctx_.GetOutputSchema();
    }

    size_t GetOutputSchemaSize() const { return GetOutputSchema()->size(); }

    void SetProducer(size_t index, PhysicalOpNode *produce) {
        producers_[index] = produce;
    }
    size_t GetProducerCnt() const { return producers_.size(); }

    const size_t GetOutputSchemaSourceSize() const {
        return schemas_ctx_.GetSchemaSourceSize();
    }

    const hybridse::vm::SchemaSource *GetOutputSchemaSource(size_t idx) const {
        return idx < schemas_ctx_.GetSchemaSourceSize()
                   ? schemas_ctx_.GetSchemaSource(idx)
                   : nullptr;
    }

    void SetLimitCnt(int32_t limit_cnt) { limit_cnt_ = limit_cnt; }

    const int32_t GetLimitCnt() const { return limit_cnt_; }

    bool IsSameSchema(const vm::Schema &schema,
                      const vm::Schema &exp_schema) const;

    PhysicalSchemaType GetOutputType() const { return output_type_; }

    PhysicalOpType GetOpType() const { return type_; }

    const SchemasContext *schemas_ctx() const { return &schemas_ctx_; }

    bool is_block() const { return is_block_; }

    /*
     * Add the duplicated function for swig-java which can not access
     * functions in template.
     */
    size_t GetNodeId() const { return node_id(); }

 protected:
    const PhysicalOpType type_;
    const bool is_block_;
    PhysicalSchemaType output_type_;

    std::vector<const FnInfo *> fn_infos_;
    int32_t limit_cnt_;
    std::vector<PhysicalOpNode *> producers_;

    SchemasContext schemas_ctx_;
};

class PhysicalUnaryNode : public PhysicalOpNode {
 public:
    PhysicalUnaryNode(PhysicalOpNode *node, PhysicalOpType type, bool is_block)
        : PhysicalOpNode(type, is_block) {
        AddProducer(node);
    }
    base::Status InitSchema(PhysicalPlanContext *) override;
    virtual ~PhysicalUnaryNode() {}
    virtual void Print(std::ostream &output, const std::string &tab) const;
    virtual void PrintChildren(std::ostream &output,
                               const std::string &tab) const;
};

class PhysicalBinaryNode : public PhysicalOpNode {
 public:
    PhysicalBinaryNode(PhysicalOpNode *left, PhysicalOpNode *right,
                       PhysicalOpType type, bool is_block)
        : PhysicalOpNode(type, is_block) {
        AddProducer(left);
        AddProducer(right);
    }
    virtual ~PhysicalBinaryNode() {}
    virtual void Print(std::ostream &output, const std::string &tab) const;
    virtual void PrintChildren(std::ostream &output,
                               const std::string &tab) const;
};

enum DataProviderType {
    kProviderTypeTable,
    kProviderTypePartition,
    kProviderTypeRequest
};

inline const std::string DataProviderTypeName(const DataProviderType &type) {
    switch (type) {
        case kProviderTypeTable:
            return "Table";
        case kProviderTypePartition:
            return "Partition";
        case kProviderTypeRequest:
            return "Request";
        default:
            return "UNKNOW";
    }
}

class PhysicalDataProviderNode : public PhysicalOpNode {
 public:
    PhysicalDataProviderNode(const std::shared_ptr<TableHandler> &table_handler,
                             DataProviderType provider_type)
        : PhysicalOpNode(kPhysicalOpDataProvider, true),
          provider_type_(provider_type),
          table_handler_(table_handler) {}
    ~PhysicalDataProviderNode() {}

    base::Status InitSchema(PhysicalPlanContext *) override;

    static PhysicalDataProviderNode *CastFrom(PhysicalOpNode *node);
    const std::string &GetName() const;
    const std::string& GetDb() const {
        return table_handler_->GetDatabase();
    }
    const DataProviderType provider_type_;
    const std::shared_ptr<TableHandler> table_handler_;
};

class PhysicalTableProviderNode : public PhysicalDataProviderNode {
 public:
    explicit PhysicalTableProviderNode(
        const std::shared_ptr<TableHandler> &table_handler)
        : PhysicalDataProviderNode(table_handler, kProviderTypeTable) {}

    base::Status WithNewChildren(node::NodeManager *nm,
                                 const std::vector<PhysicalOpNode *> &children,
                                 PhysicalOpNode **out) override;

    virtual ~PhysicalTableProviderNode() {}
    virtual void Print(std::ostream &output, const std::string &tab) const;
};

class PhysicalRequestProviderNode : public PhysicalDataProviderNode {
 public:
    explicit PhysicalRequestProviderNode(
        const std::shared_ptr<TableHandler> &table_handler)
        : PhysicalDataProviderNode(table_handler, kProviderTypeRequest) {
        output_type_ = kSchemaTypeRow;
    }

    base::Status InitSchema(PhysicalPlanContext *) override;

    base::Status WithNewChildren(node::NodeManager *nm,
                                 const std::vector<PhysicalOpNode *> &children,
                                 PhysicalOpNode **out) override;

    virtual ~PhysicalRequestProviderNode() {}
    virtual void Print(std::ostream &output, const std::string &tab) const;
};

class PhysicalRequestProviderNodeWithCommonColumn
    : public PhysicalRequestProviderNode {
 public:
    explicit PhysicalRequestProviderNodeWithCommonColumn(
        const std::shared_ptr<TableHandler> &table_handler,
        const std::set<size_t> common_column_indices)
        : PhysicalRequestProviderNode(table_handler),
          common_column_indices_(common_column_indices) {}

    ~PhysicalRequestProviderNodeWithCommonColumn() {}

    base::Status InitSchema(PhysicalPlanContext *) override;
    void Print(std::ostream &output, const std::string &tab) const override;

 private:
    std::set<size_t> common_column_indices_;
    vm::Schema common_schema_;
    vm::Schema non_common_schema_;
};

class PhysicalPartitionProviderNode : public PhysicalDataProviderNode {
 public:
    PhysicalPartitionProviderNode(PhysicalDataProviderNode *depend,
                                  const std::string &index_name)
        : PhysicalDataProviderNode(depend->table_handler_,
                                   kProviderTypePartition),
          index_name_(index_name) {
        output_type_ = kSchemaTypeGroup;
    }
    virtual ~PhysicalPartitionProviderNode() {}

    base::Status WithNewChildren(node::NodeManager *nm,
                                 const std::vector<PhysicalOpNode *> &children,
                                 PhysicalOpNode **out) override;

    virtual void Print(std::ostream &output, const std::string &tab) const;
    const std::string index_name_;
};

class PhysicalGroupNode : public PhysicalUnaryNode {
 public:
    PhysicalGroupNode(PhysicalOpNode *node, const node::ExprListNode *groups)
        : PhysicalUnaryNode(node, kPhysicalOpGroupBy, true), group_(groups) {
        output_type_ = kSchemaTypeGroup;
        fn_infos_.push_back(&group_.fn_info());
    }
    virtual ~PhysicalGroupNode() {}
    virtual void Print(std::ostream &output, const std::string &tab) const;
    static PhysicalGroupNode *CastFrom(PhysicalOpNode *node);

    base::Status WithNewChildren(node::NodeManager *nm,
                                 const std::vector<PhysicalOpNode *> &children,
                                 PhysicalOpNode **out) override;

    bool Valid() { return group_.ValidKey(); }
    Key group() const { return group_; }
    Key group_;
};

enum ProjectType {
    kRowProject,
    kTableProject,
    kAggregation,
    kGroupAggregation,
    kWindowAggregation,
};

inline const std::string ProjectTypeName(const ProjectType &type) {
    switch (type) {
        case kRowProject:
            return "RowProject";
        case kTableProject:
            return "TableProject";
        case kAggregation:
            return "Aggregation";
        case kGroupAggregation:
            return "GroupAggregation";
        case kWindowAggregation:
            return "WindowAggregation";
        default:
            return "UnKnown";
    }
}

inline bool IsAggProjectType(const ProjectType &type) {
    switch (type) {
        case kAggregation:
        case kGroupAggregation:
        case kWindowAggregation:
            return true;
        default:
            return false;
    }
}

class PhysicalProjectNode : public PhysicalUnaryNode {
 public:
    PhysicalProjectNode(PhysicalOpNode *depend, ProjectType project_type,
                        const ColumnProjects &project, bool is_block)
        : PhysicalUnaryNode(depend, kPhysicalOpProject, is_block),
          project_type_(project_type),
          project_(project) {
        fn_infos_.push_back(&project_.fn_info());
    }
    virtual ~PhysicalProjectNode() {}
    virtual void Print(std::ostream &output, const std::string &tab) const;
    static PhysicalProjectNode *CastFrom(PhysicalOpNode *node);

    base::Status InitSchema(PhysicalPlanContext *) override;

    base::Status WithNewChildren(node::NodeManager *nm,
                                 const std::vector<PhysicalOpNode *> &children,
                                 PhysicalOpNode **out) override;

    const ColumnProjects &project() const { return project_; }
    const ProjectType project_type_;

 protected:
    ColumnProjects project_;
};

class PhysicalRowProjectNode : public PhysicalProjectNode {
 public:
    PhysicalRowProjectNode(PhysicalOpNode *node, const ColumnProjects &project)
        : PhysicalProjectNode(node, kRowProject, project, false) {
        output_type_ = kSchemaTypeRow;
    }
    virtual ~PhysicalRowProjectNode() {}
    static PhysicalRowProjectNode *CastFrom(PhysicalOpNode *node);
};

class PhysicalTableProjectNode : public PhysicalProjectNode {
 public:
    PhysicalTableProjectNode(PhysicalOpNode *node,
                             const ColumnProjects &project)
        : PhysicalProjectNode(node, kTableProject, project, false) {
        output_type_ = kSchemaTypeTable;
    }
    virtual ~PhysicalTableProjectNode() {}
    static PhysicalTableProjectNode *CastFrom(PhysicalOpNode *node);
};

class PhysicalConstProjectNode : public PhysicalOpNode {
 public:
    explicit PhysicalConstProjectNode(const ColumnProjects &project)
        : PhysicalOpNode(kPhysicalOpConstProject, true), project_(project) {
        fn_infos_.push_back(&project_.fn_info());
    }
    virtual ~PhysicalConstProjectNode() {}
    virtual void Print(std::ostream &output, const std::string &tab) const;
    static PhysicalConstProjectNode *CastFrom(PhysicalOpNode *node);
    const ColumnProjects &project() const { return project_; }

    base::Status WithNewChildren(node::NodeManager *nm,
                                 const std::vector<PhysicalOpNode *> &children,
                                 PhysicalOpNode **out) override;

    base::Status InitSchema(PhysicalPlanContext *) override;

 private:
    ColumnProjects project_;
};

class PhysicalSimpleProjectNode : public PhysicalUnaryNode {
 public:
    PhysicalSimpleProjectNode(PhysicalOpNode *node,
                              const ColumnProjects &project)
        : PhysicalUnaryNode(node, kPhysicalOpSimpleProject, true),
          project_(project) {
        output_type_ = node->GetOutputType();
        fn_infos_.push_back(&project_.fn_info());
    }

    virtual ~PhysicalSimpleProjectNode() {}
    virtual void Print(std::ostream &output, const std::string &tab) const;
    static PhysicalSimpleProjectNode *CastFrom(PhysicalOpNode *node);

    const ColumnProjects &project() const { return project_; }

    base::Status WithNewChildren(node::NodeManager *nm,
                                 const std::vector<PhysicalOpNode *> &children,
                                 PhysicalOpNode **out) override;

    base::Status InitSchema(PhysicalPlanContext *) override;

    // return schema source index if target projects is just select all columns
    // from one input schema source with consistent order. return -1 otherwise.
    int GetSelectSourceIndex() const;

 private:
    ColumnProjects project_;
};

class PhysicalAggrerationNode : public PhysicalProjectNode {
 public:
    PhysicalAggrerationNode(PhysicalOpNode *node, const ColumnProjects &project, const node::ExprNode *condition)
        : PhysicalProjectNode(node, kAggregation, project, true), having_condition_(condition) {
        output_type_ = kSchemaTypeRow;
        fn_infos_.push_back(&having_condition_.fn_info());
    }
    virtual ~PhysicalAggrerationNode() {}
    virtual void Print(std::ostream &output, const std::string &tab) const;
    ConditionFilter having_condition_;
};

class PhysicalGroupAggrerationNode : public PhysicalProjectNode {
 public:
    PhysicalGroupAggrerationNode(PhysicalOpNode *node,
                                 const ColumnProjects &project,
                                 const node::ExprNode* having_condition,
                                 const node::ExprListNode *groups)
        : PhysicalProjectNode(node, kGroupAggregation, project, true),
          having_condition_(having_condition),
          group_(groups) {
        output_type_ = kSchemaTypeTable;
        fn_infos_.push_back(&having_condition_.fn_info());
        fn_infos_.push_back(&group_.fn_info());
    }
    virtual ~PhysicalGroupAggrerationNode() {}
    static PhysicalGroupAggrerationNode *CastFrom(PhysicalOpNode *node);
    virtual void Print(std::ostream &output, const std::string &tab) const;
    ConditionFilter having_condition_;
    Key group_;
};

class PhysicalUnionNode;
class PhysicalJoinNode;

class WindowOp {
 public:
    explicit WindowOp(const node::ExprListNode *partitions)
        : partition_(partitions), sort_(nullptr), range_() {}
    explicit WindowOp(const node::WindowPlanNode *w_ptr)
        : partition_(w_ptr->GetKeys()),
          sort_(w_ptr->GetOrders()),
          range_(w_ptr->GetOrders(), w_ptr->frame_node()),
          name_(w_ptr->GetName()) {}
    virtual ~WindowOp() {}
    const std::string ToString() const {
        std::ostringstream oss;
        oss << "partition_" << partition_.ToString();
        oss << ", " << sort_.ToString();
        if (range_.Valid()) {
            oss << ", " << range_.ToString();
        }
        return oss.str();
    }
    const std::string FnDetail() const {
        std::ostringstream oss;
        oss << "partition_" << partition_.FnDetail();
        oss << ", " << sort_.FnDetail();
        if (range_.Valid()) {
            oss << ", " << range_.FnDetail();
        }
        return oss.str();
    }
    const Key &partition() const { return partition_; }
    const Sort &sort() const { return sort_; }
    const Range &range() const { return range_; }
    const std::string &name() const { return name_; }

    base::Status ReplaceExpr(const passes::ExprReplacer &replacer,
                             node::NodeManager *nm, WindowOp *out) const;

    void ResolvedRelatedColumns(std::vector<const node::ExprNode *> *) const;

    Key partition_;
    Sort sort_;
    Range range_;
    std::string name_ = "";
};

class RequestWindowOp : public WindowOp {
 public:
    explicit RequestWindowOp(const node::ExprListNode *partitions)
        : WindowOp(partitions), index_key_() {}
    explicit RequestWindowOp(const node::WindowPlanNode *w_ptr)
        : WindowOp(w_ptr), index_key_() {}
    virtual ~RequestWindowOp() {}
    const std::string ToString() const {
        std::ostringstream oss;
        oss << WindowOp::ToString() << ", index_" << index_key_.ToString();
        return oss.str();
    }
    const std::string FnDetail() const {
        std::ostringstream oss;
        oss << WindowOp::FnDetail() << ", index_" << index_key_.FnDetail();
        return oss.str();
    }
    const Key &index_key() const { return index_key_; }

    base::Status ReplaceExpr(const passes::ExprReplacer &replacer,
                             node::NodeManager *nm, RequestWindowOp *out) const;

    void ResolvedRelatedColumns(std::vector<const node::ExprNode *> *) const;

    Key index_key_;
};

class Filter {
 public:
    explicit Filter(const node::ExprNode *condition)
        : condition_(condition),
          left_key_(nullptr),
          right_key_(nullptr),
          index_key_(nullptr) {}
    Filter(const node::ExprNode *condition, const node::ExprListNode *left_keys,
           const node::ExprListNode *right_keys)
        : condition_(condition),
          left_key_(left_keys),
          right_key_(right_keys),
          index_key_(nullptr) {}
    virtual ~Filter() {}

    bool Valid() {
        return index_key_.ValidKey() || condition_.ValidCondition();
    }
    const std::string ToString() const {
        std::ostringstream oss;
        oss << "condition=" << node::ExprString(condition_.condition())
            << ", left_keys=" << node::ExprString(left_key_.keys())
            << ", right_keys=" << node::ExprString(right_key_.keys())
            << ", index_keys=" << node::ExprString(index_key_.keys());
        return oss.str();
    }
    const std::string FnDetail() const {
        std::ostringstream oss;
        oss << ", condition=" << condition_.FnDetail();
        oss << ", left_keys=" << left_key_.FnDetail()
            << ", right_keys=" << right_key_.FnDetail()
            << ", index_keys=" << index_key_.FnDetail();
        return oss.str();
    }
    const Key &left_key() const { return left_key_; }
    const Key &right_key() const { return right_key_; }
    const Key &index_key() const { return index_key_; }
    const ConditionFilter &condition() const { return condition_; }
    virtual void ResolvedRelatedColumns(
        std::vector<const node::ExprNode *> *columns) const {
        left_key_.ResolvedRelatedColumns(columns);
        right_key_.ResolvedRelatedColumns(columns);
        index_key_.ResolvedRelatedColumns(columns);
        condition_.ResolvedRelatedColumns(columns);
    }

    base::Status ReplaceExpr(const passes::ExprReplacer &replacer,
                             node::NodeManager *nm, Filter *out) const;

    ConditionFilter condition_;
    Key left_key_;
    Key right_key_;
    Key index_key_;
};

class Join : public Filter {
 public:
    explicit Join(const node::JoinType join_type)
        : Filter(nullptr), join_type_(join_type), right_sort_(nullptr) {}
    Join(const node::JoinType join_type, const node::ExprNode *condition)
        : Filter(condition), join_type_(join_type), right_sort_(nullptr) {}
    Join(const node::JoinType join_type, const node::OrderByNode *orders,
         const node::ExprNode *condition)
        : Filter(condition), join_type_(join_type), right_sort_(orders) {}
    Join(const node::JoinType join_type, const node::ExprNode *condition,
         const node::ExprListNode *left_keys,
         const node::ExprListNode *right_keys)
        : Filter(condition, left_keys, right_keys),
          join_type_(join_type),
          right_sort_(nullptr) {}
    Join(const node::JoinType join_type, const node::OrderByNode *orders,
         const node::ExprNode *condition, const node::ExprListNode *left_keys,
         const node::ExprListNode *right_keys)
        : Filter(condition, left_keys, right_keys),
          join_type_(join_type),
          right_sort_(orders) {}
    virtual ~Join() {}
    const std::string ToString() const {
        std::ostringstream oss;
        oss << "type=" << node::JoinTypeName(join_type_);
        if (right_sort_.ValidSort()) {
            oss << ", right_sort=" << node::ExprString(right_sort_.orders());
        }
        oss << ", " << Filter::ToString();
        return oss.str();
    }
    const std::string FnDetail() const {
        std::ostringstream oss;

        if (right_sort_.ValidSort()) {
            oss << "right_sort_=" << right_sort_.FnDetail();
        }
        oss << Filter::FnDetail();
        return oss.str();
    }
    const node::JoinType join_type() const { return join_type_; }
    const Sort &right_sort() const { return right_sort_; }
    void ResolvedRelatedColumns(
        std::vector<const node::ExprNode *> *columns) const {
        Filter::ResolvedRelatedColumns(columns);
        right_sort_.ResolvedRelatedColumns(columns);
    }

    base::Status ReplaceExpr(const passes::ExprReplacer &replacer,
                             node::NodeManager *nm, Join *out) const;

    node::JoinType join_type_;
    Sort right_sort_;
};

class WindowJoinList {
 public:
    WindowJoinList() : window_joins_() {}
    virtual ~WindowJoinList() {}
    void AddWindowJoin(PhysicalOpNode *node, const Join &join) {
        window_joins_.push_front(std::make_pair(node, join));
    }
    const bool Empty() const { return window_joins_.empty(); }
    const std::string FnDetail() const {
        std::ostringstream oss;
        for (auto &window_join : window_joins_) {
            oss << window_join.second.FnDetail() << "\n";
        }
        return oss.str();
    }
    std::list<std::pair<PhysicalOpNode *, Join>> &window_joins() {
        return window_joins_;
    }

    std::list<std::pair<PhysicalOpNode *, Join>> window_joins_;
};

class WindowUnionList {
 public:
    WindowUnionList() : window_unions_() {}
    virtual ~WindowUnionList() {}
    void AddWindowUnion(PhysicalOpNode *node, const WindowOp &window) {
        window_unions_.push_back(std::make_pair(node, window));
    }
    const std::string FnDetail() const {
        std::ostringstream oss;
        for (auto &window_union : window_unions_) {
            oss << window_union.second.FnDetail() << "\n";
        }
        return oss.str();
    }
    const bool Empty() const { return window_unions_.empty(); }
    size_t GetSize() const { return window_unions_.size(); }
    PhysicalOpNode *GetUnionNode(size_t idx) const {
        auto iter = window_unions_.begin();
        for (size_t i = 0; i < idx; ++i) {
            ++iter;
        }
        return iter->first;
    }

    std::list<std::pair<PhysicalOpNode *, WindowOp>> window_unions_;
};

class RequestWindowUnionList {
 public:
    RequestWindowUnionList() : window_unions_() {}
    virtual ~RequestWindowUnionList() {}
    void AddWindowUnion(PhysicalOpNode *node, const RequestWindowOp &window) {
        window_unions_.push_back(std::make_pair(node, window));
    }
    const PhysicalOpNode *GetKey(uint32_t index) {
        auto iter = window_unions_.begin();
        for (uint32_t i = 0; i < index; ++i) {
            ++iter;
        }
        return iter->first;
        // return window_unions_[index].first;
    }

    const RequestWindowOp &GetValue(uint32_t index) {
        auto iter = window_unions_.begin();
        for (uint32_t i = 0; i < index; ++i) {
            ++iter;
        }
        return iter->second;
    }

    const uint32_t GetSize() { return window_unions_.size(); }

    const std::string FnDetail() const {
        std::ostringstream oss;
        for (auto &window_union : window_unions_) {
            oss << window_union.second.FnDetail() << "\n";
        }
        return oss.str();
    }
    const bool Empty() const { return window_unions_.empty(); }

    std::list<std::pair<PhysicalOpNode *, RequestWindowOp>> window_unions_;
};

class PhysicalWindowAggrerationNode : public PhysicalProjectNode {
 public:
    PhysicalWindowAggrerationNode(PhysicalOpNode *node,
                                  const ColumnProjects &project,
                                  const WindowOp &window_op,
                                  bool instance_not_in_window,
                                  bool need_append_input,
                                  bool exclude_current_time)
        : PhysicalProjectNode(node, kWindowAggregation, project, true),
          need_append_input_(need_append_input),
          exclude_current_time_(exclude_current_time),
          instance_not_in_window_(instance_not_in_window),
          window_(window_op),
          window_unions_() {
        output_type_ = kSchemaTypeTable;
        fn_infos_.push_back(&window_.partition_.fn_info());
        fn_infos_.push_back(&window_.sort_.fn_info());
        fn_infos_.push_back(&window_.range_.fn_info());
    }

    virtual ~PhysicalWindowAggrerationNode() {}
    virtual void Print(std::ostream &output, const std::string &tab) const;
    static PhysicalWindowAggrerationNode *CastFrom(PhysicalOpNode *node);
    const bool Valid() { return true; }
    void AddWindowJoin(PhysicalOpNode *node, const Join &join) {
        window_joins_.AddWindowJoin(node, join);
        Join &window_join = window_joins_.window_joins_.front().second;
        fn_infos_.push_back(&window_join.left_key_.fn_info());
        fn_infos_.push_back(&window_join.right_key_.fn_info());
        fn_infos_.push_back(&window_join.index_key_.fn_info());
        fn_infos_.push_back(&window_join.condition_.fn_info());
    }

    bool AddWindowUnion(PhysicalOpNode *node) {
        if (nullptr == node) {
            LOG(WARNING) << "Fail to add window union : table is null";
            return false;
        }
        if (producers_.empty() || nullptr == producers_[0]) {
            LOG(WARNING)
                << "Fail to add window union : producer is empty or null";
            return false;
        }
        if (!IsSameSchema(*node->GetOutputSchema(),
                          *producers_[0]->GetOutputSchema())) {
            LOG(WARNING)
                << "Union Table and window input schema aren't consistent";
            return false;
        }
        window_unions_.AddWindowUnion(node, window_);
        WindowOp &window_union = window_unions_.window_unions_.back().second;
        fn_infos_.push_back(&window_union.partition_.fn_info());
        fn_infos_.push_back(&window_union.sort_.fn_info());
        fn_infos_.push_back(&window_union.range_.fn_info());
        return true;
    }

    const bool instance_not_in_window() const {
        return instance_not_in_window_;
    }

    const bool exclude_current_time() const { return exclude_current_time_; }
    bool need_append_input() const { return need_append_input_; }

    WindowOp &window() { return window_; }
    WindowJoinList &window_joins() { return window_joins_; }
    WindowUnionList &window_unions() { return window_unions_; }

    base::Status InitSchema(PhysicalPlanContext *) override;

    base::Status WithNewChildren(node::NodeManager *nm,
                                 const std::vector<PhysicalOpNode *> &children,
                                 PhysicalOpNode **out) override;

    const bool need_append_input_;
    const bool exclude_current_time_;
    const bool instance_not_in_window_;
    WindowOp window_;
    WindowUnionList window_unions_;
    WindowJoinList window_joins_;

    /**
     * Initialize inner state for window joins
     */
    base::Status InitJoinList(PhysicalPlanContext *plan_ctx);
    std::vector<PhysicalOpNode *> joined_op_list_;
};

class PhysicalJoinNode : public PhysicalBinaryNode {
 public:
    PhysicalJoinNode(PhysicalOpNode *left, PhysicalOpNode *right,
                     const node::JoinType join_type)
        : PhysicalBinaryNode(left, right, kPhysicalOpJoin, false),
          join_(join_type),
          joined_schemas_ctx_(this),
          output_right_only_(false) {
        output_type_ = left->GetOutputType();
    }
    PhysicalJoinNode(PhysicalOpNode *left, PhysicalOpNode *right,
                     const node::JoinType join_type,
                     const node::OrderByNode *orders,
                     const node::ExprNode *condition)
        : PhysicalBinaryNode(left, right, kPhysicalOpJoin, false),
          join_(join_type, orders, condition),
          joined_schemas_ctx_(this),
          output_right_only_(false) {
        output_type_ = left->GetOutputType();

        RegisterFunctionInfo();
    }
    PhysicalJoinNode(PhysicalOpNode *left, PhysicalOpNode *right,
                     const node::JoinType join_type,
                     const node::ExprNode *condition,
                     const node::ExprListNode *left_keys,
                     const node::ExprListNode *right_keys)
        : PhysicalBinaryNode(left, right, kPhysicalOpJoin, false),
          join_(join_type, condition, left_keys, right_keys),
          joined_schemas_ctx_(this),
          output_right_only_(false) {
        output_type_ = left->GetOutputType();

        RegisterFunctionInfo();
    }
    PhysicalJoinNode(PhysicalOpNode *left, PhysicalOpNode *right,
                     const node::JoinType join_type,
                     const node::OrderByNode *orders,
                     const node::ExprNode *condition,
                     const node::ExprListNode *left_keys,
                     const node::ExprListNode *right_keys)
        : PhysicalBinaryNode(left, right, kPhysicalOpJoin, false),
          join_(join_type, orders, condition, left_keys, right_keys),
          joined_schemas_ctx_(this),
          output_right_only_(false) {
        output_type_ = left->GetOutputType();

        RegisterFunctionInfo();
    }
    PhysicalJoinNode(PhysicalOpNode *left, PhysicalOpNode *right,
                     const Join &join)
        : PhysicalBinaryNode(left, right, kPhysicalOpJoin, false),
          join_(join),
          joined_schemas_ctx_(this),
          output_right_only_(false) {
        output_type_ = left->GetOutputType();

        RegisterFunctionInfo();
    }
    PhysicalJoinNode(PhysicalOpNode *left, PhysicalOpNode *right,
                     const Join &join, const bool output_right_only)
        : PhysicalBinaryNode(left, right, kPhysicalOpJoin, false),
          join_(join),
          joined_schemas_ctx_(this),
          output_right_only_(output_right_only) {
        output_type_ = left->GetOutputType();

        RegisterFunctionInfo();
    }
    virtual ~PhysicalJoinNode() {}
    base::Status InitSchema(PhysicalPlanContext *) override;
    void RegisterFunctionInfo() {
        fn_infos_.push_back(&join_.right_sort_.fn_info());
        fn_infos_.push_back(&join_.condition_.fn_info());
        fn_infos_.push_back(&join_.left_key_.fn_info());
        fn_infos_.push_back(&join_.right_key_.fn_info());
        fn_infos_.push_back(&join_.index_key_.fn_info());
    }
    virtual void Print(std::ostream &output, const std::string &tab) const;
    static PhysicalJoinNode *CastFrom(PhysicalOpNode *node);
    const bool Valid() { return true; }
    const Join &join() const { return join_; }
    const SchemasContext *joined_schemas_ctx() const {
        return &joined_schemas_ctx_;
    }
    const bool output_right_only() const { return output_right_only_; }

    base::Status WithNewChildren(node::NodeManager *nm,
                                 const std::vector<PhysicalOpNode *> &children,
                                 PhysicalOpNode **out) override;

    Join join_;
    SchemasContext joined_schemas_ctx_;
    const bool output_right_only_;
};

class PhysicalRequestJoinNode : public PhysicalBinaryNode {
 public:
    PhysicalRequestJoinNode(PhysicalOpNode *left, PhysicalOpNode *right,
                            const node::JoinType join_type)
        : PhysicalBinaryNode(left, right, kPhysicalOpRequestJoin, false),
          join_(join_type),
          joined_schemas_ctx_(this),
          output_right_only_(false) {
        output_type_ = kSchemaTypeRow;
        RegisterFunctionInfo();
    }
    PhysicalRequestJoinNode(PhysicalOpNode *left, PhysicalOpNode *right,
                            const node::JoinType join_type,
                            const node::OrderByNode *orders,
                            const node::ExprNode *condition)
        : PhysicalBinaryNode(left, right, kPhysicalOpRequestJoin, false),
          join_(join_type, orders, condition),
          joined_schemas_ctx_(this),
          output_right_only_(false) {
        output_type_ = kSchemaTypeRow;
        RegisterFunctionInfo();
    }
    PhysicalRequestJoinNode(PhysicalOpNode *left, PhysicalOpNode *right,
                            const Join &join, const bool output_right_only)
        : PhysicalBinaryNode(left, right, kPhysicalOpRequestJoin, false),
          join_(join),
          joined_schemas_ctx_(this),
          output_right_only_(output_right_only) {
        output_type_ = kSchemaTypeRow;
        RegisterFunctionInfo();
    }

 private:
    PhysicalRequestJoinNode(PhysicalOpNode *left, PhysicalOpNode *right,
                            const node::JoinType join_type,
                            const node::ExprNode *condition,
                            const node::ExprListNode *left_keys,
                            const node::ExprListNode *right_keys)
        : PhysicalBinaryNode(left, right, kPhysicalOpRequestJoin, false),
          join_(join_type, condition, left_keys, right_keys),
          joined_schemas_ctx_(this),
          output_right_only_(false) {
        output_type_ = kSchemaTypeRow;
        RegisterFunctionInfo();
    }
    PhysicalRequestJoinNode(PhysicalOpNode *left, PhysicalOpNode *right,
                            const node::JoinType join_type,
                            const node::OrderByNode *orders,
                            const node::ExprNode *condition,
                            const node::ExprListNode *left_keys,
                            const node::ExprListNode *right_keys)
        : PhysicalBinaryNode(left, right, kPhysicalOpRequestJoin, false),
          join_(join_type, orders, condition, left_keys, right_keys),
          joined_schemas_ctx_(this),
          output_right_only_(false) {
        output_type_ = kSchemaTypeRow;
        RegisterFunctionInfo();
    }

 public:
    virtual ~PhysicalRequestJoinNode() {}

    base::Status InitSchema(PhysicalPlanContext *) override;
    static PhysicalRequestJoinNode *CastFrom(PhysicalOpNode *node);

    void RegisterFunctionInfo() {
        fn_infos_.push_back(&join_.right_sort_.fn_info());
        fn_infos_.push_back(&join_.condition_.fn_info());
        fn_infos_.push_back(&join_.left_key_.fn_info());
        fn_infos_.push_back(&join_.right_key_.fn_info());
        fn_infos_.push_back(&join_.index_key_.fn_info());
    }
    virtual void Print(std::ostream &output, const std::string &tab) const;
    const Join &join() const { return join_; }
    const bool output_right_only() const { return output_right_only_; }
    const SchemasContext *joined_schemas_ctx() const {
        return &joined_schemas_ctx_;
    }

    base::Status WithNewChildren(node::NodeManager *nm,
                                 const std::vector<PhysicalOpNode *> &children,
                                 PhysicalOpNode **out) override;

    Join join_;
    SchemasContext joined_schemas_ctx_;
    const bool output_right_only_;
};

class PhysicalUnionNode : public PhysicalBinaryNode {
 public:
    PhysicalUnionNode(PhysicalOpNode *left, PhysicalOpNode *right, bool is_all)
        : PhysicalBinaryNode(left, right, kPhysicalOpUnion, true),
          is_all_(is_all) {
        output_type_ = kSchemaTypeTable;
    }
    virtual ~PhysicalUnionNode() {}
    base::Status InitSchema(PhysicalPlanContext *) override;
    virtual void Print(std::ostream &output, const std::string &tab) const;

    base::Status WithNewChildren(node::NodeManager *nm,
                                 const std::vector<PhysicalOpNode *> &children,
                                 PhysicalOpNode **out) override;

    const bool is_all_;
    static PhysicalUnionNode *CastFrom(PhysicalOpNode *node);
};

class PhysicalPostRequestUnionNode : public PhysicalBinaryNode {
 public:
    PhysicalPostRequestUnionNode(PhysicalOpNode *left, PhysicalOpNode *right,
                                 const Range &request_ts)
        : PhysicalBinaryNode(left, right, kPhysicalOpPostRequestUnion, true),
          request_ts_(request_ts) {
        output_type_ = kSchemaTypeTable;
        fn_infos_.push_back(&request_ts_.fn_info());
    }
    virtual ~PhysicalPostRequestUnionNode() {}
    base::Status InitSchema(PhysicalPlanContext *) override;
    virtual void Print(std::ostream &output, const std::string &tab) const;

    base::Status WithNewChildren(node::NodeManager *nm,
                                 const std::vector<PhysicalOpNode *> &children,
                                 PhysicalOpNode **out) override;

    static PhysicalPostRequestUnionNode *CastFrom(PhysicalOpNode *node);

    const Range &request_ts() const { return request_ts_; }
    Range *mutable_request_ts() { return &request_ts_; }

 private:
    Range request_ts_;
};

class PhysicalRequestUnionNode : public PhysicalBinaryNode {
 public:
    PhysicalRequestUnionNode(PhysicalOpNode *left, PhysicalOpNode *right,
                             const node::ExprListNode *partition)
        : PhysicalBinaryNode(left, right, kPhysicalOpRequestUnion, true),
          window_(partition),
          instance_not_in_window_(false),
          exclude_current_time_(false),
          output_request_row_(true) {
        output_type_ = kSchemaTypeTable;

        fn_infos_.push_back(&window_.partition_.fn_info());
        fn_infos_.push_back(&window_.index_key_.fn_info());
    }
    PhysicalRequestUnionNode(PhysicalOpNode *left, PhysicalOpNode *right,
                             const node::WindowPlanNode *w_ptr)
        : PhysicalBinaryNode(left, right, kPhysicalOpRequestUnion, true),
          window_(w_ptr),
          instance_not_in_window_(w_ptr->instance_not_in_window()),
          exclude_current_time_(w_ptr->exclude_current_time()),
          output_request_row_(true) {
        output_type_ = kSchemaTypeTable;

        fn_infos_.push_back(&window_.partition_.fn_info());
        fn_infos_.push_back(&window_.sort_.fn_info());
        fn_infos_.push_back(&window_.range_.fn_info());
        fn_infos_.push_back(&window_.index_key_.fn_info());
    }
    PhysicalRequestUnionNode(PhysicalOpNode *left, PhysicalOpNode *right,
                             const RequestWindowOp &window,
                             bool instance_not_in_window,
                             bool exclude_current_time, bool output_request_row)
        : PhysicalBinaryNode(left, right, kPhysicalOpRequestUnion, true),
          window_(window),
          instance_not_in_window_(instance_not_in_window),
          exclude_current_time_(exclude_current_time),
          output_request_row_(output_request_row) {
        output_type_ = kSchemaTypeTable;

        fn_infos_.push_back(&window_.partition_.fn_info());
        fn_infos_.push_back(&window_.sort_.fn_info());
        fn_infos_.push_back(&window_.range_.fn_info());
        fn_infos_.push_back(&window_.index_key_.fn_info());
    }
    virtual ~PhysicalRequestUnionNode() {}
    base::Status InitSchema(PhysicalPlanContext *) override;
    virtual void Print(std::ostream &output, const std::string &tab) const;
    const bool Valid() { return true; }
    static PhysicalRequestUnionNode *CastFrom(PhysicalOpNode *node);
    bool AddWindowUnion(PhysicalOpNode *node) {
        if (nullptr == node) {
            LOG(WARNING) << "Fail to add window union : table is null";
            return false;
        }
        if (producers_.empty() || nullptr == producers_[0]) {
            LOG(WARNING)
                << "Fail to add window union : producer is empty or null";
            return false;
        }
        if (output_request_row() &&
            !IsSameSchema(*node->GetOutputSchema(),
                          *producers_[0]->GetOutputSchema())) {
            LOG(WARNING)
                << "Union Table and window input schema aren't consistent";
            return false;
        }
        window_unions_.AddWindowUnion(node, window_);
        RequestWindowOp &window_union =
            window_unions_.window_unions_.back().second;
        fn_infos_.push_back(&window_union.partition_.fn_info());
        fn_infos_.push_back(&window_union.sort_.fn_info());
        fn_infos_.push_back(&window_union.range_.fn_info());
        fn_infos_.push_back(&window_union.index_key_.fn_info());
        return true;
    }
    const bool instance_not_in_window() const {
        return instance_not_in_window_;
    }
    const bool exclude_current_time() const { return exclude_current_time_; }
    const bool output_request_row() const { return output_request_row_; }
    const RequestWindowOp &window() const { return window_; }
    const RequestWindowUnionList &window_unions() const {
        return window_unions_;
    }

    base::Status WithNewChildren(node::NodeManager *nm,
                                 const std::vector<PhysicalOpNode *> &children,
                                 PhysicalOpNode **out) override;

    RequestWindowOp window_;
    const bool instance_not_in_window_;
    const bool exclude_current_time_;
    const bool output_request_row_;
    RequestWindowUnionList window_unions_;
};

class PhysicalSortNode : public PhysicalUnaryNode {
 public:
    PhysicalSortNode(PhysicalOpNode *node, const node::OrderByNode *order)
        : PhysicalUnaryNode(node, kPhysicalOpSortBy, true), sort_(order) {
        output_type_ = node->GetOutputType();

        fn_infos_.push_back(&sort_.fn_info());
    }
    PhysicalSortNode(PhysicalOpNode *node, const Sort &sort)
        : PhysicalUnaryNode(node, kPhysicalOpSortBy, true), sort_(sort) {
        output_type_ = node->GetOutputType();

        fn_infos_.push_back(&sort_.fn_info());
    }
    virtual ~PhysicalSortNode() {}
    virtual void Print(std::ostream &output, const std::string &tab) const;

    base::Status WithNewChildren(node::NodeManager *nm,
                                 const std::vector<PhysicalOpNode *> &children,
                                 PhysicalOpNode **out) override;

    bool Valid() { return sort_.ValidSort(); }
    const Sort &sort() const { return sort_; }
    Sort sort_;
    static PhysicalSortNode *CastFrom(PhysicalOpNode *node);
};

class PhysicalFilterNode : public PhysicalUnaryNode {
 public:
    PhysicalFilterNode(PhysicalOpNode *node, const node::ExprNode *condition)
        : PhysicalUnaryNode(node, kPhysicalOpFilter, true), filter_(condition) {
        output_type_ = node->GetOutputType();

        fn_infos_.push_back(&filter_.condition_.fn_info());
        fn_infos_.push_back(&filter_.index_key_.fn_info());
    }
    virtual ~PhysicalFilterNode() {}
    virtual void Print(std::ostream &output, const std::string &tab) const;
    bool Valid() { return filter_.Valid(); }
    const Filter &filter() const { return filter_; }

    base::Status WithNewChildren(node::NodeManager *nm,
                                 const std::vector<PhysicalOpNode *> &children,
                                 PhysicalOpNode **out) override;

    Filter filter_;
    static PhysicalFilterNode *CastFrom(PhysicalOpNode *node);
};

class PhysicalLimitNode : public PhysicalUnaryNode {
 public:
    PhysicalLimitNode(PhysicalOpNode *node, int32_t limit_cnt)
        : PhysicalUnaryNode(node, kPhysicalOpLimit, true) {
        limit_cnt_ = limit_cnt;
        limit_optimized_ = false;
        output_type_ = node->GetOutputType();
    }
    virtual ~PhysicalLimitNode() {}
    virtual void Print(std::ostream &output, const std::string &tab) const;
    void SetLimitOptimized(bool optimized) { limit_optimized_ = optimized; }
    const bool GetLimitOptimized() const { return limit_optimized_; }
    static PhysicalLimitNode *CastFrom(PhysicalOpNode *node);

    base::Status WithNewChildren(node::NodeManager *nm,
                                 const std::vector<PhysicalOpNode *> &children,
                                 PhysicalOpNode **out) override;

 private:
    bool limit_optimized_;
};

class PhysicalRenameNode : public PhysicalUnaryNode {
 public:
    PhysicalRenameNode(PhysicalOpNode *node, const std::string &name)
        : PhysicalUnaryNode(node, kPhysicalOpRename, false), name_(name) {
        output_type_ = node->GetOutputType();
    }
    base::Status InitSchema(PhysicalPlanContext *) override;
    virtual ~PhysicalRenameNode() {}
    static PhysicalRenameNode *CastFrom(PhysicalOpNode *node);
    virtual void Print(std::ostream &output, const std::string &tab) const;

    base::Status WithNewChildren(node::NodeManager *nm,
                                 const std::vector<PhysicalOpNode *> &children,
                                 PhysicalOpNode **out) override;

    const std::string &name_;
};

class PhysicalDistinctNode : public PhysicalUnaryNode {
 public:
    explicit PhysicalDistinctNode(PhysicalOpNode *node)
        : PhysicalUnaryNode(node, kPhysicalOpDistinct, true) {
        output_type_ = node->GetOutputType();
    }

    base::Status WithNewChildren(node::NodeManager *nm,
                                 const std::vector<PhysicalOpNode *> &children,
                                 PhysicalOpNode **out) override;

    virtual ~PhysicalDistinctNode() {}
};

class PhysicalLoadDataNode : public PhysicalOpNode {
 public:
    PhysicalLoadDataNode(const std::string &file, const std::string &db, const std::string &table,
                         std::shared_ptr<node::OptionsMap> options)
        : PhysicalOpNode(kPhysicalOpLoadData, false),
          file_(file),
          db_(db),
          table_(table),
          options_(std::move(options)) {}
    ~PhysicalLoadDataNode() override = default;
    void Print(std::ostream &output, const std::string &tab) const override;
    base::Status InitSchema(PhysicalPlanContext *) override;
    base::Status WithNewChildren(node::NodeManager *nm, const std::vector<PhysicalOpNode *> &children,
                                 PhysicalOpNode **out) override;
    static PhysicalLoadDataNode *CastFrom(PhysicalOpNode *node);

    const std::string &File() const { return file_; }
    const std::string &Db() const { return db_; }
    const std::string &Table() const { return table_; }
<<<<<<< HEAD
    // avoid to use map<A, B*>, the B* will result in python swig errors, e.g. no member named 'type_name' in
    // 'swig::traits<B>' vector<pair<>> is too complex, and will get a class in the package root dir.
=======
    // avoid to use map<A, B*>, the B* will result in python swig errors,
    //     e.g. no member named 'type_name' in 'swig::traits<B>'
    // vector<pair<>> is too complex, and will get a class in the package root dir.
>>>>>>> e7d8ecf9
    const hybridse::node::ConstNode *GetOption(const std::string &option) const {
        if (!options_) {
            return nullptr;
        }
        auto it = options_->find(option);
        return it == options_->end() ? nullptr : it->second;
    }

    std::string file_;
    std::string db_;
    std::string table_;
    std::shared_ptr<node::OptionsMap> options_;
};

// there may more delete variants, don't mark it final
// the delete node support only 'delete job' statement currently
class PhysicalDeleteNode : public PhysicalOpNode {
 public:
    PhysicalDeleteNode(node::DeleteTarget target, const std::string& job_id)
        : PhysicalOpNode(kPhysicalOpDelete, false), target_(target), job_id_(job_id) {}
    ~PhysicalDeleteNode() {}

    const node::DeleteTarget GetTarget() const { return target_; }
    const std::string& GetJobId() const { return job_id_; }

    void Print(std::ostream &output, const std::string &tab) const override;
    base::Status InitSchema(PhysicalPlanContext *) override {
        return base::Status::OK();
    }
    base::Status WithNewChildren(node::NodeManager *nm, const std::vector<PhysicalOpNode *> &children,
                                 PhysicalOpNode **out) override {
        return base::Status::OK();
    }
 private:
    const node::DeleteTarget target_;
    const std::string job_id_;
};
/**
 * Initialize expression replacer with schema change.
 */
Status BuildColumnReplacement(const node::ExprNode *expr,
                              const SchemasContext *origin_schema,
                              const SchemasContext *rebase_schema,
                              node::NodeManager *nm,
                              passes::ExprReplacer *replacer);

template <typename Component>
static Status ReplaceComponentExpr(const Component &component,
                                   const SchemasContext *origin_schema,
                                   const SchemasContext *rebase_schema,
                                   node::NodeManager *nm, Component *output) {
    *output = component;
    std::vector<const node::ExprNode *> depend_columns;
    component.ResolvedRelatedColumns(&depend_columns);
    passes::ExprReplacer replacer;
    for (auto col_expr : depend_columns) {
        CHECK_STATUS(BuildColumnReplacement(col_expr, origin_schema,
                                            rebase_schema, nm, &replacer));
    }
    return component.ReplaceExpr(replacer, nm, output);
}

}  // namespace vm
}  // namespace hybridse
#endif  // HYBRIDSE_INCLUDE_VM_PHYSICAL_OP_H_<|MERGE_RESOLUTION|>--- conflicted
+++ resolved
@@ -1632,14 +1632,9 @@
     const std::string &File() const { return file_; }
     const std::string &Db() const { return db_; }
     const std::string &Table() const { return table_; }
-<<<<<<< HEAD
-    // avoid to use map<A, B*>, the B* will result in python swig errors, e.g. no member named 'type_name' in
-    // 'swig::traits<B>' vector<pair<>> is too complex, and will get a class in the package root dir.
-=======
     // avoid to use map<A, B*>, the B* will result in python swig errors,
     //     e.g. no member named 'type_name' in 'swig::traits<B>'
     // vector<pair<>> is too complex, and will get a class in the package root dir.
->>>>>>> e7d8ecf9
     const hybridse::node::ConstNode *GetOption(const std::string &option) const {
         if (!options_) {
             return nullptr;
