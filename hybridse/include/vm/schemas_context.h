--- conflicted
+++ resolved
@@ -248,12 +248,9 @@
     void BuildTrivial(const std::vector<const codec::Schema*>& schemas);
     void BuildTrivial(const std::string& default_db, const std::vector<const type::TableDef*>& tables);
 
-<<<<<<< HEAD
-=======
     // {db}.{table}({col_name}:{col_type}, ...)
     std::string ReadableString() const { return ""; }
 
->>>>>>> d12babd9
     std::string DebugString() const;
 
     friend std::ostream& operator<<(std::ostream& os, const SchemasContext& sc) { return os << sc.DebugString(); }
