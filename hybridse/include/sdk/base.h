--- conflicted
+++ resolved
@@ -40,9 +40,6 @@
         : code(status_code), msg(msg_str), trace(trace) {}
     bool IsOK() const { return code == 0; }
 
-<<<<<<< HEAD
-    int code;
-=======
     void SetOK() {
         code = 0;
         msg = "ok";
@@ -78,7 +75,6 @@
 
     int code;
     // msg use prepend and append, it's better to use absl::Cord, but we may directly use msg
->>>>>>> 0032d92d
     std::string msg;
     std::string trace;
 };
