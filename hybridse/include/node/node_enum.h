--- conflicted
+++ resolved
@@ -95,13 +95,9 @@
     kDynamicUdfFnDef,
     kDynamicUdafFnDef,  // deprecated
     kWithClauseEntry,
-<<<<<<< HEAD
+    kAlterTableStmt,
     kShowStmt,
-    kUnknow = -1
-=======
-    kAlterTableStmt,
     kSqlNodeTypeLast,  // debug type
->>>>>>> d2a83002
 };
 
 enum class ShowStmtType {
@@ -323,11 +319,8 @@
     kPlanTypeDelete,
     kPlanTypeCreateFunction,
     kPlanTypeWithClauseEntry,
-<<<<<<< HEAD
+    kPlanTypeAlterTable,
     kPlanTypeShow,
-=======
-    kPlanTypeAlterTable,
->>>>>>> d2a83002
     kUnknowPlan = -1,
 };
 
