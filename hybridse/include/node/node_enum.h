/*
 * Copyright 2021 4Paradigm
 *
 * Licensed under the Apache License, Version 2.0 (the "License");
 * you may not use this file except in compliance with the License.
 * You may obtain a copy of the License at
 *
 *   http://www.apache.org/licenses/LICENSE-2.0
 *
 * Unless required by applicable law or agreed to in writing, software
 * distributed under the License is distributed on an "AS IS" BASIS,
 * WITHOUT WARRANTIES OR CONDITIONS OF ANY KIND, either express or implied.
 * See the License for the specific language governing permissions and
 * limitations under the License.
 */

#ifndef HYBRIDSE_INCLUDE_NODE_NODE_ENUM_H_
#define HYBRIDSE_INCLUDE_NODE_NODE_ENUM_H_

namespace hybridse {
namespace node {

const char SPACE_ST[] = "+-";
const char SPACE_ED[] = "";
const char OR_INDENT[] = "|  ";
const char INDENT[] = "  ";

enum SqlNodeType {
    // SQL
    kCreateStmt,
    kInsertStmt,
    kCmdStmt,
    kExplainStmt,
    kCreateIndexStmt,
    kExpr,
    kType,
    kNodeList,
    kResTarget,
    kTableRef,
    kQuery,
    kWindowFunc,
    kWindowDef,
    kFrameBound,
    kFrameExtent,
    kFrames,
    kColumnDesc,
    kColumnIndex,
    kIndexKey,
    kIndexTs,
    kIndexVersion,
    kIndexTTL,
    kIndexTTLType,
    kName,
    kConst,
    kLimit,
    kFn,
    kFnDef,
    kFnHeader,
    kFnValue,
    kFnIfElseBlock,
    kFnIfBlock,
    kFnElseBlock,
    kFnElifBlock,
    kFnForInBlock,
    kFnAssignStmt,
    kFnReturnStmt,
    kFnIfStmt,
    kFnElifStmt,
    kFnElseStmt,
    kFnForInStmt,
    kFnPara,
    kFnParaList,
    kFnList,
    kExternalFnDef,
    kUdfDef,
    kUdfByCodeGenDef,
    kUdafDef,
    kLambdaDef,
    kPartitionMeta,
    kReplicaNum,
    kDistributions,
    kStorageMode,
    kCreateSpStmt,
    kInputParameter,
    kPartitionNum,
    kSelectIntoStmt,
    kLoadDataStmt,
    kDeployStmt,
    kSetStmt,
    kDeleteStmt,
    kCreateFunctionStmt,
    kDynamicUdfFnDef,
    kDynamicUdafFnDef,  // deprecated
    kWithClauseEntry,
    kAlterTableStmt,
    kShowStmt,
    kCompressType,
<<<<<<< HEAD
    kCreateUserStmt,
    kAlterUserStmt,
=======
    kColumnSchema,
>>>>>>> ff3ef0d0
    kSqlNodeTypeLast,  // debug type
};

enum class ShowStmtType {
    kJobs,
};

enum TableRefType {
    kRefTable,
    kRefQuery,
    kRefJoin,
};

enum QueryType {
    kQuerySelect = 0,
    kQuerySub,
    kQuerySetOperation,
};
enum ExprType {
    kExprUnknow = -1,
    kExprBinary = 0,
    kExprUnary,
    kExprBetween,
    kExprCall,
    kExprCase,
    kExprWhen,
    kExprCast,
    kExprId,
    kExprColumnRef,
    kExprColumnId,
    kExprPrimary,
    kExprParameter,
    kExprList,
    kExprForIn,
    kExprRange,
    kExprAll,
    kExprStruct,
    kExprQuery,
    kExprOrder,
    kExprOrderExpression,
    kExprGetField,
    kExprCond,
    kExprIn,
    kExprEscaped,
    kExprArray,
    kExprArrayElement,  // extract value from a array or map, with `[]` operator
    kExprFake,          // not a real one
    kExprLast = kExprFake,
};

// typedef hybridse::type::Type DataType;
// TODO(ace): separate DataType into two group
//   - group 1: bool ~ list, map ~ array: those types are built in codegen
//   - group2: hour/minute/second/day, only appear in plan node level
enum DataType {
    kBool = 0,
    kInt16,
    kInt32,
    kInt64,
    kFloat,
    kDouble,
    kVarchar,
    kDate,
    kTimestamp,
    kList,  // dynamic sized, same element type, not nullable. usually ref to column ref or subquery
    kHour,
    kMinute,
    kSecond,
    kDay,
    kMap,
    kIterator,
    kInt8Ptr,
    kRow,
    kOpaque,
    kTuple,         // heterogeneous element type, fixed size
    kArray,         // fixed size. In SQL: [1, 2, 3] or ARRAY<int>[1, 2, 3]
    kDataTypeFake,  // not a data type, for testing purpose only
    kLastDataType = kDataTypeFake,

    // the tree type are not moved above kLastDataType for compatibility
    // it may necessary to do it in the further

    // kVoid
    //  A distinct data type: signifies no value or meaningful result.
    //  Typically used for function that does not returns value.
    kVoid = 100,
    // kNull
    //   A special marker representing the absence of a value.
    //   Not a true data type but a placeholder for missing or unknown information.
    //   A `NULL` literal can be eventually resolved to:
    //     - NULL of void type, if no extra info provided: 'SELECT NULL'
    //     - NULL of int (or any other) type, extra information provided, e.g with 'CAST' operator
    //         'SELECT CAST(NULL as INT)'
    kNull = 101,
    kPlaceholder = 102
};

enum TimeUnit {
    kTimeUnitYear,
    kTimeUnitMonth,
    kTimeUnitWeek,
    kTimeUnitDay,
    kTimeUnitHour,
    kTimeUnitMinute,
    kTimeUnitSecond,
    kTimeUnitMilliSecond,
    kTimeUnitMicroSecond
};
enum FnOperator {
    kFnOpAdd,         // "+"
    kFnOpMinus,       // "-"
    kFnOpMulti,       // "*"
    kFnOpDiv,         // "DIV", integer division
    kFnOpFDiv,        // "/", float division
    kFnOpMod,         // "%"
    kFnOpAnd,         // "AND", logical
    kFnOpOr,          // "OR" , logical
    kFnOpXor,         // "XOR", logical
    kFnOpNot,         // "NOT", logical
    kFnOpEq,          // "="
    kFnOpNeq,         // "!="
    kFnOpLt,          // "<"
    kFnOpLe,          // "<="
    kFnOpGt,          // ">"
    kFnOpGe,          // ">="
    kFnOpDot,         // "."
    kFnOpAt,          // "[]"
    kFnOpLike,        // "LIKE"
    kFnOpILike,       // "ILIKE"
    kFnOpRLike,       // "RLIKE"
    kFnOpIn,          // "IN"
    kFnOpBracket,     // "()"
    kFnOpIsNull,      // "is_null"
    kFnOpNonNull,     // "" a helper op for compile to ignore null check
    kFnOpNone,        // "NONE"
    kFnOpBitwiseAnd,  // "&"
    kFnOpBitwiseOr,   // "|"
    kFnOpBitwiseXor,  // "^"
    kFnOpBitwiseNot,  // "~"
};

enum FrameType {
    kFrameRange,
    kFrameRows,
    kFrameRowsRange,
    kFrameRowsMergeRowsRange
};
enum BoundType {
    kPrecedingUnbound = 0,
    kPreceding,
    kOpenPreceding,
    kCurrent,
    kOpenFollowing,
    kFollowing,
    kFollowingUnbound,
};
enum ExcludeType {
    kNonExclude,
    kExcludeCurrentTime,
};
enum JoinType {
    kJoinTypeFull,
    kJoinTypeLast,
    kJoinTypeLeft,
    kJoinTypeRight,
    kJoinTypeInner,
    kJoinTypeConcat,
    kJoinTypeCross,  // AKA commma join
};

enum class SetOperationType {
    UNION,
    EXCEPT,
    INTERSECT,
};
enum CmdType {
    kCmdCreateDatabase = 0,
    kCmdUseDatabase,
    kCmdShowDatabases,
    kCmdShowTables,
    kCmdDescTable,
    kCmdDropTable,
    kCmdCreateIndex,
    kCmdDropIndex,
    kCmdShowCreateSp,
    kCmdShowProcedures,
    kCmdDropSp,
    kCmdDropDatabase,
    kCmdExit,
    kCmdShowDeployment,
    kCmdShowDeployments,
    kCmdDropDeployment,
    kCmdShowJobs,
    kCmdShowJob,
    kCmdStopJob,
    kCmdShowGlobalVariables,
    kCmdShowSessionVariables,
    kCmdShowComponents,
    kCmdShowTableStatus,
    kCmdShowFunctions,
    kCmdDropFunction,
    kCmdShowJobLog,
    kCmdShowCreateTable,
    kCmdTruncate,
    kCmdDropUser,
    kCmdShowUser,
    kCmdFake,  // not a real cmd, for testing purpose only
    kLastCmd = kCmdFake,
};
enum ExplainType {
    kExplainLogical,
    kExplainPhysical,
};
enum PlanType {
    kPlanTypeCmd,
    kPlanTypeFuncDef,
    kPlanTypeCreate,
    kPlanTypeInsert,
    kPlanTypeExplain,
    kPlanTypeQuery,
    kPlanTypeLimit,
    kPlanTypeFilter,
    kPlanTypeTable,
    kPlanTypeJoin,
    kPlanTypeSetOperation,
    kPlanTypeSort,
    kPlanTypeGroup,
    kPlanTypeDistinct,
    kPlanTypeProject,
    kPlanTypeRename,
    kProjectList,
    kPlanTypeWindow,
    kProjectNode,
    kPlanTypeCreateSp,
    kPlanTypeCreateIndex,
    kPlanTypeSelectInto,
    kPlanTypeLoadData,
    kPlanTypeDeploy,
    kPlanTypeSet,
    kPlanTypeDelete,
    kPlanTypeCreateFunction,
    kPlanTypeWithClauseEntry,
    kPlanTypeAlterTable,
    kPlanTypeShow,
    kPlanTypeCreateUser,
    kPlanTypeAlterUser,
    kUnknowPlan = -1,
};

enum TTLType {
    kAbsolute,
    kLatest,
};

enum VariableScope {
    kGlobalSystemVariable,
    kSessionSystemVariable,
};

enum StorageMode {
    kUnknown = 0,
    kMemory = 1,
    kSSD = 2,
    kHDD = 3,
};

enum CompressType {
    kNoCompress = 0,
    kSnappy = 1,
};

// batch plan node type
enum BatchPlanNodeType { kBatchDataset, kBatchPartition, kBatchMap };

enum RoleType { kLeader, kFollower };

}  // namespace node
}  // namespace hybridse

#endif  // HYBRIDSE_INCLUDE_NODE_NODE_ENUM_H_<|MERGE_RESOLUTION|>--- conflicted
+++ resolved
@@ -95,12 +95,9 @@
     kAlterTableStmt,
     kShowStmt,
     kCompressType,
-<<<<<<< HEAD
+    kColumnSchema,
     kCreateUserStmt,
     kAlterUserStmt,
-=======
-    kColumnSchema,
->>>>>>> ff3ef0d0
     kSqlNodeTypeLast,  // debug type
 };
 
