/*
 * Copyright 2021 4Paradigm
 *
 * Licensed under the Apache License, Version 2.0 (the "License");
 * you may not use this file except in compliance with the License.
 * You may obtain a copy of the License at
 *
 *   http://www.apache.org/licenses/LICENSE-2.0
 *
 * Unless required by applicable law or agreed to in writing, software
 * distributed under the License is distributed on an "AS IS" BASIS,
 * WITHOUT WARRANTIES OR CONDITIONS OF ANY KIND, either express or implied.
 * See the License for the specific language governing permissions and
 * limitations under the License.
 */

#ifndef HYBRIDSE_INCLUDE_NODE_NODE_ENUM_H_
#define HYBRIDSE_INCLUDE_NODE_NODE_ENUM_H_

#include <string>
#include "proto/fe_common.pb.h"
#include "proto/fe_type.pb.h"
namespace hybridse {
namespace node {

const char SPACE_ST[] = "+-";
const char SPACE_ED[] = "";
const char OR_INDENT[] = "|  ";
const char INDENT[] = "  ";

enum SqlNodeType {
    // SQL
    kCreateStmt,
    kInsertStmt,
    kCmdStmt,
    kExplainStmt,
    kCreateIndexStmt,
    kExpr,
    kType,
    kNodeList,
    kResTarget,
    kTableRef,
    kQuery,
    kWindowFunc,
    kWindowDef,
    kFrameBound,
    kFrameExtent,
    kFrames,
    kColumnDesc,
    kColumnIndex,
    kIndexKey,
    kIndexTs,
    kIndexVersion,
    kIndexTTL,
    kIndexTTLType,
    kName,
    kConst,
    kLimit,
    kFn,
    kFnDef,
    kFnHeader,
    kFnValue,
    kFnIfElseBlock,
    kFnIfBlock,
    kFnElseBlock,
    kFnElifBlock,
    kFnForInBlock,
    kFnAssignStmt,
    kFnReturnStmt,
    kFnIfStmt,
    kFnElifStmt,
    kFnElseStmt,
    kFnForInStmt,
    kFnPara,
    kFnParaList,
    kFnList,
    kExternalFnDef,
    kUdfDef,
    kUdfByCodeGenDef,
    kUdafDef,
    kLambdaDef,
    kPartitionMeta,
    kReplicaNum,
    kDistributions,
    kCreateSpStmt,
    kInputParameter,
    kPartitionNum,
    kLoadDataStmt,
    kDeployStmt,
    kUnknow = -1
};

enum TableRefType {
    kRefTable,
    kRefQuery,
    kRefJoin,
};

enum QueryType {
    kQuerySelect,
    kQuerySub,
    kQueryUnion,
};
enum ExprType {
    kExprBinary,
    kExprUnary,
    kExprBetween,
    kExprCall,
    kExprCase,
    kExprWhen,
    kExprCast,
    kExprId,
    kExprColumnRef,
    kExprColumnId,
    kExprPrimary,
    kExprParameter,
    kExprList,
    kExprForIn,
    kExprRange,
    kExprAll,
    kExprStruct,
    kExprQuery,
    kExprOrder,
    kExprOrderExpression,
    kExprGetField,
    kExprCond,
<<<<<<< HEAD
    kExprUnknow = -1
=======
    kExprIn,
    kExprUnknow = 9999
>>>>>>> 1e5c6aa1
};
// typedef hybridse::type::Type DataType;
enum DataType {
    kBool,
    kInt16,
    kInt32,
    kInt64,
    kFloat,
    kDouble,
    kVarchar,
    kDate,
    kTimestamp,
    kList,
    kHour,
    kMinute,
    kSecond,
    kDay,
    kMap,
    kIterator,
    kInt8Ptr,
    kRow,
    kOpaque,
    kTuple,
    kVoid = 100,
    kNull = 101,
    kPlaceholder = 102
};

enum TimeUnit {
    kTimeUnitYear,
    kTimeUnitMonth,
    kTimeUnitWeek,
    kTimeUnitDay,
    kTimeUnitHour,
    kTimeUnitMinute,
    kTimeUnitSecond,
    kTimeUnitMilliSecond,
    kTimeUnitMicroSecond
};
enum FnOperator {
    kFnOpAdd,         // "+"
    kFnOpMinus,       // "-"
    kFnOpMulti,       // "*"
    kFnOpDiv,         // "/"
    kFnOpFDiv,        // "div", float division
    kFnOpMod,         // "%"
    kFnOpAnd,         // "AND", logical
    kFnOpOr,          // "OR" , logical
    kFnOpXor,         // "XOR", logical
    kFnOpNot,         // "NOT", logical
    kFnOpEq,          // "="
    kFnOpNeq,         // "!="
    kFnOpLt,          // "<"
    kFnOpLe,          // "<="
    kFnOpGt,          // ">"
    kFnOpGe,          // ">="
    kFnOpDot,         // "."
    kFnOpAt,          // "[]"
    kFnOpLike,        // "LIKE"
    kFnOpIn,          // "IN"
    kFnOpBracket,     // "()"
    kFnOpIsNull,      // "is_null"
    kFnOpNonNull,     // ""
    kFnOpNone,        // "NONE"
    kFnOpBitwiseAnd,  // "&"
    kFnOpBitwiseOr,   // "|"
    kFnOpBitwiseXor,  // "^"
    kFnOpBitwiseNot,  // "~"
};

enum FrameType {
    kFrameRange,
    kFrameRows,
    kFrameRowsRange,
    kFrameRowsMergeRowsRange
};
enum BoundType {
    kPrecedingUnbound = 0,
    kPreceding,
    kOpenPreceding,
    kCurrent,
    kOpenFollowing,
    kFollowing,
    kFollowingUnbound,
};
enum ExcludeType {
    kNonExclude,
    kExcludeCurrentTime,
};
enum JoinType {
    kJoinTypeFull,
    kJoinTypeLast,
    kJoinTypeLeft,
    kJoinTypeRight,
    kJoinTypeInner,
    kJoinTypeConcat,
    kJoinTypeComma
};

enum UnionType { kUnionTypeDistinct, kUnionTypeAll };

enum CmdType {
    kCmdCreateDatabase,
    kCmdUseDatabase,
    kCmdShowDatabases,
    kCmdShowTables,
    kCmdDescTable,
    kCmdDropTable,
    kCmdCreateIndex,
    kCmdDropIndex,
    kCmdShowCreateSp,
    kCmdShowProcedures,
    kCmdDropSp,
    kCmdDropDatabase,
    kCmdExit,
    kCmdShowDeployment,
    kCmdShowDeployments,
    kCmdDropDeployment,
    kCmdUnknown = -1
};
enum ExplainType {
    kExplainLogical,
    kExplainPhysical,
};
enum PlanType {
    kPlanTypeCmd,
    kPlanTypeFuncDef,
    kPlanTypeCreate,
    kPlanTypeInsert,
    kPlanTypeExplain,
    kPlanTypeScan,
    kPlanTypeQuery,
    kPlanTypeLimit,
    kPlanTypeFilter,
    kPlanTypeTable,
    kPlanTypeJoin,
    kPlanTypeUnion,
    kPlanTypeSort,
    kPlanTypeGroup,
    kPlanTypeDistinct,
    kPlanTypeProject,
    kPlanTypeRename,
    kProjectList,
    kPlanTypeWindow,
    kProjectNode,
    kPlanTypeCreateSp,
    kPlanTypeCreateIndex,
    kPlanTypeLoadData,
    kPlanTypeDeploy,
    kUnknowPlan = -1,
};

enum TTLType {
    kAbsolute,
    kLatest,
};

// batch plan node type
enum BatchPlanNodeType { kBatchDataset, kBatchPartition, kBatchMap };

enum RoleType { kLeader, kFollower };

}  // namespace node
}  // namespace hybridse

#endif  // HYBRIDSE_INCLUDE_NODE_NODE_ENUM_H_<|MERGE_RESOLUTION|>--- conflicted
+++ resolved
@@ -124,12 +124,8 @@
     kExprOrderExpression,
     kExprGetField,
     kExprCond,
-<<<<<<< HEAD
+    kExprIn,
     kExprUnknow = -1
-=======
-    kExprIn,
-    kExprUnknow = 9999
->>>>>>> 1e5c6aa1
 };
 // typedef hybridse::type::Type DataType;
 enum DataType {
