/*
 * Copyright 2021 4Paradigm
 *
 * Licensed under the Apache License, Version 2.0 (the "License");
 * you may not use this file except in compliance with the License.
 * You may obtain a copy of the License at
 *
 *   http://www.apache.org/licenses/LICENSE-2.0
 *
 * Unless required by applicable law or agreed to in writing, software
 * distributed under the License is distributed on an "AS IS" BASIS,
 * WITHOUT WARRANTIES OR CONDITIONS OF ANY KIND, either express or implied.
 * See the License for the specific language governing permissions and
 * limitations under the License.
 */

// memory_manager.h
//     负责HybridSe的基础元件（SQLNode, PlanNode)的创建和销毁
//     SQL的语法解析树、查询计划里面维护的只是这些节点的指针或者引用

#ifndef HYBRIDSE_INCLUDE_NODE_NODE_MANAGER_H_
#define HYBRIDSE_INCLUDE_NODE_NODE_MANAGER_H_

#include <ctype.h>
#include <list>
#include <memory>
#include <string>
#include <utility>
#include <vector>
#include "base/fe_object.h"
#include "node/batch_plan_node.h"
#include "node/plan_node.h"
#include "node/sql_node.h"
#include "node/type_node.h"
#include "vm/physical_op.h"

namespace hybridse {
namespace node {

// NodeManager
//
// Manual lifetime management for `base::FeBaseObject`s, including
//   `node::SqlNode`, `node::PlanNode`, `vm::PhysicalOpNode`, `vm::Runner`,
//   and any other `base::FeBaseObject`s like `vm::internal::CTEClosure`
class NodeManager {
 public:
    NodeManager();

    ~NodeManager();

    int GetNodeListSize() {
        int node_size = node_list_.size();
        DLOG(INFO) << "GetNodeListSize: " << node_size;
        return node_size;
    }

    template <typename T>
    base::BaseList<T> *MakeList() {
        auto *list = new base::BaseList<T>();
        RegisterNode(list);
        return list;
    }

    template <typename T, typename... Arg>
    T *MakeNode(Arg &&...arg) {
        T* node = new T(std::forward<Arg>(arg)...);
        return RegisterNode(node);
    }

    // TODO(ace): merge into `MakeNode`
    template <typename T, typename... Arg>
    T* MakeObj(Arg && ... arg) {
        T* obj = new T(std::forward<Arg>(arg)...);
        node_list_.push_back(obj);
        return obj;
    }


    // Make xxxPlanNode
    //    PlanNode *MakePlanNode(const PlanType &type);
    PlanNode *MakeLeafPlanNode(const PlanType &type);
    PlanNode *MakeUnaryPlanNode(const PlanType &type);
    PlanNode *MakeBinaryPlanNode(const PlanType &type);
    PlanNode *MakeMultiPlanNode(const PlanType &type);
    PlanNode *MakeMergeNode(int column_size);
    WindowPlanNode *MakeWindowPlanNode(int w_id);
    ProjectListNode *MakeProjectListPlanNode(const WindowPlanNode *w, const bool need_agg);
    FilterPlanNode *MakeFilterPlanNode(PlanNode *node,
                                       const ExprNode *condition);

    ProjectNode *MakeRowProjectNode(const int32_t pos, const std::string &name,
                                    node::ExprNode *expression);
    ProjectNode *MakeAggProjectNode(const int32_t pos, const std::string &name,
                                    node::ExprNode *expression,
                                    node::FrameNode *frame);
    PlanNode *MakeTablePlanNode(const std::string& db, const std::string &table_name);
    PlanNode *MakeJoinNode(PlanNode *left, PlanNode *right, JoinType join_type,
                           const OrderByNode *order_by,
                           const ExprNode *condition);
    // Make SQLxxx Node
    QueryNode *MakeSelectQueryNode(
        bool is_distinct, SqlNodeList *select_list_ptr,
        SqlNodeList *tableref_list_ptr, ExprNode *where_expr,
        ExprListNode *group_expr_list, ExprNode *having_expr,
        ExprNode *order_expr_list, SqlNodeList *window_list_ptr,
        SqlNode *limit_ptr);
    QueryNode *MakeUnionQueryNode(QueryNode *left, QueryNode *right,
                                  bool is_all);
    TableRefNode *MakeTableNode(const std::string &name,
                                const std::string &alias);
    TableRefNode *MakeTableNode(const std::string& db,
                                const std::string &name,
                                const std::string &alias);
    TableRefNode *MakeJoinNode(const TableRefNode *left,
                               const TableRefNode *right, const JoinType type,
                               const ExprNode *condition,
                               const std::string alias);
    TableRefNode *MakeLastJoinNode(const TableRefNode *left,
                                   const TableRefNode *right,
                                   const ExprNode *order,
                                   const ExprNode *condition,
                                   const std::string alias);
    TableRefNode *MakeQueryRefNode(const QueryNode *sub_query,
                                   const std::string &alias);
    CastExprNode *MakeCastNode(const node::DataType cast_type, ExprNode *expr);
    WhenExprNode *MakeWhenNode(ExprNode *when_expr, ExprNode *then_expr);
    ExprNode *MakeSimpleCaseWhenNode(ExprNode *case_expr,
                                     ExprListNode *when_list_expr,
                                     ExprNode *else_expr);
    ExprNode *MakeSearchedCaseWhenNode(ExprListNode *when_list_expr,
                                       ExprNode *else_expr);
    CallExprNode *MakeFuncNode(const std::string &name, ExprListNode *args,
                               const SqlNode *over);
    CallExprNode *MakeFuncNode(FnDefNode *fn, ExprListNode *args,
                               const SqlNode *over);
    CallExprNode *MakeFuncNode(const std::string &name,
                               const std::vector<ExprNode *> &args,
                               const SqlNode *over);
    CallExprNode *MakeFuncNode(FnDefNode *fn,
                               const std::vector<ExprNode *> &args,
                               const SqlNode *over);

    QueryExpr *MakeQueryExprNode(const QueryNode *query);
    SqlNode *MakeWindowDefNode(const std::string &name);
    SqlNode *MakeWindowDefNode(ExprListNode *partitions, ExprNode *orders,
                               SqlNode *frame);
    SqlNode *MakeWindowDefNode(ExprListNode *partitions, ExprNode *orders,
                               SqlNode *frame, bool exclude_current_time);
    SqlNode *MakeWindowDefNode(SqlNodeList *union_tables, ExprListNode *partitions, ExprNode *orders, SqlNode *frame,
                               bool exclude_current_time, bool instance_not_in_window);
    WindowDefNode *MergeWindow(const WindowDefNode *w1,
                               const WindowDefNode *w2);
    OrderExpression* MakeOrderExpression(const ExprNode* expr, const bool is_asc);
    OrderByNode *MakeOrderByNode(const ExprListNode *order_expressions);
    FrameExtent *MakeFrameExtent(SqlNode *start, SqlNode *end);
    SqlNode *MakeFrameBound(BoundType bound_type);
    SqlNode *MakeFrameBound(BoundType bound_type, ExprNode *offset);
    SqlNode *MakeFrameBound(BoundType bound_type, int64_t offset);

    FrameNode *MakeFrameNode(FrameType frame_type, SqlNode *node_ptr, ExprNode *frame_size);
    FrameNode *MakeFrameNode(FrameType frame_type, SqlNode *node_ptr);
    FrameNode *MakeFrameNode(FrameType frame_type, SqlNode *node_ptr, int64_t maxsize);
<<<<<<< HEAD
    FrameNode *MakeFrameNode(FrameType frame_type, FrameExtent *frame_range,
                           FrameExtent *frame_rows, int64_t maxsize);
=======
    FrameNode *MakeFrameNode(FrameType frame_type, FrameExtent *frame_range, FrameExtent *frame_rows, int64_t maxsize);
>>>>>>> 97df4eb5

    FrameNode *MergeFrameNode(const FrameNode *frame1, const FrameNode *frame2);
    SqlNode *MakeLimitNode(int count);

    SqlNode *MakeInsertTableNode(const std::string &db_name,
                                 const std::string &table_name,
                                 const ExprListNode *column_names,
                                 const ExprListNode *values);
    CreateStmt *MakeCreateTableNode(bool op_if_not_exist,
                                 const std::string &db_name,
                                 const std::string &table_name,
                                 SqlNodeList *column_desc_list,
                                 SqlNodeList *partition_meta_list);
    SqlNode *MakeColumnDescNode(const std::string &column_name,
                                const DataType data_type,
                                bool op_not_null,
                                ExprNode* default_value = nullptr);
    SqlNode *MakeColumnIndexNode(SqlNodeList *keys, SqlNode *ts, SqlNode *ttl,
                                 SqlNode *version);
    SqlNode *MakeColumnIndexNode(SqlNodeList *index_item_list);
    SqlNode *MakeIndexKeyNode(const std::string &key);
    SqlNode *MakeIndexKeyNode(const std::vector<std::string> &keys);
    SqlNode *MakeIndexTsNode(const std::string &ts);
    SqlNode *MakeIndexTTLNode(ExprListNode *ttl_expr);
    SqlNode *MakeIndexTTLTypeNode(const std::string &ttl_type);
    SqlNode *MakeIndexVersionNode(const std::string &version);
    SqlNode *MakeIndexVersionNode(const std::string &version, int count);

    SqlNode *MakeResTargetNode(ExprNode *node_ptr, const std::string &name);

    TypeNode *MakeTypeNode(hybridse::node::DataType base);
    TypeNode *MakeTypeNode(hybridse::node::DataType base,
                           const hybridse::node::TypeNode *v1);
    TypeNode *MakeTypeNode(hybridse::node::DataType base,
                           hybridse::node::DataType v1);
    TypeNode *MakeTypeNode(hybridse::node::DataType base,
                           hybridse::node::DataType v1,
                           hybridse::node::DataType v2);
    FixedArrayType *MakeArrayType(const TypeNode* ele_ty, uint64_t sz);

    OpaqueTypeNode *MakeOpaqueType(size_t bytes);
    RowTypeNode *MakeRowType(const std::vector<const vm::Schema *> &schema);
    RowTypeNode *MakeRowType(const vm::SchemasContext *schemas_ctx);

    ColumnRefNode *MakeColumnRefNode(const std::string &column_name,
                                     const std::string &relation_name,
                                     const std::string &db_name);
    ColumnRefNode *MakeColumnRefNode(const std::string &column_name,
                                     const std::string &relation_name);
    ColumnIdNode *MakeColumnIdNode(size_t column_id);
    GetFieldExpr *MakeGetFieldExpr(ExprNode *input,
                                   const std::string &column_name,
                                   size_t column_id);
    GetFieldExpr *MakeGetFieldExpr(ExprNode *input, size_t column_id);

    CondExpr *MakeCondExpr(ExprNode *condition, ExprNode *left,
                           ExprNode *right);

    BetweenExpr *MakeBetweenExpr(ExprNode *expr, ExprNode *left,
                                 ExprNode *right, const bool is_not_between);
    InExpr *MakeInExpr(ExprNode* lhs, ExprNode* in_list, bool is_not);
    EscapedExpr *MakeEscapeExpr(ExprNode* pattern, ExprNode* escape);
    BinaryExpr *MakeBinaryExprNode(ExprNode *left, ExprNode *right,
                                   FnOperator op);
    UnaryExpr *MakeUnaryExprNode(ExprNode *left, FnOperator op);
    ExprIdNode *MakeExprIdNode(const std::string &name);
    ExprIdNode *MakeUnresolvedExprId(const std::string &name);

    // Make Fn Node
    ConstNode *MakeConstNode(bool value);
    ConstNode *MakeConstNode(int16_t value);
    ConstNode *MakeConstNode(int value);
    ConstNode *MakeConstNode(int value, TTLType ttl_type);
    ConstNode *MakeConstNode(int64_t value, DataType unit);
    ConstNode *MakeConstNode(int64_t value);
    ConstNode *MakeConstNode(int64_t value, TTLType ttl_type);
    ConstNode *MakeConstNode(float value);
    ConstNode *MakeConstNode(double value);
    ConstNode *MakeConstNode(const std::string &value);
    ConstNode *MakeConstNode(const char *value);
    ConstNode *MakeConstNode();
    ConstNode *MakeConstNode(DataType type);
    ParameterExpr *MakeParameterExpr(int position);

    AllNode *MakeAllNode(const std::string &relation_name);
    AllNode *MakeAllNode(const std::string &relation_name,
                         const std::string &db_name);

    FnNode *MakeFnNode(const SqlNodeType &type);
    FnNodeList *MakeFnListNode();
    FnNodeList *MakeFnListNode(FnNode* fn_node);
    FnNode *MakeFnDefNode(const FnNode *header, FnNodeList *block);
    FnNode *MakeFnHeaderNode(const std::string &name, FnNodeList *plist,
                             const TypeNode *return_type);

    FnParaNode *MakeFnParaNode(const std::string &name,
                               const TypeNode *para_type);
    FnNode *MakeAssignNode(const std::string &name, ExprNode *expression);
    FnNode *MakeAssignNode(const std::string &name, ExprNode *expression,
                           const FnOperator op);
    FnNode *MakeReturnStmtNode(ExprNode *value);
    FnIfBlock *MakeFnIfBlock(FnIfNode *if_node, FnNodeList *block);
    FnElifBlock *MakeFnElifBlock(FnElifNode *elif_node, FnNodeList *block);
    FnIfElseBlock *MakeFnIfElseBlock(FnIfBlock *if_block,
                                     const std::vector<FnNode *>& elif_blocks,
                                     FnElseBlock *else_block);
    FnElseBlock *MakeFnElseBlock(FnNodeList *block);
    FnNode *MakeIfStmtNode(ExprNode *value);
    FnNode *MakeElifStmtNode(ExprNode *value);
    FnNode *MakeElseStmtNode();
    FnNode *MakeForInStmtNode(const std::string &var_name, ExprNode *value);

    SqlNode *MakeCmdNode(node::CmdType cmd_type);
    SqlNode *MakeCmdNode(node::CmdType cmd_type, const std::string &arg);
    SqlNode *MakeCmdNode(node::CmdType cmd_type, const std::vector<std::string> &args);
    SqlNode *MakeCmdNode(node::CmdType cmd_type, const std::string &index_name,
                         const std::string &table_name);
    SqlNode *MakeCreateIndexNode(const std::string &index_name,
                                 const std::string &db_name,
                                 const std::string &table_name,
                                 ColumnIndexNode *index);

    DeployNode *MakeDeployStmt(const std::string &name, const SqlNode *stmt, const std::string &stmt_str,
                               const std::shared_ptr<OptionsMap> options, bool if_not_exist);
    DeployPlanNode *MakeDeployPlanNode(const std::string &name, const SqlNode *stmt, const std::string &stmt_str,
                                       const std::shared_ptr<OptionsMap> options, bool if_not_exist);

    DeleteNode* MakeDeleteNode(DeleteTarget target, std::string_view job_id,
            const std::string& db_name, const std::string& table, node::ExprNode* where_expr);
    DeletePlanNode* MakeDeletePlanNode(const DeleteNode* node);

    LoadDataNode *MakeLoadDataNode(const std::string &file_name, const std::string &db, const std::string &table,
                                   const std::shared_ptr<OptionsMap> options,
                                   const std::shared_ptr<OptionsMap> config_option);
    LoadDataPlanNode *MakeLoadDataPlanNode(const std::string &file_name, const std::string &db,
                                           const std::string &table, const std::shared_ptr<OptionsMap> options,
                                           const std::shared_ptr<OptionsMap> config_option);
    CreateFunctionPlanNode *MakeCreateFunctionPlanNode(const std::string &function_name, const TypeNode* return_type,
                                                       const NodePointVector& args_type, bool is_aggregate,
                                                       std::shared_ptr<OptionsMap> options);
    SelectIntoNode *MakeSelectIntoNode(const QueryNode *query, const std::string &query_str,
                                       const std::string &out_file, const std::shared_ptr<OptionsMap> options,
                                       const std::shared_ptr<OptionsMap> config_option);
    SelectIntoPlanNode *MakeSelectIntoPlanNode(PlanNode *query, const std::string &query_str,
                                               const std::string &out_file, const std::shared_ptr<OptionsMap> options,
                                               const std::shared_ptr<OptionsMap> config_option);
    SetNode* MakeSetNode(const node::VariableScope scope, const std::string& key, const ConstNode* value);
    SetPlanNode* MakeSetPlanNode(const SetNode* set_node);
    // Make NodeList
    SqlNode *MakeExplainNode(const QueryNode *query,
                             node::ExplainType explain_type);
    SqlNodeList *MakeNodeList(SqlNode *node_ptr);
    SqlNodeList *MakeNodeList();

    ExprListNode *MakeExprList(ExprNode *node_ptr);
    ExprListNode *MakeExprList();

    ArrayExpr *MakeArrayExpr();

    DatasetNode *MakeDataset(const std::string &table);
    MapNode *MakeMapNode(const NodePointVector &nodes);
    node::FnForInBlock *MakeForInBlock(FnForInNode *for_in_node,
                                       FnNodeList *block);

    PlanNode *MakeGroupPlanNode(PlanNode *node, const ExprListNode *by_list);

    PlanNode *MakeLimitPlanNode(PlanNode *node, int limit_cnt);

    CreatePlanNode *MakeCreateTablePlanNode(const std::string &db_name, const std::string &table_name,
                                            const NodePointVector &column_list,
                                            const NodePointVector &table_option_list, const bool if_not_exist);

    CreateProcedurePlanNode *MakeCreateProcedurePlanNode(
        const std::string &sp_name, const NodePointVector &input_parameter_list,
        const PlanNodeList &inner_plan_node_list);

    CreateIndexPlanNode* MakeCreateCreateIndexPlanNode(const CreateIndexNode* node);
    SqlNode *MakeCreateProcedureNode(const std::string &sp_name,
                                              SqlNodeList *input_parameter_list,
                                              SqlNodeList *inner_node_list);

    SqlNode *MakeCreateFunctionNode(const std::string function_name, DataType return_type,
            const std::vector<DataType>& args_type, bool is_aggregate, std::shared_ptr<OptionsMap> options);

    CmdPlanNode *MakeCmdPlanNode(const CmdNode *node);

    InsertPlanNode *MakeInsertPlanNode(const InsertStmt *node);
    ExplainPlanNode *MakeExplainPlanNode(const ExplainNode *node);
    FuncDefPlanNode *MakeFuncPlanNode(FnNodeFnDef *node);

    PlanNode *MakeRenamePlanNode(PlanNode *node, const std::string alias_name);

    PlanNode *MakeSortPlanNode(PlanNode *node, const OrderByNode *order_list);

    PlanNode *MakeDistinctPlanNode(PlanNode *node);

    node::ExprNode *MakeAndExpr(ExprListNode *expr_list);

    node::FrameNode *MergeFrameNodeWithCurrentHistoryFrame(FrameNode *frame1);

    ExternalFnDefNode *MakeExternalFnDefNode(
        const std::string &function_name, void *function_ptr,
        const node::TypeNode *ret_type, bool ret_nullable,
        const std::vector<const node::TypeNode *> &arg_types,
        const std::vector<int> &arg_nullable, int variadic_pos,
        bool return_by_arg);

    DynamicUdfFnDefNode *MakeDynamicUdfFnDefNode(
        const std::string &function_name, void *function_ptr,
        const node::TypeNode *ret_type, bool ret_nullable,
        const std::vector<const node::TypeNode *> &arg_types,
        const std::vector<int> &arg_nullable,
        bool return_by_arg,
        ExternalFnDefNode *init_node);

    ExternalFnDefNode *MakeUnresolvedFnDefNode(
        const std::string &function_name);

    UdfDefNode *MakeUdfDefNode(FnNodeFnDef *def);

    UdfByCodeGenDefNode *MakeUdfByCodeGenDefNode(
        const std::string &name,
        const std::vector<const node::TypeNode *> &arg_types,
        const std::vector<int> &arg_nullable, const node::TypeNode *ret_type,
        bool ret_nullable);

    UdafDefNode *MakeUdafDefNode(const std::string &name,
                                 const std::vector<const TypeNode *> &arg_types,
                                 ExprNode *init, FnDefNode *update_func,
                                 FnDefNode *merge_func, FnDefNode *output_func);
    LambdaNode *MakeLambdaNode(const std::vector<ExprIdNode *> &args,
                               ExprNode *body);

    SqlNode *MakePartitionMetaNode(RoleType role_type,
                                   const std::string &endpoint);

    SqlNode *MakeReplicaNumNode(int num);

    SqlNode *MakeStorageModeNode(StorageMode storage_mode);

    SqlNode *MakePartitionNumNode(int num);

    SqlNode *MakeDistributionsNode(const NodePointVector& distribution_list);

    SqlNode *MakeCreateProcedureNode(const std::string &sp_name,
                                     SqlNodeList *input_parameter_list,
                                     SqlNode *inner_node);

    SqlNode *MakeInputParameterNode(bool is_constant,
                                    const std::string &column_name,
                                    DataType data_type);

    template <typename T>
    T *RegisterNode(T *node_ptr) {
        node_list_.push_back(node_ptr);
        SetNodeUniqueId(node_ptr);
        return node_ptr;
    }

 private:
    void SetNodeUniqueId(ExprNode *node);
    void SetNodeUniqueId(TypeNode *node);
    void SetNodeUniqueId(PlanNode *node);
    void SetNodeUniqueId(vm::PhysicalOpNode *node);

    template <typename T>
    void SetNodeUniqueId(T *node) {
        node->SetNodeId(other_node_idx_counter_++);
    }

    std::list<base::FeBaseObject *> node_list_;

    // unique id counter for various types of node
    size_t expr_idx_counter_ = 1;
    size_t type_idx_counter_ = 1;
    size_t plan_idx_counter_ = 1;
    size_t physical_plan_idx_counter_ = 1;
    size_t other_node_idx_counter_ = 1;
    size_t exprid_idx_counter_ = 0;
};

}  // namespace node
}  // namespace hybridse
#endif  // HYBRIDSE_INCLUDE_NODE_NODE_MANAGER_H_<|MERGE_RESOLUTION|>--- conflicted
+++ resolved
@@ -160,12 +160,7 @@
     FrameNode *MakeFrameNode(FrameType frame_type, SqlNode *node_ptr, ExprNode *frame_size);
     FrameNode *MakeFrameNode(FrameType frame_type, SqlNode *node_ptr);
     FrameNode *MakeFrameNode(FrameType frame_type, SqlNode *node_ptr, int64_t maxsize);
-<<<<<<< HEAD
-    FrameNode *MakeFrameNode(FrameType frame_type, FrameExtent *frame_range,
-                           FrameExtent *frame_rows, int64_t maxsize);
-=======
     FrameNode *MakeFrameNode(FrameType frame_type, FrameExtent *frame_range, FrameExtent *frame_rows, int64_t maxsize);
->>>>>>> 97df4eb5
 
     FrameNode *MergeFrameNode(const FrameNode *frame1, const FrameNode *frame2);
     SqlNode *MakeLimitNode(int count);
