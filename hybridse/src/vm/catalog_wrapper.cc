/*
 * Copyright 2021 4Paradigm
 *
 * Licensed under the Apache License, Version 2.0 (the "License");
 * you may not use this file except in compliance with the License.
 * You may obtain a copy of the License at
 *
 *   http://www.apache.org/licenses/LICENSE-2.0
 *
 * Unless required by applicable law or agreed to in writing, software
 * distributed under the License is distributed on an "AS IS" BASIS,
 * WITHOUT WARRANTIES OR CONDITIONS OF ANY KIND, either express or implied.
 * See the License for the specific language governing permissions and
 * limitations under the License.
 */

#include "vm/catalog_wrapper.h"
namespace hybridse {
namespace vm {

std::shared_ptr<TableHandler> PartitionProjectWrapper::GetSegment(
    const std::string& key) {
    auto segment = partition_handler_->GetSegment(key);
    if (!segment) {
        return std::shared_ptr<TableHandler>();
    } else {
        return std::shared_ptr<TableHandler>(
            new TableProjectWrapper(segment, parameter_, fun_));
    }
}
codec::RowIterator* PartitionProjectWrapper::GetRawIterator() {
    auto iter = partition_handler_->GetIterator();
    if (!iter) {
        return nullptr;
    } else {
        return new IteratorProjectWrapper(std::move(iter), parameter_, fun_);
    }
}

std::shared_ptr<TableHandler> PartitionFilterWrapper::GetSegment(
    const std::string& key) {
    auto segment = partition_handler_->GetSegment(key);
    if (!segment) {
        return std::shared_ptr<TableHandler>();
    } else {
        return std::shared_ptr<TableHandler>(
            new TableFilterWrapper(segment, parameter_, fun_));
    }
}
codec::RowIterator* PartitionFilterWrapper::GetRawIterator() {
    auto iter = partition_handler_->GetIterator();
    if (!iter) {
        return nullptr;
    } else {
        return new IteratorFilterWrapper(std::move(iter), parameter_, fun_);
    }
}
std::shared_ptr<PartitionHandler> TableProjectWrapper::GetPartition(
    const std::string& index_name) {
    auto partition = table_hander_->GetPartition(index_name);
    if (!partition) {
        return std::shared_ptr<PartitionHandler>();
    } else {
        return std::shared_ptr<PartitionHandler>(
            new PartitionProjectWrapper(partition, parameter_, fun_));
    }
}
std::shared_ptr<PartitionHandler> TableFilterWrapper::GetPartition(
    const std::string& index_name) {
    auto partition = table_hander_->GetPartition(index_name);
    if (!partition) {
        return std::shared_ptr<PartitionHandler>();
    } else {
        return std::shared_ptr<PartitionHandler>(
            new PartitionFilterWrapper(partition, parameter_, fun_));
    }
}

void LazyLastJoinIterator::Seek(const uint64_t& key) { left_it_->Seek(key); }

void LazyLastJoinIterator::SeekToFirst() { left_it_->SeekToFirst(); }

const uint64_t& LazyLastJoinIterator::GetKey() const { return left_it_->GetKey(); }

void LazyLastJoinIterator::Next() { left_it_->Next(); }

bool LazyLastJoinIterator::Valid() const { return left_it_ && left_it_->Valid(); }

LazyJoinPartitionHandler::LazyJoinPartitionHandler(std::shared_ptr<PartitionHandler> left,
                                                   std::shared_ptr<DataHandler> right, const Row& param,
                                                   std::shared_ptr<JoinGenerator> join)
    : left_(left), right_(right), parameter_(param), join_(join) {}

std::shared_ptr<TableHandler> LazyJoinPartitionHandler::GetSegment(const std::string& key) {
    auto left_seg = left_->GetSegment(key);
    return std::shared_ptr<TableHandler>(new LazyJoinTableHandler(left_seg, right_, parameter_, join_));
}

std::shared_ptr<PartitionHandler> LazyJoinTableHandler::GetPartition(const std::string& index_name) {
    return std::shared_ptr<PartitionHandler>(
        new LazyJoinPartitionHandler(left_->GetPartition(index_name), right_, parameter_, join_));
}

codec::RowIterator* LazyJoinPartitionHandler::GetRawIterator() {
    auto iter = left_->GetIterator();
    if (!iter) {
        return nullptr;
    }
    return new LazyLastJoinIterator(std::move(iter), right_, parameter_, join_);
}

std::unique_ptr<WindowIterator> LazyJoinPartitionHandler::GetWindowIterator() {
    auto wi = left_->GetWindowIterator();
    if (wi == nullptr) {
        return std::unique_ptr<WindowIterator>();
    }

    return std::unique_ptr<WindowIterator>(new LazyJoinWindowIterator(std::move(wi), right_, parameter_, join_));
}

const Row& LazyLastJoinIterator::GetValue() {
    value_ = join_->RowLastJoin(left_it_->GetValue(), right_, parameter_);
    return value_;
}

codec::RowIterator* LazyJoinTableHandler::GetRawIterator() {
    auto iter = left_->GetIterator();
    if (!iter) {
        return {};
    }

    switch (join_->join_type_) {
        case node::kJoinTypeLast:
            return new LazyLastJoinIterator(std::move(iter), right_, parameter_, join_);
        case node::kJoinTypeLeft:
            return new LazyLeftJoinIterator(std::move(iter), right_, parameter_, join_);
        default:
            return {};
    }
}

LazyJoinWindowIterator::LazyJoinWindowIterator(std::unique_ptr<WindowIterator>&& iter,
                                               std::shared_ptr<DataHandler> right, const Row& param,
                                               std::shared_ptr<JoinGenerator> join)
    : left_(std::move(iter)), right_(right), parameter_(param), join_(join) {}

codec::RowIterator* LazyJoinWindowIterator::GetRawValue() {
    auto iter = left_->GetValue();
    if (!iter) {
        return nullptr;
    }

    switch (join_->join_type_) {
        case node::kJoinTypeLast:
            return new LazyLastJoinIterator(std::move(iter), right_, parameter_, join_);
        case node::kJoinTypeLeft:
            return new LazyLeftJoinIterator(std::move(iter), right_, parameter_, join_);
        default:
            return {};
    }
}

std::shared_ptr<TableHandler> ConcatPartitionHandler::GetSegment(const std::string& key) {
    auto left_seg = left_->GetSegment(key);
    auto right_seg = right_->GetSegment(key);
    return std::shared_ptr<TableHandler>(
        new SimpleConcatTableHandler(left_seg, left_slices_, right_seg, right_slices_));
}

RowIterator* ConcatPartitionHandler::GetRawIterator() {
    auto li = left_->GetIterator();
    if (!li) {
        return nullptr;
    }
    auto ri = right_->GetIterator();
    return new ConcatIterator(std::move(li), left_slices_, std::move(ri), right_slices_);
}
<<<<<<< HEAD

std::unique_ptr<WindowIterator> LazyRequestUnionPartitionHandler::GetWindowIterator() {
    auto w = left_->GetWindowIterator();
    if (!w) {
        return {};
    }

=======

std::unique_ptr<WindowIterator> LazyRequestUnionPartitionHandler::GetWindowIterator() {
    auto w = left_->GetWindowIterator();
    if (!w) {
        return {};
    }

>>>>>>> d12babd9
    return std::unique_ptr<WindowIterator>(new LazyRequestUnionWindowIterator(std::move(w), func_));
}

std::shared_ptr<TableHandler> LazyRequestUnionPartitionHandler::GetSegment(const std::string& key) {
    return nullptr;
}

const IndexHint& LazyRequestUnionPartitionHandler::GetIndex() { return left_->GetIndex(); }

const Types& LazyRequestUnionPartitionHandler::GetTypes() { return left_->GetTypes(); }

codec::RowIterator* LazyRequestUnionPartitionHandler::GetRawIterator() { return nullptr; }

bool LazyAggIterator::Valid() const { return it_->Valid(); }
void LazyAggIterator::Next() { it_->Next(); }
const uint64_t& LazyAggIterator::GetKey() const { return it_->GetKey(); }
const Row& LazyAggIterator::GetValue() {
    if (Valid()) {
        auto request = it_->GetValue();
        auto window = func_(request);
        if (window) {
            buf_ = agg_gen_->Gen(parameter_, window);
            return buf_;
        }
    }

    buf_ = Row();
    return buf_;
}

void LazyAggIterator::Seek(const uint64_t& key) { it_->Seek(key); }
void LazyAggIterator::SeekToFirst() { it_->SeekToFirst(); }

codec::RowIterator* LazyAggTableHandler::GetRawIterator() {
    auto it = left_->GetIterator();
    if (!it) {
        return nullptr;
    }
    return new LazyAggIterator(std::move(it), func_, agg_gen_, parameter_);
}

const Types& LazyAggTableHandler::GetTypes() { return left_->GetTypes(); }
const IndexHint& LazyAggTableHandler::GetIndex() { return left_->GetIndex(); }
const Schema* LazyAggTableHandler::GetSchema() { return nullptr; }
const std::string& LazyAggTableHandler::GetName() { return left_->GetName(); }
const std::string& LazyAggTableHandler::GetDatabase() { return left_->GetDatabase(); }
std::shared_ptr<TableHandler> LazyAggPartitionHandler::GetSegment(const std::string& key) {
    auto seg = input_->Left()->GetSegment(key);
    return std::shared_ptr<TableHandler>(new LazyAggTableHandler(seg, input_->Func(), agg_gen_, parameter_));
}
const std::string LazyAggPartitionHandler::GetHandlerTypeName() { return "LazyLastJoinPartitionHandler"; }

codec::RowIterator* LazyAggPartitionHandler::GetRawIterator() {
    auto it = input_->Left()->GetIterator();
    return new LazyAggIterator(std::move(it), input_->Func(), agg_gen_, parameter_);
}

bool ConcatIterator::Valid() const { return left_ && left_->Valid(); }
void ConcatIterator::Next() {
    left_->Next();
    if (right_ && right_->Valid()) {
        right_->Next();
    }
}
const uint64_t& ConcatIterator::GetKey() const { return left_->GetKey(); }
const Row& ConcatIterator::GetValue() {
    if (!right_ || !right_->Valid()) {
        buf_ = Row(left_slices_, left_->GetValue(), right_slices_, Row());
    } else {
        buf_ = Row(left_slices_, left_->GetValue(), right_slices_, right_->GetValue());
    }
    return buf_;
}
void ConcatIterator::Seek(const uint64_t& key) {
    left_->Seek(key);
    if (right_ && right_->Valid()) {
        right_->Seek(key);
    }
}
void ConcatIterator::SeekToFirst() {
    left_->SeekToFirst();
    if (right_) {
        right_->SeekToFirst();
    }
}
RowIterator* SimpleConcatTableHandler::GetRawIterator() {
    auto li = left_->GetIterator();
    if (!li) {
        return nullptr;
    }
    auto ri = right_->GetIterator();
    return new ConcatIterator(std::move(li), left_slices_, std::move(ri), right_slices_);
}
std::unique_ptr<WindowIterator> ConcatPartitionHandler::GetWindowIterator() { return nullptr; }

std::unique_ptr<WindowIterator> LazyAggPartitionHandler::GetWindowIterator() {
    auto w = input_->Left()->GetWindowIterator();
    return std::unique_ptr<WindowIterator>(
        new LazyAggWindowIterator(std::move(w), input_->Func(), agg_gen_, parameter_));
}

RowIterator* LazyAggWindowIterator::GetRawValue() {
    auto w = left_->GetValue();
    if (!w) {
        return nullptr;
    }

    return new LazyAggIterator(std::move(w), func_, agg_gen_, parameter_);
}
void LazyRequestUnionIterator::Next() {
    if (Valid()) {
        cur_iter_->Next();
    }
    if (!Valid()) {
        left_->Next();
        OnNewRow();
    }
}
bool LazyRequestUnionIterator::Valid() const { return cur_iter_ && cur_iter_->Valid(); }
void LazyRequestUnionIterator::Seek(const uint64_t& key) {
    left_->Seek(key);
    OnNewRow(false);
}
void LazyRequestUnionIterator::SeekToFirst() {
    left_->SeekToFirst();
    OnNewRow();
}
void LazyRequestUnionIterator::OnNewRow(bool continue_on_empty) {
    while (left_->Valid()) {
        auto row = left_->GetValue();
        auto tb = func_(row);
        if (tb) {
            auto it = tb->GetIterator();
            if (it) {
                it->SeekToFirst();
                if (it->Valid()) {
                    cur_window_ = tb;
                    cur_iter_ = std::move(it);
                    break;
                }
            }
        }

        if (continue_on_empty) {
            left_->Next();
        } else {
            cur_window_ = {};
            cur_iter_ = {};
            break;
        }
    }
}
const uint64_t& LazyRequestUnionIterator::GetKey() const { return cur_iter_->GetKey(); }
const Row& LazyRequestUnionIterator::GetValue() { return cur_iter_->GetValue(); }
RowIterator* LazyRequestUnionWindowIterator::GetRawValue() {
    auto rows = left_->GetValue();
    if (!rows) {
        return {};
    }

    return new LazyRequestUnionIterator(std::move(rows), func_);
}
bool LazyRequestUnionWindowIterator::Valid() { return left_ && left_->Valid(); }
const Row LazyRequestUnionWindowIterator::GetKey() { return left_->GetKey(); }
void LazyRequestUnionWindowIterator::SeekToFirst() { left_->SeekToFirst(); }
void LazyRequestUnionWindowIterator::Seek(const std::string& key) { left_->Seek(key); }
void LazyRequestUnionWindowIterator::Next() { left_->Next(); }
const std::string LazyJoinPartitionHandler::GetHandlerTypeName() {
    return "LazyJoinPartitionHandler(" + node::JoinTypeName(join_->join_type_) + ")";
}
const std::string LazyJoinTableHandler::GetHandlerTypeName() {
    return "LazyJoinTableHandler(" + node::JoinTypeName(join_->join_type_) + ")";
}
void LazyLeftJoinIterator::Next() {
    if (right_it_ && right_it_->Valid()) {
        right_it_->Next();
        auto res = join_->RowJoinIterator(left_value_, right_it_, parameter_);
        matches_right_ |= res.second;
        if (matches_right_ && !right_it_->Valid()) {
            // matched from right somewhere, skip the NULL match
            left_it_->Next();
            onNewLeftRow();
        } else {
            // RowJoinIterator returns NULL match by default
            value_ = res.first;
        }
    } else {
        left_it_->Next();
        onNewLeftRow();
    }
}
void LazyLeftJoinIterator::onNewLeftRow() {
    // reset
    right_it_ = nullptr;
    left_value_ = Row();
    value_ = Row();
    matches_right_ = false;

    if (!left_it_->Valid()) {
        // end of iterator
        return;
    }

    left_value_ = left_it_->GetValue();
    if (right_partition_) {
        right_it_ = join_->InitRight(left_value_, right_partition_, parameter_);
    } else {
        right_it_ = right_->GetIterator();
        right_it_->SeekToFirst();
    }

    auto res = join_->RowJoinIterator(left_value_, right_it_, parameter_);
    value_ = res.first;
    matches_right_ |= res.second;
<<<<<<< HEAD
=======
}
void UnionIterator::Next() {
    auto top = keys_.top();
    keys_.pop();
    inputs_.at(top.second)->Next();

    if (inputs_.at(top.second)->Valid()) {
        keys_.emplace(inputs_.at(top.second)->GetKey(), top.second);
    }
}
const uint64_t& UnionIterator::GetKey() const {
    if (Valid()) {
        auto& top = keys_.top();
        return inputs_.at(top.second)->GetKey();
    }

    return INVALID_KEY;
}
const Row& UnionIterator::GetValue() {
    if (Valid()) {
        auto& top = keys_.top();
        return inputs_.at(top.second)->GetValue();
    }

    return INVALID_ROW;
}
void UnionIterator::Seek(const uint64_t& key) {
    for (auto& n : inputs_) {
        n->Seek(key);
    }
    rebuild_keys();
}
void UnionIterator::SeekToFirst() {
    for (auto& n : inputs_) {
        n->SeekToFirst();
    }
    rebuild_keys();
}
void UnionIterator::rebuild_keys() {
    keys_ = {};
    for (size_t i = 0; i < inputs_.size(); ++i) {
        if (inputs_[i]->Valid()) {
            keys_.emplace(inputs_[i]->GetKey(), i);
        }
    }
}
RowIterator* SetOperationHandler::GetRawIterator() {
    switch (op_type_) {
        case node::SetOperationType::UNION: {
            std::vector<std::unique_ptr<RowIterator> > iters;
            for (auto tb : inputs_) {
                iters.emplace_back(tb->GetIterator());
            }
            return new UnionIterator(absl::MakeSpan(iters), distinct_);
        }
        default:
            return nullptr;
    }
}
RowIterator* UnionWindowIterator::GetRawValue() {
    std::vector<std::unique_ptr<codec::RowIterator>> iters;
    if (Valid()) {
        auto& idxs = keys_.begin()->second;
        for (auto i : idxs) {
            iters.push_back(inputs_.at(i)->GetValue());
        }
    }

    return new UnionIterator(absl::MakeSpan(iters), distinct_);
}
void UnionWindowIterator::Seek(const std::string& key) {
    for (auto& i : inputs_) {
        i->Seek(key);
    }
    rebuild_keys();
}
void UnionWindowIterator::SeekToFirst() {
    for (auto& i : inputs_) {
        i->SeekToFirst();
    }
    rebuild_keys();
}
void UnionWindowIterator::Next() {
    auto idxs = keys_.begin()->second;
    keys_.erase(keys_.begin());
    for (auto i : idxs) {
        inputs_.at(i)->Next();
        if (inputs_.at(i)->Valid()) {
            keys_[inputs_.at(i)->GetKey()].push_back(i);
        }
    }
}
const codec::Row UnionWindowIterator::GetKey() {
    if (Valid()) {
        return keys_.begin()->first;
    }

    return INVALID_ROW;
}
void UnionWindowIterator::rebuild_keys() {
    keys_.clear();
    for (size_t i = 0; i < inputs_.size(); i++) {
        if (inputs_[i]->Valid()) {
            keys_[inputs_[i]->GetKey()].push_back(i);
        }
    }
}
RowIterator* SetOperationPartitionHandler::GetRawIterator() {
    switch (op_type_) {
        case node::SetOperationType::UNION: {
            std::vector<std::unique_ptr<RowIterator>> iters;
            for (auto tb : inputs_) {
                iters.emplace_back(tb->GetIterator());
            }
            return new UnionIterator(absl::MakeSpan(iters), distinct_);
        }
        default:
            return nullptr;
    }
}
std::shared_ptr<TableHandler> SetOperationPartitionHandler::GetSegment(const std::string& key) {
    std::vector<std::shared_ptr<TableHandler>> segs;
    for (auto n : inputs_) {
        segs.push_back(n->GetSegment(key));
    }

    return std::shared_ptr<TableHandler>(new SetOperationHandler(op_type_, segs, distinct_));
}
std::unique_ptr<WindowIterator> SetOperationPartitionHandler::GetWindowIterator() {
    // NOTE: window iterator may out-of-order, use 'GetSegment' if ordering is mandatory
    if (op_type_ != node::SetOperationType::UNION) {
        return {};
    }

    std::vector<std::unique_ptr<codec::WindowIterator>> iters;
    for (auto n : inputs_) {
        iters.push_back(n->GetWindowIterator());
    }

    return std::unique_ptr<WindowIterator>(new UnionWindowIterator(absl::MakeSpan(iters), distinct_));
>>>>>>> d12babd9
}
}  // namespace vm
}  // namespace hybridse<|MERGE_RESOLUTION|>--- conflicted
+++ resolved
@@ -175,7 +175,6 @@
     auto ri = right_->GetIterator();
     return new ConcatIterator(std::move(li), left_slices_, std::move(ri), right_slices_);
 }
-<<<<<<< HEAD
 
 std::unique_ptr<WindowIterator> LazyRequestUnionPartitionHandler::GetWindowIterator() {
     auto w = left_->GetWindowIterator();
@@ -183,15 +182,6 @@
         return {};
     }
 
-=======
-
-std::unique_ptr<WindowIterator> LazyRequestUnionPartitionHandler::GetWindowIterator() {
-    auto w = left_->GetWindowIterator();
-    if (!w) {
-        return {};
-    }
-
->>>>>>> d12babd9
     return std::unique_ptr<WindowIterator>(new LazyRequestUnionWindowIterator(std::move(w), func_));
 }
 
@@ -406,8 +396,6 @@
     auto res = join_->RowJoinIterator(left_value_, right_it_, parameter_);
     value_ = res.first;
     matches_right_ |= res.second;
-<<<<<<< HEAD
-=======
 }
 void UnionIterator::Next() {
     auto top = keys_.top();
@@ -548,7 +536,6 @@
     }
 
     return std::unique_ptr<WindowIterator>(new UnionWindowIterator(absl::MakeSpan(iters), distinct_));
->>>>>>> d12babd9
 }
 }  // namespace vm
 }  // namespace hybridse