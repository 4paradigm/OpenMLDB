/*
 * Copyright 2021 4Paradigm
 *
 * Licensed under the Apache License, Version 2.0 (the "License");
 * you may not use this file except in compliance with the License.
 * You may obtain a copy of the License at
 *
 *   http://www.apache.org/licenses/LICENSE-2.0
 *
 * Unless required by applicable law or agreed to in writing, software
 * distributed under the License is distributed on an "AS IS" BASIS,
 * WITHOUT WARRANTIES OR CONDITIONS OF ANY KIND, either express or implied.
 * See the License for the specific language governing permissions and
 * limitations under the License.
 */

#ifndef HYBRIDSE_SRC_VM_RUNNER_H_
#define HYBRIDSE_SRC_VM_RUNNER_H_

#include <memory>
#include <set>
#include <string>
#include <vector>

#include "absl/container/flat_hash_map.h"
#include "absl/status/statusor.h"
#include "base/fe_status.h"
#include "codec/fe_row_codec.h"
#include "vm/aggregator.h"
#include "vm/catalog.h"
#include "vm/core_api.h"
#include "vm/generator.h"
#include "vm/mem_catalog.h"
#include "vm/physical_op.h"

namespace hybridse {
namespace vm {

using base::Status;
using codec::Row;
using codec::RowView;
using vm::DataHandler;
using vm::PartitionHandler;
using vm::Schema;
using vm::TableHandler;
using vm::Window;

class Runner;
class RunnerContext;

enum RunnerType {
    kRunnerData,
    kRunnerRequest,
    kRunnerGroup,
    kRunnerFilter,
    kRunnerOrder,
    kRunnerGroupAndSort,
    kRunnerConstProject,
    kRunnerTableProject,
    kRunnerRowProject,
    kRunnerSimpleProject,
    kRunnerSelectSlice,
    kRunnerGroupAgg,
    kRunnerAgg,
    kRunnerReduce,
    kRunnerWindowAgg,
    kRunnerRequestUnion,
    kRunnerRequestAggUnion,
    kRunnerPostRequestUnion,
    kRunnerIndexSeek,
    kRunnerJoin,
    kRunnerConcat,
    kRunnerRequestRunProxy,
    kRunnerRequestJoin,
    kRunnerBatchRequestRunProxy,
    kRunnerLimit,
    kRunnerSetOperation,
    kRunnerUnknow,
};
<<<<<<< HEAD
inline const std::string RunnerTypeName(const RunnerType& type) {
    switch (type) {
        case kRunnerData:
            return "DATA";
        case kRunnerRequest:
            return "REQUEST";
        case kRunnerGroup:
            return "GROUP";
        case kRunnerGroupAndSort:
            return "GROUP_AND_SORT";
        case kRunnerFilter:
            return "FILTER";
        case kRunnerConstProject:
            return "CONST_PROJECT";
        case kRunnerTableProject:
            return "TABLE_PROJECT";
        case kRunnerRowProject:
            return "ROW_PROJECT";
        case kRunnerSimpleProject:
            return "SIMPLE_PROJECT";
        case kRunnerSelectSlice:
            return "SELECT_SLICE";
        case kRunnerGroupAgg:
            return "GROUP_AGG_PROJECT";
        case kRunnerAgg:
            return "AGG_PROJECT";
        case kRunnerReduce:
            return "REDUCE_PROJECT";
        case kRunnerWindowAgg:
            return "WINDOW_AGG_PROJECT";
        case kRunnerRequestUnion:
            return "REQUEST_UNION";
        case kRunnerRequestAggUnion:
            return "REQUEST_AGG_UNION";
        case kRunnerPostRequestUnion:
            return "POST_REQUEST_UNION";
        case kRunnerIndexSeek:
            return "INDEX_SEEK";
        case kRunnerJoin:
            return "JOIN";
        case kRunnerConcat:
            return "CONCAT";
        case kRunnerRequestJoin:
            return "REQUEST_JOIN";
        case kRunnerLimit:
            return "LIMIT";
        case kRunnerRequestRunProxy:
            return "REQUEST_RUN_PROXY";
        case kRunnerBatchRequestRunProxy:
            return "BATCH_REQUEST_RUN_PROXY";
        default:
            return "UNKNOW";
    }
}
=======

std::string RunnerTypeName(RunnerType type);
>>>>>>> d12babd9

class Runner : public node::NodeBase<Runner> {
 public:
    explicit Runner(const int32_t id)
        : id_(id),
          type_(kRunnerUnknow),
          limit_cnt_(std::nullopt),
          is_lazy_(false),
          need_cache_(false),
          need_batch_cache_(false),
          producers_(),
          output_schemas_() {}
    Runner(const int32_t id, const RunnerType type,
           const vm::SchemasContext* output_schemas)
        : id_(id),
          type_(type),
          limit_cnt_(std::nullopt),
          is_lazy_(false),
          need_cache_(false),
          need_batch_cache_(false),
          producers_(),
          output_schemas_(output_schemas),
          row_parser_(std::make_unique<RowParser>(output_schemas)) {}
    Runner(const int32_t id, const RunnerType type, const vm::SchemasContext* output_schemas,
           const std::optional<int32_t> limit_cnt)
        : id_(id),
          type_(type),
          limit_cnt_(limit_cnt),
          is_lazy_(false),
          need_cache_(false),
          need_batch_cache_(false),
          producers_(),
          output_schemas_(output_schemas),
          row_parser_(std::make_unique<RowParser>(output_schemas)) {}
    virtual ~Runner() {}
    void AddProducer(Runner* runner) { producers_.push_back(runner); }
    bool SetProducer(size_t idx, Runner* runner) {
        if (idx >= producers_.size()) {
            return false;
        }
        producers_[idx] = runner;
        return true;
    }
    const std::vector<Runner*>& GetProducers() const { return producers_; }
    virtual void PrintRunnerInfo(std::ostream& output,
                                 const std::string& tab) const {
        output << tab << "[" << id_ << "]" << RunnerTypeName(type_);
        if (is_lazy_) {
            output << " lazy";
        }
    }
    virtual void Print(std::ostream& output, const std::string& tab,
                       std::set<int32_t>* visited_ids) const {  // NOLINT
        PrintRunnerInfo(output, tab);
        PrintCacheInfo(output);
        if (nullptr != visited_ids &&
            visited_ids->find(id_) != visited_ids->cend()) {
            output << "\n";
            output << "  " << tab << "...";
            return;
        }
        if (nullptr != visited_ids) {
            visited_ids->insert(id_);
        }
        if (!producers_.empty()) {
            for (auto producer : producers_) {
                output << "\n";
                producer->Print(output, "  " + tab, visited_ids);
            }
        }
    }
    const bool need_cache() { return need_cache_; }
    const bool need_batch_cache() { return need_batch_cache_; }
    void EnableCache() { need_cache_ = true; }
    void DisableCache() { need_cache_ = false; }
    void EnableBatchCache() { need_batch_cache_ = true; }
    void DisableBatchCache() { need_batch_cache_ = false; }

    const int32_t id_;
    const RunnerType type_;
    const std::optional<int32_t> limit_cnt_;
    virtual std::shared_ptr<DataHandler> Run(
        RunnerContext& ctx,  // NOLINT
        const std::vector<std::shared_ptr<DataHandler>>& inputs) = 0;
    virtual std::shared_ptr<DataHandlerList> BatchRequestRun(
        RunnerContext& ctx);  // NOLINT
    virtual std::shared_ptr<DataHandler> RunWithCache(
        RunnerContext& ctx);  // NOLINT

    static int64_t GetColumnInt64(const int8_t* buf, const RowView* view,
                                  int pos, type::Type type);
    static bool GetColumnBool(const int8_t* buf, const RowView* view, int idx,
                              type::Type type);
    static Row RowConstProject(
        const int8_t* fn, const bool need_free = false);
    static Row RowProject(const int8_t* fn, const hybridse::codec::Row& row, const hybridse::codec::Row& parameter,
                          const bool need_free);
    static Row WindowProject(const int8_t* fn, const uint64_t key,
                             const Row row, const Row& parameter,
                             const bool is_instance,
                             size_t append_slices, Window* window);
    static Row GroupbyProject(const int8_t* fn, const Row& parameter, TableHandler* table);
    static const Row RowLastJoinTable(size_t left_slices, const Row& left_row,
                                      size_t right_slices,
                                      std::shared_ptr<TableHandler> right_table,
                                      const hybridse::codec::Row& parameter,
                                      SortGenerator& right_sort,    // NOLINT
                                      ConditionGenerator& filter);  // NOLINT
    static std::shared_ptr<TableHandler> TableReverse(
        std::shared_ptr<TableHandler> table);

    static void PrintData(std::ostringstream& oss,
                          const vm::SchemasContext* schema_list,
                          std::shared_ptr<DataHandler> data);
    static void PrintRow(std::ostringstream& oss, const vm::SchemasContext* schema_list, const Row& row);
    static std::string GetPrettyRow(const vm::SchemasContext* schema_list, const Row& row);

    static const bool IsProxyRunner(const RunnerType& type) {
        return kRunnerRequestRunProxy == type ||
               kRunnerBatchRequestRunProxy == type;
    }
    static bool ExtractRows(std::shared_ptr<DataHandlerList> handlers,
                            std::vector<Row>& out_rows);  // NOLINT
    static bool ExtractRow(std::shared_ptr<DataHandler> handler,
                           Row* out_row);  // NOLINT
    static bool ExtractRows(std::shared_ptr<DataHandler> handler,
                            std::vector<Row>& out_rows);  // NOLINT
    const vm::SchemasContext* output_schemas() const { return output_schemas_; }

    void set_output_schemas(const vm::SchemasContext* schemas) {
        output_schemas_ = schemas;
        row_parser_.reset(new RowParser(output_schemas_));
    }

    virtual const std::string GetTypeName() const {
        return RunnerTypeName(type_);
    }
    virtual bool Equals(const Runner* other) const { return this == other; }

    const RowParser* row_parser() const {
        return row_parser_.get();
    }

 protected:
    bool is_lazy_;

    void PrintCacheInfo(std::ostream& output) const {
        if (need_cache_ && need_batch_cache_) {
            output << " (cache_enable, batch_common)";
        } else if (need_cache_) {
            output << " (cache_enable)";
        } else if (need_batch_cache_) {
            output << " (batch_common)";
        }
    }

    bool need_cache_;
    bool need_batch_cache_;
    std::vector<Runner*> producers_;
    const vm::SchemasContext* output_schemas_;
    std::unique_ptr<RowParser> row_parser_ = nullptr;
};

class IteratorStatus {
 public:
    IteratorStatus() : is_valid_(false), key_(0) {}
    explicit IteratorStatus(uint64_t key) : is_valid_(true), key_(key) {}
    virtual ~IteratorStatus() {}

    /// \brief find the vaild iterators whose iterator key are the minium of all iterators given
    ///
    /// \param status_list: a list of iterators
    /// \return index of last found iterators, -1 if not found
    static int32_t FindLastIteratorWithMininumKey(const std::vector<IteratorStatus>& status_list);

    /// \brief find the vaild iterators whose iterator key are the maximum of all iterators given
    ///
    /// \param status_list: a list of iterators
    /// \return index of first found iterators, -1 if not found
    static int32_t FindFirstIteratorWithMaximizeKey(const std::vector<IteratorStatus>& status_list);

    void MarkInValid() {
        is_valid_ = false;
        key_ = 0;
    }
    void set_key(uint64_t key) { key_ = key; }
    bool is_valid_;
    uint64_t key_;
};  // namespace vm

class DataRunner : public Runner {
 public:
    DataRunner(const int32_t id, const SchemasContext* schema,
               std::shared_ptr<DataHandler> data_hander)
        : Runner(id, kRunnerData, schema), data_handler_(data_hander) {}
    ~DataRunner() {}
    virtual std::shared_ptr<DataHandler> Run(
        RunnerContext& ctx,  // NOLINT
        const std::vector<std::shared_ptr<DataHandler>>& inputs);
    std::shared_ptr<DataHandlerList> BatchRequestRun(
        RunnerContext& ctx) override;  // NOLINT
    const std::shared_ptr<DataHandler> data_handler_;
};

class RequestRunner : public Runner {
 public:
    RequestRunner(const int32_t id, const SchemasContext* schema)
        : Runner(id, kRunnerRequest, schema) {}
    ~RequestRunner() {}
    virtual std::shared_ptr<DataHandler> Run(
        RunnerContext& ctx,  // NOLINT
        const std::vector<std::shared_ptr<DataHandler>>& inputs);
    std::shared_ptr<DataHandlerList> BatchRequestRun(
        RunnerContext& ctx);  // NOLINT
};
class GroupRunner : public Runner {
 public:
    GroupRunner(const int32_t id, const SchemasContext* schema,
                const std::optional<int32_t> limit_cnt, const Key& group)
        : Runner(id, kRunnerGroup, schema, limit_cnt), partition_gen_(group) {}
    ~GroupRunner() {}
    std::shared_ptr<DataHandler> Run(
        RunnerContext& ctx,  // NOLINT
        const std::vector<std::shared_ptr<DataHandler>>& inputs)
        override;  // NOLINT
    PartitionGenerator partition_gen_;
};
class FilterRunner : public Runner {
 public:
    FilterRunner(const int32_t id, const SchemasContext* schema,
                 const std::optional<int32_t> limit_cnt, const Filter& filter)
        : Runner(id, kRunnerFilter, schema, limit_cnt), filter_gen_(filter) {
        is_lazy_ = true;
    }
    ~FilterRunner() {}
    std::shared_ptr<DataHandler> Run(
        RunnerContext& ctx,  // NOLINT
        const std::vector<std::shared_ptr<DataHandler>>& inputs)
        override;  // NOLINT
    FilterGenerator filter_gen_;
};

class SortRunner : public Runner {
 public:
    SortRunner(const int32_t id, const SchemasContext* schema,
               const std::optional<int32_t> limit_cnt, const Sort& sort)
        : Runner(id, kRunnerOrder, schema, limit_cnt), sort_gen_(sort) {}
    ~SortRunner() {}
    std::shared_ptr<DataHandler> Run(
        RunnerContext& ctx,  // NOLINT
        const std::vector<std::shared_ptr<DataHandler>>& inputs)
        override;  // NOLINT
    SortGenerator sort_gen_;
};
class ConstProjectRunner : public Runner {
 public:
    ConstProjectRunner(const int32_t id, const SchemasContext* schema,
                       const std::optional<int32_t> limit_cnt, const FnInfo& fn_info)
        : Runner(id, kRunnerConstProject, schema, limit_cnt),
          project_gen_(fn_info) {}
    ~ConstProjectRunner() {}

    std::shared_ptr<DataHandler> Run(
        RunnerContext& ctx,  // NOLINT
        const std::vector<std::shared_ptr<DataHandler>>& inputs)
        override;  // NOLINT
    ConstProjectGenerator project_gen_;
};
class TableProjectRunner : public Runner {
 public:
    TableProjectRunner(const int32_t id, const SchemasContext* schema, const std::optional<int32_t> limit_cnt,
                       const FnInfo& fn_info)
        : Runner(id, kRunnerTableProject, schema, limit_cnt), project_gen_(fn_info) {}
    ~TableProjectRunner() {}

    std::shared_ptr<DataHandler> Run(
        RunnerContext& ctx,  // NOLINT
        const std::vector<std::shared_ptr<DataHandler>>& inputs)
        override;  // NOLINT
    ProjectGenerator project_gen_;
};
class RowProjectRunner : public Runner {
 public:
    RowProjectRunner(const int32_t id, const SchemasContext* schema, const std::optional<int32_t> limit_cnt,
                     const FnInfo& fn_info)
        : Runner(id, kRunnerRowProject, schema, limit_cnt), project_gen_(fn_info) {}
    ~RowProjectRunner() {}
    std::shared_ptr<DataHandler> Run(
        RunnerContext& ctx,  // NOLINT
        const std::vector<std::shared_ptr<DataHandler>>& inputs)
        override;  // NOLINT
    ProjectGenerator project_gen_;
};

class SimpleProjectRunner : public Runner {
 public:
    SimpleProjectRunner(const int32_t id, const SchemasContext* schema, const std::optional<int32_t> limit_cnt,
                        const FnInfo& fn_info)
        : Runner(id, kRunnerSimpleProject, schema, limit_cnt), project_gen_(fn_info) {
        is_lazy_ = true;
    }
    SimpleProjectRunner(const int32_t id, const SchemasContext* schema,
                        const std::optional<int32_t> limit_cnt,
                        const ProjectGenerator& project_gen)
        : Runner(id, kRunnerSimpleProject, schema, limit_cnt),
          project_gen_(project_gen) {
        is_lazy_ = true;
    }
    ~SimpleProjectRunner() {}
    std::shared_ptr<DataHandler> Run(
        RunnerContext& ctx,  // NOLINT
        const std::vector<std::shared_ptr<DataHandler>>& inputs)
        override;  // NOLINT
    ProjectGenerator project_gen_;
};

class SelectSliceRunner : public Runner {
 public:
    SelectSliceRunner(const int32_t id, const SchemasContext* schema,
                      const std::optional<int32_t> limit_cnt, size_t slice)
        : Runner(id, kRunnerSelectSlice, schema, limit_cnt),
          get_slice_fn_(slice) {
        is_lazy_ = true;
    }

    std::shared_ptr<DataHandler> Run(
        RunnerContext& ctx,  // NOLINT
        const std::vector<std::shared_ptr<DataHandler>>& inputs) override;

    size_t slice() const { return get_slice_fn_.slice_; }

 private:
    struct GetSliceFn : public ProjectFun {
        explicit GetSliceFn(size_t slice) : slice_(slice) {}
        Row operator()(const Row& row, const Row& parameter) const override;
        size_t slice_;
    } get_slice_fn_;
};

class GroupAggRunner : public Runner {
 public:
    GroupAggRunner(const int32_t id, const SchemasContext* schema, const std::optional<int32_t> limit_cnt,
                   const Key& group, const ConditionFilter& having_condition, const FnInfo& project)
        : Runner(id, kRunnerGroupAgg, schema, limit_cnt),
          group_(group.fn_info()),
          having_condition_(having_condition.fn_info()),
          agg_gen_(AggGenerator::Create(project)) {}
    ~GroupAggRunner() {}
    std::shared_ptr<DataHandler> Run(
        RunnerContext& ctx,  // NOLINT
        const std::vector<std::shared_ptr<DataHandler>>& inputs)
        override;  // NOLINT
    KeyGenerator group_;
    ConditionGenerator having_condition_;
    std::shared_ptr<AggGenerator> agg_gen_;
};
class AggRunner : public Runner {
 public:
    AggRunner(const int32_t id, const SchemasContext* schema, const std::optional<int32_t> limit_cnt,
              const ConditionFilter& having_condition, const FnInfo& fn_info)
        : Runner(id, kRunnerAgg, schema, limit_cnt),
          having_condition_(having_condition.fn_info()),
          agg_gen_(AggGenerator::Create(fn_info)) {}
    ~AggRunner() {}
    std::shared_ptr<DataHandler> Run(
        RunnerContext& ctx,  // NOLINT
        const std::vector<std::shared_ptr<DataHandler>>& inputs)
        override;  // NOLINT
    ConditionGenerator having_condition_;
    std::shared_ptr<AggGenerator> agg_gen_;
};

class ReduceRunner : public Runner {
 public:
    ReduceRunner(const int32_t id, const SchemasContext* schema, const std::optional<int32_t> limit_cnt,
                 const ConditionFilter& having_condition, const FnInfo& fn_info)
        : Runner(id, kRunnerReduce, schema, limit_cnt),
          having_condition_(having_condition.fn_info()),
          agg_gen_(AggGenerator::Create(fn_info)) {}
    ~ReduceRunner() {}
    std::shared_ptr<DataHandler> Run(RunnerContext& ctx,
                                     const std::vector<std::shared_ptr<DataHandler>>& inputs) override;
    ConditionGenerator having_condition_;
    std::shared_ptr<AggGenerator> agg_gen_;
};

class WindowAggRunner : public Runner {
 public:
    WindowAggRunner(int32_t id, const SchemasContext* schema,
                    std::optional<int32_t> limit_cnt, const WindowOp& window_op,
                    const FnInfo& fn_info,
                    bool instance_not_in_window,
                    bool exclude_current_time,
                    size_t append_slices)
        : Runner(id, kRunnerWindowAgg, schema, limit_cnt),
          instance_not_in_window_(instance_not_in_window),
          exclude_current_time_(exclude_current_time),
          append_slices_(append_slices),
          instance_window_gen_(window_op),
          windows_union_gen_(),
          windows_join_gen_(),
          window_project_gen_(fn_info) {}
    ~WindowAggRunner() {}
    void AddWindowJoin(const Join& join, size_t left_slices, Runner* runner) {
        windows_join_gen_.AddWindowJoin(join, left_slices, runner);
    }
    void AddWindowUnion(const WindowOp& window, Runner* runner) {
        windows_union_gen_.AddWindowUnion(window, runner);
    }
    std::shared_ptr<DataHandler> Run(
        RunnerContext& ctx,  // NOLINT
        const std::vector<std::shared_ptr<DataHandler>>& inputs)
        override;  // NOLINT
    void RunWindowAggOnKey(
        const Row& parameter,
        std::shared_ptr<PartitionHandler> instance_partition,
        std::vector<std::shared_ptr<PartitionHandler>> union_partitions,
        std::vector<std::shared_ptr<DataHandler>> joins, const std::string& key,
        std::shared_ptr<MemTableHandler> output_table);

    const bool instance_not_in_window_;
    const bool exclude_current_time_;

    bool without_order_by() const { return !instance_window_gen_.sort_gen_.Valid(); }

    // slice size outputed of the first producer node
    const size_t append_slices_;
    WindowGenerator instance_window_gen_;
    WindowUnionGenerator windows_union_gen_;
    WindowJoinGenerator windows_join_gen_;
    WindowProjectGenerator window_project_gen_;
};

class RequestUnionRunner : public Runner {
 public:
    RequestUnionRunner(const int32_t id, const SchemasContext* schema, const std::optional<int32_t> limit_cnt,
                       const Range& range, bool exclude_current_time, bool output_request_row)
        : Runner(id, kRunnerRequestUnion, schema, limit_cnt),
          range_gen_(RangeGenerator::Create(range)),
          exclude_current_time_(exclude_current_time),
          output_request_row_(output_request_row) {
        windows_union_gen_ = RequestWindowUnionGenerator::Create();
    }

    std::shared_ptr<DataHandler> Run(RunnerContext& ctx,  // NOLINT
                                     const std::vector<std::shared_ptr<DataHandler>>& inputs) override;

    std::shared_ptr<TableHandler> RunOneRequest(RunnerContext* ctx, const Row& request);

    static std::shared_ptr<TableHandler> RequestUnionWindow(const Row& request,
                                                            std::vector<std::shared_ptr<TableHandler>> union_segments,
                                                            int64_t request_ts, const WindowRange& window_range,
                                                            bool output_request_row, bool exclude_current_time);
    void AddWindowUnion(const RequestWindowOp& window, Runner* runner) {
        windows_union_gen_->AddWindowUnion(window, runner);
    }

    void Print(std::ostream& output, const std::string& tab,
                       std::set<int32_t>* visited_ids) const override {
        Runner::Print(output, tab, visited_ids);
        output << "\n" << tab << "window unions:\n";
        for (auto& r : windows_union_gen_->input_runners_) {
            r->Print(output, tab + "  ", visited_ids);
        }
    }

    std::shared_ptr<RequestWindowUnionGenerator> windows_union_gen_;
    std::shared_ptr<RangeGenerator> range_gen_;
    bool exclude_current_time_;
    bool output_request_row_;
};

class RequestAggUnionRunner : public Runner {
 public:
    RequestAggUnionRunner(const int32_t id, const SchemasContext* schema, const std::optional<int32_t> limit_cnt,
                          const Range& range, bool exclude_current_time, bool output_request_row,
                          const node::CallExprNode* project)
        : Runner(id, kRunnerRequestAggUnion, schema, limit_cnt),
          range_gen_(RangeGenerator::Create(range)),
          exclude_current_time_(exclude_current_time),
          output_request_row_(output_request_row),
          func_(project->GetFnDef()),
          agg_col_(project->GetChild(0)) {
        windows_union_gen_ = RequestWindowUnionGenerator::Create();
        if (agg_col_->GetExprType() == node::kExprColumnRef) {
            agg_col_name_ = dynamic_cast<const node::ColumnRefNode*>(agg_col_)->GetColumnName();
        } /* for kAllExpr like count(*), agg_col_name_ is empty */

        if (project->GetChildNum() >= 2) {
            // assume second kid of project as filter condition
            // function support check happens in compile
            cond_ = project->GetChild(1);
        }
    }

    bool InitAggregator();
    std::shared_ptr<DataHandler> Run(RunnerContext& ctx,
                                     const std::vector<std::shared_ptr<DataHandler>>& inputs) override;
    std::shared_ptr<TableHandler> RequestUnionWindow(const Row& request,
                                                     std::vector<std::shared_ptr<TableHandler>> union_segments,
                                                     int64_t request_ts, const WindowRange& window_range,
                                                     const bool output_request_row,
                                                     const bool exclude_current_time) const;
    void AddWindowUnion(const RequestWindowOp& window, Runner* runner) {
        windows_union_gen_->AddWindowUnion(window, runner);
    }

    static std::string PrintEvalValue(const absl::StatusOr<std::optional<bool>>& val);

 private:
    enum AggType {
        kSum,
        kCount,
        kAvg,
        kMin,
        kMax,
        kCountWhere,
        kSumWhere,
        kAvgWhere,
        kMinWhere,
        kMaxWhere,
    };

    std::shared_ptr<RequestWindowUnionGenerator> windows_union_gen_;
    std::shared_ptr<RangeGenerator> range_gen_;
    bool exclude_current_time_;

    // include request row from union.
    // turn to false if `EXCLUDE CURRENT_ROW` from window definition
    bool output_request_row_;

    const node::FnDefNode* func_ = nullptr;
    AggType agg_type_;
    const node::ExprNode* agg_col_ = nullptr;
    std::string agg_col_name_;
    type::Type agg_col_type_;

    // the filter condition for count_where
    // simple compassion binary expr like col < 0 is supported
    node::ExprNode* cond_ = nullptr;

    std::unique_ptr<BaseAggregator> CreateAggregator() const;

    static inline const absl::flat_hash_map<absl::string_view, AggType> agg_type_map_ = {
        {"sum", kSum},
        {"count", kCount},
        {"avg", kAvg},
        {"min", kMin},
        {"max", kMax},
        {"count_where", kCountWhere},
        {"sum_where", kSumWhere},
        {"avg_where", kAvgWhere},
        {"min_where", kMinWhere},
        {"max_where", kMaxWhere}};
};

class PostRequestUnionRunner : public Runner {
 public:
    PostRequestUnionRunner(const int32_t id, const SchemasContext* schema,
                           const Range& request_ts)
        : Runner(id, kRunnerPostRequestUnion, schema),
          request_ts_gen_(request_ts.fn_info()) {}

    std::shared_ptr<DataHandler> Run(
        RunnerContext& ctx,  // NOLINT
        const std::vector<std::shared_ptr<DataHandler>>& inputs)
        override;  // NOLINT
 private:
    OrderGenerator request_ts_gen_;
};

class JoinRunner : public Runner {
 public:
    JoinRunner(const int32_t id, const SchemasContext* schema, const std::optional<int32_t> limit_cnt, const Join& join,
               size_t left_slices, size_t right_slices)
        : Runner(id, kRunnerJoin, schema, limit_cnt) {
        join_gen_ = JoinGenerator::Create(join, left_slices, right_slices);
    }
    ~JoinRunner() {}
    std::shared_ptr<DataHandler> Run(
        RunnerContext& ctx,  // NOLINT
        const std::vector<std::shared_ptr<DataHandler>>& inputs)
        override;  // NOLINT

    std::shared_ptr<JoinGenerator> join_gen_;
};
class RequestJoinRunner : public Runner {
 public:
    RequestJoinRunner(const int32_t id, const SchemasContext* schema, const std::optional<int32_t> limit_cnt,
                      const Join& join, const size_t left_slices, const size_t right_slices,
                      const bool output_right_only)
        : Runner(id, kRunnerRequestJoin, schema, limit_cnt), output_right_only_(output_right_only) {
        join_gen_ = JoinGenerator::Create(join, left_slices, right_slices);
    }
    ~RequestJoinRunner() {}

    std::shared_ptr<DataHandler> Run(
        RunnerContext& ctx,                                        // NOLINT
        const std::vector<std::shared_ptr<DataHandler>>& inputs);  // NOLINT
    virtual void PrintRunnerInfo(std::ostream& output,
                                 const std::string& tab) const {
        output << tab << "[" << id_ << "]" << RunnerTypeName(type_);
        if (is_lazy_) {
            output << " lazy";
        }
        if (output_right_only_) {
            output << " OUTPUT_RIGHT_ONLY";
        }
    }
    std::shared_ptr<JoinGenerator> join_gen_;
    const bool output_right_only_;
};
class ConcatRunner : public Runner {
 public:
    ConcatRunner(const int32_t id, const SchemasContext* schema,
                 const std::optional<int32_t> limit_cnt)
        : Runner(id, kRunnerConcat, schema, limit_cnt) {
        is_lazy_ = true;
    }
    ~ConcatRunner() {}
    std::shared_ptr<DataHandler> Run(
        RunnerContext& ctx,  // NOLINT
        const std::vector<std::shared_ptr<DataHandler>>& inputs)
        override;  // NOLINT
};
class LimitRunner : public Runner {
 public:
    LimitRunner(int32_t id, const SchemasContext* schema, int32_t limit_cnt)
        : Runner(id, kRunnerLimit, schema, limit_cnt) {}
    ~LimitRunner() {}
    std::shared_ptr<DataHandler> Run(
        RunnerContext& ctx,                                        // NOLINT
        const std::vector<std::shared_ptr<DataHandler>>& inputs);  // NOLINT
};

class ProxyRequestRunner : public Runner {
 public:
    ProxyRequestRunner(int32_t id, uint32_t task_id,
                       const SchemasContext* schema_ctx)
        : Runner(id, kRunnerRequestRunProxy, schema_ctx),
          task_id_(task_id),
          index_input_(nullptr) {
        is_lazy_ = true;
    }
    ProxyRequestRunner(int32_t id, uint32_t task_id, Runner* index_input,
                       const SchemasContext* schema_ctx)
        : Runner(id, kRunnerRequestRunProxy, schema_ctx),
          task_id_(task_id),
          index_input_(index_input) {
        is_lazy_ = true;
    }
    ~ProxyRequestRunner() {}
    std::shared_ptr<DataHandler> Run(
        RunnerContext& ctx,  // NOLINT
        const std::vector<std::shared_ptr<DataHandler>>& inputs) override;
    std::shared_ptr<DataHandlerList> BatchRequestRun(
        RunnerContext& ctx) override;  // NOLINT
    void PrintRunnerInfo(std::ostream& output, const std::string& tab) const override {
        output << tab << "[" << id_ << "]" << RunnerTypeName(type_)
               << "(TASK_ID=" << task_id_ << ")";
        if (is_lazy_) {
            output << " lazy";
        }
    }
    virtual void Print(std::ostream& output, const std::string& tab,
                       std::set<int32_t>* visited_ids) const {  // NOLINT
        PrintRunnerInfo(output, tab);
        PrintCacheInfo(output);
        if (nullptr != index_input_) {
            output << "\n    " << tab << "proxy_index_input:\n";
            index_input_->Print(output, "    " + tab + "+-", nullptr);
        }
        if (nullptr != visited_ids &&
            visited_ids->find(id_) != visited_ids->cend()) {
            output << "\n";
            output << "  " << tab << "...";
            return;
        }
        if (nullptr != visited_ids) {
            visited_ids->insert(id_);
        }
        if (!producers_.empty()) {
            for (auto producer : producers_) {
                output << "\n";
                producer->Print(output, "  " + tab, visited_ids);
            }
        }
    }

    const int32_t task_id() const { return task_id_; }

 private:
    std::shared_ptr<DataHandlerList> RunBatchInput(
        RunnerContext& ctx,  // NOLINT
        std::shared_ptr<DataHandlerList> input,
        std::shared_ptr<DataHandlerList> index_input);
    std::shared_ptr<DataHandler> RunWithRowInput(RunnerContext& ctx,  // NOLINT
                                                 const Row& row,
                                                 const Row& index_row);
    std::shared_ptr<TableHandler> RunWithRowsInput(
        RunnerContext& ctx,  // NOLINT
        const std::vector<Row>& rows, const std::vector<Row>& index_rows,
        const bool request_is_common);
    uint32_t task_id_;
    Runner* index_input_;
};
<<<<<<< HEAD
=======

class SetOperationRunner : public Runner {
 public:
    SetOperationRunner(const int32_t id, const SchemasContext* schema, node::SetOperationType type, bool distinct)
        : Runner(id, kRunnerSetOperation, schema), op_type_(type), distinct_(distinct) {
        is_lazy_ = true;
    }
    ~SetOperationRunner() {}

    std::shared_ptr<DataHandler> Run(RunnerContext& ctx,                                                 // NOLINT
                                     const std::vector<std::shared_ptr<DataHandler>>& inputs) override;  // NOLINT

 private:
    node::SetOperationType op_type_;
    bool distinct_ = false;
};
>>>>>>> d12babd9

}  // namespace vm
}  // namespace hybridse
#endif  // HYBRIDSE_SRC_VM_RUNNER_H_<|MERGE_RESOLUTION|>--- conflicted
+++ resolved
@@ -77,65 +77,8 @@
     kRunnerSetOperation,
     kRunnerUnknow,
 };
-<<<<<<< HEAD
-inline const std::string RunnerTypeName(const RunnerType& type) {
-    switch (type) {
-        case kRunnerData:
-            return "DATA";
-        case kRunnerRequest:
-            return "REQUEST";
-        case kRunnerGroup:
-            return "GROUP";
-        case kRunnerGroupAndSort:
-            return "GROUP_AND_SORT";
-        case kRunnerFilter:
-            return "FILTER";
-        case kRunnerConstProject:
-            return "CONST_PROJECT";
-        case kRunnerTableProject:
-            return "TABLE_PROJECT";
-        case kRunnerRowProject:
-            return "ROW_PROJECT";
-        case kRunnerSimpleProject:
-            return "SIMPLE_PROJECT";
-        case kRunnerSelectSlice:
-            return "SELECT_SLICE";
-        case kRunnerGroupAgg:
-            return "GROUP_AGG_PROJECT";
-        case kRunnerAgg:
-            return "AGG_PROJECT";
-        case kRunnerReduce:
-            return "REDUCE_PROJECT";
-        case kRunnerWindowAgg:
-            return "WINDOW_AGG_PROJECT";
-        case kRunnerRequestUnion:
-            return "REQUEST_UNION";
-        case kRunnerRequestAggUnion:
-            return "REQUEST_AGG_UNION";
-        case kRunnerPostRequestUnion:
-            return "POST_REQUEST_UNION";
-        case kRunnerIndexSeek:
-            return "INDEX_SEEK";
-        case kRunnerJoin:
-            return "JOIN";
-        case kRunnerConcat:
-            return "CONCAT";
-        case kRunnerRequestJoin:
-            return "REQUEST_JOIN";
-        case kRunnerLimit:
-            return "LIMIT";
-        case kRunnerRequestRunProxy:
-            return "REQUEST_RUN_PROXY";
-        case kRunnerBatchRequestRunProxy:
-            return "BATCH_REQUEST_RUN_PROXY";
-        default:
-            return "UNKNOW";
-    }
-}
-=======
 
 std::string RunnerTypeName(RunnerType type);
->>>>>>> d12babd9
 
 class Runner : public node::NodeBase<Runner> {
  public:
@@ -842,8 +785,6 @@
     uint32_t task_id_;
     Runner* index_input_;
 };
-<<<<<<< HEAD
-=======
 
 class SetOperationRunner : public Runner {
  public:
@@ -860,7 +801,6 @@
     node::SetOperationType op_type_;
     bool distinct_ = false;
 };
->>>>>>> d12babd9
 
 }  // namespace vm
 }  // namespace hybridse
