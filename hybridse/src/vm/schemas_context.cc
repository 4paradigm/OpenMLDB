/*
 * Copyright 2021 4Paradigm
 *
 * Licensed under the Apache License, Version 2.0 (the "License");
 * you may not use this file except in compliance with the License.
 * You may obtain a copy of the License at
 *
 *   http://www.apache.org/licenses/LICENSE-2.0
 *
 * Unless required by applicable law or agreed to in writing, software
 * distributed under the License is distributed on an "AS IS" BASIS,
 * WITHOUT WARRANTIES OR CONDITIONS OF ANY KIND, either express or implied.
 * See the License for the specific language governing permissions and
 * limitations under the License.
 */

#include "vm/schemas_context.h"

#include <set>

#include "absl/strings/str_join.h"
#include "passes/physical/physical_pass.h"
#include "vm/physical_op.h"

DECLARE_bool(enable_spark_unsaferow_format);

namespace hybridse {
namespace vm {

using hybridse::base::Status;
using hybridse::common::kColumnNotFound;

size_t SchemaSource::GetColumnID(size_t idx) const { return column_ids_[idx]; }

const std::string& SchemaSource::GetColumnName(size_t idx) const {
    return schema_->Get(idx).name();
}

const hybridse::type::Type SchemaSource::GetColumnType(size_t idx) const {
    return schema_->Get(idx).type();
}

bool SchemaSource::IsSourceColumn(size_t idx) const {
    return GetSourceChildIdx(idx) >= 0;
}

bool SchemaSource::IsStrictSourceColumn(size_t idx) const {
    size_t column_id = source_child_column_ids_[idx];
    return GetSourceChildIdx(idx) >= 0 && column_id > 0 &&
           column_id == GetColumnID(idx);
}

int SchemaSource::GetSourceChildIdx(size_t idx) const {
    return source_child_idxs_[idx];
}

int SchemaSource::GetSourceColumnID(size_t idx) const {
    return source_child_idxs_[idx] >= 0 ? source_child_column_ids_[idx] : 0;
}

bool SchemaSource::CheckSourceSetIndex(size_t idx) const {
    if (schema_ == nullptr) {
        LOG(WARNING) << "Can not set column before init schema";
        return false;
    } else if (idx >= static_cast<size_t>(schema_->size())) {
        LOG(WARNING) << "Column index out of bound: " << idx;
        return false;
    }
    return true;
}

void SchemaSource::SetSchema(const codec::Schema* schema) {
    if (schema == nullptr) {
        LOG(WARNING) << "Set source with null schema";
        return;
    }
    schema_ = schema;
    column_ids_.resize(schema->size(), 0);
    source_child_idxs_ = std::vector<int>(schema->size(), -1);
    source_child_column_ids_ = std::vector<size_t>(schema->size(), 0);
}

void SchemaSource::SetSourceDBAndTableName(const std::string& db, const std::string& name) {
    source_db_ = db;
    source_name_ = name;
}

const std::string& SchemaSource::GetSourceName() const { return source_name_; }
const std::string& SchemaSource::GetSourceDB() const { return source_db_; }

void SchemaSource::SetSource(size_t idx, size_t child_idx,
                             size_t child_column_id) {
    if (!CheckSourceSetIndex(idx)) {
        return;
    }
    source_child_idxs_[idx] = child_idx;
    source_child_column_ids_[idx] = child_column_id;
}

void SchemaSource::SetNonSource(size_t idx) {
    if (!CheckSourceSetIndex(idx)) {
        return;
    }
    source_child_idxs_[idx] = -1;
    source_child_column_ids_[idx] = 0;
}

void SchemaSource::SetColumnID(size_t idx, size_t column_id) {
    if (!CheckSourceSetIndex(idx)) {
        return;
    }
    column_ids_[idx] = column_id;
}

void SchemaSource::Clear() {
    schema_ = nullptr;
    source_name_ = "";
    column_ids_.clear();
    source_child_idxs_.clear();
    source_child_column_ids_.clear();
}

size_t SchemaSource::size() const {
    return schema_ == nullptr ? 0 : schema_->size();
}

// output: {db}.{table}[ {name}:{type}:{id}, ... ]
std::string SchemaSource::DebugString() const {
    std::stringstream ss;
    ss << source_db_ << "." << source_name_ << "[";
    for (size_t i = 0; i < column_ids_.size(); ++i) {
        ss << schema_->Get(i).name() << ":" << node::TypeName(schema_->Get(i).type()) << ":";
        ss << "#" << std::to_string(column_ids_[i]);
        if (i < column_ids_.size() - 1) {
            ss << ", ";
        }
    }
    ss << "]";
    return ss.str();
}

void SchemasContext::Clear() {
    root_db_name_ = "";
    root_relation_name_ = "";
    default_db_name_ = "";
    column_id_map_.clear();
    column_name_map_.clear();
    child_source_map_.clear();
    for (auto ptr : schema_sources_) {
        delete ptr;
    }
    schema_sources_.clear();
    if (row_format_) {
        delete row_format_;
        row_format_ = nullptr;
    }
    owned_concat_output_schema_.Clear();
}

void SchemasContext::SetDBAndRelationName(const std::string& db, const std::string& relation_name) {
    root_db_name_ = db.empty() ? default_db_name_ : db;
    root_relation_name_ = relation_name;
}
void SchemasContext::SetDefaultDBName(const std::string& default_db_name) {
    default_db_name_ = default_db_name;
}
SchemaSource* SchemasContext::AddSource() {
    schema_sources_.push_back(new SchemaSource());
    return schema_sources_.back();
}

void SchemasContext::Merge(size_t child_idx, const SchemasContext* child) {
    for (size_t i = 0; i < child->GetSchemaSourceSize(); ++i) {
        auto source = child->GetSchemaSource(i);
        auto new_source = this->AddSource();
        new_source->SetSchema(source->GetSchema());
        // source can take the child name for detail showing
        std::string db_name = child->GetDBName();
        if (db_name.empty() && !source->GetSourceDB().empty()) {
            db_name = source->GetSourceDB();
        }
        std::string rel_name = child->GetName();
        if (rel_name.empty() && !source->GetSourceName().empty()) {
            rel_name = source->GetSourceName();
        }
        new_source->SetSourceDBAndTableName(db_name, rel_name);
        for (size_t j = 0; j < source->size(); ++j) {
            // inherit child column id
            new_source->SetColumnID(j, source->GetColumnID(j));
            new_source->SetSource(j, child_idx, source->GetColumnID(j));
        }
    }
}

void SchemasContext::MergeWithNewID(size_t child_idx,
                                    const SchemasContext* child,
                                    PhysicalPlanContext* plan_ctx) {
    for (size_t i = 0; i < child->GetSchemaSourceSize(); ++i) {
        auto source = child->GetSchemaSource(i);
        auto new_source = this->AddSource();
        new_source->SetSchema(source->GetSchema());
        // source can take the child name for detail showing
        // take the first one db/relation name from SchemasContext & SchemaSource,
        // SchemasContext has higher priority
        std::string db_name = child->GetDBName();
        if (db_name.empty() && !source->GetSourceDB().empty()) {
            db_name = source->GetSourceDB();
        }
        std::string rel_name = child->GetName();
        if (rel_name.empty()&& !source->GetSourceName().empty()) {
            rel_name = source->GetSourceName();
        }
        new_source->SetSourceDBAndTableName(db_name, rel_name);
        for (size_t j = 0; j < source->size(); ++j) {
            // use new column id but record source child column id
            new_source->SetColumnID(j, plan_ctx->GetNewColumnID());
            new_source->SetSource(j, child_idx, source->GetColumnID(j));
        }
    }
}

SchemasContext::~SchemasContext() { Clear(); }

size_t SchemasContext::GetColumnNum() const {
    return GetOutputSchema()->size();
}

Status SchemasContext::ResolveColumnIndexByName(
    const std::string& db_name,
    const std::string& relation_name, const std::string& column_name,
    size_t* schema_idx, size_t* col_idx) const {
    CHECK_TRUE(this->CheckBuild(), kColumnNotFound,
               "Schemas context is not fully build");

    if (relation_name.empty()) {
        // if relation name not specified, resolve in current context only
        auto iter = column_name_map_.find(column_name);
        CHECK_TRUE(iter != column_name_map_.end(), kColumnNotFound,
                   "Fail to find column ", column_name);
        if (iter->second.size() > 1) {
            CHECK_TRUE(!IsColumnAmbiguous(column_name), common::kColumnAmbiguous,
                       "Ambiguous column name ", column_name);
        }
        auto pair = iter->second[0];
        *schema_idx = pair.first;
        *col_idx = pair.second;
        return Status::OK();
    } else if (root_ == nullptr) {
        // fallback logic if this is not a schema context bind to plan node
        auto iter = column_name_map_.find(column_name);
        CHECK_TRUE(iter != column_name_map_.end(), kColumnNotFound,
                   "Fail to find column ", column_name);
        bool found = false;
        size_t cur_column_id = 0;
        size_t cur_col_idx = 0;
        size_t cur_schema_idx = 0;
        for (auto& pair : iter->second) {
            auto source = GetSchemaSource(pair.first);
            if (source->GetSourceDB() == (db_name.empty() ? default_db_name_ : db_name) &&
                (!source->GetSourceName().empty() &&
                 source->GetSourceName() == (relation_name.empty() ? root_relation_name_ : relation_name))) {
                if (!found) {
                    found = true;
                    cur_column_id = source->GetColumnID(pair.second);
                    cur_col_idx = pair.second;
                    cur_schema_idx = pair.first;
                } else {
                    CHECK_TRUE(cur_column_id == source->GetColumnID(pair.second), common::kColumnAmbiguous,
                               "Ambiguous column name ", db_name, ".", relation_name, ".", column_name);
                }
            }
        }
        CHECK_TRUE(found, kColumnNotFound, "Fail to find column ",
                   relation_name, ".", column_name);
        *schema_idx = cur_schema_idx;
        *col_idx = cur_col_idx;
        return Status::OK();
    } else {
        // relation name specified, resolve with column unique id
        size_t column_id;
        int child_idx = -1;
        size_t child_column_id;
        size_t source_column_id;
        const PhysicalOpNode* source_node = nullptr;
        CHECK_STATUS(
            ResolveColumnID(db_name, relation_name, column_name, &column_id, &child_idx,
                            &child_column_id, &source_column_id, &source_node),
            "Fail to resolve column ", db_name, ".", relation_name, ".", column_name);

        // compute index under current context
        return ResolveColumnIndexByID(column_id, schema_idx, col_idx);
    }
}

Status SchemasContext::ResolveColumnIndexByID(size_t column_id,
                                              size_t* schema_idx,
                                              size_t* index) const {
    CHECK_TRUE(this->CheckBuild(), kColumnNotFound,
               "Schemas context is not fully build");
    auto find_iter = column_id_map_.find(column_id);
    CHECK_TRUE(find_iter != column_id_map_.end(), kColumnNotFound, "Fail to find column id #", column_id,
               " in current schema context")
    *schema_idx = find_iter->second.first;
    *index = find_iter->second.second;
    return Status::OK();
}
Status SchemasContext::ResolveDbTableColumnByID(size_t column_id,
                                   std::string*db, std::string *table, std::string* column) const {
    CHECK_TRUE(this->CheckBuild(), kColumnNotFound,
               "Schemas context is not fully build");
    auto iter = column_id_map_.find(column_id);
    CHECK_TRUE(iter != column_id_map_.end(), kColumnNotFound,
               "Fail to find column id #", column_id,
               " in current schema context");
    auto sc = GetSchemaSource(iter->second.first);

    CHECK_TRUE(sc != nullptr, kColumnNotFound, iter->second.first,
               "th schema source not found");
    *db = sc->GetSourceDB();
    *table = sc->GetSourceName();
    auto schema = sc->GetSchema();
    CHECK_TRUE(schema != nullptr, kColumnNotFound, iter->second.first,
               "th schema not found");
    *column = schema->Get(iter->second.second).name();
    return Status::OK();
}
Status SchemasContext::ResolveColumnNameByID(size_t column_id,
                                             std::string* name) const {
    CHECK_TRUE(this->CheckBuild(), kColumnNotFound,
               "Schemas context is not fully build");
    auto iter = column_id_map_.find(column_id);
    CHECK_TRUE(iter != column_id_map_.end(), kColumnNotFound,
               "Fail to find column id #", column_id,
               " in current schema context");
    auto sc = GetSchema(iter->second.first);
    CHECK_TRUE(sc != nullptr, kColumnNotFound, iter->second.first,
               "th schema not found");
    *name = sc->Get(iter->second.second).name();
    return Status::OK();
}

Status SchemasContext::ResolveColumnRefIndex(
    const node::ColumnRefNode* column_ref, size_t* schema_idx,
    size_t* col_idx) const {
    CHECK_TRUE(this->CheckBuild(), kColumnNotFound,
               "Schemas context is not fully build");
    CHECK_TRUE(column_ref != nullptr, kColumnNotFound);
    return ResolveColumnIndexByName(column_ref->GetDBName(),
                                    column_ref->GetRelationName(),
                                    column_ref->GetColumnName(), schema_idx,
                                    col_idx);
}

Status SchemasContext::ResolveColumnID(const std::string& db_name,
                                       const std::string& relation_name,
                                       const std::string& column_name,
                                       size_t* column_id) const {
    CHECK_TRUE(this->CheckBuild(), kColumnNotFound,
               "Schemas context is not fully build");
    size_t schema_idx;
    size_t col_idx;
    CHECK_STATUS(ResolveColumnIndexByName(db_name, relation_name, column_name,
                                          &schema_idx, &col_idx));
    *column_id = GetSchemaSource(schema_idx)->GetColumnID(col_idx);
    return Status::OK();
}

Status DoSearchExprDependentColumns(const node::ExprNode* expr, std::vector<const node::ExprNode*>* columns) {
    if (expr == nullptr) {
        return Status::OK();
    }
    for (size_t i = 0; i < expr->GetChildNum(); ++i) {
        CHECK_STATUS(
            DoSearchExprDependentColumns(expr->GetChild(i), columns));
    }
    switch (expr->expr_type_) {
        case node::kExprColumnRef: {
            columns->push_back(expr);
            break;
        }
        case node::kExprColumnId: {
            columns->push_back(expr);
            break;
        }
        case node::kExprCall: {
            auto call_expr = dynamic_cast<const node::CallExprNode*>(expr);
            if (nullptr != call_expr->GetOver()) {
                auto orders = call_expr->GetOver()->GetOrders();
                if (nullptr != orders) {
                    CHECK_STATUS(DoSearchExprDependentColumns(orders, columns));
                }
                auto partitions = call_expr->GetOver()->GetPartitions();
                if (nullptr != partitions) {
                    CHECK_STATUS(DoSearchExprDependentColumns(partitions, columns));
                }
            }
            break;
        }
        default:
            break;
    }
    return Status::OK();
}

Status SchemasContext::ResolveExprDependentColumns(
    const node::ExprNode* expr, std::set<size_t>* column_ids) const {
    std::vector<const node::ExprNode*> columns;
    CHECK_STATUS(DoSearchExprDependentColumns(expr, &columns));

    column_ids->clear();
    for (auto col_expr : columns) {
        switch (col_expr->GetExprType()) {
            case node::kExprColumnRef: {
                auto column_ref =
                    dynamic_cast<const node::ColumnRefNode*>(col_expr);
                size_t schema_idx;
                size_t col_idx;
                CHECK_STATUS(
                    ResolveColumnRefIndex(column_ref, &schema_idx, &col_idx));
                column_ids->insert(
                    GetSchemaSource(schema_idx)->GetColumnID(col_idx));
                break;
            }
            case node::kExprColumnId: {
                auto column_id =
                    dynamic_cast<const node::ColumnIdNode*>(col_expr);
                size_t schema_idx;
                size_t col_idx;
                CHECK_STATUS(ResolveColumnIndexByID(column_id->GetColumnID(),
                                                    &schema_idx, &col_idx));
                column_ids->insert(column_id->GetColumnID());
                break;
            }
            default:
                break;
        }
    }
    return Status::OK();
}

Status SchemasContext::ResolveExprDependentColumns(
    const node::ExprNode* expr,
    std::vector<const node::ExprNode*>* columns) const {
    std::vector<const node::ExprNode*> search_columns;
    CHECK_STATUS(DoSearchExprDependentColumns(expr, &search_columns));

    std::set<size_t> column_id_set;
    std::set<std::string> column_name_set;
    columns->clear();
    for (auto col_expr : search_columns) {
        switch (col_expr->GetExprType()) {
            case node::kExprColumnRef: {
                auto column_ref =
                    dynamic_cast<const node::ColumnRefNode*>(col_expr);
                auto name = column_ref->GetExprString();
                auto iter = column_name_set.find(name);
                if (iter == column_name_set.end()) {
                    columns->push_back(column_ref);
                    column_name_set.insert(iter, name);
                }
                break;
            }
            case node::kExprColumnId: {
                auto column_id =
                    dynamic_cast<const node::ColumnIdNode*>(col_expr);
                auto iter = column_id_set.find(column_id->GetColumnID());
                if (iter == column_id_set.end()) {
                    columns->push_back(column_id);
                    column_id_set.insert(iter, column_id->GetColumnID());
                }
                break;
            }
            default:
                break;
        }
    }
    return Status::OK();
}

bool SchemasContext::IsColumnAmbiguous(const std::string& column_name) const {
    auto iter = column_name_map_.find(column_name);
    if (iter == column_name_map_.end()) {
        return true;  // not found is worse than ambiguous
    }
    std::set<size_t> column_id_set;
    for (auto& pair : iter->second) {
        column_id_set.insert(
            schema_sources_[pair.first]->GetColumnID(pair.second));
    }
    return column_id_set.size() != 1;
}

const codec::RowFormat* SchemasContext::GetRowFormat() const {
    return row_format_;
}

const std::string& SchemasContext::GetName() const {
    return root_relation_name_;
}
const std::string& SchemasContext::GetDBName() const {
    return root_db_name_;
}

const PhysicalOpNode* SchemasContext::GetRoot() const { return root_; }

const codec::Schema* SchemasContext::GetSchema(size_t idx) const {
    return idx < schema_sources_.size() ? schema_sources_[idx]->GetSchema()
                                        : nullptr;
}

const SchemaSource* SchemasContext::GetSchemaSource(size_t idx) const {
    return idx < schema_sources_.size() ? schema_sources_[idx] : nullptr;
}

size_t SchemasContext::GetSchemaSourceSize() const {
    return schema_sources_.size();
}

const codec::Schema* SchemasContext::GetOutputSchema() const {
    if (schema_sources_.size() == 1) {
        return schema_sources_[0]->GetSchema();
    } else {
        return &owned_concat_output_schema_;
    }
}

bool SchemasContext::CheckBuild() const {
    return row_format_ != nullptr;
}

void SchemasContext::Build() {
    // initialize detailed formats
    if (row_format_) {
        delete row_format_;
        row_format_ = nullptr;
    }
    std::vector<const hybridse::codec::Schema*> schemas;
    for (const auto& source : schema_sources_) {
        if (source->GetSchema() == nullptr) {
            LOG(WARNING) << "Source schema is null";
            return;
        }
        schemas.emplace_back(source->GetSchema());
    }

    if (FLAGS_enable_spark_unsaferow_format) {
        row_format_ = new codec::SingleSliceRowFormat(schemas);
    } else {
        row_format_ = new codec::MultiSlicesRowFormat(schemas);
    }

    // initialize mappings
    column_id_map_.clear();
    column_name_map_.clear();
    child_source_map_.clear();
    for (size_t i = 0; i < schema_sources_.size(); ++i) {
        const SchemaSource* source = schema_sources_[i];
        auto schema = source->GetSchema();
        for (auto j = 0; j < schema->size(); ++j) {
            column_name_map_[schema->Get(j).name()].emplace_back(i, j);
            size_t column_id = source->GetColumnID(j);

            // column id can be duplicate and
            // we do not care which one is resolved to.
            column_id_map_[column_id] = std::make_pair(i, j);

            // fill source mapping if it exists
            if (source->IsSourceColumn(j)) {
                child_source_map_[source->GetSourceChildIdx(j)]
                                 [source->GetSourceColumnID(j)] = column_id;
            }
        }
    }
    // initialize output schema
    if (schema_sources_.size() != 1) {
        owned_concat_output_schema_.Clear();
        for (size_t i = 0; i < schema_sources_.size(); ++i) {
            auto schema = schema_sources_[i]->GetSchema();
            owned_concat_output_schema_.MergeFrom(*schema);
        }
    }
}
bool SchemasContext::CheckDatabaseAndRelation(const std::string& db, const std::string& relation) const {
    if ((db.empty() ? default_db_name_ : db) == (root_db_name_.empty() ? default_db_name_ : root_db_name_)) {
        if (relation == "" || relation == root_relation_name_) {
            return true;
        } else {
            return false;
        }
    }
    return false;
}
Status SchemasContext::ResolveColumnID(
    const std::string& db_name,
    const std::string& relation_name, const std::string& column_name,
    size_t* column_id, int* child_path_idx, size_t* child_column_id,
    size_t* source_column_id, const PhysicalOpNode** source_node) const {
    // current context match relation name
    if (CheckDatabaseAndRelation(db_name, relation_name)) {
        auto iter = column_name_map_.find(column_name);
        if (iter != column_name_map_.end()) {
            // exit if find ambiguous match
            if (iter->second.size() > 1) {
                CHECK_TRUE(!IsColumnAmbiguous(column_name), common::kColumnAmbiguous,
                           "Ambiguous column name ", db_name, ".", relation_name, ".",
                           column_name);
            }

            // find non-ambiguous match column
            size_t schema_idx = iter->second[0].first;
            size_t col_idx = iter->second[0].second;
            const SchemaSource* source = schema_sources_[schema_idx];
            *column_id = source->GetColumnID(col_idx);
            *child_path_idx = source->GetSourceChildIdx(col_idx);
            *child_column_id = *column_id;

            // backtrace to the final source info
            size_t cur_column_id = *column_id;
            int child_col_id = source->GetSourceColumnID(col_idx);
            int path_idx = source->GetSourceChildIdx(col_idx);
            const PhysicalOpNode* cur_node = root_;
            while (path_idx >= 0 && child_col_id >= 0 && cur_node != nullptr) {
                cur_node = cur_node->GetProducer(path_idx);
                auto child_ctx = cur_node->schemas_ctx();
                size_t child_schema_idx;
                size_t child_col_idx;
                CHECK_STATUS(
                    child_ctx->ResolveColumnIndexByID(
                        child_col_id, &child_schema_idx, &child_col_idx),
                    "Illegal column id #", child_col_id,
                    " in schema context of\n", cur_node->GetTreeString());

                const SchemaSource* child_source =
                    child_ctx->GetSchemaSource(child_schema_idx);
                cur_column_id = child_source->GetColumnID(child_col_idx);
                child_col_id = child_source->GetSourceColumnID(child_col_idx);
                path_idx = child_source->GetSourceChildIdx(child_col_idx);
            }
            *source_column_id = cur_column_id;
            *source_node = cur_node;
            return Status::OK();
        }
    }

    // find recursively if node information is specified
    CHECK_TRUE(root_ != nullptr, kColumnNotFound, "Not found: ", db_name, ".", relation_name, ".", column_name);
    bool found = false;
    const auto& children = root_->GetProducers();
    for (size_t i = 0; i < children.size(); ++i) {
        const SchemasContext* child_ctx = children[i]->schemas_ctx();

        size_t cur_child_column_id;

        int sub_child_path_idx = -1;
        size_t sub_child_column_id;
        size_t sub_source_column_id;
        const PhysicalOpNode* sub_source_node = nullptr;

        Status status = child_ctx->ResolveColumnID(db_name,
            relation_name, column_name, &cur_child_column_id,
            &sub_child_path_idx, &sub_child_column_id, &sub_source_column_id,
            &sub_source_node);

        if (!status.isOK()) {
            if (common::kColumnAmbiguous == status.code) {
                CHECK_STATUS(status);
            }
            continue;
        }

        // found match in recursive child
        // try to mapping to column id in current context if possible
        size_t cand_column_id;
        if (column_id_map_.find(cur_child_column_id) != column_id_map_.end()) {
            cand_column_id = cur_child_column_id;
        } else {
            // use column id source mapping
            auto child_iter = child_source_map_.find(i);
            if (child_iter == child_source_map_.end()) {
                continue;
            }
            auto& child_dict = child_iter->second;
            auto id_iter = child_dict.find(cur_child_column_id);
            if (id_iter == child_dict.end()) {
                continue;
            }
            cand_column_id = id_iter->second;
        }

        // check if candidate is ambiguous
        if (found) {
            CHECK_TRUE(*column_id == cand_column_id, common::kColumnAmbiguous,
                       "Ambiguous column ", db_name, ".", relation_name, ".", column_name,
                       ": #", *column_id, " and #", cand_column_id);
        } else {
            found = true;
            *column_id = cand_column_id;
            *child_path_idx = i;
            *child_column_id = cur_child_column_id;
            *source_column_id = sub_source_column_id;
            *source_node = sub_source_node;
        }
    }
    CHECK_TRUE(found, kColumnNotFound, "Column Not found: ", db_name, ".", relation_name, ".", column_name);
    return base::Status::OK();
}

void SchemasContext::BuildTrivial(
    const std::vector<const codec::Schema*>& schemas) {
    size_t column_id = 1;
    for (auto schema : schemas) {
        auto source = this->AddSource();
        source->SetSourceDBAndTableName("", "");
        source->SetSchema(schema);
        for (int i = 0; i < schema->size(); ++i) {
            source->SetColumnID(i, column_id);
            column_id += 1;
        }
    }
    this->Build();
}

void SchemasContext::BuildTrivial(
    const std::string& default_db_name,
    const std::vector<const type::TableDef*>& tables) {
    default_db_name_ = default_db_name;
    size_t column_id = 1;
    for (auto table : tables) {
        auto schema = &table->columns();
        auto source = this->AddSource();
        source->SetSchema(schema);
        source->SetSourceDBAndTableName(table->catalog(), table->name());
        for (int i = 0; i < schema->size(); ++i) {
            source->SetColumnID(i, column_id);
            column_id += 1;
        }
    }
    this->Build();
}

std::string SchemasContext::DebugString() const  {
    std::stringstream ss;
<<<<<<< HEAD
    ss << absl::StrCat("{", root_db_name_, ",", root_relation_name_, ",", default_db_name_, ", ",
                        absl::StrJoin(schema_sources_, ",", [](std::string* out, const SchemaSource* source) {
                            absl::StrAppend(out, source->DebugString());
                        }));
=======
    ss << absl::StrCat(
        "{db=", root_db_name_, ", table=", root_relation_name_, ", default_db=", default_db_name_, ", sources={",
        absl::StrJoin(
            schema_sources_, ",",
            [](std::string* out, const SchemaSource* source) { absl::StrAppend(out, source->DebugString()); }),
        "}");
>>>>>>> d12babd9
    ss << ", id_map={"
       << absl::StrJoin(column_id_map_, ",", [](std::string* out, decltype(column_id_map_)::const_reference e) {
              absl::StrAppend(out, e.first, "=(", e.second.first, ",", e.second.second, ")");
          }) << "}, ";
    ss << "name_map={"
       << absl::StrJoin(column_name_map_, ",",
                        [](std::string* out, decltype(column_name_map_)::const_reference e) {
                            absl::StrAppend(
                                out, e.first, "=[",
                                absl::StrJoin(e.second, ",",
                                              [](std::string* out, decltype(e.second)::const_reference ref) {
                                                  absl::StrAppend(out, "(", ref.first, ",", ref.second, ")");
                                              }),
                                "]");
                        })
       << "}";
    ss << "}";
    return ss.str();
}

RowParser::RowParser(const SchemasContext* schema_ctx)
    : schema_ctx_(schema_ctx) {
    for (size_t i = 0; i < schema_ctx_->GetSchemaSourceSize(); ++i) {
        auto source = schema_ctx_->GetSchemaSource(i);
        row_view_list_.push_back(codec::RowView(*source->GetSchema()));
    }
}

bool RowParser::IsNull(const Row& row, const node::ColumnRefNode& col) const {
    size_t schema_idx, col_idx;
    schema_ctx_->ResolveColumnRefIndex(&col, &schema_idx, &col_idx);
    const codec::RowView& row_view = row_view_list_[schema_idx];
    return row_view.IsNULL(row.buf(schema_idx), col_idx);
}

bool RowParser::IsNull(const Row& row, const std::string& col) const {
    size_t schema_idx, col_idx;
    schema_ctx_->ResolveColumnIndexByName("", "", col, &schema_idx, &col_idx);
    const codec::RowView& row_view = row_view_list_[schema_idx];
    return row_view.IsNULL(row.buf(schema_idx), col_idx);
}

int32_t RowParser::GetValue(const Row& row, const node::ColumnRefNode& col, ::hybridse::type::Type type,
                            void* val) const {
    size_t schema_idx, col_idx;
    schema_ctx_->ResolveColumnRefIndex(&col, &schema_idx, &col_idx);
    const codec::RowView& row_view = row_view_list_[schema_idx];
    return row_view.GetValue(row.buf(schema_idx), col_idx, type, val);
}

int32_t RowParser::GetValue(const Row& row, const node::ColumnRefNode& col, void* val) const {
    size_t schema_idx, col_idx;
    schema_ctx_->ResolveColumnRefIndex(&col, &schema_idx, &col_idx);
    const codec::RowView& row_view = row_view_list_[schema_idx];
    auto& col_def = row_view.GetSchema()->Get(col_idx);
    return row_view.GetValue(row.buf(schema_idx), col_idx, col_def.type(), val);
}

int32_t RowParser::GetValue(const Row& row, const std::string& col, ::hybridse::type::Type type, void* val) const {
    size_t schema_idx, col_idx;
    schema_ctx_->ResolveColumnIndexByName("", "", col, &schema_idx, &col_idx);
    const codec::RowView& row_view = row_view_list_[schema_idx];
    return row_view.GetValue(row.buf(schema_idx), col_idx, type, val);
}

int32_t RowParser::GetValue(const Row& row, const std::string& col, void* val) const {
    size_t schema_idx, col_idx;
    schema_ctx_->ResolveColumnIndexByName("", "", col, &schema_idx, &col_idx);
    const codec::RowView& row_view = row_view_list_[schema_idx];
    auto& col_def = row_view.GetSchema()->Get(col_idx);
    return row_view.GetValue(row.buf(schema_idx), col_idx, col_def.type(), val);
}

int32_t RowParser::GetString(const Row& row, const std::string& col, std::string* val) const {
    size_t schema_idx, col_idx;
    schema_ctx_->ResolveColumnIndexByName("", "", col, &schema_idx, &col_idx);
    const codec::RowView& row_view = row_view_list_[schema_idx];
    const char* ch = nullptr;
    uint32_t str_size;
    int ret = row_view.GetValue(row.buf(schema_idx), col_idx, &ch, &str_size);
    if (0 != ret) {
        return ret;
    }

    std::string tmp(ch, str_size);
    val->swap(tmp);
    return 0;
}

int32_t RowParser::GetString(const Row& row, const node::ColumnRefNode& col, std::string* val) const {
    size_t schema_idx, col_idx;
    schema_ctx_->ResolveColumnRefIndex(&col, &schema_idx, &col_idx);
    const codec::RowView& row_view = row_view_list_[schema_idx];
    const char* ch = nullptr;
    uint32_t str_size;
    row_view.GetValue(row.buf(schema_idx), col_idx, &ch, &str_size);

    std::string tmp(ch, str_size);
    val->swap(tmp);
    return 0;
}

type::Type RowParser::GetType(const std::string& col) const {
    size_t schema_idx, col_idx;
    schema_ctx_->ResolveColumnIndexByName("", "", col, &schema_idx, &col_idx);
    const codec::RowView& row_view = row_view_list_[schema_idx];
    auto& col_def = row_view.GetSchema()->Get(col_idx);
    return col_def.type();
}

type::Type RowParser::GetType(const node::ColumnRefNode& col) const {
    size_t schema_idx, col_idx;
    schema_ctx_->ResolveColumnRefIndex(&col, &schema_idx, &col_idx);
    const codec::RowView& row_view = row_view_list_[schema_idx];
    auto& col_def = row_view.GetSchema()->Get(col_idx);
    return col_def.type();
}

}  // namespace vm
}  // namespace hybridse<|MERGE_RESOLUTION|>--- conflicted
+++ resolved
@@ -740,19 +740,12 @@
 
 std::string SchemasContext::DebugString() const  {
     std::stringstream ss;
-<<<<<<< HEAD
-    ss << absl::StrCat("{", root_db_name_, ",", root_relation_name_, ",", default_db_name_, ", ",
-                        absl::StrJoin(schema_sources_, ",", [](std::string* out, const SchemaSource* source) {
-                            absl::StrAppend(out, source->DebugString());
-                        }));
-=======
     ss << absl::StrCat(
         "{db=", root_db_name_, ", table=", root_relation_name_, ", default_db=", default_db_name_, ", sources={",
         absl::StrJoin(
             schema_sources_, ",",
             [](std::string* out, const SchemaSource* source) { absl::StrAppend(out, source->DebugString()); }),
         "}");
->>>>>>> d12babd9
     ss << ", id_map={"
        << absl::StrJoin(column_id_map_, ",", [](std::string* out, decltype(column_id_map_)::const_reference e) {
               absl::StrAppend(out, e.first, "=(", e.second.first, ",", e.second.second, ")");
