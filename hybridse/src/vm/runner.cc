/*
 * Copyright 2021 4Paradigm
 *
 * Licensed under the Apache License, Version 2.0 (the "License");
 * you may not use this file except in compliance with the License.
 * You may obtain a copy of the License at
 *
 *   http://www.apache.org/licenses/LICENSE-2.0
 *
 * Unless required by applicable law or agreed to in writing, software
 * distributed under the License is distributed on an "AS IS" BASIS,
 * WITHOUT WARRANTIES OR CONDITIONS OF ANY KIND, either express or implied.
 * See the License for the specific language governing permissions and
 * limitations under the License.
 */

#include "vm/runner.h"

#include <memory>
#include <string>
#include <utility>
#include <vector>

#include "absl/status/status.h"
#include "absl/strings/str_cat.h"
#include "absl/strings/substitute.h"
#include "base/texttable.h"
#include "udf/udf.h"
#include "vm/catalog_wrapper.h"
#include "vm/core_api.h"
#include "vm/internal/eval.h"
#include "vm/jit_runtime.h"
#include "vm/mem_catalog.h"

DECLARE_bool(enable_spark_unsaferow_format);

namespace hybridse {
namespace vm {
#define MAX_DEBUG_BATCH_SiZE 5
#define MAX_DEBUG_LINES_CNT 20
#define MAX_DEBUG_COLUMN_MAX 20

// Build Runner for each physical node
// return cluster task of given runner
//
// DataRunner(kProviderTypePartition) --> cluster task
// RequestRunner --> local task
// DataRunner(kProviderTypeTable) --> LocalTask, Unsupport in distribute
// database
//
// SimpleProjectRunner --> inherit task
// TableProjectRunner --> inherit task
// WindowAggRunner --> LocalTask , Unsupport in distribute database
// GroupAggRunner --> LocalTask, Unsupport in distribute database
//
// RowProjectRunner --> inherit task
// ConstProjectRunner --> local task
//
// RequestUnionRunner
//      --> complete route_info of right cluster task
//      --> build proxy runner if need
// RequestJoinRunner
//      --> complete route_info of right cluster task
//      --> build proxy runner if need
// kPhysicalOpJoin
//      --> kJoinTypeLast->RequestJoinRunner
//              --> complete route_info of right cluster task
//              --> build proxy runner if need
//      --> kJoinTypeConcat
//              --> build proxy runner if need
// kPhysicalOpPostRequestUnion
//      --> build proxy runner if need
// GroupRunner --> LocalTask, Unsupport in distribute database
// kPhysicalOpFilter
// kPhysicalOpLimit
// kPhysicalOpRename
ClusterTask RunnerBuilder::Build(PhysicalOpNode* node, Status& status) {
    auto fail = InvalidTask();
    if (nullptr == node) {
        status.msg = "fail to build runner : physical node is null";
        status.code = common::kExecutionPlanError;
        LOG(WARNING) << status;
        return fail;
    }
    auto iter = task_map_.find(node);
    if (iter != task_map_.cend()) {
        iter->second.GetRoot()->EnableCache();
        return iter->second;
    }
    switch (node->GetOpType()) {
        case kPhysicalOpDataProvider: {
            auto op = dynamic_cast<const PhysicalDataProviderNode*>(node);
            switch (op->provider_type_) {
                case kProviderTypeTable: {
                    auto provider =
                        dynamic_cast<const PhysicalTableProviderNode*>(node);
                    DataRunner* runner = nullptr;
                    CreateRunner<DataRunner>(&runner, id_++,
                                             node->schemas_ctx(),
                                             provider->table_handler_);
                    return RegisterTask(node, CommonTask(runner));
                }
                case kProviderTypePartition: {
                    auto provider =
                        dynamic_cast<const PhysicalPartitionProviderNode*>(
                            node);
                    DataRunner* runner = nullptr;
                    CreateRunner<DataRunner>(
                        &runner, id_++, node->schemas_ctx(),
                        provider->table_handler_->GetPartition(
                            provider->index_name_));
                    if (support_cluster_optimized_) {
                        return RegisterTask(
                            node, UnCompletedClusterTask(
                                      runner, provider->table_handler_,
                                      provider->index_name_));
                    } else {
                        return RegisterTask(node, CommonTask(runner));
                    }
                }
                case kProviderTypeRequest: {
                    RequestRunner* runner = nullptr;
                    CreateRunner<RequestRunner>(&runner, id_++,
                                                node->schemas_ctx());
                    return RegisterTask(node, BuildRequestTask(runner));
                }
                default: {
                    status.msg = "fail to support data provider type " +
                                 DataProviderTypeName(op->provider_type_);
                    status.code = common::kExecutionPlanError;
                    LOG(WARNING) << status;
                    return RegisterTask(node, fail);
                }
            }
        }
        case kPhysicalOpSimpleProject: {
            auto cluster_task =  // NOLINT
                Build(node->producers().at(0), status);
            if (!cluster_task.IsValid()) {
                status.msg = "fail to build input runner";
                status.code = common::kExecutionPlanError;
                LOG(WARNING) << status;
                return fail;
            }
            auto op = dynamic_cast<const PhysicalSimpleProjectNode*>(node);
            int select_slice = op->GetSelectSourceIndex();
            if (select_slice >= 0) {
                SelectSliceRunner* runner = nullptr;
                CreateRunner<SelectSliceRunner>(
                    &runner, id_++, node->schemas_ctx(), op->GetLimitCnt(),
                    select_slice);
                return RegisterTask(node,
                                    UnaryInheritTask(cluster_task, runner));
            } else {
                SimpleProjectRunner* runner = nullptr;
                CreateRunner<SimpleProjectRunner>(
                    &runner, id_++, node->schemas_ctx(), op->GetLimitCnt(),
                    op->project().fn_info());
                return RegisterTask(node,
                                    UnaryInheritTask(cluster_task, runner));
            }
        }
        case kPhysicalOpConstProject: {
            auto op = dynamic_cast<const PhysicalConstProjectNode*>(node);
            ConstProjectRunner* runner = nullptr;
            CreateRunner<ConstProjectRunner>(
                &runner, id_++, node->schemas_ctx(), op->GetLimitCnt(),
                op->project().fn_info());
            return RegisterTask(node, CommonTask(runner));
        }
        case kPhysicalOpProject: {
            auto cluster_task =  // NOLINT
                Build(node->producers().at(0), status);
            if (!cluster_task.IsValid()) {
                status.msg = "fail to build runner";
                status.code = common::kExecutionPlanError;
                LOG(WARNING) << status;
                return fail;
            }
            auto input = cluster_task.GetRoot();
            auto op = dynamic_cast<const PhysicalProjectNode*>(node);
            switch (op->project_type_) {
                case kTableProject: {
                    if (support_cluster_optimized_) {
                        // Non-support table join under distribution env
                        status.msg = "fail to build cluster with table project";
                        status.code = common::kExecutionPlanError;
                        LOG(WARNING) << status;
                        return fail;
                    }
                    TableProjectRunner* runner = nullptr;
                    CreateRunner<TableProjectRunner>(
                        &runner, id_++, node->schemas_ctx(), op->GetLimitCnt(), op->project().fn_info());
                    return RegisterTask(node,
                                        UnaryInheritTask(cluster_task, runner));
                }
                case kReduceAggregation: {
                    ReduceRunner* runner = nullptr;
                    CreateRunner<ReduceRunner>(&runner, id_++, node->schemas_ctx(), op->GetLimitCnt(),
                                            dynamic_cast<const PhysicalReduceAggregationNode*>(node)->having_condition_,
                                            op->project().fn_info());
                    return RegisterTask(node, UnaryInheritTask(cluster_task, runner));
                }
                case kAggregation: {
                    AggRunner* runner = nullptr;
                    auto agg_node = dynamic_cast<const PhysicalAggregationNode*>(node);
                    if (agg_node == nullptr) {
                        status.msg = "fail to build AggRunner: input node is not PhysicalAggregationNode";
                        status.code = common::kExecutionPlanError;
                        return fail;
                    }
                    CreateRunner<AggRunner>(&runner, id_++, node->schemas_ctx(), op->GetLimitCnt(),
                                            agg_node->having_condition_, op->project().fn_info());
                    return RegisterTask(node, UnaryInheritTask(cluster_task, runner));
                }
                case kGroupAggregation: {
                    if (support_cluster_optimized_) {
                        // Non-support group aggregation under distribution env
                        status.msg =
                            "fail to build cluster with group agg project";
                        status.code = common::kExecutionPlanError;
                        LOG(WARNING) << status;
                        return fail;
                    }
                    auto op =
                        dynamic_cast<const PhysicalGroupAggrerationNode*>(node);
                    GroupAggRunner* runner = nullptr;
                    CreateRunner<GroupAggRunner>(
                        &runner, id_++, node->schemas_ctx(), op->GetLimitCnt(),
                        op->group_, op->having_condition_, op->project().fn_info());
                    return RegisterTask(node,
                                        UnaryInheritTask(cluster_task, runner));
                }
                case kWindowAggregation: {
                    if (support_cluster_optimized_) {
                        // Non-support table window aggregation join under distribution env
                        status.msg =
                            "fail to build cluster with window agg project";
                        status.code = common::kExecutionPlanError;
                        LOG(WARNING) << status;
                        return fail;
                    }
                    auto op = dynamic_cast<const PhysicalWindowAggrerationNode*>(node);
                    WindowAggRunner* runner = nullptr;
<<<<<<< HEAD
                    CreateRunner<WindowAggRunner>(&runner, id_++, op->GetProducer(0)->schemas_ctx(), op->GetLimitCnt(),
                                                  op->window_, op->project().fn_info(), op->instance_not_in_window(),
                                                  op->exclude_current_time(), op->exclude_current_row(),
                                                  op->need_append_input());
                    size_t input_slices =
                        input->output_schemas()->GetSchemaSourceSize();
=======
                    CreateRunner<WindowAggRunner>(
                        &runner, id_++, op->schemas_ctx(), op->GetLimitCnt(), op->window_, op->project().fn_info(),
                        op->instance_not_in_window(), op->exclude_current_time(), op->exclude_current_row(),
                        op->need_append_input() ? node->GetProducer(0)->schemas_ctx()->GetSchemaSourceSize() : 0);
                    size_t input_slices = input->output_schemas()->GetSchemaSourceSize();
>>>>>>> 6b7aa985
                    if (!op->window_unions_.Empty()) {
                        for (auto window_union :
                             op->window_unions_.window_unions_) {
                            auto union_task = Build(window_union.first, status);
                            auto union_table = union_task.GetRoot();
                            if (nullptr == union_table) {
                                return RegisterTask(node, fail);
                            }
                            runner->AddWindowUnion(window_union.second,
                                                   union_table);
                        }
                    }
                    if (!op->window_joins_.Empty()) {
                        for (auto& window_join :
                             op->window_joins_.window_joins_) {
                            auto join_task =  // NOLINT
                                Build(window_join.first, status);
                            auto join_right_runner = join_task.GetRoot();
                            if (nullptr == join_right_runner) {
                                return RegisterTask(node, fail);
                            }
                            runner->AddWindowJoin(window_join.second,
                                                  input_slices,
                                                  join_right_runner);
                        }
                    }
                    return RegisterTask(node,
                                        UnaryInheritTask(cluster_task, runner));
                }
                case kRowProject: {
                    RowProjectRunner* runner = nullptr;
                    CreateRunner<RowProjectRunner>(
                        &runner, id_++, node->schemas_ctx(), op->GetLimitCnt(), op->project().fn_info());
                    return RegisterTask(node,
                                        UnaryInheritTask(cluster_task, runner));
                }
                default: {
                    status.msg = "fail to support project type " +
                                 ProjectTypeName(op->project_type_);
                    status.code = common::kExecutionPlanError;
                    LOG(WARNING) << status;
                    return RegisterTask(node, fail);
                }
            }
        }
        case kPhysicalOpRequestUnion: {
            auto left_task = Build(node->producers().at(0), status);
            if (!left_task.IsValid()) {
                status.msg = "fail to build left input runner";
                status.code = common::kExecutionPlanError;
                LOG(WARNING) << status;
                return fail;
            }
            auto right_task = Build(node->producers().at(1), status);
            auto right = right_task.GetRoot();
            if (!right_task.IsValid()) {
                status.msg = "fail to build right input runner";
                status.code = common::kExecutionPlanError;
                LOG(WARNING) << status;
                return fail;
            }
            auto op = dynamic_cast<const PhysicalRequestUnionNode*>(node);
            RequestUnionRunner* runner = nullptr;
            CreateRunner<RequestUnionRunner>(
                &runner, id_++, node->schemas_ctx(), op->GetLimitCnt(),
                op->window().range_, op->exclude_current_time(),
                op->output_request_row());
            runner->exclude_current_row_ = op->exclude_current_row_;
            Key index_key;
            if (!op->instance_not_in_window()) {
                runner->AddWindowUnion(op->window_, right);
                index_key = op->window_.index_key_;
            }
            if (!op->window_unions_.Empty()) {
                for (auto window_union : op->window_unions_.window_unions_) {
                    auto union_task = Build(window_union.first, status);
                    auto union_table = union_task.GetRoot();
                    if (nullptr == union_table) {
                        return RegisterTask(node, fail);
                    }
                    runner->AddWindowUnion(window_union.second, union_table);
                    if (!index_key.ValidKey()) {
                        index_key = window_union.second.index_key_;
                        right_task = union_task;
                        right_task.SetRoot(right);
                    }
                }
            }
            return RegisterTask(
                node, BinaryInherit(left_task, right_task, runner, index_key,
                                    kRightBias));
        }
        case kPhysicalOpRequestAggUnion: {
            return BuildRequestAggUnionTask(node, status);
        }
        case kPhysicalOpRequestJoin: {
            auto left_task =  // NOLINT
                Build(node->producers().at(0), status);
            if (!left_task.IsValid()) {
                status.msg = "fail to build left input runner";
                status.code = common::kExecutionPlanError;
                LOG(WARNING) << status;
                return fail;
            }
            auto left = left_task.GetRoot();
            auto right_task =  // NOLINT
                Build(node->producers().at(1), status);
            if (!right_task.IsValid()) {
                status.msg = "fail to build right input runner";
                status.code = common::kExecutionPlanError;
                LOG(WARNING) << status;
                return fail;
            }
            auto right = right_task.GetRoot();
            auto op = dynamic_cast<const PhysicalRequestJoinNode*>(node);
            switch (op->join().join_type()) {
                case node::kJoinTypeLast: {
                    RequestLastJoinRunner* runner = nullptr;
                    CreateRunner<RequestLastJoinRunner>(
                        &runner, id_++, node->schemas_ctx(), op->GetLimitCnt(),
                        op->join_,
                        left->output_schemas()->GetSchemaSourceSize(),
                        right->output_schemas()->GetSchemaSourceSize(),
                        op->output_right_only());

                    return RegisterTask(
                        node, BinaryInherit(left_task, right_task, runner,
                                            op->join().index_key(), kLeftBias));
                }
                case node::kJoinTypeConcat: {
                    ConcatRunner* runner = nullptr;
                    CreateRunner<ConcatRunner>(
                        &runner, id_++, node->schemas_ctx(), op->GetLimitCnt());
                    return RegisterTask(
                        node, BinaryInherit(left_task, right_task, runner,
                                            Key(), kNoBias));
                }
                default: {
                    status.code = common::kExecutionPlanError;
                    status.msg = "can't handle join type " +
                                 node::JoinTypeName(op->join().join_type());
                    LOG(WARNING) << status;
                    return RegisterTask(node, fail);
                }
            }
        }
        case kPhysicalOpJoin: {
            auto left_task = Build(node->producers().at(0), status);
            if (!left_task.IsValid()) {
                status.msg = "fail to build left input runner";
                status.code = common::kExecutionPlanError;
                LOG(WARNING) << status;
                return fail;
            }
            auto left = left_task.GetRoot();
            auto right_task = Build(node->producers().at(1), status);
            if (!right_task.IsValid()) {
                status.msg = "fail to build right input runner";
                status.code = common::kExecutionPlanError;
                LOG(WARNING) << status;
                return fail;
            }
            auto right = right_task.GetRoot();
            auto op = dynamic_cast<const PhysicalJoinNode*>(node);
            switch (op->join().join_type()) {
                case node::kJoinTypeLast: {
                    // TableLastJoin convert to
                    // Batch Request RequestLastJoin
                    if (support_cluster_optimized_) {
                        RequestLastJoinRunner* runner = nullptr;
                        CreateRunner<RequestLastJoinRunner>(
                            &runner, id_++, node->schemas_ctx(),
                            op->GetLimitCnt(), op->join_,
                            left->output_schemas()->GetSchemaSourceSize(),
                            right->output_schemas()->GetSchemaSourceSize(),
                            op->output_right_only_);
                        return RegisterTask(
                            node,
                            BinaryInherit(left_task, right_task, runner,
                                          op->join().index_key(), kLeftBias));
                    } else {
                        LastJoinRunner* runner = nullptr;
                        CreateRunner<LastJoinRunner>(
                            &runner, id_++, node->schemas_ctx(),
                            op->GetLimitCnt(), op->join_,
                            left->output_schemas()->GetSchemaSourceSize(),
                            right->output_schemas()->GetSchemaSourceSize());
                        return RegisterTask(
                            node, BinaryInherit(left_task, right_task, runner,
                                                Key(), kLeftBias));
                    }
                }
                case node::kJoinTypeConcat: {
                    ConcatRunner* runner = nullptr;
                    CreateRunner<ConcatRunner>(
                        &runner, id_++, node->schemas_ctx(), op->GetLimitCnt());
                    return RegisterTask(
                        node, BinaryInherit(left_task, right_task, runner,
                                            op->join().index_key(), kNoBias));
                }
                default: {
                    status.code = common::kExecutionPlanError;
                    status.msg = "can't handle join type " +
                                 node::JoinTypeName(op->join().join_type());
                    LOG(WARNING) << status;
                    return RegisterTask(node, fail);
                }
            }
        }
        case kPhysicalOpGroupBy: {
            if (support_cluster_optimized_) {
                // Non-support group by under distribution env
                status.msg = "fail to build cluster with group by node";
                status.code = common::kExecutionPlanError;
                LOG(WARNING) << status;
                return fail;
            }
            auto cluster_task = Build(node->producers().at(0), status);
            if (!cluster_task.IsValid()) {
                status.msg = "fail to build input runner";
                status.code = common::kExecutionPlanError;
                LOG(WARNING) << status;
                return fail;
            }
            auto op = dynamic_cast<const PhysicalGroupNode*>(node);
            GroupRunner* runner = nullptr;
            CreateRunner<GroupRunner>(&runner, id_++, node->schemas_ctx(),
                                      op->GetLimitCnt(), op->group());
            return RegisterTask(node, UnaryInheritTask(cluster_task, runner));
        }
        case kPhysicalOpFilter: {
            auto cluster_task =  // NOLINT
                Build(node->producers().at(0), status);
            if (!cluster_task.IsValid()) {
                status.msg = "fail to build input runner";
                status.code = common::kExecutionPlanError;
                LOG(WARNING) << status;
                return fail;
            }
            auto op = dynamic_cast<const PhysicalFilterNode*>(node);
            FilterRunner* runner = nullptr;
            CreateRunner<FilterRunner>(&runner, id_++, node->schemas_ctx(),
                                       op->GetLimitCnt(), op->filter_);
            return RegisterTask(node, UnaryInheritTask(cluster_task, runner));
        }
        case kPhysicalOpLimit: {
            auto cluster_task =  // NOLINT
                Build(node->producers().at(0), status);
            if (!cluster_task.IsValid()) {
                status.msg = "fail to build input runner";
                status.code = common::kExecutionPlanError;
                LOG(WARNING) << status;
                return fail;
            }
            auto op = dynamic_cast<const PhysicalLimitNode*>(node);
            if (!op->GetLimitCnt().has_value() || op->GetLimitOptimized()) {
                return RegisterTask(node, cluster_task);
            }
            LimitRunner* runner = nullptr;
            // limit runner always expect limit not empty
            CreateRunner<LimitRunner>(&runner, id_++, node->schemas_ctx(), op->GetLimitCnt().value());
            return RegisterTask(node, UnaryInheritTask(cluster_task, runner));
        }
        case kPhysicalOpRename: {
            return Build(node->producers().at(0), status);
        }
        case kPhysicalOpPostRequestUnion: {
            auto left_task = Build(node->producers().at(0), status);
            if (!left_task.IsValid()) {
                status.msg = "fail to build left input runner";
                status.code = common::kExecutionPlanError;
                LOG(WARNING) << status;
                return fail;
            }
            auto right_task = Build(node->producers().at(1), status);
            if (!right_task.IsValid()) {
                status.msg = "fail to build right input runner";
                status.code = common::kExecutionPlanError;
                LOG(WARNING) << status;
                return fail;
            }
            auto union_op = dynamic_cast<PhysicalPostRequestUnionNode*>(node);
            PostRequestUnionRunner* runner = nullptr;
            CreateRunner<PostRequestUnionRunner>(
                &runner, id_++, node->schemas_ctx(), union_op->request_ts());
            return RegisterTask(node, BinaryInherit(left_task, right_task,
                                                    runner, Key(), kRightBias));
        }
        default: {
            status.code = common::kExecutionPlanError;
            status.msg = absl::StrCat("Non-support node ", PhysicalOpTypeName(node->GetOpType()),
                                      " for OpenMLDB Online execute mode");
            LOG(WARNING) << status;
            return RegisterTask(node, fail);
        }
    }
}

ClusterTask RunnerBuilder::BuildRequestAggUnionTask(PhysicalOpNode* node, Status& status) {
    auto fail = InvalidTask();
    auto request_task = Build(node->producers().at(0), status);
    if (!request_task.IsValid()) {
        status.msg = "fail to build request input runner";
        status.code = common::kExecutionPlanError;
        LOG(WARNING) << status;
        return fail;
    }
    auto base_table_task = Build(node->producers().at(1), status);
    auto base_table = base_table_task.GetRoot();
    if (!base_table_task.IsValid()) {
        status.msg = "fail to build base_table input runner";
        status.code = common::kExecutionPlanError;
        LOG(WARNING) << status;
        return fail;
    }
    auto agg_table_task = Build(node->producers().at(2), status);
    auto agg_table = agg_table_task.GetRoot();
    if (!agg_table_task.IsValid()) {
        status.msg = "fail to build agg_table input runner";
        status.code = common::kExecutionPlanError;
        LOG(WARNING) << status;
        return fail;
    }
    auto op = dynamic_cast<const PhysicalRequestAggUnionNode*>(node);
    RequestAggUnionRunner* runner = nullptr;
    CreateRunner<RequestAggUnionRunner>(&runner, id_++, node->schemas_ctx(), op->GetLimitCnt(), op->window().range_,
                                        op->exclude_current_time(), op->output_request_row(), op->project_);
    Key index_key;
    if (!op->instance_not_in_window()) {
        index_key = op->window_.index_key();
        runner->AddWindowUnion(op->window_, base_table);
        runner->AddWindowUnion(op->agg_window_, agg_table);
    }
    auto task = RegisterTask(node, MultipleInherit({&request_task, &base_table_task, &agg_table_task}, runner,
                                                   index_key, kRightBias));
    if (!runner->InitAggregator()) {
        return fail;
    } else {
        return task;
    }
}

ClusterTask RunnerBuilder::BinaryInherit(const ClusterTask& left,
                                         const ClusterTask& right,
                                         Runner* runner, const Key& index_key,
                                         const TaskBiasType bias) {
    if (support_cluster_optimized_) {
        return BuildClusterTaskForBinaryRunner(left, right, runner, index_key,
                                               bias);
    } else {
        return BuildLocalTaskForBinaryRunner(left, right, runner);
    }
}

ClusterTask RunnerBuilder::MultipleInherit(const std::vector<const ClusterTask*>& children,
                                                           Runner* runner, const Key& index_key,
                                                           const TaskBiasType bias) {
    // TODO(zhanghao): currently only kRunnerRequestAggUnion uses MultipleInherit
    const ClusterTask* request = children[0];
    if (runner->type_ != kRunnerRequestAggUnion) {
        LOG(WARNING) << "MultipleInherit only support RequestAggUnionRunner";
        return ClusterTask();
    }

    if (children.size() < 3) {
        LOG(WARNING) << "MultipleInherit should be called for children size >= 3, but children.size() = "
                     << children.size();
        return ClusterTask();
    }

    for (const auto child : children) {
        if (child->IsClusterTask()) {
            if (index_key.ValidKey()) {
                for (size_t i = 1; i < children.size(); i++) {
                    if (!children[i]->IsClusterTask()) {
                        LOG(WARNING) << "Fail to build cluster task for "
                                     << "[" << runner->id_ << "]" << RunnerTypeName(runner->type_)
                                     << ": can't handler local task with index key";
                        return ClusterTask();
                    }
                    if (children[i]->IsCompletedClusterTask()) {
                        LOG(WARNING) << "Fail to complete cluster task for "
                                     << "[" << runner->id_ << "]" << RunnerTypeName(runner->type_)
                                     << ": task is completed already";
                        return ClusterTask();
                    }
                }
                for (size_t i = 0; i < children.size(); i++) {
                    runner->AddProducer(children[i]->GetRoot());
                }
                // build complete cluster task
                // TODO(zhanghao): assume all children can be handled with one single tablet
                const RouteInfo& route_info = children[1]->GetRouteInfo();
                ClusterTask cluster_task(runner, std::vector<Runner*>({runner}),
                                         RouteInfo(route_info.index_, index_key,
                                                   std::make_shared<ClusterTask>(*request), route_info.table_handler_));
                return cluster_task;
            }
        }
    }

    // if all are local tasks
    for (const auto child : children) {
        runner->AddProducer(child->GetRoot());
    }
    return ClusterTask(runner);
}

ClusterTask RunnerBuilder::BuildLocalTaskForBinaryRunner(
    const ClusterTask& left, const ClusterTask& right, Runner* runner) {
    if (left.IsClusterTask() || right.IsClusterTask()) {
        LOG(WARNING) << "fail to build local task for binary runner";
        return ClusterTask();
    }
    runner->AddProducer(left.GetRoot());
    runner->AddProducer(right.GetRoot());
    return ClusterTask(runner);
}
ClusterTask RunnerBuilder::BuildClusterTaskForBinaryRunner(
    const ClusterTask& left, const ClusterTask& right, Runner* runner,
    const Key& index_key, const TaskBiasType bias) {
    if (nullptr == runner) {
        LOG(WARNING) << "Fail to build cluster task for null runner";
        return ClusterTask();
    }
    ClusterTask new_left = left;
    ClusterTask new_right = right;

    Runner* right_runner = new_right.GetRoot();
    Runner* left_runner = new_left.GetRoot();
    // if index key is valid, try to complete route info of right cluster
    // task
    if (index_key.ValidKey()) {
        if (!right.IsClusterTask()) {
            LOG(WARNING) << "Fail to build cluster task for "
                         << "[" << runner->id_ << "]"
                         << RunnerTypeName(runner->type_)
                         << ": can't handler local task with index key";
            return ClusterTask();
        }
        if (right.IsCompletedClusterTask()) {
            LOG(WARNING) << "Fail to complete cluster task for "
                         << "[" << runner->id_ << "]"
                         << RunnerTypeName(runner->type_)
                         << ": task is completed already";
            return ClusterTask();
        }
        RequestRunner* request_runner = nullptr;
        CreateRunner(&request_runner, id_++, left_runner->output_schemas());
        runner->AddProducer(request_runner);
        runner->AddProducer(right_runner);
        // build complete cluster task
        const RouteInfo& right_route_info = new_right.GetRouteInfo();
        ClusterTask cluster_task(
            runner, std::vector<Runner*>({runner}),
            RouteInfo(right_route_info.index_, index_key,
                      std::make_shared<ClusterTask>(new_left),
                      right_route_info.table_handler_));
        // TODO(chenjing): opt
        if (new_left.IsCompletedClusterTask()) {
            return BuildProxyRunnerForClusterTask(cluster_task);
        } else {
            return cluster_task;
        }
    }

    // Concat
    //      Agg1(Proxy(RequestUnion(Request, DATA))
    //      Agg2(Proxy(RequestUnion(Request, DATA))
    // -->
    // Proxy(Concat
    //          Agg1(RequestUnion(Request,DATA)
    //          Agg2(RequestUnion(Request,DATA)
    //      )

    // if left and right is completed cluster task
    while (new_left.IsCompletedClusterTask() &&
           new_right.IsCompletedClusterTask()) {
        // merge left and right task if tasks can be merged
        if (ClusterTask::TaskCanBeMerge(new_left, new_right)) {
            ClusterTask task =
                ClusterTask::TaskMerge(runner, new_left, new_right);
            runner->AddProducer(new_left.GetRoot());
            runner->AddProducer(new_right.GetRoot());
            return task;
        }
        switch (bias) {
            case kNoBias: {
                // Add build left proxy task into cluster job,
                // and update new_left
                new_left = BuildProxyRunnerForClusterTask(new_left);
                new_right = BuildProxyRunnerForClusterTask(new_right);
                break;
            }
            case kLeftBias: {
                // build proxy runner for right task
                new_right = BuildProxyRunnerForClusterTask(new_right);
                break;
            }
            case kRightBias: {
                // build proxy runner for right task
                new_left = BuildProxyRunnerForClusterTask(new_left);
                break;
            }
        }
    }
    if (new_left.IsUnCompletedClusterTask() ||
        new_right.IsUnCompletedClusterTask()) {
        LOG(WARNING) << "Fail to build cluster task, can't handler "
                        "uncompleted cluster task";
        return ClusterTask();
    }

    // prepare left and right for runner

    // left local task + right cluster task
    if (new_right.IsCompletedClusterTask()) {
        switch (bias) {
            case kNoBias:
            case kLeftBias: {
                new_right = BuildProxyRunnerForClusterTask(new_right);
                runner->AddProducer(new_left.GetRoot());
                runner->AddProducer(new_right.GetRoot());
                return ClusterTask::TaskMergeToLeft(runner, new_left,
                                                    new_right);
            }
            case kRightBias: {
                auto new_left_root_input =
                    ClusterTask::GetRequestInput(new_left);
                auto new_right_root_input =
                    ClusterTask::GetRequestInput(new_right);
                // task can be merge simply when their inputs are the same
                if (new_right_root_input == new_left_root_input) {
                    runner->AddProducer(new_left.GetRoot());
                    runner->AddProducer(new_right.GetRoot());
                    return ClusterTask::TaskMergeToRight(runner, new_left,
                                                         new_right);
                } else if (new_left_root_input == nullptr) {
                    // reset replace inputs as request runner
                    new_right.ResetInputs(nullptr);
                    runner->AddProducer(new_left.GetRoot());
                    runner->AddProducer(new_right.GetRoot());
                    return ClusterTask::TaskMergeToRight(runner, new_left,
                                                         new_right);
                } else {
                    LOG(WARNING) << "fail to merge local left task and cluster "
                                    "right task";
                    return ClusterTask();
                }
            }
            default:
                return ClusterTask();
        }
    } else if (new_left.IsCompletedClusterTask()) {
        switch (bias) {
            case kNoBias:
            case kRightBias: {
                new_left = BuildProxyRunnerForClusterTask(new_left);
                runner->AddProducer(new_left.GetRoot());
                runner->AddProducer(new_right.GetRoot());
                return ClusterTask::TaskMergeToRight(runner, new_left,
                                                     new_right);
            }
            case kLeftBias: {
                auto new_left_root_input =
                    ClusterTask::GetRequestInput(new_right);
                auto new_right_root_input =
                    ClusterTask::GetRequestInput(new_right);
                // task can be merge simply
                if (new_right_root_input == new_left_root_input) {
                    runner->AddProducer(new_left.GetRoot());
                    runner->AddProducer(new_right.GetRoot());
                    return ClusterTask::TaskMergeToLeft(runner, new_left,
                                                        new_right);
                } else if (new_right_root_input == nullptr) {
                    // reset replace inputs as request runner
                    new_left.ResetInputs(nullptr);
                    runner->AddProducer(new_left.GetRoot());
                    runner->AddProducer(new_right.GetRoot());
                    return ClusterTask::TaskMergeToLeft(runner, new_left,
                                                        new_right);
                } else {
                    LOG(WARNING) << "fail to merge cluster left task and local "
                                    "right task";
                    return ClusterTask();
                }
            }
            default:
                return ClusterTask();
        }
    } else {
        runner->AddProducer(new_left.GetRoot());
        runner->AddProducer(new_right.GetRoot());
        return ClusterTask::TaskMergeToLeft(runner, new_left, new_right);
    }
}
ClusterTask RunnerBuilder::BuildProxyRunnerForClusterTask(
    const ClusterTask& task) {
    if (!task.IsCompletedClusterTask()) {
        LOG(WARNING)
            << "Fail to build proxy runner, cluster task is uncompleted";
        return ClusterTask();
    }
    // return cached proxy runner
    Runner* proxy_runner = nullptr;
    auto find_iter = proxy_runner_map_.find(task.GetRoot());
    if (find_iter != proxy_runner_map_.cend()) {
        proxy_runner = find_iter->second;
        proxy_runner->EnableCache();
    } else {
        ProxyRequestRunner* new_proxy_runner = nullptr;
        uint32_t remote_task_id = cluster_job_.AddTask(task);
        CreateRunner<ProxyRequestRunner>(
            &new_proxy_runner, id_++, remote_task_id, task.GetIndexKeyInput(),
            task.GetRoot()->output_schemas());
        if (nullptr != task.GetIndexKeyInput()) {
            task.GetIndexKeyInput()->EnableCache();
        }
        if (task.GetRoot()->need_batch_cache()) {
            new_proxy_runner->EnableBatchCache();
        }
        proxy_runner_map_.insert(
            std::make_pair(task.GetRoot(), new_proxy_runner));
        proxy_runner = new_proxy_runner;
    }

    if (task.GetInput()) {
        return UnaryInheritTask(*task.GetInput(), proxy_runner);
    } else {
        return UnaryInheritTask(*request_task_, proxy_runner);
    }
    LOG(WARNING) << "Fail to build proxy runner for cluster job";
    return ClusterTask();
}
ClusterTask RunnerBuilder::UnCompletedClusterTask(
    Runner* runner, const std::shared_ptr<TableHandler> table_handler,
    std::string index) {
    return ClusterTask(runner, table_handler, index);
}
ClusterTask RunnerBuilder::BuildRequestTask(RequestRunner* runner) {
    if (nullptr == runner) {
        LOG(WARNING) << "fail to build request task with null runner";
        return ClusterTask();
    }
    ClusterTask request_task(runner);
    request_task_ = std::make_shared<ClusterTask>(request_task);
    return request_task;
}
ClusterTask RunnerBuilder::UnaryInheritTask(const ClusterTask& input,
                                            Runner* runner) {
    ClusterTask task = input;
    runner->AddProducer(task.GetRoot());
    task.SetRoot(runner);
    return task;
}

bool Runner::GetColumnBool(const int8_t* buf, const RowView* row_view, int idx,
                           type::Type type) {
    bool key = false;
    switch (type) {
        case hybridse::type::kInt32: {
            int32_t value = 0;
            if (0 == row_view->GetValue(buf, idx, type,
                                        reinterpret_cast<void*>(&value))) {
                return !(value == 0);
            }
            break;
        }
        case hybridse::type::kInt64: {
            int64_t value = 0;
            if (0 == row_view->GetValue(buf, idx, type,
                                        reinterpret_cast<void*>(&value))) {
                return !(value == 0);
            }
            break;
        }
        case hybridse::type::kInt16: {
            int16_t value;
            if (0 == row_view->GetValue(buf, idx, type,
                                        reinterpret_cast<void*>(&value))) {
                return !(value == 0);
            }
            break;
        }
        case hybridse::type::kFloat: {
            float value;
            if (0 == row_view->GetValue(buf, idx, type,
                                        reinterpret_cast<void*>(&value))) {
                return !(value == 0);
            }
            break;
        }
        case hybridse::type::kDouble: {
            double value;
            if (0 == row_view->GetValue(buf, idx, type,
                                        reinterpret_cast<void*>(&value))) {
                return !(value == 0);
            }
            break;
        }
        case hybridse::type::kBool: {
            bool value;
            if (0 == row_view->GetValue(buf, idx, type,
                                        reinterpret_cast<void*>(&value))) {
                return value;
            }
            break;
        }
        default: {
            LOG(WARNING) << "fail to get bool for "
                            "current row";
            break;
        }
    }
    return key;
}

// cache the row into window and
// if `is_instance`, compute window project for current row
Row Runner::WindowProject(const int8_t* fn, const uint64_t row_key,
                          const Row row,
                          const codec::Row& parameter,
                          const bool is_instance,
                          size_t append_slices, Window* window) {
    if (row.empty()) {
        return row;
    }
    if (!window->BufferData(row_key, row)) {
        LOG(WARNING) << "fail to buffer data";
        return Row();
    }
    if (!is_instance) {
        return Row();
    }
    // Init current run step runtime
    JitRuntime::get()->InitRunStep();

    auto udf = reinterpret_cast<int32_t (*)(const int64_t key, const int8_t*,
                                            const int8_t*, const int8_t*, int8_t**)>(
        const_cast<int8_t*>(fn));
    int8_t* out_buf = nullptr;

    codec::ListRef<Row> window_ref;
    window_ref.list = reinterpret_cast<int8_t*>(window);
    auto window_ptr = reinterpret_cast<const int8_t*>(&window_ref);
    auto row_ptr = reinterpret_cast<const int8_t*>(&row);
    auto parameter_ptr = reinterpret_cast<const int8_t*>(&parameter);

    uint32_t ret = udf(row_key, row_ptr, window_ptr, parameter_ptr, &out_buf);

    // Release current run step resources
    JitRuntime::get()->ReleaseRunStep();

    if (ret != 0) {
        LOG(WARNING) << "fail to run udf " << ret;
        return Row();
    }
    if (window->instance_not_in_window()) {
        window->PopFrontData();
    }
    if (append_slices > 0) {
        if (FLAGS_enable_spark_unsaferow_format) {
            // For UnsafeRowOpt, do not merge input row and return the single slice output row only
            return Row(base::RefCountedSlice::CreateManaged(out_buf, RowView::GetSize(out_buf)));
        } else {
            return Row(append_slices, row, 1,
                       Row(base::RefCountedSlice::CreateManaged(out_buf, RowView::GetSize(out_buf))));
        }
    } else {
        return Row(base::RefCountedSlice::CreateManaged(out_buf, RowView::GetSize(out_buf)));
    }
}

int64_t Runner::GetColumnInt64(const int8_t* buf, const RowView* row_view,
                               int key_idx, type::Type key_type) {
    int64_t key = -1;
    switch (key_type) {
        case hybridse::type::kInt32: {
            int32_t value = 0;
            if (0 == row_view->GetValue(buf, key_idx, key_type,
                                        reinterpret_cast<void*>(&value))) {
                return static_cast<int64_t>(value);
            }
            break;
        }
        case hybridse::type::kInt64: {
            int64_t value = 0;
            if (0 == row_view->GetValue(buf, key_idx, key_type,
                                        reinterpret_cast<void*>(&value))) {
                return value;
            }
            break;
        }
        case hybridse::type::kInt16: {
            int16_t value;
            if (0 == row_view->GetValue(buf, key_idx, key_type,
                                        reinterpret_cast<void*>(&value))) {
                return static_cast<int64_t>(value);
            }
            break;
        }
        case hybridse::type::kTimestamp: {
            int64_t value;
            if (0 == row_view->GetValue(buf, key_idx, key_type,
                                        reinterpret_cast<void*>(&value))) {
                return static_cast<int64_t>(value);
            }
            break;
        }
        default: {
            LOG(WARNING) << "fail to get int64 for "
                            "current row";
            break;
        }
    }
    return key;
}

// TODO(chenjing/baoxinqi): TableHandler support reverse interface
std::shared_ptr<TableHandler> Runner::TableReverse(
    std::shared_ptr<TableHandler> table) {
    if (!table) {
        LOG(WARNING) << "fail to reverse null table";
        return std::shared_ptr<TableHandler>();
    }
    auto output_table = std::shared_ptr<MemTimeTableHandler>(
        new MemTimeTableHandler(table->GetSchema()));
    auto iter = std::dynamic_pointer_cast<TableHandler>(table)->GetIterator();
    if (!iter) {
        LOG(WARNING) << "fail to reverse empty table";
        return std::shared_ptr<TableHandler>();
    }
    iter->SeekToFirst();
    while (iter->Valid()) {
        output_table->AddRow(iter->GetKey(), iter->GetValue());
        iter->Next();
    }
    output_table->Reverse();
    return output_table;
}
std::shared_ptr<DataHandlerList> Runner::BatchRequestRun(RunnerContext& ctx) {
    if (need_cache_) {
        auto cached = ctx.GetBatchCache(id_);
        if (cached != nullptr) {
            DLOG(INFO) << "RUNNER ID " << id_ << " HIT CACHE!";
            return cached;
        }
    }
    std::shared_ptr<DataHandlerVector> outputs =
        std::make_shared<DataHandlerVector>();
    std::vector<std::shared_ptr<DataHandler>> inputs(producers_.size());
    std::vector<std::shared_ptr<DataHandlerList>> batch_inputs(
        producers_.size());
    for (size_t idx = producers_.size(); idx > 0; idx--) {
        batch_inputs[idx - 1] = producers_[idx - 1]->BatchRequestRun(ctx);
    }

    for (size_t idx = 0; idx < ctx.GetRequestSize(); idx++) {
        inputs.clear();
        for (size_t producer_idx = 0; producer_idx < producers_.size();
             producer_idx++) {
            inputs.push_back(batch_inputs[producer_idx]->Get(idx));
        }
        auto res = Run(ctx, inputs);
        if (need_batch_cache_) {
            if (ctx.is_debug()) {
                std::ostringstream oss;
                oss << "RUNNER TYPE: " << RunnerTypeName(type_)
                    << ", ID: " << id_ << " HIT BATCH CACHE!"
                    << "\n";
                Runner::PrintData(oss, output_schemas_, res);
                LOG(INFO) << oss.str();
            }
            auto repeated_data = std::shared_ptr<DataHandlerList>(
                new DataHandlerRepeater(res, ctx.GetRequestSize()));
            if (need_cache_) {
                ctx.SetBatchCache(id_, repeated_data);
            }
            return repeated_data;
        }
        outputs->Add(res);
    }
    if (ctx.is_debug()) {
        std::ostringstream oss;
        oss << "RUNNER TYPE: " << RunnerTypeName(type_) << ", ID: " << id_
            << "\n";
        for (size_t idx = 0; idx < outputs->GetSize(); idx++) {
            if (idx >= MAX_DEBUG_BATCH_SiZE) {
                oss << ">= MAX_DEBUG_BATCH_SiZE...\n";
                break;
            }
            Runner::PrintData(oss, output_schemas_, outputs->Get(idx));
        }
        LOG(INFO) << oss.str();
    }
    if (need_cache_) {
        ctx.SetBatchCache(id_, outputs);
    }
    return outputs;
}
std::shared_ptr<DataHandler> Runner::RunWithCache(RunnerContext& ctx) {
    if (need_cache_) {
        auto cached = ctx.GetCache(id_);
        if (cached != nullptr) {
            DLOG(INFO) << "RUNNER ID " << id_ << " HIT CACHE!";
            return cached;
        }
    }
    std::vector<std::shared_ptr<DataHandler>> inputs(producers_.size());
    for (size_t idx = producers_.size(); idx > 0; idx--) {
        inputs[idx - 1] = producers_[idx - 1]->RunWithCache(ctx);
    }

    auto res = Run(ctx, inputs);
    if (ctx.is_debug()) {
        std::ostringstream oss;
        oss << "RUNNER TYPE: " << RunnerTypeName(type_) << ", ID: " << id_ << "\n";
        Runner::PrintData(oss, output_schemas_, res);
        LOG(INFO) << oss.str();
    }
    if (need_cache_) {
        ctx.SetCache(id_, res);
    }
    return res;
}
std::shared_ptr<DataHandler> DataRunner::Run(
    RunnerContext& ctx,
    const std::vector<std::shared_ptr<DataHandler>>& inputs) {
    return data_handler_;
}
std::shared_ptr<DataHandlerList> DataRunner::BatchRequestRun(
    RunnerContext& ctx) {
    if (need_cache_) {
        auto cached = ctx.GetBatchCache(id_);
        if (cached != nullptr) {
            DLOG(INFO) << "RUNNER ID " << id_ << " HIT CACHE!";
            return cached;
        }
    }
    auto res = std::shared_ptr<DataHandlerList>(
        new DataHandlerRepeater(data_handler_, ctx.GetRequestSize()));

    if (ctx.is_debug()) {
        std::ostringstream oss;
        oss << "RUNNER TYPE: " << RunnerTypeName(type_) << ", ID: " << id_
            << ", Repeated " << ctx.GetRequestSize() << "\n";
        Runner::PrintData(oss, output_schemas_, res->Get(0));
        LOG(INFO) << oss.str();
    }
    if (need_cache_) {
        ctx.SetBatchCache(id_, res);
    }
    return res;
}
std::shared_ptr<DataHandler> RequestRunner::Run(
    RunnerContext& ctx,
    const std::vector<std::shared_ptr<DataHandler>>& inputs) {
    return std::shared_ptr<MemRowHandler>(new MemRowHandler(ctx.GetRequest()));
}
std::shared_ptr<DataHandlerList> RequestRunner::BatchRequestRun(
    RunnerContext& ctx) {
    if (need_cache_) {
        auto cached = ctx.GetBatchCache(id_);
        if (cached != nullptr) {
            DLOG(INFO) << "RUNNER ID " << id_ << " HIT CACHE!";
            return cached;
        }
    }
    std::shared_ptr<DataHandlerVector> res =
        std::shared_ptr<DataHandlerVector>(new DataHandlerVector());
    for (size_t idx = 0; idx < ctx.GetRequestSize(); idx++) {
        res->Add(std::shared_ptr<MemRowHandler>(
            new MemRowHandler(ctx.GetRequest(idx))));
    }

    if (ctx.is_debug()) {
        std::ostringstream oss;
        oss << "RUNNER TYPE: " << RunnerTypeName(type_) << ", ID: " << id_
            << "\n";
        for (size_t idx = 0; idx < res->GetSize(); idx++) {
            if (idx >= MAX_DEBUG_BATCH_SiZE) {
                oss << ">= MAX_DEBUG_BATCH_SiZE...\n";
                break;
            }
            Runner::PrintData(oss, output_schemas_, res->Get(idx));
        }
        LOG(INFO) << oss.str();
    }
    if (need_cache_) {
        ctx.SetBatchCache(id_, res);
    }
    return res;
}
std::shared_ptr<DataHandler> GroupRunner::Run(
    RunnerContext& ctx,
    const std::vector<std::shared_ptr<DataHandler>>& inputs) {
    if (inputs.size() < 1u) {
        LOG(WARNING) << "inputs size < 1";
        return std::shared_ptr<DataHandler>();
    }
    auto fail_ptr = std::shared_ptr<DataHandler>();
    auto input = inputs[0];
    if (!input) {
        LOG(WARNING) << "input is empty";
        return fail_ptr;
    }
    return partition_gen_.Partition(input, ctx.GetParameterRow());
}
std::shared_ptr<DataHandler> SortRunner::Run(
    RunnerContext& ctx,
    const std::vector<std::shared_ptr<DataHandler>>& inputs) {
    if (inputs.size() < 1u) {
        LOG(WARNING) << "inputs size < 1";
        return std::shared_ptr<DataHandler>();
    }
    auto fail_ptr = std::shared_ptr<DataHandler>();
    auto input = inputs[0];
    if (!input) {
        LOG(WARNING) << "input is empty";
        return fail_ptr;
    }
    return sort_gen_.Sort(input);
}

std::shared_ptr<DataHandler> ConstProjectRunner::Run(
    RunnerContext& ctx,
    const std::vector<std::shared_ptr<DataHandler>>& inputs) {
    auto output_table = std::shared_ptr<MemTableHandler>(new MemTableHandler());
    output_table->AddRow(project_gen_.Gen(ctx.GetParameterRow()));
    return output_table;
}
std::shared_ptr<DataHandler> TableProjectRunner::Run(
    RunnerContext& ctx,
    const std::vector<std::shared_ptr<DataHandler>>& inputs) {
    if (inputs.size() < 1u) {
        LOG(WARNING) << "inputs size < 1";
        return std::shared_ptr<DataHandler>();
    }
    auto input = inputs[0];
    if (!input) {
        return std::shared_ptr<DataHandler>();
    }

    if (kTableHandler != input->GetHandlerType()) {
        return std::shared_ptr<DataHandler>();
    }
    auto output_table = std::shared_ptr<MemTableHandler>(new MemTableHandler());
    auto iter = std::dynamic_pointer_cast<TableHandler>(input)->GetIterator();
    if (!iter) {
        LOG(WARNING) << "Table Project Fail: table iter is Empty";
        return std::shared_ptr<DataHandler>();
    }
    auto& parameter = ctx.GetParameterRow();
    iter->SeekToFirst();
    int32_t cnt = 0;
    while (iter->Valid()) {
        if (limit_cnt_.has_value() && cnt++ >= limit_cnt_) {
            break;
        }
        output_table->AddRow(project_gen_.Gen(iter->GetValue(), parameter));
        iter->Next();
    }
    return output_table;
}

std::shared_ptr<DataHandler> RowProjectRunner::Run(
    RunnerContext& ctx,
    const std::vector<std::shared_ptr<DataHandler>>& inputs) {
    if (inputs.size() < 1u) {
        LOG(WARNING) << "inputs size < 1";
        return std::shared_ptr<DataHandler>();
    }
    auto row = std::dynamic_pointer_cast<RowHandler>(inputs[0]);
    return std::shared_ptr<RowHandler>(
        new MemRowHandler(project_gen_.Gen(row->GetValue(), ctx.GetParameterRow())));
}

std::shared_ptr<DataHandler> SimpleProjectRunner::Run(
    RunnerContext& ctx,
    const std::vector<std::shared_ptr<DataHandler>>& inputs) {
    if (inputs.size() < 1u) {
        LOG(WARNING) << "inputs size < 1";
        return std::shared_ptr<DataHandler>();
    }
    auto input = inputs[0];
    auto fail_ptr = std::shared_ptr<DataHandler>();
    if (!input) {
        LOG(WARNING) << "simple project fail: input is null";
        return fail_ptr;
    }

    auto& parameter = ctx.GetParameterRow();
    switch (input->GetHandlerType()) {
        case kTableHandler: {
            return std::shared_ptr<TableHandler>(new TableProjectWrapper(
                std::dynamic_pointer_cast<TableHandler>(input),
                parameter, &project_gen_.fun_));
        }
        case kPartitionHandler: {
            return std::shared_ptr<TableHandler>(new PartitionProjectWrapper(
                std::dynamic_pointer_cast<PartitionHandler>(input),
                parameter, &project_gen_.fun_));
        }
        case kRowHandler: {
            return std::shared_ptr<RowHandler>(new RowProjectWrapper(
                std::dynamic_pointer_cast<RowHandler>(input),
                parameter, &project_gen_.fun_));
        }
        default: {
            LOG(WARNING) << "Fail run simple project, invalid handler type "
                         << input->GetHandlerTypeName();
        }
    }

    return std::shared_ptr<DataHandler>();
}

Row SelectSliceRunner::GetSliceFn::operator()(const Row& row, const Row& parameter) const {
    if (slice_ < static_cast<size_t>(row.GetRowPtrCnt())) {
        return Row(row.GetSlice(slice_));
    } else {
        return Row();
    }
}

std::shared_ptr<DataHandler> SelectSliceRunner::Run(
    RunnerContext& ctx,
    const std::vector<std::shared_ptr<DataHandler>>& inputs) {
    if (inputs.size() < 1u) {
        LOG(WARNING) << "empty inputs";
        return nullptr;
    }
    auto input = inputs[0];
    if (!input) {
        LOG(WARNING) << "select slice fail: input is null";
        return nullptr;
    }
    auto& parameter = ctx.GetParameterRow();
    switch (input->GetHandlerType()) {
        case kTableHandler: {
            return std::shared_ptr<TableHandler>(new TableProjectWrapper(
                std::dynamic_pointer_cast<TableHandler>(input), parameter,
                &get_slice_fn_));
        }
        case kPartitionHandler: {
            return std::shared_ptr<TableHandler>(new PartitionProjectWrapper(
                std::dynamic_pointer_cast<PartitionHandler>(input), parameter,
                &get_slice_fn_));
        }
        case kRowHandler: {
            return std::make_shared<RowProjectWrapper>(
                std::dynamic_pointer_cast<RowHandler>(input), parameter, &get_slice_fn_);
        }
        default: {
            LOG(WARNING) << "Fail run select slice, invalid handler type "
                         << input->GetHandlerTypeName();
        }
    }
    return nullptr;
}

std::shared_ptr<DataHandler> WindowAggRunner::Run(
    RunnerContext& ctx,
    const std::vector<std::shared_ptr<DataHandler>>& inputs) {
    if (inputs.size() < 1u) {
        LOG(WARNING) << "inputs size < 1";
        return std::shared_ptr<DataHandler>();
    }
    auto input = inputs[0];
    auto fail_ptr = std::shared_ptr<DataHandler>();
    if (!input) {
        LOG(WARNING) << "window aggregation fail: input is null";
        return fail_ptr;
    }
    auto& parameter = ctx.GetParameterRow();
    // Partition Instance Table
    auto instance_partition =
        instance_window_gen_.partition_gen_.Partition(input, parameter);
    if (!instance_partition) {
        LOG(WARNING) << "Window Aggregation Fail: input partition is empty";
        return fail_ptr;
    }
    auto instance_partition_iter = instance_partition->GetWindowIterator();
    if (!instance_partition_iter) {
        LOG(WARNING)
            << "Window Aggregation Fail: when partition input is empty";
        return fail_ptr;
    }
    instance_partition_iter->SeekToFirst();

    // Partition Union Table
    auto union_inputs = windows_union_gen_.RunInputs(ctx);
    auto union_partitions = windows_union_gen_.PartitionEach(union_inputs, parameter);
    // Prepare Join Tables
    auto join_right_tables = windows_join_gen_.RunInputs(ctx);

    // Compute output
    std::shared_ptr<MemTableHandler> output_table = std::make_shared<MemTableHandler>();
    while (instance_partition_iter->Valid()) {
        auto key = instance_partition_iter->GetKey().ToString();
        RunWindowAggOnKey(parameter, instance_partition, union_partitions,
                          join_right_tables, key, output_table);
        instance_partition_iter->Next();
    }
    return output_table;
}

// Run Window Aggeregation on given key
void WindowAggRunner::RunWindowAggOnKey(
    const Row& parameter,
    std::shared_ptr<PartitionHandler> instance_partition,
    std::vector<std::shared_ptr<PartitionHandler>> union_partitions,
    std::vector<std::shared_ptr<DataHandler>> join_right_tables,
    const std::string& key, std::shared_ptr<MemTableHandler> output_table) {
    // Prepare Instance Segment
    auto instance_segment = instance_partition->GetSegment(key);
    instance_segment = instance_window_gen_.sort_gen_.Sort(instance_segment);
    if (!instance_segment) {
        LOG(WARNING) << "Instance Segment is Empty";
        return;
    }

    auto instance_segment_iter = instance_segment->GetIterator();
    if (!instance_segment_iter) {
        LOG(WARNING) << "Instance Segment is Empty";
        return;
    }
    instance_segment_iter->SeekToFirst();

    // Prepare Union Segment Iterators
    size_t unions_cnt = windows_union_gen_.inputs_cnt_;
    std::vector<std::shared_ptr<TableHandler>> union_segments(unions_cnt);
    std::vector<std::unique_ptr<RowIterator>> union_segment_iters(unions_cnt);
    std::vector<IteratorStatus> union_segment_status(unions_cnt);

    for (size_t i = 0; i < unions_cnt; i++) {
        if (!union_partitions[i]) {
            continue;
        }
        auto segment = union_partitions[i]->GetSegment(key);
        segment = windows_union_gen_.windows_gen_[i].sort_gen_.Sort(segment);
        union_segments[i] = segment;
        if (!segment) {
            union_segment_status[i] = IteratorStatus();
            continue;
        }
        union_segment_iters[i] = segment->GetIterator();
        if (!union_segment_iters[i]) {
            union_segment_status[i] = IteratorStatus();
            continue;
        }
        union_segment_iters[i]->SeekToFirst();
        if (!union_segment_iters[i]->Valid()) {
            union_segment_status[i] = IteratorStatus();
            continue;
        }
        uint64_t ts = union_segment_iters[i]->GetKey();
        union_segment_status[i] = IteratorStatus(ts);
    }

    int32_t min_union_pos = IteratorStatus::FindLastIteratorWithMininumKey(union_segment_status);
    int32_t cnt = output_table->GetCount();
    HistoryWindow window(instance_window_gen_.range_gen_.window_range_);
    window.set_instance_not_in_window(instance_not_in_window_);
    window.set_exclude_current_time(exclude_current_time_);
    window.set_exclude_current_row(exclude_current_row_);

    while (instance_segment_iter->Valid()) {
        if (limit_cnt_.has_value() && cnt >= limit_cnt_) {
            break;
        }
        const Row& instance_row = instance_segment_iter->GetValue();
        const uint64_t instance_order = instance_segment_iter->GetKey();

        // construct the window
        while (min_union_pos >= 0 &&
               union_segment_status[min_union_pos].key_ <= instance_order) {
            Row row = union_segment_iters[min_union_pos]->GetValue();
            if (windows_join_gen_.Valid()) {
                row = windows_join_gen_.Join(row, join_right_tables, parameter);
            }
            window_project_gen_.Gen(
                union_segment_iters[min_union_pos]->GetKey(), row, parameter,
                false, append_slices_, &window);

            // Update Iterator Status
            union_segment_iters[min_union_pos]->Next();
            if (!union_segment_iters[min_union_pos]->Valid()) {
                union_segment_status[min_union_pos].MarkInValid();
            } else {
                union_segment_status[min_union_pos].set_key(
                    union_segment_iters[min_union_pos]->GetKey());
            }
            // Pick new mininum union pos
            min_union_pos = IteratorStatus::FindLastIteratorWithMininumKey(union_segment_status);
        }

        if (windows_join_gen_.Valid()) {
            Row row = windows_join_gen_.Join(instance_row, join_right_tables, parameter);
            output_table->AddRow(
                window_project_gen_.Gen(instance_order, row, parameter, true, append_slices_, &window));
        } else {
            output_table->AddRow(
                window_project_gen_.Gen(instance_order, instance_row, parameter, true, append_slices_, &window));
        }

        cnt++;
        instance_segment_iter->Next();
    }
}

std::shared_ptr<DataHandler> RequestLastJoinRunner::Run(
    RunnerContext& ctx,
    const std::vector<std::shared_ptr<DataHandler>>& inputs) {  // NOLINT
    auto fail_ptr = std::shared_ptr<DataHandler>();
    if (inputs.size() < 2u) {
        LOG(WARNING) << "inputs size < 2";
        return std::shared_ptr<DataHandler>();
    }
    auto right = inputs[1];
    auto left = inputs[0];
    if (!left || !right) {
        return std::shared_ptr<DataHandler>();
    }
    if (kRowHandler != left->GetHandlerType()) {
        return std::shared_ptr<DataHandler>();
    }
    auto left_row = std::dynamic_pointer_cast<RowHandler>(left)->GetValue();
    auto &parameter = ctx.GetParameterRow();
    if (output_right_only_) {
        return std::shared_ptr<RowHandler>(new MemRowHandler(
            join_gen_.RowLastJoinDropLeftSlices(left_row, right, parameter)));
    } else {
        return std::shared_ptr<RowHandler>(
            new MemRowHandler(join_gen_.RowLastJoin(left_row, right, parameter)));
    }
}

std::shared_ptr<DataHandler> LastJoinRunner::Run(RunnerContext& ctx,
                                                 const std::vector<std::shared_ptr<DataHandler>>& inputs) {
    auto fail_ptr = std::shared_ptr<DataHandler>();
    if (inputs.size() < 2) {
        LOG(WARNING) << "inputs size < 2";
        return fail_ptr;
    }
    auto right = inputs[1];
    auto left = inputs[0];
    if (!left || !right) {
        LOG(WARNING) << "fail to run last join: left|right input is empty";
        return fail_ptr;
    }
    if (!right) {
        LOG(WARNING) << "fail to run last join: right partition is empty";
        return fail_ptr;
    }
    auto &parameter = ctx.GetParameterRow();

    switch (left->GetHandlerType()) {
        case kTableHandler: {
            if (join_gen_.right_group_gen_.Valid()) {
                right = join_gen_.right_group_gen_.Partition(right, parameter);
            }
            if (!right) {
                LOG(WARNING) << "fail to run last join: right partition is empty";
                return fail_ptr;
            }
            auto left_table = std::dynamic_pointer_cast<TableHandler>(left);

            auto output_table =
                std::shared_ptr<MemTimeTableHandler>(new MemTimeTableHandler());
            output_table->SetOrderType(left_table->GetOrderType());
            if (kPartitionHandler == right->GetHandlerType()) {
                if (!join_gen_.TableJoin(
                        left_table,
                        std::dynamic_pointer_cast<PartitionHandler>(right),
                        parameter,
                        output_table)) {
                    return fail_ptr;
                }
            } else {
                if (!join_gen_.TableJoin(
                        left_table,
                        std::dynamic_pointer_cast<TableHandler>(right),
                        parameter,
                        output_table)) {
                    return fail_ptr;
                }
            }
            return output_table;
        }
        case kPartitionHandler: {
            if (join_gen_.right_group_gen_.Valid()) {
                right = join_gen_.right_group_gen_.Partition(right, parameter);
            }
            if (!right) {
                LOG(WARNING) << "fail to run last join: right partition is empty";
                return fail_ptr;
            }
            auto output_partition =
                std::shared_ptr<MemPartitionHandler>(new MemPartitionHandler());
            auto left_partition =
                std::dynamic_pointer_cast<PartitionHandler>(left);
            output_partition->SetOrderType(left_partition->GetOrderType());
            if (kPartitionHandler == right->GetHandlerType()) {
                if (!join_gen_.PartitionJoin(
                        left_partition,
                        std::dynamic_pointer_cast<PartitionHandler>(right),
                        parameter,
                        output_partition)) {
                    return fail_ptr;
                }

            } else {
                if (!join_gen_.PartitionJoin(
                        left_partition,
                        std::dynamic_pointer_cast<TableHandler>(right),
                        parameter,
                        output_partition)) {
                    return fail_ptr;
                }
            }
            return output_partition;
        }
        case kRowHandler: {
            auto left_row = std::dynamic_pointer_cast<RowHandler>(left);
            return std::make_shared<MemRowHandler>(
                join_gen_.RowLastJoin(left_row->GetValue(), right, parameter));
        }
        default:
            return fail_ptr;
    }
}

std::shared_ptr<PartitionHandler> PartitionGenerator::Partition(
    std::shared_ptr<DataHandler> input, const Row& parameter) {
    switch (input->GetHandlerType()) {
        case kPartitionHandler: {
            return Partition(
                std::dynamic_pointer_cast<PartitionHandler>(input), parameter);
        }
        case kTableHandler: {
            return Partition(std::dynamic_pointer_cast<TableHandler>(input), parameter);
        }
        default: {
            LOG(WARNING) << "Partition Fail: input isn't partition or table";
            return std::shared_ptr<PartitionHandler>();
        }
    }
}
std::shared_ptr<PartitionHandler> PartitionGenerator::Partition(
    std::shared_ptr<PartitionHandler> table, const Row& parameter) {
    if (!key_gen_.Valid()) {
        return table;
    }
    if (!table) {
        return std::shared_ptr<PartitionHandler>();
    }
    auto output_partitions = std::shared_ptr<MemPartitionHandler>(
        new MemPartitionHandler(table->GetSchema()));
    auto partitions = std::dynamic_pointer_cast<PartitionHandler>(table);
    auto iter = partitions->GetWindowIterator();
    if (!iter) {
        LOG(WARNING) << "Partition Fail: partition is Empty";
        return std::shared_ptr<PartitionHandler>();
    }
    iter->SeekToFirst();
    output_partitions->SetOrderType(table->GetOrderType());
    while (iter->Valid()) {
        auto segment_iter = iter->GetValue();
        if (!segment_iter) {
            iter->Next();
            continue;
        }
        auto segment_key = iter->GetKey().ToString();
        segment_iter->SeekToFirst();
        while (segment_iter->Valid()) {
            std::string keys = key_gen_.Gen(segment_iter->GetValue(), parameter);
            output_partitions->AddRow(segment_key + "|" + keys,
                                      segment_iter->GetKey(),
                                      segment_iter->GetValue());
            segment_iter->Next();
        }
        iter->Next();
    }
    return output_partitions;
}
std::shared_ptr<PartitionHandler> PartitionGenerator::Partition(
    std::shared_ptr<TableHandler> table, const Row& parameter) {
    auto fail_ptr = std::shared_ptr<PartitionHandler>();
    if (!key_gen_.Valid()) {
        return fail_ptr;
    }
    if (!table) {
        return fail_ptr;
    }
    if (kTableHandler != table->GetHandlerType()) {
        return fail_ptr;
    }

    auto output_partitions = std::shared_ptr<MemPartitionHandler>(
        new MemPartitionHandler(table->GetSchema()));

    auto iter = std::dynamic_pointer_cast<TableHandler>(table)->GetIterator();
    if (!iter) {
        LOG(WARNING) << "Fail to group empty table: table is empty";
        return fail_ptr;
    }
    iter->SeekToFirst();
    while (iter->Valid()) {
        std::string keys = key_gen_.Gen(iter->GetValue(), parameter);
        output_partitions->AddRow(keys, iter->GetKey(), iter->GetValue());
        iter->Next();
    }
    output_partitions->SetOrderType(table->GetOrderType());
    return output_partitions;
}
std::shared_ptr<DataHandler> SortGenerator::Sort(
    std::shared_ptr<DataHandler> input, const bool reverse) {
    if (!input || !is_valid_ || !order_gen_.Valid()) {
        return input;
    }
    switch (input->GetHandlerType()) {
        case kTableHandler:
            return Sort(std::dynamic_pointer_cast<TableHandler>(input),
                        reverse);
        case kPartitionHandler:
            return Sort(std::dynamic_pointer_cast<PartitionHandler>(input),
                        reverse);
        default: {
            LOG(WARNING) << "Sort Fail: input isn't partition or table";
            return std::shared_ptr<PartitionHandler>();
        }
    }
}

std::shared_ptr<PartitionHandler> SortGenerator::Sort(
    std::shared_ptr<PartitionHandler> partition, const bool reverse) {
    bool is_asc = reverse ? !is_asc_ : is_asc_;
    if (!is_valid_) {
        return partition;
    }
    if (!partition) {
        return std::shared_ptr<PartitionHandler>();
    }
    if (!order_gen().Valid() &&
        is_asc == (partition->GetOrderType() == kAscOrder)) {
        DLOG(INFO) << "match the order redirect the table";
        return partition;
    }

    DLOG(INFO) << "mismatch the order and sort it";
    auto output =
        std::shared_ptr<MemPartitionHandler>(new MemPartitionHandler());

    auto iter = partition->GetWindowIterator();
    if (!iter) {
        LOG(WARNING) << "Sort partition fail: partition is Empty";
        return std::shared_ptr<PartitionHandler>();
    }
    iter->SeekToFirst();
    while (iter->Valid()) {
        auto segment_iter = iter->GetValue();
        if (!segment_iter) {
            iter->Next();
            continue;
        }

        auto key = iter->GetKey().ToString();
        segment_iter->SeekToFirst();
        while (segment_iter->Valid()) {
            int64_t ts = order_gen_.Gen(segment_iter->GetValue());
            output->AddRow(key, static_cast<uint64_t>(ts),
                           segment_iter->GetValue());
            segment_iter->Next();
        }
    }
    if (order_gen_.Valid()) {
        output->Sort(is_asc);
    } else if (is_asc && OrderType::kDescOrder == partition->GetOrderType()) {
        output->Reverse();
    }
    return output;
}

std::shared_ptr<TableHandler> SortGenerator::Sort(
    std::shared_ptr<TableHandler> table, const bool reverse) {
    bool is_asc = reverse ? !is_asc_ : is_asc_;
    if (!table || !is_valid_) {
        return table;
    }
    if (!order_gen().Valid() &&
        is_asc == (table->GetOrderType() == kAscOrder)) {
        return table;
    }
    auto output_table = std::make_shared<MemTimeTableHandler>(table->GetSchema());
    output_table->SetOrderType(table->GetOrderType());
    auto iter = std::dynamic_pointer_cast<TableHandler>(table)->GetIterator();
    if (!iter) {
        LOG(WARNING) << "Sort table fail: table is Empty";
        return std::shared_ptr<TableHandler>();
    }
    iter->SeekToFirst();
    while (iter->Valid()) {
        if (order_gen_.Valid()) {
            int64_t key = order_gen_.Gen(iter->GetValue());
            output_table->AddRow(static_cast<uint64_t>(key), iter->GetValue());
        } else {
            output_table->AddRow(iter->GetKey(), iter->GetValue());
        }
        iter->Next();
    }

    if (order_gen_.Valid()) {
        output_table->Sort(is_asc);
    } else {
        switch (table->GetOrderType()) {
            case kDescOrder:
                if (is_asc) {
                    output_table->Reverse();
                }
                break;
            case kAscOrder:
                if (!is_asc) {
                    output_table->Reverse();
                }
                break;
            default: {
                LOG(WARNING) << "Fail to Sort, order type invalid";
                return std::shared_ptr<TableHandler>();
            }
        }
    }
    return output_table;
}
Row JoinGenerator::RowLastJoinDropLeftSlices(
    const Row& left_row, std::shared_ptr<DataHandler> right, const Row& parameter) {
    Row joined = RowLastJoin(left_row, right, parameter);
    Row right_row(joined.GetSlice(left_slices_));
    for (size_t offset = 1; offset < right_slices_; offset++) {
        right_row.Append(joined.GetSlice(left_slices_ + offset));
    }
    return right_row;
}
Row JoinGenerator::RowLastJoin(const Row& left_row,
                               std::shared_ptr<DataHandler> right,
                               const Row& parameter) {
    switch (right->GetHandlerType()) {
        case kPartitionHandler: {
            return RowLastJoinPartition(
                left_row, std::dynamic_pointer_cast<PartitionHandler>(right), parameter);
        }
        case kTableHandler: {
            return RowLastJoinTable(
                left_row, std::dynamic_pointer_cast<TableHandler>(right), parameter);
        }
        case kRowHandler: {
            auto right_table =
                std::shared_ptr<MemTableHandler>(new MemTableHandler());
            right_table->AddRow(
                std::dynamic_pointer_cast<RowHandler>(right)->GetValue());
            return RowLastJoinTable(left_row, right_table, parameter);
        }
        default: {
            LOG(WARNING) << "Last Join right isn't row or table or partition";
            return Row(left_slices_, left_row, right_slices_, Row());
        }
    }
}
Row JoinGenerator::RowLastJoinPartition(
    const Row& left_row, std::shared_ptr<PartitionHandler> partition,
    const Row& parameter) {
    if (!index_key_gen_.Valid()) {
        LOG(WARNING) << "can't join right partition table when partition "
                        "keys is empty";
        return Row();
    }
    std::string partition_key = index_key_gen_.Gen(left_row, parameter);
    auto right_table = partition->GetSegment(partition_key);
    return RowLastJoinTable(left_row, right_table, parameter);
}
Row JoinGenerator::RowLastJoinTable(const Row& left_row,
                                    std::shared_ptr<TableHandler> table,
                                    const Row& parameter) {
    if (right_sort_gen_.Valid()) {
        table = right_sort_gen_.Sort(table, true);
    }
    if (!table) {
        LOG(WARNING) << "Last Join right table is empty";
        return Row(left_slices_, left_row, right_slices_, Row());
    }
    auto right_iter = table->GetIterator();
    if (!right_iter) {
        LOG(WARNING) << "Last Join right table is empty";
        return Row(left_slices_, left_row, right_slices_, Row());
    }
    right_iter->SeekToFirst();
    if (!right_iter->Valid()) {
        LOG(WARNING) << "Last Join right table is empty";
        return Row(left_slices_, left_row, right_slices_, Row());
    }

    if (!left_key_gen_.Valid() && !condition_gen_.Valid()) {
        return Row(left_slices_, left_row, right_slices_,
                   right_iter->GetValue());
    }

    std::string left_key_str = "";
    if (left_key_gen_.Valid()) {
        left_key_str = left_key_gen_.Gen(left_row, parameter);
    }
    while (right_iter->Valid()) {
        if (right_group_gen_.Valid()) {
            auto right_key_str =
                right_group_gen_.GetKey(right_iter->GetValue(), parameter);
            if (left_key_gen_.Valid() && left_key_str != right_key_str) {
                right_iter->Next();
                continue;
            }
        }

        Row joined_row(left_slices_, left_row, right_slices_,
                       right_iter->GetValue());
        if (!condition_gen_.Valid()) {
            return joined_row;
        }
        if (condition_gen_.Gen(joined_row, parameter)) {
            return joined_row;
        }
        right_iter->Next();
    }
    return Row(left_slices_, left_row, right_slices_, Row());
}

bool JoinGenerator::TableJoin(std::shared_ptr<TableHandler> left,
                              std::shared_ptr<TableHandler> right,
                              const Row& parameter,
                              std::shared_ptr<MemTimeTableHandler> output) {
    auto left_iter = left->GetIterator();
    if (!left_iter) {
        LOG(WARNING) << "Table Join with empty left table";
        return false;
    }
    left_iter->SeekToFirst();
    while (left_iter->Valid()) {
        const Row& left_row = left_iter->GetValue();
        output->AddRow(
            left_iter->GetKey(),
            Runner::RowLastJoinTable(left_slices_, left_row, right_slices_,
                                     right, parameter, right_sort_gen_, condition_gen_));
        left_iter->Next();
    }
    return true;
}

bool JoinGenerator::TableJoin(std::shared_ptr<TableHandler> left,
                              std::shared_ptr<PartitionHandler> right,
                              const Row& parameter,
                              std::shared_ptr<MemTimeTableHandler> output) {
    if (!left_key_gen_.Valid() && !index_key_gen_.Valid()) {
        LOG(WARNING) << "can't join right partition table when neither left_key_gen_ or index_key_gen_ is valid";
        return false;
    }
    auto left_iter = left->GetIterator();

    if (!left_iter) {
        LOG(WARNING) << "fail to run last join: left input empty";
        return false;
    }

    left_iter->SeekToFirst();
    while (left_iter->Valid()) {
        const Row& left_row = left_iter->GetValue();
        std::string key_str =
            index_key_gen_.Valid() ? index_key_gen_.Gen(left_row, parameter) : "";
        if (left_key_gen_.Valid()) {
            key_str = key_str.empty()
                          ? left_key_gen_.Gen(left_row, parameter)
                          : key_str + "|" + left_key_gen_.Gen(left_row, parameter);
        }
        DLOG(INFO) << "key_str " << key_str;
        auto right_table = right->GetSegment(key_str);
        output->AddRow(left_iter->GetKey(), Runner::RowLastJoinTable(left_slices_, left_row, right_slices_, right_table,
                                                                     parameter, right_sort_gen_, condition_gen_));
        left_iter->Next();
    }
    return true;
}

bool JoinGenerator::PartitionJoin(std::shared_ptr<PartitionHandler> left,
                                  std::shared_ptr<TableHandler> right,
                                  const Row& parameter,
                                  std::shared_ptr<MemPartitionHandler> output) {
    auto left_window_iter = left->GetWindowIterator();
    if (!left_window_iter) {
        LOG(WARNING) << "fail to run last join: left iter empty";
        return false;
    }
    left_window_iter->SeekToFirst();
    while (left_window_iter->Valid()) {
        auto left_iter = left_window_iter->GetValue();
        auto left_key = left_window_iter->GetKey();
        if (!left_iter) {
            left_window_iter->Next();
            continue;
        }
        left_iter->SeekToFirst();
        while (left_iter->Valid()) {
            const Row& left_row = left_iter->GetValue();
            auto key_str = std::string(
                reinterpret_cast<const char*>(left_key.buf()), left_key.size());
            output->AddRow(key_str, left_iter->GetKey(),
                           Runner::RowLastJoinTable(
                               left_slices_, left_row, right_slices_, right,
                               parameter,
                               right_sort_gen_, condition_gen_));
            left_iter->Next();
        }
        left_window_iter->Next();
    }
    return true;
}
bool JoinGenerator::PartitionJoin(std::shared_ptr<PartitionHandler> left,
                                  std::shared_ptr<PartitionHandler> right,
                                  const Row& parameter,
                                  std::shared_ptr<MemPartitionHandler> output) {
    if (!left) {
        LOG(WARNING) << "fail to run last join: left input empty";
        return false;
    }
    auto left_partition_iter = left->GetWindowIterator();
    if (!left_partition_iter) {
        LOG(WARNING) << "fail to run last join: left input empty";
        return false;
    }
    if (!index_key_gen_.Valid() && !left_key_gen_.Valid()) {
        LOG(WARNING) << "can't join right partition table when join "
                        "left_key_gen_ and index_key_gen_ are invalid";
        return false;
    }

    left_partition_iter->SeekToFirst();
    while (left_partition_iter->Valid()) {
        auto left_iter = left_partition_iter->GetValue();
        auto left_key = left_partition_iter->GetKey();
        if (!left_iter) {
            left_partition_iter->Next();
            continue;
        }
        left_iter->SeekToFirst();
        while (left_iter->Valid()) {
            const Row& left_row = left_iter->GetValue();

            std::string key_str = "";
            if (index_key_gen_.Valid()) {
                key_str = index_key_gen_.Gen(left_row, parameter);
            }
            if (left_key_gen_.Valid()) {
                key_str = key_str.empty() ? left_key_gen_.Gen(left_row, parameter) :
                                          key_str.append("|").append(left_key_gen_.Gen(left_row, parameter));
            }
            auto right_table = right->GetSegment(key_str);
            auto left_key_str = std::string(
                reinterpret_cast<const char*>(left_key.buf()), left_key.size());
            output->AddRow(left_key_str, left_iter->GetKey(),
                           Runner::RowLastJoinTable(
                               left_slices_, left_row, right_slices_,
                               right_table, parameter, right_sort_gen_, condition_gen_));
            left_iter->Next();
        }
        left_partition_iter->Next();
    }
    return true;
}
const Row Runner::RowLastJoinTable(size_t left_slices, const Row& left_row,
                                   size_t right_slices,
                                   std::shared_ptr<TableHandler> right_table,
                                   const Row& parameter,
                                   SortGenerator& right_sort,
                                   ConditionGenerator& cond_gen) {
    right_table = right_sort.Sort(right_table, true);
    if (!right_table) {
        LOG(WARNING) << "Last Join right table is empty";
        return Row(left_slices, left_row, right_slices, Row());
    }
    auto right_iter = right_table->GetIterator();
    if (!right_iter) {
        DLOG(WARNING) << "Last Join right table is empty";
        return Row(left_slices, left_row, right_slices, Row());
    }
    right_iter->SeekToFirst();

    if (!right_iter->Valid()) {
        LOG(WARNING) << "Last Join right table is empty";
        return Row(left_slices, left_row, right_slices, Row());
    }

    if (!cond_gen.Valid()) {
        return Row(left_slices, left_row, right_slices, right_iter->GetValue());
    }

    while (right_iter->Valid()) {
        Row joined_row(left_slices, left_row, right_slices,
                       right_iter->GetValue());
        if (cond_gen.Gen(joined_row, parameter)) {
            return joined_row;
        }
        right_iter->Next();
    }
    return Row(left_slices, left_row, right_slices, Row());
}
void Runner::PrintData(std::ostringstream& oss,
                       const vm::SchemasContext* schema_list,
                       std::shared_ptr<DataHandler> data) {
    std::vector<RowView> row_view_list;
    ::hybridse::base::TextTable t('-', '|', '+');
    // Add Header
    if (data) {
        t.add(data->GetHandlerTypeName());
    } else {
        t.add("EmptyDataHandler");
    }
    for (size_t i = 0; i < schema_list->GetSchemaSourceSize(); ++i) {
        auto source = schema_list->GetSchemaSource(i);
        for (int j = 0; j < source->GetSchema()->size(); j++) {
            if (source->GetSourceName().empty()) {
                t.add(source->GetSchema()->Get(j).name());
            } else {
                t.add(source->GetSourceName() + "." +
                      source->GetSchema()->Get(j).name());
            }
            if (t.current_columns_size() >= MAX_DEBUG_COLUMN_MAX) {
                break;
            }
        }
        row_view_list.push_back(RowView(*source->GetSchema()));
        if (t.current_columns_size() >= MAX_DEBUG_COLUMN_MAX) {
            t.add("...");
            break;
        }
    }

    t.end_of_row();
    if (!data) {
        t.add("Empty set");
        t.end_of_row();
        oss << t;
        return;
    }

    switch (data->GetHandlerType()) {
        case kRowHandler: {
            auto row_handler = std::dynamic_pointer_cast<RowHandler>(data);
            if (!row_handler) {
                t.add("NULL Row");
                t.end_of_row();
                break;
            }
            auto row = row_handler->GetValue();
            t.add("0");
            for (size_t id = 0; id < row_view_list.size(); id++) {
                RowView& row_view = row_view_list[id];
                row_view.Reset(row.buf(id), row.size(id));
                for (int idx = 0; idx < schema_list->GetSchema(id)->size();
                     idx++) {
                    std::string str = row_view.GetAsString(idx);
                    t.add(str);
                    if (t.current_columns_size() >= MAX_DEBUG_COLUMN_MAX) {
                        break;
                    }
                }
                if (t.current_columns_size() >= MAX_DEBUG_COLUMN_MAX) {
                    t.add("...");
                    break;
                }
            }

            t.end_of_row();
            break;
        }
        case kTableHandler: {
            auto table_handler = std::dynamic_pointer_cast<TableHandler>(data);
            if (!table_handler) {
                t.add("Empty set");
                t.end_of_row();
                break;
            }
            auto iter = table_handler->GetIterator();
            if (!iter) {
                t.add("Empty set");
                t.end_of_row();
                break;
            }
            iter->SeekToFirst();
            if (!iter->Valid()) {
                t.add("Empty set");
                t.end_of_row();
                break;
            } else {
                int cnt = 0;
                while (iter->Valid() && cnt++ < MAX_DEBUG_LINES_CNT) {
                    auto row = iter->GetValue();
                    t.add(std::to_string(iter->GetKey()));
                    for (size_t id = 0; id < row_view_list.size(); id++) {
                        RowView& row_view = row_view_list[id];
                        row_view.Reset(row.buf(id), row.size(id));
                        for (int idx = 0;
                             idx < schema_list->GetSchema(id)->size(); idx++) {
                            std::string str = row_view.GetAsString(idx);
                            t.add(str);
                            if (t.current_columns_size() >=
                                MAX_DEBUG_COLUMN_MAX) {
                                break;
                            }
                        }
                        if (t.current_columns_size() >= MAX_DEBUG_COLUMN_MAX) {
                            t.add("...");
                            break;
                        }
                    }
                    iter->Next();
                    t.end_of_row();
                }
            }

            break;
        }
        case kPartitionHandler: {
            auto partition = std::dynamic_pointer_cast<PartitionHandler>(data);
            if (!partition) {
                t.add("Empty set");
                t.end_of_row();
                break;
            }
            auto iter = partition->GetWindowIterator();
            int cnt = 0;
            if (!iter) {
                t.add("Empty set");
                t.end_of_row();
                break;
            }
            iter->SeekToFirst();
            if (!iter->Valid()) {
                t.add("Empty set");
                t.end_of_row();
                break;
            }
            while (iter->Valid() && cnt++ < MAX_DEBUG_LINES_CNT) {
                auto key = iter->GetKey();
                t.add("KEY: " + key.ToString());
                t.end_of_row();
                auto segment_iter = iter->GetValue();
                if (!segment_iter) {
                    t.add("Empty set");
                    t.end_of_row();
                    break;
                }
                segment_iter->SeekToFirst();
                if (!segment_iter->Valid()) {
                    t.add("Empty set");
                    t.end_of_row();
                    break;
                } else {
                    int partition_row_cnt = 0;
                    while (segment_iter->Valid() &&
                           partition_row_cnt++ < MAX_DEBUG_LINES_CNT) {
                        auto row = segment_iter->GetValue();
                        t.add(std::to_string(segment_iter->GetKey()));
                        for (size_t id = 0; id < row_view_list.size(); id++) {
                            RowView& row_view = row_view_list[id];
                            row_view.Reset(row.buf(id), row.size(id));
                            for (int idx = 0;
                                 idx < schema_list->GetSchema(id)->size();
                                 idx++) {
                                std::string str = row_view.GetAsString(idx);
                                t.add(str);
                                if (t.current_columns_size() >=
                                    MAX_DEBUG_COLUMN_MAX) {
                                    break;
                                }
                            }
                            if (t.current_columns_size() >=
                                MAX_DEBUG_COLUMN_MAX) {
                                t.add("...");
                                break;
                            }
                        }
                        segment_iter->Next();
                        t.end_of_row();
                    }
                }

                iter->Next();
            }
            break;
        }
        default: {
            oss << "Invalid Set";
        }
    }
    oss << t;
}

void Runner::PrintRow(std::ostringstream& oss, const vm::SchemasContext* schema_list, const Row& row) {
    std::vector<RowView> row_view_list;
    ::hybridse::base::TextTable t('-', '|', '+');
    // Add Header
    t.add("Row");

    for (size_t i = 0; i < schema_list->GetSchemaSourceSize(); ++i) {
        auto source = schema_list->GetSchemaSource(i);
        for (int j = 0; j < source->GetSchema()->size(); j++) {
            if (source->GetSourceName().empty()) {
                t.add(source->GetSchema()->Get(j).name());
            } else {
                t.add(source->GetSourceName() + "." +
                      source->GetSchema()->Get(j).name());
            }
            if (t.current_columns_size() >= MAX_DEBUG_COLUMN_MAX) {
                break;
            }
        }
        row_view_list.push_back(RowView(*source->GetSchema()));
        if (t.current_columns_size() >= MAX_DEBUG_COLUMN_MAX) {
            t.add("...");
            break;
        }
    }

    t.end_of_row();
    if (row.empty()) {
        t.add("Empty row");
        t.end_of_row();
        oss << t;
        return;
    }

    t.add("0");
    for (size_t id = 0; id < row_view_list.size(); id++) {
        RowView& row_view = row_view_list[id];
        row_view.Reset(row.buf(id), row.size(id));
        for (int idx = 0; idx < schema_list->GetSchema(id)->size(); idx++) {
            std::string str = row_view.GetAsString(idx);
            t.add(str);
            if (t.current_columns_size() >= MAX_DEBUG_COLUMN_MAX) {
                break;
            }
        }
        if (t.current_columns_size() >= MAX_DEBUG_COLUMN_MAX) {
            t.add("...");
            break;
        }
    }
    t.end_of_row();
    oss << t;
}

std::string Runner::GetPrettyRow(const vm::SchemasContext* schema_list, const Row& row) {
    std::ostringstream os;
    PrintRow(os, schema_list, row);
    return os.str();
}

bool Runner::ExtractRows(std::shared_ptr<DataHandlerList> handlers,

                         std::vector<Row>& out_rows) {
    if (!handlers) {
        LOG(WARNING) << "Extract batch rows error: data handler is null";
        return false;
    }
    for (size_t i = 0; i < handlers->GetSize(); i++) {
        auto handler = handlers->Get(i);
        if (!handler) {
            out_rows.push_back(Row());
            continue;
        }
        switch (handler->GetHandlerType()) {
            case kTableHandler: {
                auto iter = std::dynamic_pointer_cast<TableHandler>(handler)
                                ->GetIterator();
                if (!iter) {
                    LOG(WARNING) << "Extract batch rows error: iter is null";
                    return false;
                }
                iter->SeekToFirst();
                while (iter->Valid()) {
                    out_rows.push_back(iter->GetValue());
                    iter->Next();
                }
                break;
            }
            case kRowHandler: {
                out_rows.push_back(
                    std::dynamic_pointer_cast<RowHandler>(handler)->GetValue());
                break;
            }
            default: {
                LOG(WARNING) << "partition output is invalid";
                return false;
            }
        }
    }
    return true;
}
bool Runner::ExtractRow(std::shared_ptr<DataHandler> handler, Row* out_row) {
    switch (handler->GetHandlerType()) {
        case kTableHandler: {
            auto iter =
                std::dynamic_pointer_cast<TableHandler>(handler)->GetIterator();
            if (!iter) {
                return false;
            }
            iter->SeekToFirst();
            if (iter->Valid()) {
                *out_row = iter->GetValue();
                return true;
            } else {
                return false;
            }
        }
        case kRowHandler: {
            *out_row =
                std::dynamic_pointer_cast<RowHandler>(handler)->GetValue();
            return true;
        }
        case kPartitionHandler: {
            LOG(WARNING) << "partition output is invalid";
            return false;
        }
        default: {
            return false;
        }
    }
}
bool Runner::ExtractRows(std::shared_ptr<DataHandler> handler,
                         std::vector<Row>& out_rows) {  // NOLINT
    if (!handler) {
        LOG(WARNING) << "Extract batch rows error: data handler is null";
        return false;
    }
    switch (handler->GetHandlerType()) {
        case kTableHandler: {
            auto iter =
                std::dynamic_pointer_cast<TableHandler>(handler)->GetIterator();
            if (!iter) {
                LOG(WARNING) << "Extract batch rows error: iter is null";
                return false;
            }
            iter->SeekToFirst();
            while (iter->Valid()) {
                out_rows.push_back(iter->GetValue());
                iter->Next();
            }
            break;
        }
        case kRowHandler: {
            out_rows.push_back(
                std::dynamic_pointer_cast<RowHandler>(handler)->GetValue());
            break;
        }
        default: {
            LOG(WARNING) << "partition output is invalid";
            return false;
        }
    }
    return true;
}
std::shared_ptr<DataHandler> ConcatRunner::Run(
    RunnerContext& ctx,
    const std::vector<std::shared_ptr<DataHandler>>& inputs) {
    auto fail_ptr = std::shared_ptr<DataHandler>();
    if (inputs.size() < 2) {
        LOG(WARNING) << "inputs size < 2";
        return fail_ptr;
    }
    auto right = inputs[1];
    auto left = inputs[0];
    size_t left_slices = producers_[0]->output_schemas()->GetSchemaSourceSize();
    size_t right_slices =
        producers_[1]->output_schemas()->GetSchemaSourceSize();
    if (!left) {
        return std::shared_ptr<DataHandler>();
    }
    switch (left->GetHandlerType()) {
        case kRowHandler:
            return std::shared_ptr<RowHandler>(new RowCombineWrapper(
                std::dynamic_pointer_cast<RowHandler>(left), left_slices,
                std::dynamic_pointer_cast<RowHandler>(right), right_slices));
        case kTableHandler:
            return std::shared_ptr<TableHandler>(new ConcatTableHandler(
                std::dynamic_pointer_cast<TableHandler>(left), left_slices,
                std::dynamic_pointer_cast<TableHandler>(right), right_slices));
        default: {
            LOG(WARNING)
                << "fail to run conncat runner: handler type unsupported";
            return fail_ptr;
        }
    }
}

std::shared_ptr<DataHandler> LimitRunner::Run(
    RunnerContext& ctx,
    const std::vector<std::shared_ptr<DataHandler>>& inputs) {
    auto fail_ptr = std::shared_ptr<DataHandler>();
    if (inputs.size() < 1u) {
        LOG(WARNING) << "inputs size < 1";
        return fail_ptr;
    }
    auto input = inputs[0];
    if (!input) {
        LOG(WARNING) << "input is empty";
        return fail_ptr;
    }
    switch (input->GetHandlerType()) {
        case kTableHandler: {
            return std::make_shared<LimitTableHandler>(std::dynamic_pointer_cast<TableHandler>(input),
                                                       limit_cnt_.value());
        }
        case kRowHandler: {
            DLOG(INFO) << "limit row handler";
            return input;
        }
        case kPartitionHandler: {
            LOG(WARNING) << "fail limit when input type isn't row or table";
            return fail_ptr;
        }
    }
    return fail_ptr;
}
std::shared_ptr<DataHandler> FilterRunner::Run(
    RunnerContext& ctx,
    const std::vector<std::shared_ptr<DataHandler>>& inputs) {
    auto fail_ptr = std::shared_ptr<DataHandler>();
    if (inputs.size() < 1u) {
        LOG(WARNING) << "inputs size < 1";
        return fail_ptr;
    }
    auto input = inputs[0];
    if (!input) {
        LOG(WARNING) << "fail to run filter: input is empty or null";
        return fail_ptr;
    }
    auto& parameter = ctx.GetParameterRow();
    // build window with start and end offset
    switch (input->GetHandlerType()) {
        case kTableHandler: {
            return filter_gen_.Filter(std::dynamic_pointer_cast<TableHandler>(input), parameter, limit_cnt_);
        }
        case kPartitionHandler: {
            return filter_gen_.Filter(std::dynamic_pointer_cast<PartitionHandler>(input), parameter, limit_cnt_);
        }
        default: {
            LOG(WARNING) << "fail to filter when input is row";
            return fail_ptr;
        }
    }
}
// Run group aggreration on data
// When data is grouped(partitioned), apply aggregation on each group
// When data is a single table, apply aggregation on the table
std::shared_ptr<DataHandler> GroupAggRunner::Run(
    RunnerContext& ctx,
    const std::vector<std::shared_ptr<DataHandler>>& inputs) {
    if (inputs.size() < 1u) {
        LOG(WARNING) << "inputs size < 1";
        return std::shared_ptr<DataHandler>();
    }
    auto input = inputs[0];
    if (!input) {
        LOG(WARNING) << "group aggregation fail: input is null";
        return std::shared_ptr<DataHandler>();
    }
    auto& parameter = ctx.GetParameterRow();
    auto output_table = std::shared_ptr<MemTableHandler>(new MemTableHandler());

    if (kTableHandler == input->GetHandlerType()) {
        auto table = std::dynamic_pointer_cast<TableHandler>(input);
        if (!table) {
            LOG(WARNING) << "group aggregation fail: input table is null";
            return std::shared_ptr<DataHandler>();
        }
        if (!having_condition_.Valid() || having_condition_.Gen(table, parameter)) {
            output_table->AddRow(agg_gen_.Gen(parameter, table));
        }
        return output_table;
    } else if (kPartitionHandler == input->GetHandlerType()) {
        auto partition = std::dynamic_pointer_cast<PartitionHandler>(input);
        auto iter = partition->GetWindowIterator();
        if (!iter) {
            LOG(WARNING) << "group aggregation fail: input iterator is null";
            return std::shared_ptr<DataHandler>();
        }
        iter->SeekToFirst();
        int32_t cnt = 0;
        while (iter->Valid()) {
            auto key = iter->GetKey().ToString();
            auto segment = partition->GetSegment(key);
            if (!segment) {
                LOG(WARNING) << "group aggregation fail: segment segment is null";
                return std::shared_ptr<DataHandler>();
            }
            if (!having_condition_.Valid() || having_condition_.Gen(segment, parameter)) {
                if (limit_cnt_.has_value() && cnt++ >= limit_cnt_) {
                    break;
                }
                output_table->AddRow(agg_gen_.Gen(parameter, segment));
            }
            iter->Next();
        }
        return output_table;
    } else {
        LOG(WARNING) << "group aggregation fail: input isn't partition/table ";
        return std::shared_ptr<DataHandler>();
    }
}

bool RequestAggUnionRunner::InitAggregator() {
    auto func_name = func_->GetName();
    auto type_it = agg_type_map_.find(func_name);
    if (type_it == agg_type_map_.end()) {
        LOG(ERROR) << "RequestAggUnionRunner does not support for op " << func_name;
        return false;
    }

    agg_type_ = type_it->second;
    if (agg_col_->GetExprType() == node::kExprColumnRef) {
        agg_col_type_ = producers_[1]->row_parser()->GetType(agg_col_name_);
    } else if (agg_col_->GetExprType() == node::kExprAll) {
        if (agg_type_ != kCount && agg_type_ != kCountWhere) {
            LOG(ERROR) << "only support " << ExprTypeName(agg_col_->GetExprType()) << "on count op";
            return false;
        }
        agg_col_type_ = type::Type::kInt64;
    } else {
        LOG(ERROR) << "non-support aggr expr type " << ExprTypeName(agg_col_->GetExprType());
        return false;
    }
    return true;
}

std::unique_ptr<BaseAggregator> RequestAggUnionRunner::CreateAggregator() const {
    switch (agg_type_) {
        case kSum:
        case kSumWhere:
            return MakeOverflowAggregator<SumAggregator>(agg_col_type_, *output_schemas_->GetOutputSchema());
        case kAvg:
        case kAvgWhere:
            return std::make_unique<AvgAggregator>(agg_col_type_, *output_schemas_->GetOutputSchema());
        case kCount:
        case kCountWhere:
            return std::make_unique<CountAggregator>(agg_col_type_, *output_schemas_->GetOutputSchema());
        case kMin:
        case kMinWhere:
            return MakeSameTypeAggregator<MinAggregator>(agg_col_type_, *output_schemas_->GetOutputSchema());
        case kMax:
        case kMaxWhere:
            return MakeSameTypeAggregator<MaxAggregator>(agg_col_type_, *output_schemas_->GetOutputSchema());
        default:
            LOG(ERROR) << "RequestAggUnionRunner does not support for op " << func_->GetName();
            return nullptr;
    }
}

std::shared_ptr<DataHandler> RequestAggUnionRunner::Run(
    RunnerContext& ctx,
    const std::vector<std::shared_ptr<DataHandler>>& inputs) {
    auto fail_ptr = std::shared_ptr<DataHandler>();
    if (inputs.size() < 3u) {
        LOG(WARNING) << "inputs size < 3";
        return std::shared_ptr<DataHandler>();
    }
    auto request_handler = inputs[0];
    auto base_handler = inputs[1];
    auto agg_handler = inputs[2];
    if (!request_handler || !base_handler || !agg_handler) {
        return std::shared_ptr<DataHandler>();
    }
    if (kRowHandler != request_handler->GetHandlerType()) {
        return std::shared_ptr<DataHandler>();
    }

    auto request = std::dynamic_pointer_cast<RowHandler>(request_handler)->GetValue();
    int64_t ts_gen = range_gen_.Valid() ? range_gen_.ts_gen_.Gen(request) : -1;

    // Prepare Union Window
    auto union_inputs = windows_union_gen_.RunInputs(ctx);
    if (ctx.is_debug()) {
        for (size_t i = 0; i < union_inputs.size(); i++) {
            std::ostringstream sss;
            PrintData(sss, producers_[i + 1]->output_schemas(), union_inputs[i]);
            LOG(INFO) << "union input " << i << ":\n" << sss.str();
        }
    }

    auto& key_gen = windows_union_gen_.windows_gen_[0].index_seek_gen_.index_key_gen_;
    std::string key = key_gen.Gen(request, ctx.GetParameterRow());
    // do not use codegen to gen the union outputs for aggr segment
    union_inputs.pop_back();

    auto union_segments =
        windows_union_gen_.GetRequestWindows(request, ctx.GetParameterRow(), union_inputs);
    // code_gen result of agg_segment is not correct. we correct the result here
    auto agg_segment = std::dynamic_pointer_cast<PartitionHandler>(union_inputs[1])->GetSegment(key);
    if (agg_segment) {
        union_segments.emplace_back(agg_segment);
    }

    if (ctx.is_debug()) {
        for (size_t i = 0; i < union_segments.size(); i++) {
            if (!union_segments[i]) continue;

            std::ostringstream sss;
            PrintData(sss, producers_[i + 1]->output_schemas(), union_segments[i]);
            LOG(INFO) << "union output " << i << ":\n" << sss.str();
        }
    }

    std::shared_ptr<TableHandler> window;
    if (agg_segment) {
        window = RequestUnionWindow(request, union_segments, ts_gen, range_gen_.window_range_, output_request_row_,
                                    exclude_current_time_);
    } else {
        LOG(WARNING) << "Aggr segment is empty. Fall back to normal RequestUnionRunner";
        // NOTE: normal request union should always `output_request_row`, while the `output_request_row_`
        // here indicate whether `EXCLUDE CURRENT_ROW`
        window = RequestUnionRunner::RequestUnionWindow(request, union_segments, ts_gen, range_gen_.window_range_, true,
                                                        exclude_current_time_, !output_request_row_);
    }

    return window;
}

std::shared_ptr<TableHandler> RequestAggUnionRunner::RequestUnionWindow(
    const Row& request, std::vector<std::shared_ptr<TableHandler>> union_segments, int64_t ts_gen,
    const WindowRange& window_range, const bool output_request_row, const bool exclude_current_time) const {
    // TOOD(zhanghao): for now, we only support AggUnion with 1 base table and 1 agg table
    size_t unions_cnt = union_segments.size();
    if (unions_cnt != 2) {
        LOG(ERROR) << "Not support of RequestAggUnion with more than 2 unions";
        return nullptr;
    }

    if (!union_segments[0]) {
        LOG(ERROR) << "base table is empty";
        return nullptr;
    }
    if (!union_segments[1]) {
        LOG(ERROR) << "agg table is empty";
        return nullptr;
    }

    const auto base_row_parser = producers_[1]->row_parser();
    const auto agg_row_parser = producers_[2]->row_parser();

    int64_t start = 0;
    int64_t end = INT64_MAX;
    int64_t rows_start_preceding = 0;
    int64_t max_size = 0;
    if (ts_gen >= 0) {
        if (window_range.frame_type_ != Window::kFrameRows) {
            start = (ts_gen + window_range.start_offset_) < 0 ? 0 : (ts_gen + window_range.start_offset_);
        }
        if (exclude_current_time && 0 == window_range.end_offset_) {
            end = (ts_gen - 1) < 0 ? 0 : (ts_gen - 1);
        } else {
            end = (ts_gen + window_range.end_offset_) < 0 ? 0 : (ts_gen + window_range.end_offset_);
        }
        rows_start_preceding = window_range.start_row_;
        max_size = window_range.max_size_;
    }
    int64_t request_key = ts_gen > 0 ? ts_gen : 0;

    auto aggregator = CreateAggregator();
    auto update_base_aggregator = [aggregator = aggregator.get(), row_parser = base_row_parser, this](const Row& row) {
        DLOG(INFO) << "[Update Base]\n" << GetPrettyRow(row_parser->schema_ctx(), row);
        if (!agg_col_name_.empty() && row_parser->IsNull(row, agg_col_name_)) {
            return;
        }

        if (cond_ != nullptr) {
            // for those condition exists and evaluated to NULL/false
            // will apply to functions `*_where`
            // include `count_where` has supported, or `{min/max/avg/sum}_where` support later
            auto matches = internal::EvalCond(row_parser, row, cond_);
            DLOG(INFO) << "[Update Base Filter] Evaluate result of " << cond_->GetExprString() << ": "
                       << PrintEvalValue(matches);
            if (!matches.ok()) {
                LOG(ERROR) << matches.status();
                return;
            }
            if (false == matches->value_or(false)) {
                return;
            }
        }

        auto type = aggregator->type();
        if (agg_type_ == kCount || agg_type_ == kCountWhere) {
            dynamic_cast<Aggregator<int64_t>*>(aggregator)->UpdateValue(1);
            return;
        }

        if (agg_col_name_.empty()) {
            return;
        }
        switch (type) {
            case type::Type::kInt16: {
                int16_t val = 0;
                row_parser->GetValue(row, agg_col_name_, type, &val);
                AggregatorUpdate(aggregator, val);
                break;
            }
            case type::Type::kDate:
            case type::Type::kInt32: {
                int32_t val = 0;
                row_parser->GetValue(row, agg_col_name_, type, &val);
                AggregatorUpdate(aggregator, val);
                break;
            }
            case type::Type::kTimestamp:
            case type::Type::kInt64: {
                int64_t val = 0;
                row_parser->GetValue(row, agg_col_name_, type, &val);
                AggregatorUpdate(aggregator, val);
                break;
            }
            case type::Type::kFloat: {
                float val = 0;
                row_parser->GetValue(row, agg_col_name_, type, &val);
                AggregatorUpdate(aggregator, val);
                break;
            }
            case type::Type::kDouble: {
                double val = 0;
                row_parser->GetValue(row, agg_col_name_, type, &val);
                AggregatorUpdate(aggregator, val);
                break;
            }
            case type::Type::kVarchar: {
                std::string val;
                row_parser->GetString(row, agg_col_name_, &val);
                AggregatorUpdate(aggregator, val);
                break;
            }
            default:
                LOG(ERROR) << "Not support type: " << Type_Name(type);
                break;
        }
    };

    auto update_agg_aggregator = [aggregator = aggregator.get(), row_parser = agg_row_parser, this](const Row& row) {
        DLOG(INFO) << "[Update Agg]\n" << GetPrettyRow(row_parser->schema_ctx(), row);
        if (row_parser->IsNull(row, "agg_val")) {
            return;
        }

        if (cond_ != nullptr) {
            auto matches = internal::EvalCondWithAggRow(row_parser, row, cond_, "filter_key");
            DLOG(INFO) << "[Update Agg Filter] Evaluate result of " << cond_->GetExprString() << ": "
                       << PrintEvalValue(matches);
            if (!matches.ok()) {
                LOG(ERROR) << matches.status();
                return;
            }
            if (false == matches->value_or(false)) {
                return;
            }
        }

        std::string agg_val;
        row_parser->GetString(row, "agg_val", &agg_val);
        aggregator->Update(agg_val);
    };

    int64_t cnt = 0;
    auto range_status = window_range.GetWindowPositionStatus(cnt > rows_start_preceding, window_range.end_offset_ < 0,
                                                             request_key < start);
    if (output_request_row) {
        update_base_aggregator(request);
    }
    if (WindowRange::kInWindow == range_status) {
        cnt++;
    }

    auto window_table = std::make_shared<MemTimeTableHandler>();
    auto base_it = union_segments[0]->GetIterator();
    if (!base_it) {
        LOG(WARNING) << "Base window is empty.";
        window_table->AddRow(start, aggregator->Output());
        DLOG(INFO) << "REQUEST AGG UNION cnt = " << window_table->GetCount();
        return window_table;
    }
    base_it->Seek(end);

    auto agg_it = union_segments[1]->GetIterator();
    if (agg_it) {
        agg_it->Seek(end);
    } else {
        LOG(WARNING) << "Agg window is empty. Use base window only";
    }

    // we'll iterate over the following ranges:
    // 1. base(end_base, end] if end_base < end
    // 2. agg[start_base, end_base]
    // 3. base[start, start_base) if start < start_base
    //
    // | start .. | start_base ... end_base | .. end |
    // | <-----------------   iterate order (end to start)
    //
    // when start_base > end_base, step 2 skipped, fallback as
    // | start .. | end_base .. end |
    // | <-----------------   iterate order (end to start)
    std::optional<int64_t> end_base = start;
    std::optional<int64_t> start_base = {};
    if (agg_it) {
        int64_t ts_start = -1;
        int64_t ts_end = -1;

        // iterate through agg_it and find the first one that
        // - agg record inside window frame
        //   - key (ts_start) >= start
        //   - ts_end <= end
        while (agg_it->Valid()) {
            ts_start = agg_it->GetKey();
            agg_row_parser->GetValue(agg_it->GetValue(), "ts_end", type::Type::kTimestamp, &ts_end);
            if (ts_end <= end) {
                break;
            }

            agg_it->Next();
        }

        if (ts_end != -1 && ts_start >= start) {
            // first agg record inside window frame
            end_base = ts_end;
            // assign a value to start_base so agg aggregate happens
            start_base = start + 1;
        } /* else only base table will be used */
    }

    // NOTE: start_base is not correct util step 2 finished
    DLOG(INFO) << absl::Substitute(
        "[RequestUnion]($6) {start=$0, start_base=$1, end_base=$2, end=$3, base_key=$4, agg_key=$5}", start,
        start_base.value_or(-1), end_base.value_or(-1), end, base_it->GetKey(), (agg_it ? agg_it->GetKey() : -1),
        (cond_ ? cond_->GetExprString() : ""));

    // 1. iterate over base table from [end, end_base) end (inclusive) to end_base (exclusive)
    if (end_base < end) {
        while (base_it->Valid()) {
            if (max_size > 0 && cnt >= max_size) {
                break;
            }

            int64_t ts = base_it->GetKey();
            if (ts <= end_base) break;

            auto range_status = window_range.GetWindowPositionStatus(cnt > rows_start_preceding, ts > end, ts < start);
            if (WindowRange::kExceedWindow == range_status) {
                break;
            }
            if (WindowRange::kInWindow == range_status) {
                update_base_aggregator(base_it->GetValue());
                cnt++;
            }

            base_it->Next();
        }
    }

    // 2. iterate over agg table from end_base until start_base (both inclusive)
    int64_t prev_ts_start = INT64_MAX;
    while (start_base.has_value() && start_base <= end_base && agg_it != nullptr && agg_it->Valid()) {
        if (max_size > 0 && cnt >= max_size) {
            break;
        }

        if (cond_ == nullptr) {
            const uint64_t ts_start = agg_it->GetKey();
            const Row& row = agg_it->GetValue();
            if (prev_ts_start == ts_start) {
                DLOG(INFO) << "Found duplicate entries in agg table for ts_start = " << ts_start;
                agg_it->Next();
                continue;
            }
            prev_ts_start = ts_start;

            int64_t ts_end = -1;
            agg_row_parser->GetValue(row, "ts_end", type::Type::kTimestamp, &ts_end);
            int num_rows = 0;
            agg_row_parser->GetValue(row, "num_rows", type::Type::kInt32, &num_rows);

            // FIXME(zhanghao): check cnt and rows_start_preceding meanings
            int next_incr = num_rows > 0 ? num_rows - 1 : 0;
            auto range_status = window_range.GetWindowPositionStatus(cnt + next_incr > rows_start_preceding,
                                                                     ts_start > end, ts_start < start);
            if ((max_size > 0 && cnt + next_incr >= max_size) || WindowRange::kExceedWindow == range_status) {
                start_base = ts_end + 1;
                break;
            }
            if (WindowRange::kInWindow == range_status) {
                update_agg_aggregator(row);
                cnt += num_rows;
            }

            start_base = ts_start;
            agg_it->Next();
        } else {
            const uint64_t ts_start = agg_it->GetKey();

            // for agg rows has filter_key
            // max_size check should happen after iterate all agg rows for the same key
            std::vector<Row> key_agg_rows;
            std::set<std::string> filter_val_set;

            int total_rows = 0;
            int64_t ts_end_range = -1;
            agg_row_parser->GetValue(agg_it->GetValue(), "ts_end", type::Type::kTimestamp, &ts_end_range);
            while (agg_it->Valid() && ts_start == agg_it->GetKey()) {
                const Row& drow = agg_it->GetValue();

                std::string filter_val;
                if (agg_row_parser->IsNull(drow, "filter_key")) {
                    LOG(ERROR) << "filter_key is null for *_where op";
                    agg_it->Next();
                    continue;
                }
                if (0 != agg_row_parser->GetString(drow, "filter_key", &filter_val)) {
                    LOG(ERROR) << "failed to get value of filter_key";
                    agg_it->Next();
                    continue;
                }

                if (prev_ts_start == ts_start && filter_val_set.count(filter_val) != 0) {
                    DLOG(INFO) << "Found duplicate entries in agg table for ts_start = " << ts_start
                               << ", filter_key=" << filter_val;
                    agg_it->Next();
                    continue;
                }

                prev_ts_start = ts_start;
                filter_val_set.insert(filter_val);

                int num_rows = 0;
                agg_row_parser->GetValue(drow, "num_rows", type::Type::kInt32, &num_rows);

                if (num_rows > 0) {
                    total_rows += num_rows;
                    key_agg_rows.push_back(drow);
                }

                agg_it->Next();
            }

            int next_incr = total_rows > 0 ? total_rows - 1 : 0;
            auto range_status = window_range.GetWindowPositionStatus(cnt + next_incr > rows_start_preceding,
                                                                     ts_start > end, ts_start < start);
            if ((max_size > 0 && cnt + next_incr >= max_size) || WindowRange::kExceedWindow == range_status) {
                start_base = ts_end_range + 1;
                break;
            }
            if (WindowRange::kInWindow == range_status) {
                for (auto& row : key_agg_rows) {
                    update_agg_aggregator(row);
                }
                cnt += total_rows;
            }

            start_base = ts_start;
        }
    }

    // 3. iterate over base table from start_base (exclusive) to start (inclusive)
    //
    // if start_base is empty ->
    //     step 2 skiped, this step only agg on key = start
    // otherwise ->
    //    if start_base is 0 -> skiped
    //    otherwise -> agg over [start, start_base)
    int64_t step_3_start = start_base.value_or(start + 1);
    if (step_3_start > 0) {
        base_it->Seek(step_3_start - 1);
        while (base_it->Valid()) {
            int64_t ts = base_it->GetKey();
            auto range_status = window_range.GetWindowPositionStatus(static_cast<int64_t>(cnt) > rows_start_preceding,
                                                                     ts > end, static_cast<int64_t>(ts) < start);
            if (WindowRange::kExceedWindow == range_status) {
                break;
            }
            if (WindowRange::kInWindow == range_status) {
                update_base_aggregator(base_it->GetValue());
                cnt++;
            }

            base_it->Next();
        }
    }

    window_table->AddRow(start, aggregator->Output());
    DLOG(INFO) << "REQUEST AGG UNION cnt = " << window_table->GetCount();
    return window_table;
}

std::string RequestAggUnionRunner::PrintEvalValue(const absl::StatusOr<std::optional<bool>>& val) {
    std::ostringstream os;
    if (!val.ok()) {
        os << val.status();
    } else {
        os << (val->has_value() ? (val->value() ? "TRUE" : "FALSE") : "NULL");
    }
    return os.str();
}

std::shared_ptr<DataHandler> ReduceRunner::Run(
    RunnerContext& ctx,
    const std::vector<std::shared_ptr<DataHandler>>& inputs) {
    if (inputs.size() < 1u) {
        LOG(WARNING) << "inputs size < 1";
        return std::shared_ptr<DataHandler>();
    }
    auto input = inputs[0];
    if (!input) {
        LOG(WARNING) << "input is empty";
        return std::shared_ptr<DataHandler>();
    }
    if (kTableHandler != input->GetHandlerType()) {
        LOG(WARNING) << "input is not a table handler";
        return std::shared_ptr<DataHandler>();
    }
    auto table = std::dynamic_pointer_cast<TableHandler>(input);

    auto parameter = ctx.GetParameterRow();
    if (having_condition_.Valid() && !having_condition_.Gen(table, parameter)) {
        return std::shared_ptr<DataHandler>();
    }

    auto iter = table->GetIterator();
    iter->SeekToFirst();
    if (!iter->Valid()) {
        LOG(WARNING) << "ReduceRunner input is empty";
        return std::shared_ptr<DataHandler>();
    }
    std::shared_ptr<RowHandler> row_handler = std::make_shared<MemRowHandler>(iter->GetValue());

    return row_handler;
}

std::shared_ptr<DataHandler> RequestUnionRunner::Run(
    RunnerContext& ctx,
    const std::vector<std::shared_ptr<DataHandler>>& inputs) {
    auto fail_ptr = std::shared_ptr<DataHandler>();
    if (inputs.size() < 2u) {
        LOG(WARNING) << "inputs size < 2";
        return std::shared_ptr<DataHandler>();
    }
    auto left = inputs[0];
    auto right = inputs[1];
    if (!left || !right) {
        return std::shared_ptr<DataHandler>();
    }
    if (kRowHandler != left->GetHandlerType()) {
        return std::shared_ptr<DataHandler>();
    }

    auto request = std::dynamic_pointer_cast<RowHandler>(left)->GetValue();

    int64_t ts_gen = range_gen_.Valid() ? range_gen_.ts_gen_.Gen(request) : -1;

    // Prepare Union Window
    auto union_inputs = windows_union_gen_.RunInputs(ctx);
    auto union_segments =
        windows_union_gen_.GetRequestWindows(request, ctx.GetParameterRow(), union_inputs);
    // build window with start and end offset
    return RequestUnionWindow(request, union_segments, ts_gen,
                              range_gen_.window_range_, output_request_row_,
                              exclude_current_time_, exclude_current_row_);
}
std::shared_ptr<TableHandler> RequestUnionRunner::RequestUnionWindow(
    const Row& request, std::vector<std::shared_ptr<TableHandler>> union_segments, int64_t ts_gen,
    const WindowRange& window_range, bool output_request_row, bool exclude_current_time, bool exclude_current_row) {
    uint64_t start = 0;
    // end is empty means end value < 0, that there is no effective window range
    // this happend when `ts_gen` is 0 and exclude current_time needed
    std::optional<uint64_t> end = UINT64_MAX;
    uint64_t rows_start_preceding = 0;
    uint64_t max_size = 0;
    if (ts_gen >= 0) {
        start = (ts_gen + window_range.start_offset_) < 0
                    ? 0
                    : (ts_gen + window_range.start_offset_);
        if (exclude_current_time && 0 == window_range.end_offset_) {
            if (ts_gen == 0) {
                end = {};
            } else {
                end = ts_gen - 1;
            }
        } else {
            end = (ts_gen + window_range.end_offset_) < 0
                      ? 0
                      : (ts_gen + window_range.end_offset_);
        }
        rows_start_preceding = window_range.start_row_;
        max_size = window_range.max_size_;

        // HACK: window ... maxsize sz exclude current_row
        // due to the implementation, current row should always present in the returned table
        // because `AggRunner` requires that current row to be the first two parameters to udf call
        // so we make the return one size more if original maxsize is set.
        // the proper window list will generated for exclude current_row in codegen
        //
        // see `Runner::GroupbyProject` when `exclude_current_row` is true
        if (exclude_current_row && max_size > 0) {
            max_size++;
        }
    }
    uint64_t request_key = ts_gen > 0 ? static_cast<uint64_t>(ts_gen) : 0;

    auto window_table = std::make_shared<MemTimeTableHandler>();

    size_t unions_cnt = union_segments.size();
    // Prepare Union Segment Iterators
    std::vector<std::unique_ptr<RowIterator>> union_segment_iters(unions_cnt);
    std::vector<IteratorStatus> union_segment_status(unions_cnt);

    for (size_t i = 0; i < unions_cnt; i++) {
        if (!union_segments[i]) {
            union_segment_status[i] = IteratorStatus();
            continue;
        }
        union_segment_iters[i] = union_segments[i]->GetIterator();
        if (!union_segment_iters[i]) {
            union_segment_status[i] = IteratorStatus();
            continue;
        }
        union_segment_iters[i]->Seek(end.value_or(0));
        if (!union_segment_iters[i]->Valid()) {
            union_segment_status[i] = IteratorStatus();
            continue;
        }
        uint64_t ts = union_segment_iters[i]->GetKey();
        union_segment_status[i] = IteratorStatus(ts);
    }
    int32_t max_union_pos = IteratorStatus::FindFirstIteratorWithMaximizeKey(union_segment_status);

    uint64_t cnt = 0;
    auto range_status = window_range.GetWindowPositionStatus(
        cnt > rows_start_preceding, window_range.end_offset_ < 0,
        request_key < start);
    if (output_request_row) {
        window_table->AddRow(request_key, request);
    }
    if (WindowRange::kInWindow == range_status) {
        cnt++;
    }

    while (-1 != max_union_pos) {
        if (max_size > 0 && cnt >= max_size) {
            break;
        }
        auto range_status = window_range.GetWindowPositionStatus(
            cnt > rows_start_preceding,
            union_segment_status[max_union_pos].key_ > end,
            union_segment_status[max_union_pos].key_ < start);
        if (WindowRange::kExceedWindow == range_status) {
            break;
        }
        if (WindowRange::kInWindow == range_status) {
            window_table->AddRow(
                union_segment_status[max_union_pos].key_,
                union_segment_iters[max_union_pos]->GetValue());
            cnt++;
        }
        // Update Iterator Status
        union_segment_iters[max_union_pos]->Next();
        if (!union_segment_iters[max_union_pos]->Valid()) {
            union_segment_status[max_union_pos].MarkInValid();
        } else {
            union_segment_status[max_union_pos].set_key(
                union_segment_iters[max_union_pos]->GetKey());
        }
        // Pick new mininum union pos
        max_union_pos = IteratorStatus::FindFirstIteratorWithMaximizeKey(union_segment_status);
    }
    DLOG(INFO) << "REQUEST UNION cnt = " << window_table->GetCount();
    return window_table;
}

std::shared_ptr<DataHandler> PostRequestUnionRunner::Run(
    RunnerContext& ctx,
    const std::vector<std::shared_ptr<DataHandler>>& inputs) {
    auto fail_ptr = std::shared_ptr<DataHandler>();
    if (inputs.size() < 2u) {
        LOG(WARNING) << "inputs size < 2";
        return std::shared_ptr<DataHandler>();
    }
    auto left = inputs[0];
    auto right = inputs[1];
    if (!left || !right) {
        return nullptr;
    }
    auto request = std::dynamic_pointer_cast<RowHandler>(left);
    if (!request) {
        LOG(WARNING) << "Post request union left input is not valid";
        return nullptr;
    }
    const Row request_row = request->GetValue();
    int64_t request_key = request_ts_gen_.Gen(request_row);

    auto window_table = std::dynamic_pointer_cast<TableHandler>(right);
    if (!window_table) {
        LOG(WARNING) << "Post request union right input is not valid";
        return nullptr;
    }
    return std::make_shared<RequestUnionTableHandler>(request_key, request_row,
                                                      window_table);
}

std::shared_ptr<DataHandler> AggRunner::Run(
    RunnerContext& ctx,
    const std::vector<std::shared_ptr<DataHandler>>& inputs) {
    if (inputs.size() < 1u) {
        LOG(WARNING) << "inputs size < 1";
        return std::shared_ptr<DataHandler>();
    }
    auto input = inputs[0];
    if (!input) {
        LOG(WARNING) << "input is empty";
        return std::shared_ptr<DataHandler>();
    }
    if (kTableHandler != input->GetHandlerType()) {
        return std::shared_ptr<DataHandler>();
    }
    auto table = std::dynamic_pointer_cast<TableHandler>(input);
    auto parameter = ctx.GetParameterRow();
    if (having_condition_.Valid() && !having_condition_.Gen(table, parameter)) {
        return std::shared_ptr<DataHandler>();
    }
    auto row_handler = std::shared_ptr<RowHandler>(new MemRowHandler(agg_gen_.Gen(parameter, table)));
    return row_handler;
}
std::shared_ptr<DataHandlerList> ProxyRequestRunner::BatchRequestRun(
    RunnerContext& ctx) {
    if (need_cache_) {
        auto cached = ctx.GetBatchCache(id_);
        if (cached != nullptr) {
            DLOG(INFO) << "RUNNER ID " << id_ << " HIT CACHE!";
            return cached;
        }
    }
    std::shared_ptr<DataHandlerList> proxy_batch_input =
        producers_[0]->BatchRequestRun(ctx);
    std::shared_ptr<DataHandlerList> index_key_input =
        std::shared_ptr<DataHandlerList>();
    if (nullptr != index_input_) {
        index_key_input = index_input_->BatchRequestRun(ctx);
    }
    if (!proxy_batch_input || 0 == proxy_batch_input->GetSize()) {
        LOG(WARNING) << "proxy batch run input is empty";
        return std::shared_ptr<DataHandlerList>();
    }
    // if need batch cache_, we only need to compute the first line
    // and repeat the output
    if (need_batch_cache_) {
        std::shared_ptr<DataHandlerVector> proxy_one_row_batch_input =
            std::make_shared<DataHandlerVector>();
        proxy_one_row_batch_input->Add(proxy_batch_input->Get(0));

        std::shared_ptr<DataHandlerVector> one_index_key_input =
            std::shared_ptr<DataHandlerVector>();
        if (index_key_input) {
            std::shared_ptr<DataHandlerVector> one_index_key_input =
                std::make_shared<DataHandlerVector>();
            one_index_key_input->Add(index_key_input->Get(0));
        }
        auto res =
            RunBatchInput(ctx, proxy_one_row_batch_input, one_index_key_input);

        if (ctx.is_debug()) {
            std::ostringstream oss;
            oss << "RUNNER TYPE: " << RunnerTypeName(type_) << ", ID: " << id_
                << " HIT BATCH CACHE!"
                << "\n";
            Runner::PrintData(oss, output_schemas_, res->Get(0));
            LOG(INFO) << oss.str();
        }
        auto repeated_data = std::shared_ptr<DataHandlerList>(
            new DataHandlerRepeater(res->Get(0), proxy_batch_input->GetSize()));
        if (need_cache_) {
            ctx.SetBatchCache(id_, repeated_data);
        }
        return repeated_data;
    }

    // if not need batch cache
    // compute each line
    auto outputs = RunBatchInput(ctx, proxy_batch_input, index_key_input);
    if (ctx.is_debug()) {
        std::ostringstream oss;
        oss << "RUNNER TYPE: " << RunnerTypeName(type_) << ", ID: " << id_
            << "\n";
        for (size_t idx = 0; idx < outputs->GetSize(); idx++) {
            if (idx >= MAX_DEBUG_BATCH_SiZE) {
                oss << ">= MAX_DEBUG_BATCH_SiZE...\n";
                break;
            }
            Runner::PrintData(oss, output_schemas_, outputs->Get(idx));
        }
        LOG(INFO) << oss.str();
    }
    if (need_cache_) {
        ctx.SetBatchCache(id_, outputs);
    }
    return outputs;
}

// run each line of request
std::shared_ptr<DataHandler> ProxyRequestRunner::Run(
    RunnerContext& ctx,
    const std::vector<std::shared_ptr<DataHandler>>& inputs) {
    auto fail_ptr = std::shared_ptr<DataHandler>();
    // proxy input, can be row or rows
    if (inputs.size() < 1u) {
        LOG(WARNING) << "inputs size < 1";
        return fail_ptr;
    }
    auto input = inputs[0];
    if (!input) {
        LOG(WARNING) << "input is empty";
        return fail_ptr;
    }
    std::shared_ptr<DataHandler> index_input = std::shared_ptr<DataHandler>();
    if (nullptr != index_input_) {
        index_input = index_input_->RunWithCache(ctx);
    }
    switch (input->GetHandlerType()) {
        case kRowHandler: {
            auto row = std::dynamic_pointer_cast<RowHandler>(input)->GetValue();
            if (index_input) {
                auto index_row =
                    std::dynamic_pointer_cast<RowHandler>(index_input)
                        ->GetValue();
                return RunWithRowInput(ctx, row, index_row);

            } else {
                return RunWithRowInput(ctx, row, row);
            }
        }
        case kTableHandler: {
            auto iter =
                std::dynamic_pointer_cast<TableHandler>(input)->GetIterator();
            if (!iter) {
                LOG(WARNING)
                    << "fail to run proxy runner with rows: table iter null"
                    << task_id_;
                return fail_ptr;
            }
            iter->SeekToFirst();
            std::vector<Row> rows;
            while (iter->Valid()) {
                rows.push_back(iter->GetValue());
                iter->Next();
            }
            if (index_input) {
                std::vector<Row> index_rows;
                if (!ExtractRows(index_input, index_rows)) {
                    LOG(WARNING) << "run proxy runner extract rows fail";
                    return fail_ptr;
                }
                return RunWithRowsInput(ctx, rows, index_rows,
                                        producers_[0]->need_batch_cache());
            } else {
                return RunWithRowsInput(ctx, rows, rows,
                                        producers_[0]->need_batch_cache());
            }
        }
        default: {
            LOG(WARNING)
                << "fail to run proxy runner: handler type unsupported";
            return fail_ptr;
        }
    }
    return fail_ptr;
}
// outs = Proxy(in_rows),  remote batch request
// out_tables = Proxy(in_tables), remote batch request
std::shared_ptr<DataHandlerList> ProxyRequestRunner::RunBatchInput(
    RunnerContext& ctx,  // NOLINT
    std::shared_ptr<DataHandlerList> batch_input,
    std::shared_ptr<DataHandlerList> batch_index_input) {
    auto fail_ptr = std::shared_ptr<DataHandlerList>();
    // proxy input, can be row or rows
    if (!batch_input || 0 == batch_input->GetSize()) {
        LOG(WARNING) << "input is empty";
        return fail_ptr;
    }
    switch (batch_input->Get(0)->GetHandlerType()) {
        case kRowHandler: {
            bool input_batch_is_common = producers_[0]->need_batch_cache();
            if (input_batch_is_common || 1 == batch_input->GetSize()) {
                Row row;
                if (!ExtractRow(batch_input->Get(0), &row)) {
                    LOG(WARNING) << "run proxy runner with rows fail, batch "
                                    "rows is empty";
                    return fail_ptr;
                }
                std::vector<Row> rows({row});
                std::shared_ptr<TableHandler> table =
                    std::shared_ptr<TableHandler>();
                Row index_row;
                if (batch_index_input) {
                    if (!ExtractRow(batch_index_input->Get(0), &index_row)) {
                        LOG(WARNING)
                            << "run proxy runner extract index rows fail";
                        return fail_ptr;
                    }
                    table = RunWithRowsInput(ctx, rows,
                                             std::vector<Row>({index_row}),
                                             input_batch_is_common);
                } else {
                    index_row = row;
                    table = RunWithRowsInput(ctx, rows, rows,
                                             input_batch_is_common);
                }
                if (!table) {
                    LOG(WARNING) << "run proxy runner with rows fail, result "
                                    "table is null";
                    return fail_ptr;
                }

                std::shared_ptr<DataHandlerRepeater> outputs =
                    std::make_shared<DataHandlerRepeater>(
                        std::make_shared<AysncRowHandler>(0, table),
                        batch_input->GetSize());
                return outputs;
            } else {
                std::vector<Row> rows;

                if (!ExtractRows(batch_input, rows)) {
                    LOG(WARNING) << "run proxy runner with rows fail, batch "
                                    "rows is empty";
                    return fail_ptr;
                }
                std::shared_ptr<TableHandler> table =
                    std::shared_ptr<TableHandler>();
                if (batch_index_input) {
                    std::vector<Row> index_rows;
                    if (!ExtractRows(batch_index_input, index_rows)) {
                        LOG(WARNING) << "run proxy runner extract index rows";
                        return fail_ptr;
                    }
                    table = RunWithRowsInput(ctx, rows, index_rows,
                                             input_batch_is_common);
                } else {
                    table = RunWithRowsInput(ctx, rows, rows,
                                             input_batch_is_common);
                }

                if (!table) {
                    LOG(WARNING) << "run proxy runner with rows fail, result "
                                    "table is null";
                    return fail_ptr;
                }

                std::shared_ptr<DataHandlerVector> outputs =
                    std::make_shared<DataHandlerVector>();
                for (size_t idx = 0; idx < rows.size(); idx++) {
                    outputs->Add(std::make_shared<AysncRowHandler>(idx, table));
                }
                return outputs;
            }
        }
        case kTableHandler: {
            std::shared_ptr<DataHandlerVector> outputs =
                std::make_shared<DataHandlerVector>();
            for (size_t idx = 0; idx < batch_input->GetSize(); idx++) {
                std::vector<Row> rows;
                if (!ExtractRows(batch_input->Get(idx), rows)) {
                    LOG(WARNING) << "run proxy runner with rows fail, batch "
                                    "rows is empty";
                    return fail_ptr;
                }
                if (batch_index_input) {
                    std::vector<Row> index_rows;
                    if (!ExtractRows(batch_index_input->Get(idx), index_rows)) {
                        LOG(WARNING)
                            << "run proxy runner extract index rows fail";
                        return fail_ptr;
                    }
                    outputs->Add(
                        RunWithRowsInput(ctx, rows, index_rows, false));
                } else {
                    outputs->Add(RunWithRowsInput(ctx, rows, rows, false));
                }
            }
            return outputs;
        }
        default: {
            LOG(WARNING)
                << "fail to run proxy runner: handler type unsupported";
            return fail_ptr;
        }
    }
    return fail_ptr;
}

// out = Proxy(in_row)
// out_table = Proxy(in_table) , remote table left join
std::shared_ptr<DataHandler> ProxyRequestRunner::RunWithRowInput(
    RunnerContext& ctx,  // NOLINT
    const Row& row, const Row& index_row) {
    auto fail_ptr = std::shared_ptr<DataHandler>();
    auto cluster_job = ctx.cluster_job();
    if (nullptr == cluster_job) {
        LOG(WARNING) << "fail to run proxy runner: invalid cluster job ptr";
        return fail_ptr;
    }
    auto task = cluster_job->GetTask(task_id_);
    if (!task.IsValid()) {
        LOG(WARNING) << "fail to run proxy runner: invalid task of taskid "
                     << task_id_;
        return fail_ptr;
    }
    std::string pk = "";
    if (!task.GetIndexKey().ValidKey()) {
        LOG(WARNING) << "can't pick tablet to subquery without index";
        return std::shared_ptr<DataHandler>();
    }
    KeyGenerator generator(task.GetIndexKey().fn_info());
    pk = generator.Gen(index_row, ctx.GetParameterRow());
    if (pk.empty()) {
        // local mode
        LOG(WARNING) << "can't pick tablet to subquery with empty pk";
        return std::shared_ptr<DataHandler>();
    }
    DLOG(INFO) << "pick tablet with given index_name " << task.index() << " pk "
               << pk;
    auto table_handler = task.table_handler();
    if (!table_handler) {
        LOG(WARNING) << "remote task related table handler is null";
        return std::shared_ptr<DataHandler>();
    }
    auto tablet = table_handler->GetTablet(task.index(), pk);
    if (!tablet) {
        LOG(WARNING) << "fail to run proxy runner with row: tablet is null";
        return std::shared_ptr<DataHandler>();
    } else {
        if (row.GetRowPtrCnt() > 1) {
            LOG(WARNING) << "subquery with multi slice row is "
                            "unsupported currently";
            return std::shared_ptr<DataHandler>();
        }
        if (ctx.sp_name().empty()) {
            return tablet->SubQuery(task_id_, cluster_job->db(),
                                    cluster_job->sql(), row, false,
                                    ctx.is_debug());
        } else {
            return tablet->SubQuery(task_id_, cluster_job->db(),
                                    ctx.sp_name(), row, true, ctx.is_debug());
        }
    }
}
// out_table = Proxy(in_table) , remote table left join
std::shared_ptr<TableHandler> ProxyRequestRunner::RunWithRowsInput(
    RunnerContext& ctx,  // NOLINT
    const std::vector<Row>& rows, const std::vector<Row>& index_rows,
    const bool request_is_common) {
    // basic cluster task validate
    auto fail_ptr = std::shared_ptr<TableHandler>();

    auto cluster_job = ctx.cluster_job();
    if (nullptr == cluster_job) {
        LOG(WARNING) << "fail to run proxy runner: invalid cluster job ptr";
        return fail_ptr;
    }
    auto task = cluster_job->GetTask(task_id_);
    if (!task.IsValid()) {
        LOG(WARNING)
            << "fail to run proxy runner with rows: invalid task of taskid "
            << task_id_;
        return fail_ptr;
    }
    auto table_handler = task.table_handler();
    if (!table_handler) {
        LOG(WARNING) << "table handler is null";
        return fail_ptr;
    }
    auto &parameter = ctx.GetParameterRow();
    // collect pk list from rows
    std::shared_ptr<Tablet> tablet = std::shared_ptr<Tablet>();
    KeyGenerator generator(task.GetIndexKey().fn_info());
    if (request_is_common) {
        std::string pk = generator.Gen(index_rows[0], ctx.GetParameterRow());
        tablet = table_handler->GetTablet(task.index(), pk);
    } else {
        std::vector<std::string> pks;
        for (auto& index_row : index_rows) {
            pks.push_back(generator.Gen(index_row, parameter));
        }
        tablet = table_handler->GetTablet(task.index(), pks);
    }
    if (!tablet) {
        LOG(WARNING)
            << "fail to run proxy runner with rows: subquery tablet is null";
        return fail_ptr;
    }
    if (ctx.sp_name().empty()) {
        return tablet->SubQuery(task_id_, cluster_job->db(),
                                cluster_job->sql(),
                                ctx.cluster_job()->common_column_indices(),
                                rows, request_is_common, false, ctx.is_debug());
    } else {
        return tablet->SubQuery(task_id_, cluster_job->db(),
                                ctx.sp_name(),
                                ctx.cluster_job()->common_column_indices(),
                                rows, request_is_common, true, ctx.is_debug());
    }
    return fail_ptr;
}

/**
 * TODO(chenjing): GenConst key during compile-time
 * @return
 */
const std::string KeyGenerator::GenConst(const Row& parameter) {
    Row key_row = CoreAPI::RowConstProject(fn_, parameter, true);
    RowView row_view(row_view_);
    if (!row_view.Reset(key_row.buf())) {
        LOG(WARNING) << "fail to gen key: row view reset fail";
        return "NA";
    }
    std::string keys = "";
    for (auto pos : idxs_) {
        std::string key =
            row_view.IsNULL(pos)
                ? codec::NONETOKEN
                : fn_schema_.Get(pos).type() == hybridse::type::kDate
                      ? std::to_string(row_view.GetDateUnsafe(pos))
                      : row_view.GetAsString(pos);
        if (key == "") {
            key = codec::EMPTY_STRING;
        }
        if (!keys.empty()) {
            keys.append("|");
        }
        keys.append(key);
    }
    return keys;
}
const std::string KeyGenerator::Gen(const Row& row, const Row& parameter) {
    // TODO(wtz) 避免不必要的row project
    if (row.size() == 0) {
        return codec::NONETOKEN;
    }
    Row key_row = CoreAPI::RowProject(fn_, row, parameter, true);
    std::string keys = "";
    for (auto pos : idxs_) {
        if (!keys.empty()) {
            keys.append("|");
        }
        if (row_view_.IsNULL(key_row.buf(), pos)) {
            keys.append(codec::NONETOKEN);
            continue;
        }
        ::hybridse::type::Type type = fn_schema_.Get(pos).type();
        switch (type) {
            case ::hybridse::type::kVarchar: {
                const char* buf = nullptr;
                uint32_t size = 0;
                if (row_view_.GetValue(key_row.buf(), pos, &buf, &size) == 0) {
                    if (size == 0) {
                        keys.append(codec::EMPTY_STRING.c_str(),
                                    codec::EMPTY_STRING.size());
                    } else {
                        keys.append(buf, size);
                    }
                }
                break;
            }
            case hybridse::type::kDate: {
                int32_t buf = 0;
                if (row_view_.GetValue(key_row.buf(), pos, type,
                                       reinterpret_cast<void*>(&buf)) == 0) {
                    keys.append(std::to_string(buf));
                }
                break;
            }
            case hybridse::type::kBool: {
                bool buf = false;
                if (row_view_.GetValue(key_row.buf(), pos, type,
                                       reinterpret_cast<void*>(&buf)) == 0) {
                    keys.append(buf ? "true" : "false");
                }
                break;
            }
            case hybridse::type::kInt16: {
                int16_t buf = 0;
                if (row_view_.GetValue(key_row.buf(), pos, type,
                                       reinterpret_cast<void*>(&buf)) == 0) {
                    keys.append(std::to_string(buf));
                }
                break;
            }
            case hybridse::type::kInt32: {
                int32_t buf = 0;
                if (row_view_.GetValue(key_row.buf(), pos, type,
                                       reinterpret_cast<void*>(&buf)) == 0) {
                    keys.append(std::to_string(buf));
                }
                break;
            }
            case hybridse::type::kInt64:
            case hybridse::type::kTimestamp: {
                int64_t buf = 0;
                if (row_view_.GetValue(key_row.buf(), pos, type,
                                       reinterpret_cast<void*>(&buf)) == 0) {
                    keys.append(std::to_string(buf));
                }
                break;
            }
            default: {
                DLOG(ERROR) << "unsupported: partition key's type is " << node::TypeName(type);
                break;
            }
        }
    }
    return keys;
}

const int64_t OrderGenerator::Gen(const Row& row) {
    Row order_row = CoreAPI::RowProject(fn_, row, Row(), true);
    return Runner::GetColumnInt64(order_row.buf(), &row_view_, idxs_[0],
                                  fn_schema_.Get(idxs_[0]).type());
}

const bool ConditionGenerator::Gen(const Row& row, const Row& parameter) const {
    return CoreAPI::ComputeCondition(fn_, row, parameter, &row_view_, idxs_[0]);
}
const bool ConditionGenerator::Gen(std::shared_ptr<TableHandler> table, const codec::Row& parameter) {
    Row cond_row = Runner::GroupbyProject(fn_, parameter, table.get());
    return Runner::GetColumnBool(cond_row.buf(), &row_view_, idxs_[0],
                                 row_view_.GetSchema()->Get(idxs_[0]).type());
}
const Row ProjectGenerator::Gen(const Row& row, const Row& parameter) {
    return CoreAPI::RowProject(fn_, row, parameter, false);
}

const Row ConstProjectGenerator::Gen(const Row& parameter) {
    return CoreAPI::RowConstProject(fn_, parameter, false);
}

const Row AggGenerator::Gen(const codec::Row& parameter_row, std::shared_ptr<TableHandler> table) {
    return Runner::GroupbyProject(fn_, parameter_row, table.get());
}

Row Runner::GroupbyProject(const int8_t* fn, const codec::Row& parameter, TableHandler* table) {
    auto iter = table->GetIterator();
    if (!iter) {
        LOG(WARNING) << "Agg table is empty";
        return Row();
    }
    iter->SeekToFirst();
    if (!iter->Valid()) {
        return Row();
    }
    const auto& row = iter->GetValue();
    const auto& row_key = iter->GetKey();

    // Init current run step runtime
    JitRuntime::get()->InitRunStep();

    auto udf = reinterpret_cast<int32_t (*)(const int64_t, const int8_t*,
                                            const int8_t*, const int8_t*, int8_t**)>(
        const_cast<int8_t*>(fn));
    int8_t* buf = nullptr;

    auto row_ptr = reinterpret_cast<const int8_t*>(&row);
    auto parameter_ptr = reinterpret_cast<const int8_t*>(&parameter);

    codec::ListRef<Row> window_ref;
    window_ref.list = reinterpret_cast<int8_t*>(table);
    auto window_ptr = reinterpret_cast<const int8_t*>(&window_ref);

    uint32_t ret = udf(row_key, row_ptr, window_ptr, parameter_ptr, &buf);

    // Release current run step resources
    JitRuntime::get()->ReleaseRunStep();

    if (ret != 0) {
        LOG(WARNING) << "fail to run udf " << ret;
        return Row();
    }
    return Row(
        base::RefCountedSlice::CreateManaged(buf, RowView::GetSize(buf)));
}

const Row WindowProjectGenerator::Gen(const uint64_t key, const Row row,
                                      const codec::Row& parameter,
                                      bool is_instance, size_t append_slices,
                                      Window* window) {
    return Runner::WindowProject(fn_, key, row, parameter, is_instance, append_slices,
                                 window);
}

std::vector<std::shared_ptr<DataHandler>> InputsGenerator::RunInputs(
    RunnerContext& ctx) {
    std::vector<std::shared_ptr<DataHandler>> union_inputs;
    for (auto runner : input_runners_) {
        union_inputs.push_back(runner->RunWithCache(ctx));
    }
    return union_inputs;
}
std::vector<std::shared_ptr<PartitionHandler>>
WindowUnionGenerator::PartitionEach(
    std::vector<std::shared_ptr<DataHandler>> union_inputs,
    const Row& parameter) {
    std::vector<std::shared_ptr<PartitionHandler>> union_partitions;
    if (!windows_gen_.empty()) {
        union_partitions.reserve(windows_gen_.size());
        for (size_t i = 0; i < inputs_cnt_; i++) {
            union_partitions.push_back(
                windows_gen_[i].partition_gen_.Partition(union_inputs[i], parameter));
        }
    }
    return union_partitions;
}

int32_t IteratorStatus::FindLastIteratorWithMininumKey(const std::vector<IteratorStatus>& status_list) {
    int32_t min_union_pos = -1;
    std::optional<uint64_t> min_union_order;
    for (size_t i = 0; i < status_list.size(); i++) {
        if (status_list[i].is_valid_) {
            auto key = status_list[i].key_;
            if (!min_union_order.has_value() || key <= min_union_order.value()) {
                min_union_order.emplace(key);
                min_union_pos = static_cast<int32_t>(i);
            }
        }
    }
    return min_union_pos;
}

int32_t IteratorStatus::FindFirstIteratorWithMaximizeKey(const std::vector<IteratorStatus>& status_list) {
    int32_t min_union_pos = -1;
    std::optional<uint64_t> min_union_order;
    for (size_t i = 0; i < status_list.size(); i++) {
        if (status_list.at(i).is_valid_) {
            auto key = status_list.at(i).key_;
            if (!min_union_order.has_value() || key > min_union_order.value()) {
                min_union_order.emplace(key);
                min_union_pos = static_cast<int32_t>(i);
            }
        }
    }
    return min_union_pos;
}

std::vector<std::shared_ptr<DataHandler>> WindowJoinGenerator::RunInputs(
    RunnerContext& ctx) {
    std::vector<std::shared_ptr<DataHandler>> union_inputs;
    if (!input_runners_.empty()) {
        for (auto runner : input_runners_) {
            union_inputs.push_back(runner->RunWithCache(ctx));
        }
    }
    return union_inputs;
}
Row WindowJoinGenerator::Join(
    const Row& left_row,
    const std::vector<std::shared_ptr<DataHandler>>& join_right_tables,
    const Row& parameter) {
    Row row = left_row;
    for (size_t i = 0; i < join_right_tables.size(); i++) {
        row = joins_gen_[i].RowLastJoin(row, join_right_tables[i], parameter);
    }
    return row;
}

std::shared_ptr<TableHandler> IndexSeekGenerator::SegmnetOfConstKey(
    const Row& parameter,
    std::shared_ptr<DataHandler> input) {
    auto fail_ptr = std::shared_ptr<TableHandler>();
    if (!input) {
        LOG(WARNING) << "fail to seek segment of key: input is empty";
        return fail_ptr;
    }
    if (!index_key_gen_.Valid()) {
        switch (input->GetHandlerType()) {
            case kPartitionHandler: {
                LOG(WARNING) << "fail to seek segment: index key is empty";
                return fail_ptr;
            }
            case kTableHandler: {
                return std::dynamic_pointer_cast<TableHandler>(input);
            }
            default: {
                LOG(WARNING) << "fail to seek segment when input is row";
                return fail_ptr;
            }
        }
    }

    switch (input->GetHandlerType()) {
        case kPartitionHandler: {
            auto partition = std::dynamic_pointer_cast<PartitionHandler>(input);
            auto key = index_key_gen_.GenConst(parameter);
            return partition->GetSegment(key);
        }
        default: {
            LOG(WARNING) << "fail to seek segment when input isn't partition";
            return fail_ptr;
        }
    }
}
std::shared_ptr<TableHandler> IndexSeekGenerator::SegmentOfKey(
    const Row& row, const Row& parameter, std::shared_ptr<DataHandler> input) {
    auto fail_ptr = std::shared_ptr<TableHandler>();
    if (!input) {
        LOG(WARNING) << "fail to seek segment of key: input is empty";
        return fail_ptr;
    }
    if (row.empty()) {
        LOG(WARNING) << "fail to seek segment: key row is empty";
        return fail_ptr;
    }

    if (!index_key_gen_.Valid()) {
        switch (input->GetHandlerType()) {
            case kPartitionHandler: {
                LOG(WARNING) << "fail to seek segment: index key is empty";
                return fail_ptr;
            }
            case kTableHandler: {
                return std::dynamic_pointer_cast<TableHandler>(input);
            }
            default: {
                LOG(WARNING) << "fail to seek segment when input is row";
                return fail_ptr;
            }
        }
    }

    switch (input->GetHandlerType()) {
        case kPartitionHandler: {
            auto partition = std::dynamic_pointer_cast<PartitionHandler>(input);
            auto key = index_key_gen_.Gen(row, parameter);
            return partition->GetSegment(key);
        }
        default: {
            LOG(WARNING) << "fail to seek segment when input isn't partition";
            return fail_ptr;
        }
    }
}

std::shared_ptr<DataHandler> FilterGenerator::Filter(std::shared_ptr<PartitionHandler> partition, const Row& parameter,
                                                     std::optional<int32_t> limit) {
    if (!partition) {
        LOG(WARNING) << "fail to filter table: input is empty";
        return std::shared_ptr<DataHandler>();
    }
    if (index_seek_gen_.Valid()) {
        return Filter(index_seek_gen_.SegmnetOfConstKey(parameter, partition), parameter, limit);
    } else {
        if (condition_gen_.Valid()) {
            partition = std::make_shared<PartitionFilterWrapper>(partition, parameter, this);
        }

        if (!limit.has_value()) {
            return partition;
        }

        return std::make_shared<LimitTableHandler>(partition, limit.value());
    }
}

std::shared_ptr<DataHandler> FilterGenerator::Filter(std::shared_ptr<TableHandler> table, const Row& parameter,
                                                     std::optional<int32_t> limit) {
    auto fail_ptr = std::shared_ptr<TableHandler>();
    if (!table) {
        LOG(WARNING) << "fail to filter table: input is empty";
        return fail_ptr;
    }

    if (condition_gen_.Valid()) {
        table = std::make_shared<TableFilterWrapper>(table, parameter, this);
    }

    if (!limit.has_value()) {
        return table;
    }

    return std::make_shared<LimitTableHandler>(table, limit.value());
}

std::shared_ptr<DataHandlerList> RunnerContext::GetBatchCache(
    int64_t id) const {
    auto iter = batch_cache_.find(id);
    if (iter == batch_cache_.end()) {
        return std::shared_ptr<DataHandlerList>();
    } else {
        return iter->second;
    }
}

void RunnerContext::SetBatchCache(int64_t id,
                                  std::shared_ptr<DataHandlerList> data) {
    batch_cache_[id] = data;
}

std::shared_ptr<DataHandler> RunnerContext::GetCache(int64_t id) const {
    auto iter = cache_.find(id);
    if (iter == cache_.end()) {
        return std::shared_ptr<DataHandler>();
    } else {
        return iter->second;
    }
}

void RunnerContext::SetCache(int64_t id,
                             const std::shared_ptr<DataHandler> data) {
    cache_[id] = data;
}

void RunnerContext::SetRequest(const hybridse::codec::Row& request) {
    request_ = request;
}
void RunnerContext::SetRequests(
    const std::vector<hybridse::codec::Row>& requests) {
    requests_ = requests;
}
}  // namespace vm
}  // namespace hybridse<|MERGE_RESOLUTION|>--- conflicted
+++ resolved
@@ -242,20 +242,11 @@
                     }
                     auto op = dynamic_cast<const PhysicalWindowAggrerationNode*>(node);
                     WindowAggRunner* runner = nullptr;
-<<<<<<< HEAD
-                    CreateRunner<WindowAggRunner>(&runner, id_++, op->GetProducer(0)->schemas_ctx(), op->GetLimitCnt(),
-                                                  op->window_, op->project().fn_info(), op->instance_not_in_window(),
-                                                  op->exclude_current_time(), op->exclude_current_row(),
-                                                  op->need_append_input());
-                    size_t input_slices =
-                        input->output_schemas()->GetSchemaSourceSize();
-=======
                     CreateRunner<WindowAggRunner>(
                         &runner, id_++, op->schemas_ctx(), op->GetLimitCnt(), op->window_, op->project().fn_info(),
                         op->instance_not_in_window(), op->exclude_current_time(), op->exclude_current_row(),
                         op->need_append_input() ? node->GetProducer(0)->schemas_ctx()->GetSchemaSourceSize() : 0);
                     size_t input_slices = input->output_schemas()->GetSchemaSourceSize();
->>>>>>> 6b7aa985
                     if (!op->window_unions_.Empty()) {
                         for (auto window_union :
                              op->window_unions_.window_unions_) {
