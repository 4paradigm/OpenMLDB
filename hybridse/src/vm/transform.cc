--- conflicted
+++ resolved
@@ -909,12 +909,7 @@
 }
 
 Status BatchModeTransformer::TransformLoadDataOp(const node::LoadDataPlanNode* node, PhysicalOpNode** output) {
-<<<<<<< HEAD
-    CHECK_TRUE(node != nullptr && output != nullptr, kPlanError,
-               "Input node or output node is null");
-=======
     CHECK_TRUE(node != nullptr && output != nullptr, kPlanError, "Input node or output node is null");
->>>>>>> e7d8ecf9
     PhysicalLoadDataNode* load_data_op = nullptr;
     // db.table should be checked when you get the physical plan
     CHECK_STATUS(
