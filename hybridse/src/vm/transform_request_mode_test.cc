/*
 * Copyright 2021 4Paradigm
 *
 * Licensed under the Apache License, Version 2.0 (the "License");
 * you may not use this file except in compliance with the License.
 * You may obtain a copy of the License at
 *
 *   http://www.apache.org/licenses/LICENSE-2.0
 *
 * Unless required by applicable law or agreed to in writing, software
 * distributed under the License is distributed on an "AS IS" BASIS,
 * WITHOUT WARRANTIES OR CONDITIONS OF ANY KIND, either express or implied.
 * See the License for the specific language governing permissions and
 * limitations under the License.
 */

#include <algorithm>
#include <memory>
#include <string>
#include <utility>
#include <vector>
#include "boost/algorithm/string.hpp"
#include "case/sql_case.h"
#include "gtest/gtest.h"
#include "llvm/ExecutionEngine/Orc/LLJIT.h"
#include "llvm/IR/Function.h"
#include "llvm/IR/IRBuilder.h"
#include "llvm/IR/InstrTypes.h"
#include "llvm/IR/LLVMContext.h"
#include "llvm/IR/LegacyPassManager.h"
#include "llvm/IR/Module.h"
#include "llvm/Support/InitLLVM.h"
#include "llvm/Support/TargetSelect.h"
#include "llvm/Support/raw_ostream.h"
#include "llvm/Transforms/AggressiveInstCombine/AggressiveInstCombine.h"
#include "llvm/Transforms/InstCombine/InstCombine.h"
#include "llvm/Transforms/Scalar.h"
#include "llvm/Transforms/Scalar/GVN.h"
#include "node/node_manager.h"
#include "plan/plan_api.h"
#include "testing/test_base.h"
#include "udf/default_udf_library.h"
#include "udf/udf.h"
#include "vm/sql_compiler.h"
#include "vm/transform.h"

using namespace llvm;       // NOLINT
using namespace llvm::orc;  // NOLINT

ExitOnError ExitOnErr;

namespace hybridse {
namespace vm {

using hybridse::sqlcase::SqlCase;
const std::vector<std::string> FILTERS({"physical-plan-unsupport", "zetasql-unsupport", "plan-unsupport",
                                        "parser-unsupport", "request-unsupport"});
class TransformRequestModeTest : public ::testing::TestWithParam<SqlCase> {
 public:
    TransformRequestModeTest() {}
    ~TransformRequestModeTest() {}
    ::hybridse::node::NodeManager manager;
};

void PhysicalPlanCheck(const std::shared_ptr<Catalog>& catalog, std::string sql, std::string exp) {
    const hybridse::base::Status exp_status(::hybridse::common::kOk, "ok");

    boost::to_lower(sql);
    std::cout << sql << std::endl;

    ::hybridse::node::NodeManager manager;
    ::hybridse::node::PlanNodeList plan_trees;
    ::hybridse::base::Status base_status;
    {
        ASSERT_TRUE(plan::PlanAPI::CreatePlanTreeFromScript(sql, plan_trees, &manager, base_status, false))
            << base_status;
        std::cout.flush();
    }

    auto ctx = llvm::make_unique<LLVMContext>();
    auto m = make_unique<Module>("test_op_generator", *ctx);
    auto lib = ::hybridse::udf::DefaultUdfLibrary::get();
    RequestModeTransformer transform(&manager, "db", catalog, nullptr, m.get(), lib, {}, false, false, false, false);

    transform.AddDefaultPasses();
    PhysicalOpNode* physical_plan = nullptr;
    auto s = transform.TransformPhysicalPlan(plan_trees, &physical_plan);
    ASSERT_TRUE(s.isOK()) << s;
    //    m->print(::llvm::errs(), NULL);
    std::ostringstream oss;
    physical_plan->Print(oss, "");
    LOG(INFO) << "physical plan:\n" << sql << "\n" << oss.str() << std::endl;
    std::ostringstream ss;
    PrintSchema(ss, *physical_plan->GetOutputSchema());
    LOG(INFO) << "schema:\n" << ss.str() << std::endl;
    ASSERT_EQ(oss.str(), exp);
}
INSTANTIATE_TEST_SUITE_P(SqlSimpleQueryParse, TransformRequestModeTest,
                        testing::ValuesIn(sqlcase::InitCases("cases/plan/simple_query.yaml", FILTERS)));
INSTANTIATE_TEST_SUITE_P(SqlWindowQueryParse, TransformRequestModeTest,
                        testing::ValuesIn(sqlcase::InitCases("cases/plan/window_query.yaml", FILTERS)));

INSTANTIATE_TEST_SUITE_P(SqlOrderPlan, TransformRequestModeTest,
                        testing::ValuesIn(sqlcase::InitCases("cases/plan/order_query.yaml", FILTERS)));

INSTANTIATE_TEST_SUITE_P(SqlJoinPlan, TransformRequestModeTest,
                        testing::ValuesIn(sqlcase::InitCases("cases/plan/join_query.yaml", FILTERS)));

INSTANTIATE_TEST_SUITE_P(SqlDistinctPlan, TransformRequestModeTest,
                        testing::ValuesIn(sqlcase::InitCases("cases/plan/distinct_query.yaml", FILTERS)));

INSTANTIATE_TEST_SUITE_P(SqlSubQueryPlan, TransformRequestModeTest,
                        testing::ValuesIn(sqlcase::InitCases("cases/plan/sub_query.yaml", FILTERS)));

void CheckTransformPhysicalPlan(const SqlCase& sql_case, bool is_cluster_optimized, node::NodeManager* nm) {
    std::string sqlstr = sql_case.sql_str();
    LOG(INFO) << sqlstr;
    const hybridse::base::Status exp_status(::hybridse::common::kOk, "ok");
    boost::to_lower(sqlstr);
    LOG(INFO) << sqlstr;
    std::cout << sqlstr << std::endl;

    hybridse::type::TableDef table_def;
    hybridse::type::TableDef table_def2;
    hybridse::type::TableDef table_def3;
    hybridse::type::TableDef table_def4;
    hybridse::type::TableDef table_def5;
    hybridse::type::TableDef table_def6;

    BuildTableDef(table_def);
    BuildTableDef(table_def2);
    BuildTableDef(table_def3);
    BuildTableDef(table_def4);
    BuildTableDef(table_def5);
    BuildTableDef(table_def6);

    table_def.set_name("t1");
    table_def2.set_name("t2");
    table_def3.set_name("t3");
    table_def4.set_name("t4");
    table_def5.set_name("t5");
    table_def6.set_name("t6");

    ::hybridse::type::IndexDef* index = table_def.add_indexes();
    index->set_name("index12");
    index->add_first_keys("col1");
    index->add_first_keys("col2");
    index->set_second_key("col5");

    hybridse::type::Database db;
    db.set_name("db");
    AddTable(db, table_def);
    AddTable(db, table_def2);
    AddTable(db, table_def3);
    AddTable(db, table_def4);
    AddTable(db, table_def5);
    AddTable(db, table_def6);

    {
        hybridse::type::TableDef table_def;
        BuildTableA(table_def);
        table_def.set_name("tb");
        AddTable(db, table_def);
    }
    {
        hybridse::type::TableDef table_def;
        BuildTableA(table_def);
        table_def.set_name("tc");
        AddTable(db, table_def);
    }
    auto catalog = BuildSimpleCatalog(db);
    hybridse::type::Database db2;
    db2.set_name("db2");
    {
        hybridse::type::TableDef table_def;
        BuildTableDef(table_def);
        table_def.set_catalog("db2");
        table_def.set_name("table2");
        AddTable(db2, table_def);
    }
    catalog->AddDatabase(db2);
    ::hybridse::node::PlanNodeList plan_trees;
    ::hybridse::base::Status base_status;
    {
        ASSERT_TRUE(
            plan::PlanAPI::CreatePlanTreeFromScript(sqlstr, plan_trees, nm, base_status, false, is_cluster_optimized))
            << base_status;
        std::cout.flush();
    }

    auto ctx = llvm::make_unique<LLVMContext>();
    auto m = make_unique<Module>("test_op_generator", *ctx);
    auto lib = ::hybridse::udf::DefaultUdfLibrary::get();

    auto parameter_types = sql_case.ExtractParameterTypes();
    RequestModeTransformer transform(nm, "db", catalog, &parameter_types, m.get(), lib, {}, false, false, false, false);
    PhysicalOpNode* physical_plan = nullptr;
    Status status = transform.TransformPhysicalPlan(plan_trees, &physical_plan);
    ASSERT_TRUE(status.isOK()) << "physical plan transform fail: " << status;
    std::ostringstream oss;
    physical_plan->Print(oss, "");
    std::cout << "physical plan:\n" << sqlstr << "\n" << oss.str() << std::endl;
    std::ostringstream ss;
    PrintSchema(ss, *physical_plan->GetOutputSchema());
    std::cout << "schema:\n" << ss.str() << std::endl;
    //    m->print(::llvm::errs(), NULL);
}

TEST_P(TransformRequestModeTest, TransformPhysicalPlan) { CheckTransformPhysicalPlan(GetParam(), false, &manager); }
TEST_P(TransformRequestModeTest, ClusterTransformPhysicalPlan) {
    CheckTransformPhysicalPlan(GetParam(), true, &manager);
}
class TransformRequestModePassOptimizedTest : public ::testing::TestWithParam<std::pair<std::string, std::string>> {
 public:
    TransformRequestModePassOptimizedTest() {}
    ~TransformRequestModePassOptimizedTest() {}
};

INSTANTIATE_TEST_SUITE_P(
    SortOptimized, TransformRequestModePassOptimizedTest,
    testing::Values(std::make_pair("SELECT "
                                   "col1, "
                                   "sum(col3) OVER w1 as w1_col3_sum, "
                                   "sum(col2) OVER w1 as w1_col2_sum "
                                   "FROM t1 WINDOW w1 AS (PARTITION BY col1 ORDER BY col5 ROWS_RANGE "
                                   "BETWEEN 3 PRECEDING AND CURRENT ROW) limit 10;",
                                   "LIMIT(limit=10, optimized)\n"
                                   "  PROJECT(type=Aggregation, limit=10)\n"
                                   "    REQUEST_UNION(partition_keys=(), orders=(ASC), "
                                   "range=(col5, -3, 0), index_keys=(col1))\n"
                                   "      DATA_PROVIDER(request=t1)\n"
                                   "      DATA_PROVIDER(type=Partition, table=t1, index=index1)"),
                    std::make_pair("SELECT "
                                   "col1, "
                                   "sum(col3) OVER w1 as w1_col3_sum, "
                                   "sum(col2) OVER w1 as w1_col2_sum "
                                   "FROM t1 WINDOW w1 AS (PARTITION BY col2, col1 ORDER BY col5 "
                                   "ROWS_RANGE "
                                   "BETWEEN 3 PRECEDING AND CURRENT ROW) limit 10;",
                                   "LIMIT(limit=10, optimized)\n"
                                   "  PROJECT(type=Aggregation, limit=10)\n"
                                   "    REQUEST_UNION(partition_keys=(), orders=(ASC), "
                                   "range=(col5, -3, 0), index_keys=(col2,col1))\n"
                                   "      DATA_PROVIDER(request=t1)\n"
                                   "      DATA_PROVIDER(type=Partition, table=t1, index=index12)"),
                    std::make_pair("SELECT "
                                   "col1+col2 as col12, "
                                   "sum(col3) OVER w1 as w1_col3_sum, "
                                   "*, "
                                   "sum(col2) OVER w1 as w1_col2_sum "
                                   "FROM t1 WINDOW w1 AS (PARTITION BY col6 ORDER BY col5 "
                                   "ROWS_RANGE BETWEEN 3 "
                                   "PRECEDING AND CURRENT ROW) limit 10;",
                                   "LIMIT(limit=10, optimized)\n"
                                   "  PROJECT(type=Aggregation, limit=10)\n"
                                   "    REQUEST_UNION(partition_keys=(col6), orders=(col5 ASC), "
                                   "range=(col5, -3, 0), index_keys=)\n"
                                   "      DATA_PROVIDER(request=t1)\n"
                                   "      DATA_PROVIDER(table=t1)")));
<<<<<<< HEAD
=======
INSTANTIATE_TEST_SUITE_P(
    GroupOptimized, TransformRequestModePassOptimizedTest,
    testing::Values(std::make_pair("SELECT sum(col1) as col1sum FROM t1 group by col1;",
                                   "PROJECT(type=Aggregation)\n"
                                   "  REQUEST_UNION(partition_keys=(), orders=, index_keys=(col1))\n"
                                   "    DATA_PROVIDER(request=t1)\n"
                                   "    DATA_PROVIDER(type=Partition, table=t1, index=index1)"),
                    std::make_pair("SELECT sum(col1) as col1sum FROM t1 group by col1, col2;",
                                   "PROJECT(type=Aggregation)\n"
                                   "  REQUEST_UNION(partition_keys=(), orders=, "
                                   "index_keys=(col1,col2))\n"
                                   "    DATA_PROVIDER(request=t1)\n"
                                   "    DATA_PROVIDER(type=Partition, table=t1, index=index12)"),
                    std::make_pair("SELECT sum(col1) as col1sum FROM t1 group by col1, col2, col6;",
                                   "PROJECT(type=Aggregation)\n"
                                   "  REQUEST_UNION(partition_keys=(col6), orders=, "
                                   "index_keys=(col1,col2))\n"
                                   "    DATA_PROVIDER(request=t1)\n"
                                   "    DATA_PROVIDER(type=Partition, table=t1, index=index12)"),
                    std::make_pair("SELECT sum(col1) as col1sum FROM t1 group by col6, col2, col1;",
                                   "PROJECT(type=Aggregation)\n"
                                   "  REQUEST_UNION(partition_keys=(col6), orders=, "
                                   "index_keys=(col2,col1))\n"
                                   "    DATA_PROVIDER(request=t1)\n"
                                   "    DATA_PROVIDER(type=Partition, table=t1, index=index12)")));
>>>>>>> f6bcf7f2

INSTANTIATE_TEST_SUITE_P(
    JoinFilterOptimized, TransformRequestModePassOptimizedTest,
    testing::Values(std::make_pair("SELECT t1.col1 as t1_col1, t2.col2 as t2_col2 FROM t1 last join "
                                   "t2 order by t2.col5 on "
                                   " t1.col1 = t2.col2 and t2.col5 >= t1.col5;",
                                   "SIMPLE_PROJECT(sources=(t1.col1 -> t1_col1, t2.col2 -> t2_col2))\n"
                                   "  REQUEST_JOIN(type=LastJoin, right_sort=(t2.col5 ASC), "
                                   "condition=t2.col5 >= t1.col5, "
                                   "left_keys=(t1.col1), right_keys=(t2.col2), index_keys=)\n"
                                   "    DATA_PROVIDER(request=t1)\n"
                                   "    DATA_PROVIDER(table=t2)"),
                    std::make_pair("SELECT t1.col1 as t1_col1, t2.col2 as t2_col2 FROM t1 last join "
                                   "t2 order by t2.col5 on "
                                   " t1.col1 = t2.col1 and t2.col5 >= t1.col5;",
                                   "SIMPLE_PROJECT(sources=(t1.col1 -> t1_col1, t2.col2 -> t2_col2))\n"
                                   "  REQUEST_JOIN(type=LastJoin, right_sort=(ASC), "
                                   "condition=t2.col5 >= t1.col5, "
                                   "left_keys=(), right_keys=(), index_keys=(t1.col1))\n"
                                   "    DATA_PROVIDER(request=t1)\n"
                                   "    DATA_PROVIDER(type=Partition, table=t2, index=index1_t2)"),
                    std::make_pair("SELECT "
                                   "t2.col1, "
                                   "sum(t1.col3) OVER w1 as w1_col3_sum, "
                                   "sum(t1.col2) OVER w1 as w1_col2_sum "
                                   "FROM t1 last join t2 order by t2.col5 on t1.col1 = t2.col1 "
                                   "WINDOW w1 AS (PARTITION BY t1.col1 ORDER BY t1.col5 "
                                   "ROWS_RANGE BETWEEN 3 "
                                   "PRECEDING AND CURRENT ROW) limit 10;",
                                   "LIMIT(limit=10, optimized)\n"
                                   "  PROJECT(type=Aggregation, limit=10)\n"
                                   "    JOIN(type=LastJoin, right_sort=(ASC), condition=, "
                                   "left_keys=(), "
                                   "right_keys=(), index_keys=(t1.col1))\n"
                                   "      REQUEST_UNION(partition_keys=(), orders=(ASC), "
                                   "range=(t1.col5, -3, 0), index_keys=(t1.col1))\n"
                                   "        DATA_PROVIDER(request=t1)\n"
                                   "        DATA_PROVIDER(type=Partition, table=t1, index=index1)\n"
                                   "      DATA_PROVIDER(type=Partition, table=t2, index=index1_t2)"),
                    std::make_pair("SELECT "
                                   "t2.col1, "
                                   "sum(t1.col3) OVER w1 as w1_col3_sum, "
                                   "sum(t1.col2) OVER w1 as w1_col2_sum "
                                   "FROM t1 last join t2 order by t2.col5 on t1.col2 = t2.col2 "
                                   "WINDOW w1 AS (PARTITION BY t1.col1, t1.col2 ORDER BY t1.col5 "
                                   "ROWS_RANGE "
                                   "BETWEEN 3 "
                                   "PRECEDING AND CURRENT ROW) limit 10;",
                                   "LIMIT(limit=10, optimized)\n"
                                   "  PROJECT(type=Aggregation, limit=10)\n"
                                   "    JOIN(type=LastJoin, right_sort=(t2.col5 ASC), condition=, "
                                   "left_keys=(t1.col2), "
                                   "right_keys=(t2.col2), index_keys=)\n"
                                   "      REQUEST_UNION(partition_keys=(), orders=(ASC), "
                                   "range=(t1.col5, -3, 0), index_keys=(t1.col1,t1.col2))\n"
                                   "        DATA_PROVIDER(request=t1)\n"
                                   "        DATA_PROVIDER(type=Partition, table=t1, index=index12)\n"
                                   "      DATA_PROVIDER(table=t2)"),
                    std::make_pair("SELECT "
                                   "t2.col1, "
                                   "sum(t1.col3) OVER w1 as w1_col3_sum, "
                                   "sum(t1.col2) OVER w1 as w1_col2_sum "
                                   "FROM t1 last join t2 order by t2.col5 on t1.col1 = t2.col1 "
                                   "WINDOW w1 AS (PARTITION BY t1.col1, t1.col2 ORDER BY t1.col5 "
                                   "ROWS_RANGE "
                                   "BETWEEN 3 PRECEDING AND CURRENT ROW) limit 10;",
                                   "LIMIT(limit=10, optimized)\n"
                                   "  PROJECT(type=Aggregation, limit=10)\n"
                                   "    JOIN(type=LastJoin, right_sort=(ASC), condition=, "
                                   "left_keys=(), "
                                   "right_keys=(), index_keys=(t1.col1))\n"
                                   "      REQUEST_UNION(partition_keys=(), orders=(ASC), "
                                   "range=(t1.col5, -3, 0), index_keys=(t1.col1,t1.col2))\n"
                                   "        DATA_PROVIDER(request=t1)\n"
                                   "        DATA_PROVIDER(type=Partition, table=t1, index=index12)\n"
                                   "      DATA_PROVIDER(type=Partition, table=t2, index=index1_t2)")));

INSTANTIATE_TEST_SUITE_P(RequestWindowUnionOptimized, TransformRequestModePassOptimizedTest,
                        testing::Values(
                            // 0
                            std::make_pair("SELECT col1, col5, sum(col2) OVER w1 as w1_col2_sum FROM t1\n"
                                           "      WINDOW w1 AS (UNION t3 PARTITION BY col1 ORDER BY col5 "
                                           "ROWS_RANGE "
                                           "BETWEEN 3 PRECEDING AND CURRENT ROW) limit 10;",
                                           "LIMIT(limit=10, optimized)\n"
                                           "  PROJECT(type=Aggregation, limit=10)\n"
                                           "    REQUEST_UNION(partition_keys=(), orders=(ASC), range=(col5, "
                                           "-3, 0), index_keys=(col1))\n"
                                           "      +-UNION(partition_keys=(col1), orders=(col5 ASC), "
                                           "range=(col5, -3, 0), index_keys=)\n"
                                           "          RENAME(name=t1)\n"
                                           "            DATA_PROVIDER(table=t3)\n"
                                           "      DATA_PROVIDER(request=t1)\n"
                                           "      DATA_PROVIDER(type=Partition, table=t1, index=index1)"),
                            // 1
                            std::make_pair("SELECT col1, col5, sum(col2) OVER w1 as w1_col2_sum FROM t1\n"
                                           "      WINDOW w1 AS (UNION t3 PARTITION BY col1,col2 ORDER BY col5 "
                                           "ROWS_RANGE BETWEEN 3 PRECEDING AND CURRENT ROW) limit 10;",
                                           "LIMIT(limit=10, optimized)\n"
                                           "  PROJECT(type=Aggregation, limit=10)\n"
                                           "    REQUEST_UNION(partition_keys=(), orders=(ASC), range=(col5, "
                                           "-3, 0), index_keys=(col1,col2))\n"
                                           "      +-UNION(partition_keys=(col1), orders=(ASC), range=(col5, "
                                           "-3, 0), index_keys=(col2))\n"
                                           "          RENAME(name=t1)\n"
                                           "            DATA_PROVIDER(type=Partition, table=t3, "
                                           "index=index2_t3)\n"
                                           "      DATA_PROVIDER(request=t1)\n"
                                           "      DATA_PROVIDER(type=Partition, table=t1, index=index12)"),
                            std::make_pair("SELECT col1, col5, sum(col2) OVER w1 as w1_col2_sum FROM t1\n"
                                           "      WINDOW w1 AS (UNION t3 PARTITION BY col1 ORDER BY col5 "
                                           "ROWS_RANGE BETWEEN 3 PRECEDING AND CURRENT ROW) limit 10;",
                                           "LIMIT(limit=10, optimized)\n"
                                           "  PROJECT(type=Aggregation, limit=10)\n"
                                           "    REQUEST_UNION(partition_keys=(), orders=(ASC), "
                                           "range=(col5, -3, 0), index_keys=(col1))\n"
                                           "      +-UNION(partition_keys=(col1), orders=(col5 ASC), "
                                           "range=(col5, -3, 0), index_keys=)\n"
                                           "          RENAME(name=t1)\n"
                                           "            DATA_PROVIDER(table=t3)\n"
                                           "      DATA_PROVIDER(request=t1)\n"
                                           "      DATA_PROVIDER(type=Partition, table=t1, "
                                           "index=index1)")));
TEST_P(TransformRequestModePassOptimizedTest, PassPassOptimizedTest) {
    auto in_out = GetParam();
    hybridse::type::TableDef table_def;
    BuildTableDef(table_def);
    table_def.set_name("t1");
    {
        ::hybridse::type::IndexDef* index = table_def.add_indexes();
        index->set_name("index12");
        index->add_first_keys("col1");
        index->add_first_keys("col2");
        index->set_second_key("col5");
    }
    {
        ::hybridse::type::IndexDef* index = table_def.add_indexes();
        index->set_name("index1");
        index->add_first_keys("col1");
        index->set_second_key("col5");
    }
    hybridse::type::Database db;
    db.set_name("db");
    AddTable(db, table_def);
    {
        hybridse::type::TableDef table_def2;
        BuildTableDef(table_def2);
        table_def2.set_name("t2");
        ::hybridse::type::IndexDef* index = table_def2.add_indexes();
        index->set_name("index1_t2");
        index->add_first_keys("col1");
        index->set_second_key("col5");
        AddTable(db, table_def2);
    }

    {
        hybridse::type::TableDef table_def;
        BuildTableDef(table_def);
        table_def.set_name("t3");
        ::hybridse::type::IndexDef* index = table_def.add_indexes();
        index->set_name("index2_t3");
        index->add_first_keys("col2");
        index->set_second_key("col5");
        AddTable(db, table_def);
    }
    auto catalog = BuildSimpleCatalog(db);
    hybridse::type::Database db2;
    db2.set_name("db2");
    {
        hybridse::type::TableDef table_def;
        BuildTableDef(table_def);
        table_def.set_catalog("db2");
        table_def.set_name("table2");
        AddTable(db2, table_def);
    }
    catalog->AddDatabase(db2);
    PhysicalPlanCheck(catalog, in_out.first, in_out.second);
}

}  // namespace vm
}  // namespace hybridse
int main(int argc, char** argv) {
    ::testing::InitGoogleTest(&argc, argv);
    //    google::InitGoogleLogging(argv[0]);
    return RUN_ALL_TESTS();
}<|MERGE_RESOLUTION|>--- conflicted
+++ resolved
@@ -257,34 +257,6 @@
                                    "range=(col5, -3, 0), index_keys=)\n"
                                    "      DATA_PROVIDER(request=t1)\n"
                                    "      DATA_PROVIDER(table=t1)")));
-<<<<<<< HEAD
-=======
-INSTANTIATE_TEST_SUITE_P(
-    GroupOptimized, TransformRequestModePassOptimizedTest,
-    testing::Values(std::make_pair("SELECT sum(col1) as col1sum FROM t1 group by col1;",
-                                   "PROJECT(type=Aggregation)\n"
-                                   "  REQUEST_UNION(partition_keys=(), orders=, index_keys=(col1))\n"
-                                   "    DATA_PROVIDER(request=t1)\n"
-                                   "    DATA_PROVIDER(type=Partition, table=t1, index=index1)"),
-                    std::make_pair("SELECT sum(col1) as col1sum FROM t1 group by col1, col2;",
-                                   "PROJECT(type=Aggregation)\n"
-                                   "  REQUEST_UNION(partition_keys=(), orders=, "
-                                   "index_keys=(col1,col2))\n"
-                                   "    DATA_PROVIDER(request=t1)\n"
-                                   "    DATA_PROVIDER(type=Partition, table=t1, index=index12)"),
-                    std::make_pair("SELECT sum(col1) as col1sum FROM t1 group by col1, col2, col6;",
-                                   "PROJECT(type=Aggregation)\n"
-                                   "  REQUEST_UNION(partition_keys=(col6), orders=, "
-                                   "index_keys=(col1,col2))\n"
-                                   "    DATA_PROVIDER(request=t1)\n"
-                                   "    DATA_PROVIDER(type=Partition, table=t1, index=index12)"),
-                    std::make_pair("SELECT sum(col1) as col1sum FROM t1 group by col6, col2, col1;",
-                                   "PROJECT(type=Aggregation)\n"
-                                   "  REQUEST_UNION(partition_keys=(col6), orders=, "
-                                   "index_keys=(col2,col1))\n"
-                                   "    DATA_PROVIDER(request=t1)\n"
-                                   "    DATA_PROVIDER(type=Partition, table=t1, index=index12)")));
->>>>>>> f6bcf7f2
 
 INSTANTIATE_TEST_SUITE_P(
     JoinFilterOptimized, TransformRequestModePassOptimizedTest,
