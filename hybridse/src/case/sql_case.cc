--- conflicted
+++ resolved
@@ -751,11 +751,7 @@
 }
 bool SqlCase::ExtractInputTableDef(type::TableDef& table,
                                    int32_t input_idx) const {
-<<<<<<< HEAD
-    if (inputs_.size() <= input_idx) {
-=======
     if (inputs_.size() <= static_cast<size_t>(input_idx)) {
->>>>>>> d12babd9
         return false;
     }
     return ExtractInputTableDef(inputs_[input_idx], table);
