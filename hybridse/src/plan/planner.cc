--- conflicted
+++ resolved
@@ -343,15 +343,9 @@
 
 base::Status Planner::CreateCreateTablePlan(const node::SqlNode *root, node::PlanNode **output) {
     CHECK_TRUE(nullptr != root, common::kPlanError, "fail to create table plan with null node")
-<<<<<<< HEAD
-    const node::CreateStmt *create_tree = static_cast<const node::CreateStmt *>(root);
-    *output = node_manager_->MakeCreateTablePlanNode(create_tree->GetDbName(),
-                                                     create_tree->GetTableName(),
+    auto create_tree = dynamic_cast<const node::CreateStmt *>(root);
+    *output = node_manager_->MakeCreateTablePlanNode(create_tree->GetDbName(), create_tree->GetTableName(),
                                                      create_tree->GetReplicaNum(),
-=======
-    auto create_tree = dynamic_cast<const node::CreateStmt *>(root);
-    *output = node_manager_->MakeCreateTablePlanNode(create_tree->GetTableName(), create_tree->GetReplicaNum(),
->>>>>>> 555e3af6
                                                      create_tree->GetPartitionNum(), create_tree->GetColumnDefList(),
                                                      create_tree->GetDistributionList());
     return base::Status::OK();
