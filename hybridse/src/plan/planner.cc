/*
 * Copyright 2021 4Paradigm
 *
 * Licensed under the Apache License, Version 2.0 (the "License");
 * you may not use this file except in compliance with the License.
 * You may obtain a copy of the License at
 *
 *   http://www.apache.org/licenses/LICENSE-2.0
 *
 * Unless required by applicable law or agreed to in writing, software
 * distributed under the License is distributed on an "AS IS" BASIS,
 * WITHOUT WARRANTIES OR CONDITIONS OF ANY KIND, either express or implied.
 * See the License for the specific language governing permissions and
 * limitations under the License.
 */

#include "plan/planner.h"

#include <algorithm>
#include <map>
#include <random>
#include <set>
#include <string>
#include <utility>
#include <vector>

#include "plan/plan_api.h"
#include "proto/fe_common.pb.h"
#include "udf/default_udf_library.h"
#include "vm/engine.h"
namespace hybridse {
namespace plan {

Planner::Planner(node::NodeManager *manager, const bool is_batch_mode, const bool is_cluster_optimized,
        const bool enable_batch_window_parallelization,
        const std::unordered_map<std::string, std::string>* extra_options)
    : is_batch_mode_(is_batch_mode),
      is_cluster_optimized_(is_cluster_optimized),
      enable_window_maxsize_merged_(true),
      enable_batch_window_parallelization_(enable_batch_window_parallelization),
      node_manager_(manager),
      extra_options_(extra_options) {
    if (extra_options_ && extra_options_->count(vm::LONG_WINDOWS)) {
        std::vector<std::string> tokens;
        boost::split(tokens, extra_options_->at(vm::LONG_WINDOWS), boost::is_any_of(","));
        for (auto& w : tokens) {
            std::vector<std::string> window_info;
            boost::split(window_info, w, boost::is_any_of(":"));
            boost::trim(window_info[0]);
            long_windows_.insert(window_info[0]);
        }
    }
}

base::Status Planner::CreateQueryPlan(const node::QueryNode *root, PlanNode **plan_tree) {
    CHECK_TRUE(nullptr != root, common::kPlanError, "can not create query plan node with null query node");
    switch (root->query_type_) {
        case node::kQuerySelect:
            CHECK_STATUS(CreateSelectQueryPlan(dynamic_cast<const node::SelectQueryNode *>(root), plan_tree))
            break;
        case node::kQueryUnion:
            CHECK_STATUS(CreateUnionQueryPlan(dynamic_cast<const node::UnionQueryNode *>(root), plan_tree))
            break;
        default: {
            FAIL_STATUS(common::kPlanError, "can not create query plan node with invalid query type " +
                                                node::QueryTypeName(root->query_type_))
        }
    }
    return base::Status::OK();
}
// TODO(chenjing): refactor SELECT query logical plan
// Deal with group by clause, order clause, having clause in physical plan instead of logical plan, since we need
// schema context for column resolve.
base::Status Planner::CreateSelectQueryPlan(const node::SelectQueryNode *root, PlanNode **plan_tree) {
    const node::NodePointVector &table_ref_list =
        nullptr == root->GetTableRefList() ? std::vector<SqlNode *>() : root->GetTableRefList()->GetList();
    std::vector<node::PlanNode *> relation_nodes;
    for (node::SqlNode *node : table_ref_list) {
        node::PlanNode *table_ref_plan = nullptr;
        CHECK_TRUE(nullptr != node, common::kPlanError,
                   "can not create select plan node: table reference node is null");
        CHECK_TRUE(node::kTableRef == node->GetType(), common::kPlanError,
                   "can not create select plan node: table reference node type is invalid ",
                   node::NameOfSqlNodeType(node->GetType()))
        CHECK_STATUS(CreateTableReferencePlanNode(dynamic_cast<node::TableRefNode *>(node), &table_ref_plan))
        relation_nodes.push_back(table_ref_plan);
    }

    std::string table_name = "";
    node::PlanNode *current_node = nullptr;
    // from tables
    if (!relation_nodes.empty()) {
        auto iter = relation_nodes.cbegin();
        current_node = *iter;
        iter++;
        // cross product if there are multi tables
        for (; iter != relation_nodes.cend(); iter++) {
            current_node =
                node_manager_->MakeJoinNode(current_node, *iter, node::JoinType::kJoinTypeFull, nullptr, nullptr);
        }
        // TODO(chenjing): 处理子查询
        table_name = MakeTableName(current_node);
    }
    // group by
    if (nullptr != root->group_clause_ptr_) {
        if (!root->group_clause_ptr_->IsEmpty()) {
            for (size_t i = 0; i < root->group_clause_ptr_->GetChildNum(); i++) {
                CHECK_TRUE(root->group_clause_ptr_->GetChild(i)->GetExprType() == node::kExprColumnRef,
                           common::kUnsupportSql, "Only support GROUP BY column EXPRESSION currently, but #",
                           i, " EXPRESSION in GROUP BY is " ,
                           node::ExprTypeName(root->group_clause_ptr_->GetChild(i)->GetExprType()), " expression ")
            }
            current_node = node_manager_->MakeGroupPlanNode(current_node, root->group_clause_ptr_);
        }
    }

    // where condition
    if (nullptr != root->where_clause_ptr_) {
        current_node = node_manager_->MakeFilterPlanNode(current_node, root->where_clause_ptr_);
    }

    // select target_list
    CHECK_TRUE(nullptr != root->GetSelectList() && !root->GetSelectList()->GetList().empty(), common::kPlanError,
               "fail to create select query plan: select expr list is null or empty")

    const udf::UdfLibrary *lib = udf::DefaultUdfLibrary::get();
    // prepare window list
    std::map<const node::WindowDefNode *, node::ProjectListNode *> window_project_list_map;
    node::ProjectListNode *table_project_list = node_manager_->MakeProjectListPlanNode(nullptr, false);
    // prepare window def
    int w_id = 1;
    std::map<std::string, const node::WindowDefNode *> windows;
    if (nullptr != root->GetWindowList() && !root->GetWindowList()->IsEmpty()) {
        for (auto node : root->GetWindowList()->GetList()) {
            const node::WindowDefNode *w = dynamic_cast<node::WindowDefNode *>(node);
            CHECK_TRUE(windows.find(w->GetName()) == windows.cend(), common::kPlanError,
                       "fail to resolve window, window name duplicate: ", w->GetName())
            CHECK_STATUS(CheckWindowFrame(w))
            windows[w->GetName()] = w;
        }
    }

    const node::NodePointVector &select_expr_list = root->GetSelectList()->GetList();
    for (uint32_t pos = 0u; pos < select_expr_list.size(); pos++) {
        auto expr = select_expr_list[pos];
        std::string project_name;
        node::ExprNode *project_expr;
        switch (expr->GetType()) {
            case node::kResTarget: {
                const node::ResTarget *target_ptr = static_cast<const node::ResTarget *>(expr);
                project_name = target_ptr->GetName();
                if (project_name.empty()) {
                    project_name = target_ptr->GetVal()->GenerateExpressionName();
                }
                project_expr = target_ptr->GetVal();
                break;
            }
            default: {
                FAIL_STATUS(common::kPlanError, "can not create project plan node with type ",
                            node::NameOfSqlNodeType(root->GetType()))
            }
        }

        const node::WindowDefNode *w_ptr = nullptr;
        CHECK_TRUE(node::WindowOfExpression(windows, project_expr, &w_ptr), common::kPlanError,
                   "fail to resolved window")

        // deal with row project / table aggregation project
        if (w_ptr == nullptr) {
            if (node::IsAggregationExpression(lib, project_expr)) {
                table_project_list->AddProject(
                    node_manager_->MakeAggProjectNode(pos, project_name, project_expr, nullptr));
            } else {
                table_project_list->AddProject(node_manager_->MakeRowProjectNode(pos, project_name, project_expr));
            }
            continue;
        }
        // deal with window project
        if (window_project_list_map.find(w_ptr) == window_project_list_map.end()) {
            node::WindowPlanNode *w_node_ptr = node_manager_->MakeWindowPlanNode(w_id++);
            CHECK_STATUS(CreateWindowPlanNode(w_ptr, w_node_ptr))
            window_project_list_map[w_ptr] = node_manager_->MakeProjectListPlanNode(w_node_ptr, true);
        }
        window_project_list_map[w_ptr]->AddProject(
            node_manager_->MakeAggProjectNode(pos, project_name, project_expr, w_ptr->GetFrame()));
    }

    // Rule 1: Can't support group clause and window clause simultaneously
    CHECK_TRUE(!(nullptr != root->group_clause_ptr_ && !window_project_list_map.empty()), common::kPlanError,
               "Can't support group clause and window clause simultaneously")
    // Rule 2: Can't support having clause and window clause simultaneously
    CHECK_TRUE(!(nullptr != root->having_clause_ptr_ && !window_project_list_map.empty()), common::kPlanError,
               "Can't support having clause and window clause simultaneously")
    // Rule 3: Can't support table aggregation and window aggregation simultaneously
    CHECK_TRUE(!(table_project_list->HasAggProject() && !window_project_list_map.empty()), common::kPlanError,
               "Can't support table aggregation and window aggregation simultaneously")

    // Add table projects into project map beforehand
    // Thus we can merge project list based on window frame when it is necessary.
    if (!table_project_list->GetProjects().empty()) {
        table_project_list->SetHavingCondition(root->having_clause_ptr_);
        window_project_list_map[nullptr] = table_project_list;
    }
    // merge window map
    std::map<const node::WindowDefNode *, node::ProjectListNode *> merged_project_list_map;
    bool long_window_exist = false;
    // only support long-window optimization for request-mode
    if (!is_batch_mode_ && !long_windows_.empty()) {
        for (const auto &it : window_project_list_map) {
            if (it.first == nullptr) continue;

            if (long_windows_.count(it.first->GetName())) {
                long_window_exist = true;
                DLOG(INFO) << it.first->GetName() << " is long window. Disable project merge";
                break;
            }
        }
    }

    if (long_window_exist) {
        merged_project_list_map = window_project_list_map;
    } else {
        CHECK_STATUS(MergeProjectMap(window_project_list_map, &merged_project_list_map))
    }

    // add MergeNode if multi ProjectionLists exist
    PlanNodeList project_list_vec(w_id);
    for (auto &v : merged_project_list_map) {
        node::ProjectListNode *project_list = v.second;
        int pos = nullptr == project_list->GetW() ? 0 : project_list->GetW()->GetId();
        project_list_vec[pos] = project_list;
    }

    // merge simple project with 1st window project
    if (!long_window_exist && nullptr != project_list_vec[0] && project_list_vec.size() > 1) {
        auto simple_project = dynamic_cast<node::ProjectListNode *>(project_list_vec[0]);
        auto first_window_project = dynamic_cast<node::ProjectListNode *>(project_list_vec[1]);
        node::ProjectListNode *merged_project =
            node_manager_->MakeProjectListPlanNode(first_window_project->GetW(), true);
        if (!is_cluster_optimized_ && !enable_batch_window_parallelization_ &&
            node::ProjectListNode::MergeProjectList(simple_project, first_window_project, merged_project)) {
            project_list_vec[0] = nullptr;
            project_list_vec[1] = merged_project;
        }
    }

    PlanNodeList project_list_without_null;
    std::vector<std::pair<uint32_t, uint32_t>> pos_mapping(select_expr_list.size());
    int project_list_id = 0;
    for (auto &v : project_list_vec) {
        if (nullptr == v) {
            continue;
        }
        auto project_list = dynamic_cast<node::ProjectListNode *>(v)->GetProjects();
        int project_pos = 0;
        for (auto project : project_list) {
            pos_mapping[dynamic_cast<node::ProjectNode *>(project)->GetPos()] =
                std::make_pair(project_list_id, project_pos);
            project_pos++;
        }
        project_list_without_null.push_back(v);
        project_list_id++;
    }

    current_node = node_manager_->MakeProjectPlanNode(current_node, table_name, project_list_without_null, pos_mapping);

    // distinct
    if (root->distinct_opt_) {
        current_node = node_manager_->MakeDistinctPlanNode(current_node);
    }
    // order
    if (nullptr != root->order_clause_ptr_) {
        current_node = node_manager_->MakeSortPlanNode(current_node, root->order_clause_ptr_);
    }
    // limit
    if (nullptr != root->GetLimit()) {
        const node::LimitNode *limit_ptr = static_cast<const node::LimitNode *>(root->GetLimit());
        current_node = node_manager_->MakeLimitPlanNode(current_node, limit_ptr->GetLimitCount());
    }
    current_node = node_manager_->MakeSelectPlanNode(current_node);
    if (root->config_options_ != nullptr) {
        dynamic_cast<node::QueryPlanNode*>(current_node)->config_options_ = root->config_options_;
    }
    *plan_tree = current_node;
    return base::Status::OK();
}

base::Status Planner::CreateUnionQueryPlan(const node::UnionQueryNode *root, PlanNode **plan_tree) {
    CHECK_TRUE(nullptr != root, common::kPlanError, "can not create query plan node with null query node")

    node::PlanNode *left_plan = nullptr;
    node::PlanNode *right_plan = nullptr;
    CHECK_STATUS(CreateQueryPlan(root->left_, &left_plan), common::kPlanError,
                 "can not create union query plan left query")
    CHECK_STATUS(CreateQueryPlan(root->right_, &right_plan), common::kPlanError,
                 "can not create union query plan right query")
    auto res = node_manager_->MakeUnionPlanNode(left_plan, right_plan, root->is_all_);
    if (root->config_options_ != nullptr) {
        dynamic_cast<node::UnionPlanNode*>(res)->config_options_ = root->config_options_;
    }
    *plan_tree = res;
    return base::Status::OK();
}
base::Status Planner::CheckWindowFrame(const node::WindowDefNode *w_ptr) {
    CHECK_TRUE(nullptr != w_ptr->GetFrame(), common::kPlanError,
               "fail to create project list node: frame can't be unbound ")

    if (w_ptr->GetFrame()->frame_type() == node::kFrameRows) {
        auto extent = dynamic_cast<node::FrameExtent *>(w_ptr->GetFrame()->frame_rows());
        if ((extent->start()->bound_type() == node::kPreceding || extent->start()->bound_type() == node::kFollowing) &&
            extent->start()->is_time_offset()) {
            FAIL_STATUS(common::kPlanError, "Fail Make Rows Frame Node: time offset un-support")
        }
        if ((extent->end()->bound_type() == node::kPreceding || extent->end()->bound_type() == node::kFollowing) &&
            extent->end()->is_time_offset()) {
            FAIL_STATUS(common::kPlanError, "Fail Make Rows Frame Node: time offset un-support")
        }

        if (w_ptr->GetFrame()->frame_maxsize() > 0) {
            FAIL_STATUS(common::kPlanError, "Fail Make Rows Window: MAXSIZE non-support for Rows Window")
        }
    }
    return base::Status::OK();
}
base::Status Planner::CreateWindowPlanNode(const node::WindowDefNode *w_ptr, node::WindowPlanNode *w_node_ptr) {
    if (nullptr != w_ptr) {
        // Prepare Window Frame
        CHECK_STATUS(CheckWindowFrame(w_ptr))
        node::FrameNode *frame = dynamic_cast<node::FrameNode *>(w_ptr->GetFrame());
        w_node_ptr->set_frame_node(frame);

        // Prepare Window Name
        if (w_ptr->GetName().empty()) {
            w_node_ptr->SetName(PlanAPI::GenerateName("anonymous_w", w_node_ptr->GetId()));
        } else {
            w_node_ptr->SetName(w_ptr->GetName());
        }

        // Prepare Window partitions and orders
        w_node_ptr->SetKeys(w_ptr->GetPartitions());
        w_node_ptr->SetOrders(w_ptr->GetOrders());

        // Prepare Window Union Info
        if (nullptr != w_ptr->union_tables() && !w_ptr->union_tables()->GetList().empty()) {
            for (auto node : w_ptr->union_tables()->GetList()) {
                node::PlanNode *table_plan = nullptr;
                CHECK_STATUS(CreateTableReferencePlanNode(dynamic_cast<node::TableRefNode *>(node), &table_plan))
                w_node_ptr->AddUnionTable(table_plan);
            }
        }
        w_node_ptr->set_instance_not_in_window(w_ptr->instance_not_in_window());
        w_node_ptr->set_exclude_current_time(w_ptr->exclude_current_time());
    }
    return base::Status::OK();
}

base::Status Planner::CreateDeployPlanNode(const node::DeployNode *root, node::PlanNode **output) {
    CHECK_TRUE(nullptr != root, common::kPlanError, "fail to create deploy plan with null node");
    *output = node_manager_->MakeDeployPlanNode(root->Name(), root->Stmt(), root->StmtStr(),
                                                root->Options(), root->IsIfNotExists());
    return base::Status::OK();
}

base::Status Planner::CreateLoadDataPlanNode(const node::LoadDataNode *root, node::PlanNode **output) {
    CHECK_TRUE(nullptr != root, common::kPlanError, "fail to create load data plan with null node");
    *output = node_manager_->MakeLoadDataPlanNode(root->File(), root->Db(), root->Table(), root->Options(),
                                                  root->ConfigOptions());
    return base::Status::OK();
}

base::Status Planner::CreateSelectIntoPlanNode(const node::SelectIntoNode *root, node::PlanNode **output) {
    CHECK_TRUE(nullptr != root, common::kPlanError, "fail to create select into plan with null node");
    PlanNode *query = nullptr;
    CHECK_STATUS(CreateQueryPlan(root->Query(), &query))
    *output = node_manager_->MakeSelectIntoPlanNode(query, root->QueryStr(), root->OutFile(), root->Options(),
                                                    root->ConfigOptions());
    return base::Status::OK();
}

base::Status Planner::CreateSetPlanNode(const node::SetNode *root, node::PlanNode **output) {
    CHECK_TRUE(nullptr != root, common::kPlanError, "fail to create set plan with null node");
    *output = node_manager_->MakeSetPlanNode(root);
    return base::Status::OK();
}

base::Status Planner::CreateCreateTablePlan(const node::SqlNode *root, node::PlanNode **output) {
    CHECK_TRUE(nullptr != root, common::kPlanError, "fail to create table plan with null node")
    auto create_tree = dynamic_cast<const node::CreateStmt *>(root);
    *output = node_manager_->MakeCreateTablePlanNode(create_tree->GetDbName(), create_tree->GetTableName(),
                                                     create_tree->GetReplicaNum(),
<<<<<<< HEAD
                                                     create_tree->GetPartitionNum(), create_tree->GetColumnDefList(),
                                                     create_tree->GetDistributionList(),
                                                     create_tree->GetOpIfNotExist());
=======
                                                     create_tree->GetPartitionNum(),
                                                     create_tree->GetStorageMode(),
                                                     create_tree->GetColumnDefList(),
                                                     create_tree->GetDistributionList());
>>>>>>> e84528e9
    return base::Status::OK();
}
/// Check if current plan node is depend on a [table|simple select table/rename table/ sub query table)
/// Store TablePlanNode into output if true
bool Planner::IsTable(node::PlanNode *node, node::PlanNode** output) {
    if (nullptr == node) {
        return false;
    }

    switch (node->type_) {
        case node::kPlanTypeTable: {
            *output = node;
            return true;
        }
        case node::kPlanTypeRename: {
            return IsTable(node->GetChildren()[0], output);
        }
        case node::kPlanTypeQuery: {
            return IsTable(dynamic_cast<node::QueryPlanNode *>(node)->GetChildren()[0], output);
        }
        case node::kPlanTypeProject: {
            if ((dynamic_cast<node::ProjectPlanNode *>(node))->IsSimpleProjectPlan()) {
                return IsTable(node->GetChildren()[0], output);
            } else {
                return false;
            }
        }
        default: {
            return false;
        }
    }
    return false;
}
/**
 * Validate online serving op with given plan tree
 * - Support Ops:
 *   - TABLE
 *   - SELECT
 *   - JOIN
 *   - WINDOW
 * - UnSupport Ops::
 *   - CREATE TABLE
 *   - INSERT TABLE
 *   - GROUP BY
 *   - HAVING clause
 *   - FILTER
 *   -
 * @param node
 * @return
 */
base::Status Planner::ValidateOnlineServingOp(node::PlanNode *node) {
    CHECK_TRUE(nullptr != node, common::kNullInputPointer,
               "Fail to validate request table: input node is "
               "null")
    switch (node->type_) {
        case node::kPlanTypeTable: {
            break;
        }
        case node::kPlanTypeProject: {
            auto project_node = dynamic_cast<node::ProjectPlanNode*>(node);

            for (auto &each : project_node->project_list_vec_) {
                node::ProjectListNode *project_list = dynamic_cast<node::ProjectListNode *>(each);
                CHECK_TRUE(nullptr == project_list->GetHavingCondition(), common::kPlanError,
                           "Non-support HAVING Op in online serving")
                CHECK_TRUE(!(nullptr == project_list->GetW() && project_list->HasAggProject()), common::kPlanError,
                           "Aggregate over a table cannot be supported in online serving")
            }
        }
        case node::kPlanTypeRename:
        case node::kPlanTypeLimit:
        case node::kPlanTypeWindow:
        case node::kPlanTypeQuery:
        case node::kPlanTypeJoin: {
            for (auto *child : node->GetChildren()) {
                CHECK_STATUS(ValidateOnlineServingOp(child));
            }
            break;
        }
        default: {
            FAIL_STATUS(common::kPlanError, "Non-support ", node->GetTypeName(), " Op in online serving");
            break;
        }
    }
    return base::Status::OK();
}
/**
 * Get the limit count of given SQL query
 * @param node
 * @return
 */
int Planner::GetPlanTreeLimitCount(node::PlanNode *node) {
    if (nullptr == node) {
        return 0;
    }
    int limit_cnt = 0;
    switch (node->type_) {
        case node::kPlanTypeTable: {
            return 0;
        }
        case node::kPlanTypeLimit: {
            auto limit_node = dynamic_cast<node::LimitPlanNode*>(node);
            limit_cnt = limit_node->GetLimitCnt();
        }
        default: {
            if (node->GetChildrenSize() > 0) {
                int cnt = GetPlanTreeLimitCount(node->GetChildren()[0]);
                if (cnt > 0) {
                    if (limit_cnt == 0) {
                        limit_cnt = cnt;
                    } else {
                        limit_cnt = std::min(cnt, limit_cnt);
                    }
                }
            }
            break;
        }
    }
    return limit_cnt;
}
base::Status Planner::ValidateClusterOnlineTrainingOp(node::PlanNode *node) {
    if (node == nullptr) {
        return base::Status::OK();
    }
    switch (node->type_) {
        case node::kPlanTypeTable: {
            break;
        }
        case node::kPlanTypeProject: {
            auto project_node = dynamic_cast<node::ProjectPlanNode*>(node);

            for (auto &each : project_node->project_list_vec_) {
                node::ProjectListNode *project_list = dynamic_cast<node::ProjectListNode *>(each);
                CHECK_TRUE(nullptr == project_list->GetW(), common::kPlanError,
                           "Non-support WINDOW Op in cluster online training");
                CHECK_TRUE(nullptr == project_list->GetHavingCondition(), common::kPlanError,
                           "Non-support HAVING Op in cluster online training")
                CHECK_TRUE(!project_list->HasAggProject(), common::kPlanError,
                           "Aggregate over a table cannot be supported in cluster online training")
            }
        }
        case node::kPlanTypeLoadData:
        case node::kPlanTypeRename:
        case node::kPlanTypeLimit:
        case node::kPlanTypeFilter:
        case node::kPlanTypeQuery: {
            for (auto *child : node->GetChildren()) {
                CHECK_STATUS(ValidateClusterOnlineTrainingOp(child));
            }
            break;
        }
        default: {
            FAIL_STATUS(common::kPlanError, "Non-support ", node->GetTypeName(), " Op in cluster online training");
            break;
        }
    }
    return base::Status::OK();
}
/**
 * Validate there is one and only one request table existing in the Plan tree
 * @param node
 * @param outputs
 * @return
 */
base::Status Planner::ValidateRequestTable(node::PlanNode *node, std::vector<node::PlanNode *>& outputs) {
    CHECK_TRUE(nullptr != node, common::kNullInputPointer,
               "Fail to validate request table: input node is "
               "null")

    switch (node->type_) {
        case node::kPlanTypeJoin:
        case node::kPlanTypeUnion: {
            auto binary_op = dynamic_cast<node::BinaryPlanNode *>(node);
            CHECK_TRUE(nullptr != binary_op->GetLeft(), common::kPlanError, "Left child of ", node->GetTypeName(), " "
                       "is null")
            CHECK_STATUS(ValidateRequestTable(binary_op->GetLeft(), outputs))
            CHECK_TRUE(!outputs.empty(), common::kPlanError, "PLAN error: No request/primary table exist in left tree");
            node::PlanNode *right_table = nullptr;

            // If right side is a table|simple select table|rename table
            // It isn't necessary to be validate request
            if (IsTable(binary_op->GetRight(), &right_table)) {
                // Collect table if it is equal with primary table node
                if (node::PlanEquals(right_table, outputs[0])) {
                    outputs.push_back(right_table);
                }
            } else {
                CHECK_STATUS(ValidateRequestTable(binary_op->GetRight(), outputs))
            }
            return base::Status::OK();
        }
        case node::kPlanTypeTable: {
            if (outputs.empty()) {
                outputs.push_back(node);
            } else {
                // Validate there is only one request table existing in the plan tree
                CHECK_TRUE(node::PlanEquals(node, outputs[0]), common::kPlanError,
                           "Non-support multiple request tables")
                outputs.push_back(node);
            }
            return base::Status::OK();
        }
        case node::kPlanTypeCreate:
        case node::kPlanTypeInsert:
        case node::kPlanTypeCmd:
        case node::kPlanTypeWindow:
        case node::kProjectList:
        case node::kProjectNode: {
            FAIL_STATUS(common::kPlanError, "Fail to infer a request table with invalid node", node->GetTypeName())
        }
        default: {
            auto unary_op = dynamic_cast<const node::UnaryPlanNode *>(node);
            CHECK_STATUS(ValidateRequestTable(unary_op->GetDepend(), outputs));
            return base::Status::OK();
        }
    }
}

base::Status SimplePlanner::CreatePlanTree(const NodePointVector &parser_trees, PlanNodeList &plan_trees) {
    for (auto parser_tree : parser_trees) {
        switch (parser_tree->GetType()) {
            case node::kQuery: {
                PlanNode *query_plan = nullptr;
                CHECK_STATUS(CreateQueryPlan(dynamic_cast<node::QueryNode *>(parser_tree), &query_plan));

                if (!is_batch_mode_) {
                    // Validate there is one and only request table in the SQL
                    std::vector<::hybridse::node::PlanNode*> request_tables;
                    CHECK_STATUS(ValidateRequestTable(query_plan, request_tables))
                    CHECK_TRUE(!request_tables.empty(), common::kPlanError,
                               "Invalid SQL for online serving: There ia no request table exist!")
                    for (auto request_table : request_tables) {
                        dynamic_cast<node::TablePlanNode *>(request_table)->SetIsPrimary(true);
                    }

                    CHECK_STATUS(ValidateOnlineServingOp(query_plan));
                } else {
                    if (is_cluster_optimized_) {
                        CHECK_STATUS(ValidateClusterOnlineTrainingOp(query_plan));
                    }
                }

                plan_trees.push_back(query_plan);
                break;
            }
            case node::kCreateStmt: {
                CHECK_TRUE(is_batch_mode_, common::kPlanError, "Non-support CREATE TABLE Op in online serving");
                PlanNode *create_plan = nullptr;
                CHECK_STATUS(CreateCreateTablePlan(parser_tree, &create_plan));
                plan_trees.push_back(create_plan);
                break;
            }
            case node::kCreateSpStmt: {
                PlanNode *create_sp_plan = nullptr;
                PlanNodeList inner_plan_node_list;
                const node::CreateSpStmt *create_sp_tree = static_cast<const node::CreateSpStmt *>(parser_tree);
                CHECK_STATUS(CreatePlanTree(create_sp_tree->GetInnerNodeList(), inner_plan_node_list))
                CHECK_STATUS(CreateCreateProcedurePlan(parser_tree, inner_plan_node_list, &create_sp_plan))
                plan_trees.push_back(create_sp_plan);
                break;
            }
            case node::kCmdStmt: {
                CHECK_TRUE(is_batch_mode_, common::kPlanError, "Non-support Command Op in online serving");
                node::PlanNode *cmd_plan = nullptr;
                CHECK_STATUS(CreateCmdPlan(parser_tree, &cmd_plan))
                plan_trees.push_back(cmd_plan);
                break;
            }
            case node::kInsertStmt: {
                CHECK_TRUE(is_batch_mode_, common::kPlanError, "Non-support INSERT Op in online serving");
                node::PlanNode *insert_plan = nullptr;
                CHECK_STATUS(CreateInsertPlan(parser_tree, &insert_plan))
                plan_trees.push_back(insert_plan);
                break;
            }
            case ::hybridse::node::kFnDef: {
                node::PlanNode *fn_plan = nullptr;
                CHECK_STATUS(CreateFuncDefPlan(parser_tree, &fn_plan))
                plan_trees.push_back(fn_plan);
                break;
            }
            case ::hybridse::node::kExplainStmt: {
                node::PlanNode *explan_plan = nullptr;
                CHECK_STATUS(CreateExplainPlan(parser_tree, &explan_plan))
                plan_trees.push_back(explan_plan);
                break;
            }
            case ::hybridse::node::kCreateIndexStmt: {
                CHECK_TRUE(is_batch_mode_, common::kPlanError, "Non-support CREATE INDEX Op in online serving");
                node::PlanNode *create_index_plan = nullptr;
                CHECK_STATUS(CreateCreateIndexPlan(parser_tree, &create_index_plan))
                plan_trees.push_back(create_index_plan);
                break;
            }
            case ::hybridse::node::kSelectIntoStmt: {
                CHECK_TRUE(is_batch_mode_, common::kPlanError,
                           "Non-support SELECT INTO Op in online serving");
                node::PlanNode *select_into_plan_node = nullptr;
                CHECK_STATUS(CreateSelectIntoPlanNode(dynamic_cast<node::SelectIntoNode *>(parser_tree),
                                                      &select_into_plan_node));
                plan_trees.push_back(select_into_plan_node);
                break;
            }
            case ::hybridse::node::kLoadDataStmt: {
                CHECK_TRUE(is_batch_mode_, common::kPlanError,
                           "Non-support LOAD DATA Op in online serving");
                node::PlanNode *load_data_plan_node = nullptr;
                CHECK_STATUS(
                    CreateLoadDataPlanNode(dynamic_cast<node::LoadDataNode *>(parser_tree), &load_data_plan_node));
                plan_trees.push_back(load_data_plan_node);
                break;
            }
            case ::hybridse::node::kDeployStmt: {
                node::PlanNode *deploy_plan_node = nullptr;
                CHECK_STATUS(CreateDeployPlanNode(dynamic_cast<node::DeployNode *>(parser_tree), &deploy_plan_node));
                plan_trees.push_back(deploy_plan_node);
                break;
            }
            case ::hybridse::node::kSetStmt: {
                CHECK_TRUE(is_batch_mode_, common::kPlanError,
                           "Non-support SET Op in online serving");
                node::PlanNode *set_plan_node = nullptr;
                CHECK_STATUS(CreateSetPlanNode(dynamic_cast<node::SetNode *>(parser_tree), &set_plan_node));
                plan_trees.push_back(set_plan_node);
                break;
            }
            case ::hybridse::node::kDeleteStmt: {
                auto delete_node = dynamic_cast<const node::DeleteNode*>(parser_tree);
                CHECK_TRUE(delete_node != nullptr, common::kPlanError, "not an DeleteNode");
                node::PlanNode *delete_plan_node = node_manager_->MakeDeletePlanNode(delete_node);
                plan_trees.push_back(delete_plan_node);
                break;
            }
            default: {
                FAIL_STATUS(common::kPlanError, "Non-support Op ",
                            node::NameOfSqlNodeType(parser_tree->GetType()))
            }
        }
    }
    return base::Status::OK();
}

/***
 * Create function def plan node
 * 1. check indent
 * 2. construct sub blocks
 *      if_then_else block
 *
 * @param root
 * @param plan
 * @param status
 */
base::Status Planner::CreateFuncDefPlan(const SqlNode *root, node::PlanNode **output) {
    CHECK_TRUE(nullptr != root, common::kPlanError, "fail to create func def plan node: query tree node it null")

    CHECK_TRUE(root->GetType() == node::kFnDef, common::kPlanError,
               "fail to create function plan node: query tree node it not function def type")
    *output = node_manager_->MakeFuncPlanNode(dynamic_cast<node::FnNodeFnDef *>(const_cast<SqlNode *>(root)));
    return base::Status::OK();
}

base::Status Planner::CreateInsertPlan(const node::SqlNode *root, node::PlanNode **output) {
    CHECK_TRUE(nullptr != root, common::kPlanError, "fail to create cmd plan node: query tree node it null")

    CHECK_TRUE(root->GetType() == node::kInsertStmt, common::kPlanError,
               "fail to create cmd plan node: query tree node it not insert type")
    *output = node_manager_->MakeInsertPlanNode(dynamic_cast<const node::InsertStmt *>(root));
    return base::Status::OK();
}
base::Status Planner::CreateExplainPlan(const node::SqlNode *root, node::PlanNode **output) {
    CHECK_TRUE(nullptr != root, common::kPlanError, "fail to create explain plan node: query tree node it null")

    CHECK_TRUE(root->GetType() == node::kExplainStmt, common::kPlanError,
               "fail to create explain plan node: query tree node it not kExplainStmt")
    *output = node_manager_->MakeExplainPlanNode(dynamic_cast<const node::ExplainNode *>(root));
    return base::Status::OK();
}
base::Status Planner::CreateCreateIndexPlan(const node::SqlNode *root, node::PlanNode **output) {
    CHECK_TRUE(nullptr != root, common::kPlanError, "fail to create index plan node: query tree node it null")

    CHECK_TRUE(root->GetType() == node::kCreateIndexStmt, common::kPlanError,
               "fail to create explain plan node: query tree node it not kCreateIndexStmt")
    *output = node_manager_->MakeCreateCreateIndexPlanNode(dynamic_cast<const node::CreateIndexNode *>(root));
    return base::Status::OK();
}
base::Status Planner::CreateCmdPlan(const SqlNode *root, node::PlanNode **output) {
    CHECK_TRUE(nullptr != root, common::kPlanError, "fail to create cmd plan node: query tree node it null")
    CHECK_TRUE(root->GetType() == node::kCmdStmt, common::kPlanError,
               "fail to create cmd plan node: query tree node it not kCmdStmt")
    *output = node_manager_->MakeCmdPlanNode(dynamic_cast<const node::CmdNode *>(root));
    return base::Status::OK();
}

base::Status Planner::CreateCreateProcedurePlan(const node::SqlNode *root, const PlanNodeList &inner_plan_node_list,
                                                node::PlanNode **output) {
    CHECK_TRUE(nullptr != root, common::kPlanError, "fail to create procedure plan node: query tree node it null")
    CHECK_TRUE(root->GetType() == node::kCreateSpStmt, common::kPlanError,
               "fail to create procedure plan node: query tree node it not kCreateSpStmt")
    const node::CreateSpStmt *create_sp_tree = static_cast<const node::CreateSpStmt *>(root);
    *output = node_manager_->MakeCreateProcedurePlanNode(create_sp_tree->GetSpName(),
                                                         create_sp_tree->GetInputParameterList(), inner_plan_node_list);
    return base::Status::OK();
}

std::string Planner::MakeTableName(const PlanNode *node) const {
    switch (node->GetType()) {
        case node::kPlanTypeTable: {
            const node::TablePlanNode *table_node = dynamic_cast<const node::TablePlanNode *>(node);
            return table_node->table_;
        }
        case node::kPlanTypeRename: {
            const node::RenamePlanNode *table_node = dynamic_cast<const node::RenamePlanNode *>(node);
            return table_node->table_;
        }
        case node::kPlanTypeJoin: {
            return "";
        }
        case node::kPlanTypeQuery: {
            return "";
        }
        default: {
            LOG(WARNING) << "fail to get or generate table name for given plan "
                            "node type "
                         << node::NameOfPlanNodeType(node->GetType());
            return "";
        }
    }
    return "";
}
base::Status Planner::CreateTableReferencePlanNode(const node::TableRefNode *root, node::PlanNode **output) {
    node::PlanNode *plan_node = nullptr;
    switch (root->ref_type_) {
        case node::kRefTable: {
            const node::TableNode *table_node = dynamic_cast<const node::TableNode *>(root);
            plan_node = node_manager_->MakeTablePlanNode(table_node->db_, table_node->org_table_name_);
            if (!table_node->alias_table_name_.empty()) {
                *output = node_manager_->MakeRenamePlanNode(plan_node, table_node->alias_table_name_);
            } else {
                *output = plan_node;
            }
            break;
        }
        case node::kRefJoin: {
            const node::JoinNode *join_node = dynamic_cast<const node::JoinNode *>(root);
            node::PlanNode *left = nullptr;
            node::PlanNode *right = nullptr;
            CHECK_STATUS(CreateTableReferencePlanNode(join_node->left_, &left))
            CHECK_STATUS(CreateTableReferencePlanNode(join_node->right_, &right))
            plan_node = node_manager_->MakeJoinNode(left, right, join_node->join_type_, join_node->orders_,
                                                    join_node->condition_);
            if (!join_node->alias_table_name_.empty()) {
                *output = node_manager_->MakeRenamePlanNode(plan_node, join_node->alias_table_name_);
            } else {
                *output = plan_node;
            }
            break;
        }
        case node::kRefQuery: {
            const node::QueryRefNode *sub_query_node = dynamic_cast<const node::QueryRefNode *>(root);
            CHECK_STATUS(CreateQueryPlan(sub_query_node->query_, &plan_node))
            if (!sub_query_node->alias_table_name_.empty()) {
                *output = node_manager_->MakeRenamePlanNode(plan_node, sub_query_node->alias_table_name_);
            } else {
                *output = plan_node;
            }
            break;
        }
        default: {
            FAIL_STATUS(common::kPlanError, "fail to create table reference node, unrecognized type ",
                        node::NameOfSqlNodeType(root->GetType()))
        }
    }

    return base::Status::OK();
}
bool Planner::MergeWindows(const std::map<const node::WindowDefNode *, node::ProjectListNode *> &map,
                           std::vector<const node::WindowDefNode *> *windows_ptr) {
    if (nullptr == windows_ptr) {
        return false;
    }
    bool has_window_merged = false;
    auto &windows = *windows_ptr;

    std::vector<std::pair<const node::WindowDefNode *, int32_t>> window_id_pairs;
    for (auto it = map.begin(); it != map.end(); it++) {
        window_id_pairs.push_back(
            std::make_pair(it->first, nullptr == it->second->GetW() ? 0 : it->second->GetW()->GetId()));
    }
    std::sort(window_id_pairs.begin(), window_id_pairs.end(),
              [](const std::pair<const node::WindowDefNode *, int32_t> &p1,
                 const std::pair<const node::WindowDefNode *, int32_t> &p2) -> bool { return p1.second < p2.second; });

    // Merge Rows Frames First
    for (auto iter = window_id_pairs.cbegin(); iter != window_id_pairs.cend(); iter++) {
        if (nullptr != iter->first && iter->first->GetFrame()->IsRowsRangeLikeFrame()) {
            // skip handling range like frames
            continue;
        }
        if (windows.empty()) {
            windows.push_back(iter->first);
            continue;
        }
        bool can_be_merged = false;
        for (auto iter_w = windows.begin(); iter_w != windows.end(); iter_w++) {
            if (node::SqlEquals(iter->first, *iter_w)) {
                can_be_merged = true;
                has_window_merged = true;
                break;
            }
            if (nullptr == *iter_w) {
                continue;
            }
            if (iter->first->CanMergeWith(*iter_w, enable_window_maxsize_merged_)) {
                can_be_merged = true;
                *iter_w = node_manager_->MergeWindow(iter->first, *iter_w);
                has_window_merged = true;
                break;
            }
        }

        if (!can_be_merged) {
            windows.push_back(iter->first);
        }
    }

    for (auto iter = window_id_pairs.cbegin(); iter != window_id_pairs.cend(); iter++) {
        if (nullptr == iter->first || !iter->first->GetFrame()->IsRowsRangeLikeFrame()) {
            // skip handling rows frames
            continue;
        }
        if (windows.empty()) {
            windows.push_back(iter->first);
            continue;
        }
        bool can_be_merged = false;
        for (auto iter_w = windows.begin(); iter_w != windows.end(); iter_w++) {
            if (node::SqlEquals(iter->first, *iter_w)) {
                can_be_merged = true;
                has_window_merged = true;
                break;
            }
            if (nullptr == *iter_w) {
                continue;
            }
            if (iter->first->CanMergeWith(*iter_w, enable_window_maxsize_merged_)) {
                can_be_merged = true;
                *iter_w = node_manager_->MergeWindow(iter->first, *iter_w);
                has_window_merged = true;
                break;
            }
        }

        if (!can_be_merged) {
            windows.push_back(iter->first);
        }
    }

    return has_window_merged;
}

base::Status Planner::MergeProjectMap(const std::map<const node::WindowDefNode *, node::ProjectListNode *> &map,
                                      std::map<const node::WindowDefNode *, node::ProjectListNode *> *output) {
    if (map.empty()) {
        DLOG(INFO) << "Nothing to merge, project list map is empty";
        *output = map;
        return base::Status::OK();
    }
    std::vector<const node::WindowDefNode *> windows;
    bool flag_merge = MergeWindows(map, &windows);
    bool flag_expand = ExpandCurrentHistoryWindow(&windows);
    if (!flag_merge && !flag_expand) {
        DLOG(INFO) << "No window can be merged or expand";
        *output = map;
        return base::Status::OK();
    }

    int32_t w_id = 1;
    for (auto iter = windows.cbegin(); iter != windows.cend(); iter++) {
        if (nullptr == *iter) {
            output->insert(std::make_pair(nullptr, node_manager_->MakeProjectListPlanNode(nullptr, false)));
            continue;
        }
        node::WindowPlanNode *w_node_ptr = node_manager_->MakeWindowPlanNode(w_id++);
        CHECK_STATUS(CreateWindowPlanNode(*iter, w_node_ptr))
        output->insert(std::make_pair(*iter, node_manager_->MakeProjectListPlanNode(w_node_ptr, true)));
    }

    for (auto map_iter = map.cbegin(); map_iter != map.cend(); map_iter++) {
        bool merge_ok = false;
        for (auto iter = output->begin(); iter != output->end(); iter++) {
            if (node::SqlEquals(map_iter->first, iter->first) ||
                (nullptr != map_iter->first && map_iter->first->CanMergeWith(iter->first))) {
                auto frame = iter->second->GetW();
                node::ProjectListNode *merged_project = node_manager_->MakeProjectListPlanNode(frame, frame != nullptr);
                node::ProjectListNode::MergeProjectList(iter->second, map_iter->second, merged_project);
                iter->second = merged_project;
                merge_ok = true;
                break;
            }
        }
        CHECK_TRUE(merge_ok, common::kPlanError, "Fail to merge project list")
    }

    return base::Status::OK();
}
bool Planner::ExpandCurrentHistoryWindow(std::vector<const node::WindowDefNode *> *windows_ptr) {
    if (nullptr == windows_ptr) {
        return false;
    }
    auto &windows = *windows_ptr;
    bool has_window_expand = false;
    // merge big history window with current history window
    for (auto iter = windows.begin(); iter != windows.end(); iter++) {
        const node::WindowDefNode *w_ptr = *iter;
        if (nullptr != w_ptr && nullptr != w_ptr->GetFrame() && !w_ptr->GetFrame()->IsRowsRangeLikeFrame() &&
            w_ptr->GetFrame()->IsPureHistoryFrame()) {
            node::FrameNode *current_frame = node_manager_->MergeFrameNodeWithCurrentHistoryFrame(w_ptr->GetFrame());
            *iter = dynamic_cast<node::WindowDefNode *>(node_manager_->MakeWindowDefNode(
                w_ptr->union_tables(), w_ptr->GetPartitions(), w_ptr->GetOrders(), current_frame,
                w_ptr->exclude_current_time(), w_ptr->instance_not_in_window()));
            has_window_expand = true;
        }
    }
    return has_window_expand;
}

base::Status Planner::TransformTableDef(const std::string &table_name, const NodePointVector &column_desc_list,
                                        type::TableDef *table) {
    std::set<std::string> index_names;
    std::set<std::string> column_names;

    for (auto column_desc : column_desc_list) {
        switch (column_desc->GetType()) {
            case node::kColumnDesc: {
                node::ColumnDefNode *column_def = static_cast<node::ColumnDefNode *>(column_desc);
                type::ColumnDef *column = table->add_columns();

                CHECK_TRUE(column_names.find(column_def->GetColumnName()) == column_names.end(), common::kPlanError,
                           "CREATE common: COLUMN NAME ", column_def->GetColumnName(), " duplicate")

                column->set_name(column_def->GetColumnName());
                column->set_is_not_null(column_def->GetIsNotNull());
                column_names.insert(column_def->GetColumnName());
                switch (column_def->GetColumnType()) {
                    case node::kBool:
                        column->set_type(type::Type::kBool);
                        break;
                    case node::kInt16:
                        column->set_type(type::Type::kInt16);
                        break;
                    case node::kInt32:
                        column->set_type(type::Type::kInt32);
                        break;
                    case node::kInt64:
                        column->set_type(type::Type::kInt64);
                        break;
                    case node::kFloat:
                        column->set_type(type::Type::kFloat);
                        break;
                    case node::kDouble:
                        column->set_type(type::Type::kDouble);
                        break;
                    case node::kTimestamp: {
                        column->set_type(type::Type::kTimestamp);
                        break;
                    }
                    case node::kDate: {
                        column->set_type(type::Type::kDate);
                        break;
                    }
                    case node::kVarchar:
                        column->set_type(type::Type::kVarchar);
                        break;
                    default: {
                        FAIL_STATUS(common::kPlanError, "CREATE common: column type ",
                                    node::DataTypeName(column_def->GetColumnType()), " is not supported")
                    }
                }
                break;
            }

            case node::kColumnIndex: {
                node::ColumnIndexNode *column_index = static_cast<node::ColumnIndexNode *>(column_desc);

                if (column_index->GetName().empty()) {
                    column_index->SetName(PlanAPI::GenerateName("INDEX", table->indexes_size()));
                }
                CHECK_TRUE(index_names.find(column_index->GetName()) == index_names.end(), common::kPlanError,
                           "CREATE common: INDEX NAME ", column_index->GetName(), " duplicate")

                index_names.insert(column_index->GetName());
                type::IndexDef *index = table->add_indexes();
                index->set_name(column_index->GetName());

                // TODO(chenjing): set ttl per key
                if (column_index->GetAbsTTL() >= 0) {
                    index->add_ttl(column_index->GetAbsTTL());
                } else {
                    index->add_ttl(0);
                }
                if (column_index->GetLatTTL() >= 0) {
                    index->add_ttl(column_index->GetLatTTL());
                } else {
                    index->add_ttl(0);
                }

                for (auto key : column_index->GetKey()) {
                    index->add_first_keys(key);
                }

                if (!column_index->GetTs().empty()) {
                    index->set_second_key(column_index->GetTs());
                }
                break;
            }
            default: {
                FAIL_STATUS(common::kPlanError,
                            "can not support " + node::NameOfSqlNodeType(column_desc->GetType()) + " when CREATE TABLE")
            }
        }
    }
    table->set_name(table_name);
    return base::Status::OK();
}


}  // namespace plan
}  // namespace hybridse<|MERGE_RESOLUTION|>--- conflicted
+++ resolved
@@ -388,16 +388,11 @@
     auto create_tree = dynamic_cast<const node::CreateStmt *>(root);
     *output = node_manager_->MakeCreateTablePlanNode(create_tree->GetDbName(), create_tree->GetTableName(),
                                                      create_tree->GetReplicaNum(),
-<<<<<<< HEAD
-                                                     create_tree->GetPartitionNum(), create_tree->GetColumnDefList(),
-                                                     create_tree->GetDistributionList(),
-                                                     create_tree->GetOpIfNotExist());
-=======
                                                      create_tree->GetPartitionNum(),
                                                      create_tree->GetStorageMode(),
                                                      create_tree->GetColumnDefList(),
-                                                     create_tree->GetDistributionList());
->>>>>>> e84528e9
+                                                     create_tree->GetDistributionList(),
+                                                     create_tree->GetOpIfNotExist());
     return base::Status::OK();
 }
 /// Check if current plan node is depend on a [table|simple select table/rename table/ sub query table)
