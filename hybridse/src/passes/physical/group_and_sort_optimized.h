--- conflicted
+++ resolved
@@ -17,10 +17,7 @@
 #define HYBRIDSE_SRC_PASSES_PHYSICAL_GROUP_AND_SORT_OPTIMIZED_H_
 
 #include <list>
-<<<<<<< HEAD
-=======
 #include <map>
->>>>>>> d12babd9
 #include <memory>
 #include <optional>
 #include <string>
@@ -142,19 +139,10 @@
                         PhysicalOpNode* in, Key* group,
                         PhysicalOpNode** new_in);
 
-<<<<<<< HEAD
-    bool TransformKeysAndOrderExpr(const SchemasContext* schemas_ctx,
-                                   const node::ExprListNode* groups,
-                                   const node::OrderByNode* order,
-                                   std::shared_ptr<TableHandler> table_handler,
-                                   std::string* index,
-                                   IndexBitMap* best_bitmap);
-=======
     bool TransformKeysAndOrderExpr(const std::vector<std::string>& keys, const std::vector<std::string>& orders,
                                    vm::PhysicalDataProviderNode* data_node,
                                    const std::map<size_t, size_t>& result_bitmap_mapping, std::string* index_name,
                                    IndexBitMap* output_bitmap);
->>>>>>> d12babd9
     bool MatchBestIndex(const std::vector<std::string>& columns,
                         const std::vector<std::string>& order_columns,
                         std::shared_ptr<TableHandler> table_handler,
@@ -162,13 +150,10 @@
                         std::string* index_name,
                         IndexBitMap* best_bitmap);
 
-<<<<<<< HEAD
-=======
     std::vector<std::optional<std::string>> ResolveExprToSrcColumnName(const node::ExprListNode*,
                                                                        vm::PhysicalDataProviderNode*);
     std::optional<std::string> ResolveExprToSrcColumnName(const node::ExprNode*, vm::PhysicalDataProviderNode*);
 
->>>>>>> d12babd9
     absl::Status BuildExprCache(const node::ExprNode* node, const SchemasContext* sc);
 
  private:
@@ -177,11 +162,6 @@
     // Map ExprNode to source column name
     // A source column name is the column name in string that refers to a physical table,
     // only one table got optimized each time
-<<<<<<< HEAD
-    std::unordered_map<const node::ColumnRefNode*, SrcColInfo> expr_cache_;
-
-    std::unique_ptr<OptimizeInfo> optimize_info_;
-=======
     std::unordered_map<const node::ColumnRefNode*, std::unordered_map<const vm::PhysicalDataProviderNode*, SrcColInfo>>
         expr_cache_;
 
@@ -189,7 +169,6 @@
 
     // The PhysicalOpNode where current optimizing expression comes from
     const PhysicalOpNode* cur_optimizing_ = nullptr;
->>>>>>> d12babd9
 };
 }  // namespace passes
 }  // namespace hybridse
