--- conflicted
+++ resolved
@@ -409,11 +409,7 @@
         DLOG(INFO) << "Physical plan:\n" << oss.str();
 
         std::ostringstream runner_oss;
-<<<<<<< HEAD
-        std::dynamic_pointer_cast<SqlCompileInfo>(session_->GetCompileInfo())->GetClusterJob().Print(runner_oss, "");
-=======
         std::dynamic_pointer_cast<SqlCompileInfo>(session_->GetCompileInfo())->GetClusterJob()->Print(runner_oss, "");
->>>>>>> d12babd9
         DLOG(INFO) << "Runner plan:\n" << runner_oss.str();
     }
     return status;
