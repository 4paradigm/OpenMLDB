--- conflicted
+++ resolved
@@ -1306,15 +1306,9 @@
         case kDynamicUdfFnDef:
             output = "kDynamicUdfFnDef";
             break;
-<<<<<<< HEAD
-=======
-        case kDynamicUdafFnDef:
-            output = "kDynamicUdafFnDef";
-            break;
         case kWithClauseEntry:
             output = "kWithClauseEntry";
             break;
->>>>>>> 3e7cbe5d
         case kUnknow:
             output = "kUnknow";
             break;
