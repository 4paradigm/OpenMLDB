--- conflicted
+++ resolved
@@ -1117,6 +1117,7 @@
     absl::flat_hash_map<SqlNodeType, absl::string_view> map = {
         {kCreateStmt, "CREATE"},
         {kCmdStmt, "CMD"},
+        {kShowStmt, "kShowStmt"},
         {kExplainStmt, "EXPLAIN"},
         {kName, "kName"},
         {kType, "kType"},
@@ -1195,215 +1196,10 @@
 }
 
 std::string NameOfSqlNodeType(const SqlNodeType &type) {
-<<<<<<< HEAD
-    std::string output;
-    switch (type) {
-        case kCreateStmt:
-            output = "CREATE";
-            break;
-        case kCmdStmt:
-            output = "CMD";
-            break;
-        case kExplainStmt:
-            output = "EXPLAIN";
-        case kName:
-            output = "kName";
-            break;
-        case kType:
-            output = "kType";
-            break;
-        case kNodeList:
-            output = "kNodeList";
-            break;
-        case kResTarget:
-            output = "kResTarget";
-            break;
-        case kTableRef:
-            output = "kTableRef";
-            break;
-        case kQuery:
-            output = "kQuery";
-            break;
-        case kColumnDesc:
-            output = "kColumnDesc";
-            break;
-        case kColumnIndex:
-            output = "kColumnIndex";
-            break;
-        case kExpr:
-            output = "kExpr";
-            break;
-        case kWindowDef:
-            output = "kWindowDef";
-            break;
-        case kFrames:
-            output = "kFrame";
-            break;
-        case kFrameExtent:
-            output = "kFrameExtent";
-            break;
-        case kFrameBound:
-            output = "kBound";
-            break;
-        case kConst:
-            output = "kConst";
-            break;
-        case kLimit:
-            output = "kLimit";
-            break;
-        case kFnList:
-            output = "kFnList";
-            break;
-        case kFnDef:
-            output = "kFnDef";
-            break;
-        case kFnHeader:
-            output = "kFnHeader";
-            break;
-        case kFnPara:
-            output = "kFnPara";
-            break;
-        case kFnReturnStmt:
-            output = "kFnReturnStmt";
-            break;
-        case kFnAssignStmt:
-            output = "kFnAssignStmt";
-            break;
-        case kFnIfStmt:
-            output = "kFnIfStmt";
-            break;
-        case kFnElifStmt:
-            output = "kFnElseifStmt";
-            break;
-        case kFnElseStmt:
-            output = "kFnElseStmt";
-            break;
-        case kFnIfBlock:
-            output = "kFnIfBlock";
-            break;
-        case kFnElseBlock:
-            output = "kFnElseBlock";
-            break;
-        case kFnIfElseBlock:
-            output = "kFnIfElseBlock";
-            break;
-        case kFnElifBlock:
-            output = "kFnElIfBlock";
-            break;
-        case kFnValue:
-            output = "kFnValue";
-            break;
-        case kFnForInStmt:
-            output = "kFnForInStmt";
-            break;
-        case kFnForInBlock:
-            output = "kFnForInBlock";
-            break;
-        case kExternalFnDef:
-            output = "kExternFnDef";
-            break;
-        case kUdfDef:
-            output = "kUdfDef";
-            break;
-        case kUdfByCodeGenDef:
-            output = "kUdfByCodeGenDef";
-            break;
-        case kUdafDef:
-            output = "kUdafDef";
-            break;
-        case kLambdaDef:
-            output = "kLambdaDef";
-            break;
-        case kPartitionMeta:
-            output = "kPartitionMeta";
-            break;
-        case kCreateIndexStmt:
-            output = "kCreateIndexStmt";
-            break;
-        case kInsertStmt:
-            output = "kInsertStmt";
-            break;
-        case kWindowFunc:
-            output = "kWindowFunc";
-            break;
-        case kIndexKey:
-            output = "kIndexKey";
-            break;
-        case kIndexTs:
-            output = "kIndexTs";
-            break;
-        case kIndexTTLType:
-            output = "kIndexTTLType";
-            break;
-        case kIndexTTL:
-            output = "kIndexTTL";
-            break;
-        case kIndexVersion:
-            output = "kIndexVersion";
-            break;
-        case kReplicaNum:
-            output = "kReplicaNum";
-            break;
-        case kPartitionNum:
-            output = "kPartitionNum";
-            break;
-        case kStorageMode:
-            output = "kStorageMode";
-            break;
-        case kFn:
-            output = "kFn";
-            break;
-        case kFnParaList:
-            output = "kFnParaList";
-            break;
-        case kCreateSpStmt:
-            output = "kCreateSpStmt";
-            break;
-        case kDistributions:
-            output = "kDistributions";
-            break;
-        case kInputParameter:
-            output = "kInputParameter";
-            break;
-        case kDeployStmt:
-            output = "kDeployStmt";
-            break;
-        case kSelectIntoStmt:
-            output = "kSelectIntoStmt";
-            break;
-        case kLoadDataStmt:
-            output = "kLoadDataStmt";
-            break;
-        case kSetStmt:
-            output = "kSetStmt";
-            break;
-        case kDeleteStmt:
-            output = "kDeleteStmt";
-            break;
-        case kCreateFunctionStmt:
-            output = "kCreateFunctionStmt";
-            break;
-        case kDynamicUdfFnDef:
-            output = "kDynamicUdfFnDef";
-            break;
-        case kDynamicUdafFnDef:
-            output = "kDynamicUdafFnDef";
-            break;
-        case kWithClauseEntry:
-            output = "kWithClauseEntry";
-            break;
-        case kShowStmt:
-            output = "kShowStmt";
-            break;
-        case kUnknow:
-            output = "kUnknow";
-            break;
-=======
     auto& map = GetSqlNodeTypeToNamesMap();
     auto it = map.find(type);
     if (it != map.end()) {
         return std::string(it->second);
->>>>>>> d2a83002
     }
     return "kUnknow";
 }
