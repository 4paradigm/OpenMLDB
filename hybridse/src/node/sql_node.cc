/*
 * Copyright 2021 4Paradigm
 *
 * Licensed under the Apache License, Version 2.0 (the "License");
 * you may not use this file except in compliance with the License.
 * You may obtain a copy of the License at
 *
 *   http://www.apache.org/licenses/LICENSE-2.0
 *
 * Unless required by applicable law or agreed to in writing, software
 * distributed under the License is distributed on an "AS IS" BASIS,
 * WITHOUT WARRANTIES OR CONDITIONS OF ANY KIND, either express or implied.
 * See the License for the specific language governing permissions and
 * limitations under the License.
 */

#include "node/sql_node.h"

#include <absl/strings/str_cat.h>

#include <numeric>
#include <string>
#include <unordered_map>
#include <utility>

#include "boost/algorithm/string/case_conv.hpp"
#include "glog/logging.h"
#include "node/node_enum.h"
#include "node/node_manager.h"
#include "udf/udf_library.h"

namespace hybridse {
namespace node {

using base::Status;
using common::kTypeError;

static const std::unordered_map<std::string, DataType const> type_map = {
    {"bool", kBool},   {"in1", kBool},      {"i16", kInt16},      {"int16", kInt16},         {"smallint", kInt16},
    {"i32", kInt32},   {"int32", kInt32},   {"int", kInt32},      {"integer", kInt32},       {"i64", kInt64},
    {"int64", kInt64}, {"bigint", kInt64},  {"string", kVarchar}, {"varchar", kVarchar},     {"float32", kFloat},
    {"float", kFloat}, {"double", kDouble}, {"float64", kDouble}, {"timestamp", kTimestamp}, {"date", kDate},
};

bool SqlEquals(const SqlNode *left, const SqlNode *right) {
    return left == right ? true : nullptr == left ? false : left->Equals(right);
}

bool SqlListEquals(const SqlNodeList *left, const SqlNodeList *right) {
    return left == right ? true : nullptr == left ? false : left->Equals(right);
}
bool ExprEquals(const ExprNode *left, const ExprNode *right) {
    return left == right ? true : nullptr == left ? false : left->Equals(right);
}
bool FnDefEquals(const FnDefNode *left, const FnDefNode *right) {
    return left == right ? true : nullptr == left ? false : left->Equals(right);
}
bool TypeEquals(const TypeNode *left, const TypeNode *right) {
    if (left == nullptr || right == nullptr) {
        return false;  // ? != ?
    }
    return left == right || left->Equals(right);
}
void PrintSqlNode(std::ostream &output, const std::string &org_tab, const SqlNode *node_ptr,
                  const std::string &item_name, bool last_child) {
    output << org_tab << SPACE_ST << item_name << ":";

    if (nullptr == node_ptr) {
        output << " null";
    } else if (last_child) {
        output << "\n";
        node_ptr->Print(output, org_tab + INDENT);
    } else {
        output << "\n";
        node_ptr->Print(output, org_tab + OR_INDENT);
    }
}
void PrintSqlVector(std::ostream &output, const std::string &tab, const std::vector<FnNode *> &vec,
                    const std::string &vector_name, bool last_item) {
    if (0 == vec.size()) {
        output << tab << SPACE_ST << vector_name << ": []";
        return;
    }
    output << tab << SPACE_ST << vector_name << "[list]:\n";
    const std::string space = last_item ? (tab + INDENT) : tab + OR_INDENT;
    int count = vec.size();
    int i = 0;
    for (i = 0; i < count - 1; ++i) {
        PrintSqlNode(output, space, vec[i], "" + std::to_string(i), false);
        output << "\n";
    }
    PrintSqlNode(output, space, vec[i], "" + std::to_string(i), true);
}
void PrintSqlVector(std::ostream &output, const std::string &tab, const std::vector<ExprNode *> &vec,
                    const std::string &vector_name, bool last_item) {
    if (0 == vec.size()) {
        output << tab << SPACE_ST << vector_name << ": []";
        return;
    }
    output << tab << SPACE_ST << vector_name << "[list]:\n";
    const std::string space = last_item ? (tab + INDENT) : tab + OR_INDENT;
    int count = vec.size();
    int i = 0;
    for (i = 0; i < count - 1; ++i) {
        PrintSqlNode(output, space, vec[i], "" + std::to_string(i), false);
        output << "\n";
    }
    PrintSqlNode(output, space, vec[i], "" + std::to_string(i), true);
}

void PrintSqlVector(std::ostream &output, const std::string &tab,
                    const std::vector<std::pair<std::string, DataType>> &vec, const std::string &vector_name,
                    bool last_item) {
    if (0 == vec.size()) {
        output << tab << SPACE_ST << vector_name << ": []";
        return;
    }
    output << tab << SPACE_ST << vector_name << "[list]:\n";
    const std::string space = last_item ? (tab + INDENT) : tab + OR_INDENT;
    int count = vec.size();
    int i = 0;
    for (i = 0; i < count - 1; ++i) {
        PrintValue(output, space, DataTypeName(vec[i].second), "" + vec[i].first, false);
        output << "\n";
    }
    PrintValue(output, space, DataTypeName(vec[i].second), "" + vec[i].first, true);
}

void PrintSqlVector(std::ostream &output, const std::string &tab, const NodePointVector &vec,
                    const std::string &vector_name, bool last_item) {
    if (0 == vec.size()) {
        output << tab << SPACE_ST << vector_name << ": []";
        return;
    }
    output << tab << SPACE_ST << vector_name << "[list]:\n";
    const std::string space = last_item ? (tab + INDENT) : tab + OR_INDENT;
    int count = vec.size();
    int i = 0;
    for (i = 0; i < count - 1; ++i) {
        PrintSqlNode(output, space, vec[i], "" + std::to_string(i), false);
        output << "\n";
    }
    PrintSqlNode(output, space, vec[i], "" + std::to_string(i), true);
}

void SelectQueryNode::PrintSqlNodeList(std::ostream &output, const std::string &tab, SqlNodeList *list,
                                       const std::string &name, bool last_item) const {
    if (nullptr == list) {
        output << tab << SPACE_ST << name << ": []";
        return;
    }
    PrintSqlVector(output, tab, list->GetList(), name, last_item);
}

void PrintValue(std::ostream &output, const std::string &org_tab, const std::string &value,
                const std::string &item_name, bool last_child) {
    output << org_tab << SPACE_ST << item_name << ": " << (value.empty() ? "<nil>" : value);
}

void PrintValue(std::ostream &output, const std::string &org_tab, const std::vector<std::string> &vec,
                const std::string &item_name, bool last_child) {
    std::stringstream ss;
    ss << "[";
    for (size_t i = 0; i < vec.size(); ++i) {
        ss << vec[i];
        if (i + 1 < vec.size()) {
            ss << ", ";
        }
    }
    ss << "]";
    output << org_tab << SPACE_ST << item_name << ": " << ss.str();
}

<<<<<<< HEAD
void PrintValue(std::ostream &output, const std::string &org_tab, const OptionsMap &value, const std::string &item_name,
                bool last_child) {
=======
void PrintValue(std::ostream &output, const std::string &org_tab, const OptionsMap* value,
                const std::string &item_name, bool last_child) {
>>>>>>> 5a71b076
    output << org_tab << SPACE_ST << item_name << ":";
    if (value == nullptr || value->empty()) {
        output << " <nil>";
        return;
    }
    auto new_tab = org_tab;
    if (last_child) {
        absl::StrAppend(&new_tab, INDENT);
    } else {
        absl::StrAppend(&new_tab, OR_INDENT);
    }
    for (auto it = value->begin(); it != value->end(); ++it) {
        output << "\n";
        PrintSqlNode(output, new_tab, it->second, it->first, std::next(it) == value->end());
    }
}

bool SqlNode::Equals(const SqlNode *that) const {
    if (this == that) {
        return true;
    }
    if (nullptr == that || type_ != that->type_) {
        return false;
    }
    return true;
}

void SqlNodeList::Print(std::ostream &output, const std::string &tab) const {
    PrintSqlVector(output, tab, list_, "list", true);
}
bool SqlNodeList::Equals(const SqlNodeList *that) const {
    if (this == that) {
        return true;
    }
    if (nullptr == that || this->list_.size() != that->list_.size()) {
        return false;
    }

    auto iter1 = list_.cbegin();
    auto iter2 = that->list_.cbegin();
    while (iter1 != list_.cend()) {
        if (!(*iter1)->Equals(*iter2)) {
            return false;
        }
        iter1++;
        iter2++;
    }
    return true;
}

void QueryNode::Print(std::ostream &output, const std::string &org_tab) const {
    SqlNode::Print(output, org_tab);
    output << ": " << QueryTypeName(query_type_);
    if (config_options_.get() != nullptr) {
        output << "\n";
        PrintValue(output, org_tab + INDENT + SPACE_ED, config_options_.get(), "config_options", false);
    }
}
bool QueryNode::Equals(const SqlNode *node) const {
    if (!SqlNode::Equals(node)) {
        return false;
    }

    const QueryNode *that = dynamic_cast<const QueryNode *>(node);
    return this->query_type_ == that->query_type_;
}

const std::string AllNode::GetExprString() const {
    std::string str = "";
    if (!db_name_.empty()) {
        str.append(db_name_).append(".");
    }
    if (!relation_name_.empty()) {
        str.append(relation_name_).append(".");
    }
    str.append("*");
    return str;
}
bool AllNode::Equals(const ExprNode *node) const {
    if (this == node) {
        return true;
    }
    if (nullptr == node || expr_type_ != node->expr_type_) {
        return false;
    }
    const AllNode *that = dynamic_cast<const AllNode *>(node);
    return this->relation_name_ == that->relation_name_ && ExprNode::Equals(node);
}
void ParameterExpr::Print(std::ostream &output, const std::string &org_tab) const {
    ExprNode::Print(output, org_tab);
    output << "\n";
    auto tab = org_tab + INDENT;
    PrintValue(output, tab, std::to_string(position()), "position", false);
}
bool ParameterExpr::Equals(const ExprNode *node) const {
    if (this == node) {
        return true;
    }
    if (nullptr == node || expr_type_ != node->expr_type_) {
        return false;
    }
    const auto *that = dynamic_cast<const ParameterExpr *>(node);
    return this->position_ == that->position_;
}
const std::string ParameterExpr::GetExprString() const { return "?" + std::to_string(position_); }
void ConstNode::Print(std::ostream &output, const std::string &org_tab) const {
    ExprNode::Print(output, org_tab);
    output << "\n";
    auto tab = org_tab + INDENT;
    PrintValue(output, tab, GetExprString(), "value", false);
    output << "\n";
    PrintValue(output, tab, DataTypeName(data_type_), "type", true);
}

const std::string ConstNode::GetExprString() const {
    switch (data_type_) {
        case hybridse::node::kBool:
            return GetBool() ? "true" : "false";
        case hybridse::node::kInt16:
            return std::to_string(val_.vsmallint);
        case hybridse::node::kInt32:
            return std::to_string(val_.vint);
        case hybridse::node::kInt64:
        case hybridse::node::kFloat:
            return std::to_string(val_.vfloat);
        case hybridse::node::kDouble:
            return std::to_string(val_.vdouble);
            return std::to_string(val_.vlong);
        case hybridse::node::kVarchar:
            return val_.vstr;
        case hybridse::node::kDate:
            return "Date(" + std::to_string(val_.vlong) + ")";
        case hybridse::node::kTimestamp:
            return "Timestamp(" + std::to_string(val_.vlong) + ")";
        case hybridse::node::kHour:
            return std::to_string(val_.vlong).append("h");
        case hybridse::node::kMinute:
            return std::to_string(val_.vlong).append("m");
        case hybridse::node::kSecond:
            return std::to_string(val_.vlong).append("s");
        case hybridse::node::kDay:
            return std::to_string(val_.vlong).append("d");
        case hybridse::node::kVoid:
            return "void";
        case hybridse::node::kNull:
            return "null";
        case hybridse::node::kPlaceholder:
            return "?";
        default:
            return "unknown";
    }
}
bool ConstNode::Equals(const ExprNode *node) const {
    if (this == node) {
        return true;
    }
    if (nullptr == node || expr_type_ != node->expr_type_) {
        return false;
    }
    const auto *that = dynamic_cast<const ConstNode *>(node);
    return this->data_type_ == that->data_type_ && GetExprString() == that->GetExprString() && ExprNode::Equals(node);
}

ConstNode *ConstNode::CastFrom(ExprNode *node) { return dynamic_cast<ConstNode *>(node); }

void LimitNode::Print(std::ostream &output, const std::string &org_tab) const {
    SqlNode::Print(output, org_tab);
    const std::string tab = org_tab + INDENT + SPACE_ED;
    output << "\n";
    PrintValue(output, tab, std::to_string(limit_cnt_), "limit_cnt", true);
}
bool LimitNode::Equals(const SqlNode *node) const {
    if (!SqlNode::Equals(node)) {
        return false;
    }
    const LimitNode *that = dynamic_cast<const LimitNode *>(node);
    return this->limit_cnt_ == that->limit_cnt_;
}

void TableNode::Print(std::ostream &output, const std::string &org_tab) const {
    TableRefNode::Print(output, org_tab);
    const std::string tab = org_tab + INDENT + SPACE_ED;
    output << "\n";
    PrintValue(output, tab, org_table_name_, "table", false);
    output << "\n";
    PrintValue(output, tab, alias_table_name_, "alias", true);
}
bool TableNode::Equals(const SqlNode *node) const {
    if (!TableRefNode::Equals(node)) {
        return false;
    }

    const TableNode *that = dynamic_cast<const TableNode *>(node);
    return this->org_table_name_ == that->org_table_name_;
}

void ColumnIdNode::Print(std::ostream &output, const std::string &org_tab) const {
    ExprNode::Print(output, org_tab);
    const std::string tab = org_tab + INDENT + SPACE_ED;
    output << "\n";
    PrintValue(output, tab, std::to_string(this->GetColumnID()), "column_id", false);
}

ColumnIdNode *ColumnIdNode::CastFrom(ExprNode *node) { return dynamic_cast<ColumnIdNode *>(node); }

const std::string ColumnIdNode::GenerateExpressionName() const { return "#" + std::to_string(this->GetColumnID()); }

const std::string ColumnIdNode::GetExprString() const { return "#" + std::to_string(this->GetColumnID()); }

bool ColumnIdNode::Equals(const ExprNode *node) const {
    if (this == node) {
        return true;
    }
    if (nullptr == node || expr_type_ != node->expr_type_) {
        return false;
    }
    const ColumnIdNode *that = dynamic_cast<const ColumnIdNode *>(node);
    return this->GetColumnID() == that->GetColumnID();
}

void ColumnRefNode::Print(std::ostream &output, const std::string &org_tab) const {
    ExprNode::Print(output, org_tab);
    const std::string tab = org_tab + INDENT + SPACE_ED;
    output << "\n";
    PrintValue(output, tab, db_name_.empty() ? relation_name_ : db_name_ + "." + relation_name_, "relation_name",
               false);
    output << "\n";
    PrintValue(output, tab, column_name_, "column_name", true);
}

ColumnRefNode *ColumnRefNode::CastFrom(ExprNode *node) { return dynamic_cast<ColumnRefNode *>(node); }

const std::string ColumnRefNode::GenerateExpressionName() const {
    std::string str = "";
    str.append(column_name_);
    return str;
}
const std::string ColumnRefNode::GetExprString() const {
    std::string path = "";
    if (!db_name_.empty()) {
        path.append(db_name_).append(".");
    }
    if (!relation_name_.empty()) {
        path.append(relation_name_).append(".");
    }
    path.append(column_name_);
    return path;
}
bool ColumnRefNode::Equals(const ExprNode *node) const {
    if (this == node) {
        return true;
    }
    if (nullptr == node || expr_type_ != node->expr_type_) {
        return false;
    }
    const ColumnRefNode *that = dynamic_cast<const ColumnRefNode *>(node);
    return this->relation_name_ == that->relation_name_ && this->column_name_ == that->column_name_ &&
           ExprNode::Equals(node);
}

void GetFieldExpr::Print(std::ostream &output, const std::string &org_tab) const {
    auto input = GetChild(0);
    ExprNode::Print(output, org_tab);
    const std::string tab = org_tab + INDENT + SPACE_ED;
    output << "\n";
    PrintSqlNode(output, tab, input, "input", true);
    output << "\n";
    if (input->GetOutputType() != nullptr && input->GetOutputType()->base() == kTuple) {
        PrintValue(output, tab, std::to_string(column_id_), "field_index", true);
    } else {
        PrintValue(output, tab, std::to_string(column_id_), "column_id", true);
        output << "\n";
        PrintValue(output, tab, column_name_, "column_name", true);
    }
}

const std::string GetFieldExpr::GenerateExpressionName() const {
    std::string str = GetChild(0)->GenerateExpressionName();
    str.append(".");
    str.append(column_name_);
    return str;
}
const std::string GetFieldExpr::GetExprString() const {
    std::string str = "";
    str.append("#");
    str.append(std::to_string(column_id_));
    str.append(":");
    str.append(column_name_);
    return str;
}
bool GetFieldExpr::Equals(const ExprNode *node) const {
    if (this == node) {
        return true;
    }
    if (nullptr == node || expr_type_ != node->expr_type_) {
        return false;
    }
    auto that = dynamic_cast<const GetFieldExpr *>(node);
    return this->GetRow()->Equals(that->GetRow()) && this->column_id_ == that->column_id_ &&
           this->column_name_ == that->column_name_ && ExprNode::Equals(node);
}
void OrderExpression::Print(std::ostream &output, const std::string &org_tab) const {
    SqlNode::Print(output, org_tab);
    const std::string tab = org_tab + INDENT + SPACE_ED;
    output << "\n";
    PrintValue(output, tab, GetExprString(), "order_expression", false);
}
const std::string OrderExpression::GetExprString() const {
    if (nullptr == expr_) {
        return is_asc() ? "ASC" : "DESC";
    }
    std::string str = "";
    str.append(expr()->GetExprString());
    str.append(is_asc() ? " ASC" : " DESC");
    return str;
}
bool OrderExpression::Equals(const ExprNode *node) const {
    if (!ExprNode::Equals(node)) {
        return false;
    }
    const OrderExpression *that = dynamic_cast<const OrderExpression *>(node);
    return is_asc_ == that->is_asc_ && ExprEquals(expr_, that->expr_);
}

void OrderByNode::Print(std::ostream &output, const std::string &org_tab) const {
    SqlNode::Print(output, org_tab);
    const std::string tab = org_tab + INDENT + SPACE_ED;
    output << "\n";
    PrintValue(output, tab, GetExprString(), "order_expressions", false);
}
const std::string OrderByNode::GetExprString() const {
    if (nullptr == order_expressions_) {
        return "()";
    }
    std::string str = "";
    str.append("(");
    for (size_t i = 0; i < order_expressions_->children_.size(); ++i) {
        str.append(order_expressions_->children_[i]->GetExprString());
        if (i < order_expressions_->children_.size() - 1) {
            str.append(", ");
        }
    }
    str.append(")");
    return str;
}
bool OrderByNode::Equals(const ExprNode *node) const {
    if (!ExprNode::Equals(node)) {
        return false;
    }
    const OrderByNode *that = dynamic_cast<const OrderByNode *>(node);
    return ExprEquals(order_expressions_, that->order_expressions_);
}

void FrameNode::Print(std::ostream &output, const std::string &org_tab) const {
    SqlNode::Print(output, org_tab);
    const std::string tab = org_tab + INDENT + SPACE_ED;
    output << "\n";
    PrintValue(output, tab, FrameTypeName(frame_type_), "frame_type", false);
    if (nullptr != frame_range_) {
        output << "\n";
        PrintSqlNode(output, tab, frame_range_, "frame_range", false);
    }
    if (nullptr != frame_rows_) {
        output << "\n";
        PrintSqlNode(output, tab, frame_rows_, "frame_rows", false);
    }
    if (0 != frame_maxsize_) {
        output << "\n";
        PrintValue(output, tab, std::to_string(frame_maxsize_), "frame_maxsize", false);
    }
}
void FrameExtent::Print(std::ostream &output, const std::string &org_tab) const {
    SqlNode::Print(output, org_tab);
    const std::string tab = org_tab + INDENT + SPACE_ED;
    output << "\n";
    if (NULL == start_) {
        PrintValue(output, tab, "UNBOUNDED", "start", false);
    } else {
        PrintSqlNode(output, tab, start_, "start", false);
    }
    output << "\n";
    if (NULL == end_) {
        PrintValue(output, tab, "UNBOUNDED", "end", true);
    } else {
        PrintSqlNode(output, tab, end_, "end", true);
    }
}
bool FrameExtent::Equals(const SqlNode *node) const {
    if (!SqlNode::Equals(node)) {
        return false;
    }
    const FrameExtent *that = dynamic_cast<const FrameExtent *>(node);
    return SqlEquals(this->start_, that->start_) && SqlEquals(this->end_, that->end_);
}
bool FrameNode::Equals(const SqlNode *node) const {
    if (!SqlNode::Equals(node)) {
        return false;
    }
    const FrameNode *that = dynamic_cast<const FrameNode *>(node);
    return this->frame_type_ == that->frame_type_ && SqlEquals(this->frame_range_, that->frame_range_) &&
           SqlEquals(this->frame_rows_, that->frame_rows_) && (this->frame_maxsize_ == that->frame_maxsize_);
}

const std::string FrameNode::GetExprString() const {
    std::string str = "";

    if (nullptr != frame_range_) {
        str.append("range").append(frame_range_->GetExprString());
    }
    if (nullptr != frame_rows_) {
        if (!str.empty()) {
            str.append(",");
        }
        str.append("rows").append(frame_rows_->GetExprString());
    }
    return str;
}
bool FrameNode::CanMergeWith(const FrameNode *that, const bool enbale_merge_with_maxsize) const {
    if (Equals(that)) {
        return true;
    }

    // Frame can't merge with null frame
    if (nullptr == that) {
        return false;
    }

    // RowsRange-like frames with frame_maxsize can't be merged when
    if (this->IsRowsRangeLikeFrame() && that->IsRowsRangeLikeFrame()) {
        // frame_maxsize_ > 0 and enbale_merge_with_maxsize=false
        if (!enbale_merge_with_maxsize && (this->frame_maxsize() > 0 || that->frame_maxsize_ > 0)) {
            return false;
        }
        // with different frame_maxsize can't be merged
        if (this->frame_maxsize_ != that->frame_maxsize_) {
            return false;
        }
    }

    // RowsRange-like pure history frames Can't be Merged with Rows Frame
    if (this->IsRowsRangeLikeFrame() && this->IsPureHistoryFrame() && kFrameRows == that->frame_type_) {
        return false;
    }
    if (that->IsRowsRangeLikeFrame() && that->IsPureHistoryFrame() && kFrameRows == this->frame_type_) {
        return false;
    }

    // Handle RowsRange-like frame with MAXSIZE  and RowsFrame
    if (this->IsRowsRangeLikeMaxSizeFrame() && kFrameRows == that->frame_type_) {
        // Pure History RowRangeLike Frame with maxsize can't be merged with
        // Rows frame
        if (this->IsPureHistoryFrame()) {
            return false;
        }

        // RowRangeLike Frame with maxsize can't be merged with
        // Rows frame when maxsize <= row_preceding
        if (this->frame_maxsize() < that->GetHistoryRowsStartPreceding()) {
            return false;
        }
    }
    if (that->IsRowsRangeLikeMaxSizeFrame() && kFrameRows == this->frame_type_) {
        // Pure History RowRangeLike Frame with maxsize can't be merged with
        // Rows frame
        if (that->IsPureHistoryFrame()) {
            return false;
        }

        // RowRangeLike Frame with maxsize can't be merged with
        // Rows frame when maxsize <= row_preceding
        if (that->frame_maxsize() < this->GetHistoryRowsStartPreceding()) {
            return false;
        }
    }

    if (this->frame_type_ == kFrameRange || that->frame_type_ == kFrameRange) {
        return false;
    }
    return true;
}
void CastExprNode::Print(std::ostream &output, const std::string &org_tab) const {
    ExprNode::Print(output, org_tab);
    output << "\n";
    const std::string tab = org_tab + INDENT + SPACE_ED;
    PrintValue(output, tab, DataTypeName(cast_type_), "cast_type", false);
    output << "\n";
    PrintSqlNode(output, tab, expr(), "expr", true);
}
const std::string CastExprNode::GetExprString() const {
    std::string str = DataTypeName(cast_type_);
    str.append("(").append(ExprString(expr())).append(")");
    return str;
}
bool CastExprNode::Equals(const ExprNode *node) const {
    if (this == node) {
        return true;
    }
    if (nullptr == node || expr_type_ != node->expr_type_) {
        return false;
    }
    const CastExprNode *that = dynamic_cast<const CastExprNode *>(node);
    return this->cast_type_ == that->cast_type_ && ExprEquals(expr(), that->expr());
}
CastExprNode *CastExprNode::CastFrom(ExprNode *node) { return dynamic_cast<CastExprNode *>(node); }

void WhenExprNode::Print(std::ostream &output, const std::string &org_tab) const {
    ExprNode::Print(output, org_tab);
    const std::string tab = org_tab + INDENT + SPACE_ED;
    output << "\n";
    PrintSqlNode(output, tab, when_expr(), "when", false);
    output << "\n";
    PrintSqlNode(output, tab, then_expr(), "then", true);
}
const std::string WhenExprNode::GetExprString() const {
    std::string str = "";
    str.append("when ").append(ExprString(when_expr())).append(" ").append("then ").append(ExprString(then_expr()));
    return str;
}
bool WhenExprNode::Equals(const ExprNode *node) const {
    if (this == node) {
        return true;
    }
    if (nullptr == node || expr_type_ != node->expr_type_) {
        return false;
    }
    const WhenExprNode *that = dynamic_cast<const WhenExprNode *>(node);
    return ExprEquals(when_expr(), that->when_expr()) && ExprEquals(then_expr(), that->then_expr());
}
void CaseWhenExprNode::Print(std::ostream &output, const std::string &org_tab) const {
    ExprNode::Print(output, org_tab);
    const std::string tab = org_tab + INDENT + SPACE_ED;
    output << "\n";
    PrintSqlNode(output, tab, when_expr_list(), "when_expr_list", false);
    output << "\n";
    PrintSqlNode(output, tab, else_expr(), "else_expr", true);
}
const std::string CaseWhenExprNode::GetExprString() const {
    std::string str = "";
    str.append("case ")
        .append(ExprString(when_expr_list()))
        .append(" ")
        .append("else ")
        .append(ExprString(else_expr()));
    return str;
}
bool CaseWhenExprNode::Equals(const ExprNode *node) const {
    if (this == node) {
        return true;
    }
    if (nullptr == node || expr_type_ != node->expr_type_) {
        return false;
    }
    const CaseWhenExprNode *that = dynamic_cast<const CaseWhenExprNode *>(node);
    return ExprEquals(when_expr_list(), that->when_expr_list()) && ExprEquals(else_expr(), that->else_expr());
}

void CallExprNode::Print(std::ostream &output, const std::string &org_tab) const {
    ExprNode::Print(output, org_tab);
    output << "\n";
    const std::string tab = org_tab + INDENT + SPACE_ED;
    PrintSqlNode(output, tab, GetFnDef(), "function", false);
    size_t i = 0;
    bool has_over = over_ != nullptr;
    for (auto child : children_) {
        output << "\n";
        bool is_last_arg = i == children_.size() - 1;
        PrintSqlNode(output, tab, child, "arg[" + std::to_string(i++) + "]", is_last_arg);
    }
    if (has_over) {
        output << "\n";
        PrintSqlNode(output, tab, over_, "over", true);
    }
}
const std::string CallExprNode::GetExprString() const {
    std::string str = GetFnDef()->GetName();
    str.append("(");
    for (size_t i = 0; i < children_.size(); ++i) {
        str.append(children_[i]->GetExprString());
        if (i < children_.size() - 1) {
            str.append(", ");
        }
    }
    str.append(")");
    if (nullptr != over_) {
        if (over_->GetName().empty()) {
            str.append("over ANONYMOUS_WINDOW ");
        } else {
            str.append("over ").append(over_->GetName());
        }
    }
    return str;
}
bool CallExprNode::Equals(const ExprNode *node) const {
    if (this == node) {
        return true;
    }
    if (nullptr == node || expr_type_ != node->expr_type_) {
        return false;
    }
    if (GetChildNum() != node->GetChildNum()) {
        return false;
    }
    for (size_t i = 0; i < GetChildNum(); ++i) {
        if (!ExprEquals(GetChild(i), node->GetChild(i))) {
            return false;
        }
    }
    const CallExprNode *that = dynamic_cast<const CallExprNode *>(node);
    return FnDefEquals(this->GetFnDef(), that->GetFnDef()) && SqlEquals(this->over_, that->over_) &&
           ExprNode::Equals(node);
}

void WindowDefNode::Print(std::ostream &output, const std::string &org_tab) const {
    SqlNode::Print(output, org_tab);
    const std::string tab = org_tab;
    output << "\n";
    PrintValue(output, tab, window_name_, "window_name", false);
    if (nullptr != union_tables_) {
        output << "\n";
        PrintSqlVector(output, tab, union_tables_->GetList(), "union_tables", false);
    }
    if (exclude_current_time_) {
        output << "\n";
        PrintValue(output, tab, "TRUE", "exclude_current_time", false);
    }
    if (instance_not_in_window_) {
        output << "\n";
        PrintValue(output, tab, "TRUE", "instance_not_in_window", false);
    }
    output << "\n";
    PrintValue(output, tab, ExprString(partitions_), "partitions", false);

    output << "\n";
    PrintValue(output, tab, ExprString(orders_), "orders", false);

    output << "\n";
    PrintSqlNode(output, tab, frame_ptr_, "frame", true);
}

bool WindowDefNode::CanMergeWith(const WindowDefNode *that, const bool enable_window_maxsize_merged) const {
    if (nullptr == that) {
        return false;
    }
    if (Equals(that)) {
        return true;
    }
    return SqlListEquals(this->union_tables_, that->union_tables_) &&
           this->exclude_current_time_ == that->exclude_current_time_ &&
           this->instance_not_in_window_ == that->instance_not_in_window_ && ExprEquals(this->orders_, that->orders_) &&
           ExprEquals(this->partitions_, that->partitions_) && nullptr != frame_ptr_ &&
           this->frame_ptr_->CanMergeWith(that->frame_ptr_, enable_window_maxsize_merged);
}
bool WindowDefNode::Equals(const SqlNode *node) const {
    if (!SqlNode::Equals(node)) {
        return false;
    }
    const WindowDefNode *that = dynamic_cast<const WindowDefNode *>(node);
    return this->window_name_ == that->window_name_ && this->exclude_current_time_ == that->exclude_current_time_ &&
           this->instance_not_in_window_ == that->instance_not_in_window_ &&
           SqlListEquals(this->union_tables_, that->union_tables_) && ExprEquals(this->orders_, that->orders_) &&
           ExprEquals(this->partitions_, that->partitions_) && SqlEquals(this->frame_ptr_, that->frame_ptr_);
}

void ResTarget::Print(std::ostream &output, const std::string &org_tab) const {
    SqlNode::Print(output, org_tab);
    output << "\n";
    const std::string tab = org_tab + INDENT + SPACE_ED;
    PrintSqlNode(output, tab, val_, "val", false);
    output << "\n";
    PrintValue(output, tab, name_, "name", true);
}
bool ResTarget::Equals(const SqlNode *node) const {
    if (!SqlNode::Equals(node)) {
        return false;
    }
    const ResTarget *that = dynamic_cast<const ResTarget *>(node);
    return this->name_ == that->name_ && ExprEquals(this->val_, that->val_);
}

void SelectQueryNode::Print(std::ostream &output, const std::string &org_tab) const {
    QueryNode::Print(output, org_tab);
    const std::string tab = org_tab + INDENT + SPACE_ED;
    output << "\n";
    bool last_child = false;
    PrintValue(output, tab, distinct_opt_ ? "true" : "false", "distinct_opt", last_child);
    output << "\n";
    PrintSqlNode(output, tab, where_clause_ptr_, "where_expr", last_child);
    output << "\n";
    PrintSqlNode(output, tab, group_clause_ptr_, "group_expr_list", last_child);
    output << "\n";
    PrintSqlNode(output, tab, having_clause_ptr_, "having_expr", last_child);
    output << "\n";
    PrintSqlNode(output, tab, order_clause_ptr_, "order_expr_list", last_child);
    output << "\n";
    PrintSqlNode(output, tab, limit_ptr_, "limit", last_child);
    output << "\n";
    PrintSqlNodeList(output, tab, select_list_, "select_list", last_child);
    output << "\n";
    PrintSqlNodeList(output, tab, tableref_list_, "tableref_list", last_child);
    output << "\n";
    last_child = true;
    PrintSqlNodeList(output, tab, window_list_, "window_list", last_child);
}
bool SelectQueryNode::Equals(const SqlNode *node) const {
    if (!QueryNode::Equals(node)) {
        return false;
    }
    const SelectQueryNode *that = dynamic_cast<const SelectQueryNode *>(node);
    return this->distinct_opt_ == that->distinct_opt_ && SqlListEquals(this->select_list_, that->select_list_) &&
           SqlListEquals(this->tableref_list_, that->tableref_list_) &&
           SqlListEquals(this->window_list_, that->window_list_) &&
           SqlEquals(this->where_clause_ptr_, that->where_clause_ptr_) &&
           SqlEquals(this->group_clause_ptr_, that->group_clause_ptr_) &&
           SqlEquals(this->having_clause_ptr_, that->having_clause_ptr_) &&
           ExprEquals(this->order_clause_ptr_, that->order_clause_ptr_) &&
           SqlEquals(this->limit_ptr_, that->limit_ptr_);
}

// Return the node type name
// param type
// return
std::string NameOfSqlNodeType(const SqlNodeType &type) {
    std::string output;
    switch (type) {
        case kCreateStmt:
            output = "CREATE";
            break;
        case kCmdStmt:
            output = "CMD";
            break;
        case kExplainStmt:
            output = "EXPLAIN";
        case kName:
            output = "kName";
            break;
        case kType:
            output = "kType";
            break;
        case kNodeList:
            output = "kNodeList";
            break;
        case kResTarget:
            output = "kResTarget";
            break;
        case kTableRef:
            output = "kTableRef";
            break;
        case kQuery:
            output = "kQuery";
            break;
        case kColumnDesc:
            output = "kColumnDesc";
            break;
        case kColumnIndex:
            output = "kColumnIndex";
            break;
        case kExpr:
            output = "kExpr";
            break;
        case kWindowDef:
            output = "kWindowDef";
            break;
        case kFrames:
            output = "kFrame";
            break;
        case kFrameExtent:
            output = "kFrameExtent";
            break;
        case kFrameBound:
            output = "kBound";
            break;
        case kConst:
            output = "kConst";
            break;
        case kLimit:
            output = "kLimit";
            break;
        case kFnList:
            output = "kFnList";
            break;
        case kFnDef:
            output = "kFnDef";
            break;
        case kFnHeader:
            output = "kFnHeader";
            break;
        case kFnPara:
            output = "kFnPara";
            break;
        case kFnReturnStmt:
            output = "kFnReturnStmt";
            break;
        case kFnAssignStmt:
            output = "kFnAssignStmt";
            break;
        case kFnIfStmt:
            output = "kFnIfStmt";
            break;
        case kFnElifStmt:
            output = "kFnElseifStmt";
            break;
        case kFnElseStmt:
            output = "kFnElseStmt";
            break;
        case kFnIfBlock:
            output = "kFnIfBlock";
            break;
        case kFnElseBlock:
            output = "kFnElseBlock";
            break;
        case kFnIfElseBlock:
            output = "kFnIfElseBlock";
            break;
        case kFnElifBlock:
            output = "kFnElIfBlock";
            break;
        case kFnValue:
            output = "kFnValue";
            break;
        case kFnForInStmt:
            output = "kFnForInStmt";
            break;
        case kFnForInBlock:
            output = "kFnForInBlock";
            break;
        case kExternalFnDef:
            output = "kExternFnDef";
            break;
        case kUdfDef:
            output = "kUdfDef";
            break;
        case kUdfByCodeGenDef:
            output = "kUdfByCodeGenDef";
            break;
        case kUdafDef:
            output = "kUdafDef";
            break;
        case kLambdaDef:
            output = "kLambdaDef";
            break;
        case kPartitionMeta:
            output = "kPartitionMeta";
            break;
        case kCreateIndexStmt:
            output = "kCreateIndexStmt";
            break;
        case kInsertStmt:
            output = "kInsertStmt";
            break;
        case kWindowFunc:
            output = "kWindowFunc";
            break;
        case kIndexKey:
            output = "kIndexKey";
            break;
        case kIndexTs:
            output = "kIndexTs";
            break;
        case kIndexTTLType:
            output = "kIndexTTLType";
            break;
        case kIndexTTL:
            output = "kIndexTTL";
            break;
        case kIndexVersion:
            output = "kIndexVersion";
            break;
        case kReplicaNum:
            output = "kReplicaNum";
            break;
        case kPartitionNum:
            output = "kPartitionNum";
            break;
        case kFn:
            output = "kFn";
            break;
        case kFnParaList:
            output = "kFnParaList";
            break;
        case kCreateSpStmt:
            output = "kCreateSpStmt";
            break;
        case kDistributions:
            output = "kDistributions";
            break;
        case kInputParameter:
            output = "kInputParameter";
            break;
        case kDeployStmt:
            output = "kDeployStmt";
            break;
        case kSelectIntoStmt:
            output = "kSelectIntoStmt";
            break;
        case kLoadDataStmt:
            output = "kLoadDataStmt";
            break;
        case kSetStmt:
            output = "kSetStmt";
            break;
        case kDeleteStmt:
            output = "kDeleteStmt";
            break;
        case kUnknow:
            output = "kUnknow";
            break;
    }
    return output;
}

std::ostream &operator<<(std::ostream &output, const SqlNode &thiz) {
    thiz.Print(output, "");
    return output;
}
std::ostream &operator<<(std::ostream &output, const SqlNodeList &thiz) {
    thiz.Print(output, "");
    return output;
}

void FillSqlNodeList2NodeVector(SqlNodeList *node_list_ptr,
                                std::vector<SqlNode *> &node_list  // NOLINT (runtime/references)
) {
    if (nullptr != node_list_ptr) {
        for (auto item : node_list_ptr->GetList()) {
            node_list.push_back(item);
        }
    }
}
void ColumnOfExpression(const ExprNode *node_ptr, std::vector<const node::ExprNode *> *columns) {
    if (nullptr == columns || nullptr == node_ptr) {
        return;
    }
    switch (node_ptr->expr_type_) {
        case kExprPrimary: {
            return;
        }
        case kExprOrderExpression: {
            ColumnOfExpression(dynamic_cast<const node::OrderExpression *>(node_ptr)->expr(), columns);
            return;
        }
        case kExprColumnRef: {
            columns->push_back(dynamic_cast<const node::ColumnRefNode *>(node_ptr));
            return;
        }
        case kExprColumnId: {
            columns->push_back(dynamic_cast<const node::ColumnIdNode *>(node_ptr));
            return;
        }
        default: {
            for (auto child : node_ptr->children_) {
                ColumnOfExpression(child, columns);
            }
        }
    }
}
// Check if given expression is or based on an aggregation expression.
bool IsAggregationExpression(const udf::UdfLibrary *lib, const ExprNode *node_ptr) {
    if (kExprCall == node_ptr->GetExprType()) {
        const CallExprNode *func_node_ptr = dynamic_cast<const CallExprNode *>(node_ptr);
        if (lib->IsUdaf(func_node_ptr->GetFnDef()->GetName(), func_node_ptr->GetChildNum())) {
            return true;
        }
    }
    for (auto child : node_ptr->children_) {
        if (IsAggregationExpression(lib, child)) {
            return true;
        }
    }
    return false;
}
bool WindowOfExpression(const std::map<std::string, const WindowDefNode *> &windows, ExprNode *node_ptr,
                        const WindowDefNode **output) {
    // try to resolved window ptr from expression like: call(args...) over
    // window
    if (kExprCall == node_ptr->GetExprType()) {
        CallExprNode *func_node_ptr = dynamic_cast<CallExprNode *>(node_ptr);
        if (nullptr != func_node_ptr->GetOver()) {
            if (func_node_ptr->GetOver()->GetName().empty()) {
                *output = func_node_ptr->GetOver();
            } else {
                auto iter = windows.find(func_node_ptr->GetOver()->GetName());
                if (iter == windows.cend()) {
                    LOG(WARNING) << "Fail to resolved window from expression: " << func_node_ptr->GetOver()->GetName()
                                 << " undefined";
                    return false;
                }
                *output = iter->second;
            }
        }
    }

    // try to resolved windows of children
    // make sure there is only one window for the whole expression
    for (auto child : node_ptr->children_) {
        const WindowDefNode *w = nullptr;
        if (!WindowOfExpression(windows, child, &w)) {
            return false;
        }
        // resolve window of child
        if (nullptr != w) {
            if (*output == nullptr) {
                *output = w;
            } else if (!node::SqlEquals(*output, w)) {
                LOG(WARNING) << "Fail to resolved window from expression: "
                             << "expression depends on more than one window";
                return false;
            }
        }
    }
    return true;
}
std::string ExprString(const ExprNode *expr) { return nullptr == expr ? std::string() : expr->GetExprString(); }
const bool IsNullPrimary(const ExprNode *expr) {
    return nullptr != expr && expr->expr_type_ == hybridse::node::kExprPrimary &&
           dynamic_cast<const node::ConstNode *>(expr)->IsNull();
}

bool ExprListNullOrEmpty(const ExprListNode *expr) { return nullptr == expr || expr->IsEmpty(); }
bool ExprIsSimple(const ExprNode *expr) {
    if (nullptr == expr) {
        return false;
    }

    switch (expr->expr_type_) {
        case node::kExprPrimary: {
            return true;
        }
        case node::kExprColumnRef: {
            return true;
        }
        default: {
            return false;
        }
    }
    return true;
}
bool ExprIsConst(const ExprNode *expr) {
    if (nullptr == expr) {
        return true;
    }
    switch (expr->expr_type_) {
        case node::kExprPrimary: {
            return true;
        }
        case node::kExprBetween: {
            std::vector<node::ExprNode *> expr_list;
            auto between_expr = dynamic_cast<const node::BetweenExpr *>(expr);
            expr_list.push_back(between_expr->GetLow());
            expr_list.push_back(between_expr->GetHigh());
            expr_list.push_back(between_expr->GetLhs());
            return ExprListIsConst(expr_list);
        }
        case node::kExprCall: {
            auto call_expr = dynamic_cast<const node::CallExprNode *>(expr);
            std::vector<node::ExprNode *> expr_list(call_expr->children_);
            if (nullptr != call_expr->GetOver()) {
                if (nullptr != call_expr->GetOver()->GetOrders()) {
                    expr_list.push_back(call_expr->GetOver()->GetOrders());
                }
                if (nullptr != call_expr->GetOver()->GetPartitions()) {
                    for (auto expr : call_expr->GetOver()->GetPartitions()->children_) {
                        expr_list.push_back(expr);
                    }
                }
            }
            return ExprListIsConst(expr_list);
        }
        case node::kExprColumnRef:
        case node::kExprId:
        case node::kExprAll: {
            return false;
        }
        default: {
            return ExprListIsConst(expr->children_);
        }
    }
}

bool ExprListIsConst(const std::vector<node::ExprNode *> &exprs) {
    if (exprs.empty()) {
        return true;
    }
    for (auto expr : exprs) {
        if (!ExprIsConst(expr)) {
            return false;
        }
    }
    return true;
}
void CreateStmt::Print(std::ostream &output, const std::string &org_tab) const {
    SqlNode::Print(output, org_tab);
    const std::string tab = org_tab + INDENT + SPACE_ED;
    output << "\n";
    PrintValue(output, tab, db_name_.empty() ? table_name_ : db_name_ + "." + table_name_, "table", false);
    output << "\n";
    PrintValue(output, tab, std::to_string(op_if_not_exist_), "IF NOT EXIST", false);
    output << "\n";
    PrintSqlVector(output, tab, column_desc_list_, "column_desc_list", false);
    output << "\n";
    PrintValue(output, tab, std::to_string(replica_num_), "replica_num", false);
    output << "\n";
    PrintValue(output, tab, std::to_string(partition_num_), "partition_num", false);
    output << "\n";
    PrintSqlVector(output, tab, distribution_list_, "distribution_list", true);
}

void ColumnDefNode::Print(std::ostream &output, const std::string &org_tab) const {
    SqlNode::Print(output, org_tab);
    const std::string tab = org_tab + INDENT + SPACE_ED;
    output << "\n";
    PrintValue(output, tab, column_name_, "column_name", false);
    output << "\n";
    PrintValue(output, tab, DataTypeName(column_type_), "column_type", false);
    output << "\n";
    PrintValue(output, tab, std::to_string(op_not_null_), "NOT NULL", !default_value_);
    if (default_value_) {
        output << "\n";
        PrintSqlNode(output, tab, default_value_, "default_value", true);
    }
}

void ColumnIndexNode::Print(std::ostream &output, const std::string &org_tab) const {
    SqlNode::Print(output, org_tab);
    const std::string tab = org_tab + INDENT + SPACE_ED;
    output << "\n";
    PrintValue(output, tab, key_, "keys", false);
    output << "\n";
    PrintValue(output, tab, ts_, "ts_col", false);
    output << "\n";
    PrintValue(output, tab, std::to_string(abs_ttl_), "abs_ttl", false);
    output << "\n";
    PrintValue(output, tab, std::to_string(lat_ttl_), "lat_ttl", false);
    output << "\n";
    PrintValue(output, tab, ttl_type_, "ttl_type", false);
    output << "\n";
    PrintValue(output, tab, version_, "version_column", false);
    output << "\n";
    PrintValue(output, tab, std::to_string(version_count_), "version_count", true);
}
void CmdNode::Print(std::ostream &output, const std::string &org_tab) const {
    SqlNode::Print(output, org_tab);
    const std::string tab = org_tab + INDENT + SPACE_ED;
    output << "\n";
    PrintValue(output, tab, CmdTypeName(cmd_type_), "cmd_type", false);
    output << "\n";
    PrintValue(output, tab, args_, "args", true);
}
void CreateIndexNode::Print(std::ostream &output, const std::string &org_tab) const {
    SqlNode::Print(output, org_tab);
    const std::string tab = org_tab + INDENT + SPACE_ED;
    output << "\n";
    PrintValue(output, tab, index_name_, "index_name", false);
    output << "\n";
    PrintValue(output, tab, table_name_, "table_name", false);
    output << "\n";
    PrintSqlNode(output, tab, index_, "index", true);
}
void ExplainNode::Print(std::ostream &output, const std::string &org_tab) const {
    SqlNode::Print(output, org_tab);
    const std::string tab = org_tab + INDENT + SPACE_ED;
    output << "\n";
    PrintValue(output, tab, ExplainTypeName(explain_type_), "explain_type", false);
    output << "\n";
    PrintSqlNode(output, tab, query_, "query", true);
}

void DeployNode::Print(std::ostream &output, const std::string &org_tab) const {
    SqlNode::Print(output, org_tab);

    const std::string tab = org_tab + INDENT + SPACE_ED;
    output << "\n";
    PrintValue(output, tab, if_not_exists_ ? "true" : "false", "if_not_exists", false);
    output << "\n";
    PrintValue(output, tab, name_, "name", false);
    output << "\n";
    PrintSqlNode(output, tab, stmt_, "stmt", true);
}

void SelectIntoNode::Print(std::ostream &output, const std::string &tab) const {
    SqlNode::Print(output, tab);
    const std::string new_tab = tab + INDENT + SPACE_ED;
    output << "\n";
    PrintValue(output, new_tab, OutFile(), "out_file", false);
    output << "\n";
    PrintSqlNode(output, new_tab, Query(), "query", false);
    output << "\n";
    PrintValue(output, new_tab, Options().get(), "options", false);
    output << "\n";
    PrintValue(output, new_tab, ConfigOptions().get(), "config_options", true);
}

void LoadDataNode::Print(std::ostream &output, const std::string &org_tab) const {
    SqlNode::Print(output, org_tab);

    const std::string tab = org_tab + INDENT + SPACE_ED;
    output << "\n";
    PrintValue(output, tab, File(), "file", false);
    output << "\n";
    PrintValue(output, tab, Db(), "db", false);
    output << "\n";
    PrintValue(output, tab, Table(), "table", false);
    output << "\n";
    PrintValue(output, tab, Options().get(), "options", false);
    output << "\n";
    PrintValue(output, tab, ConfigOptions().get(), "config_options", true);
}

void SetNode::Print(std::ostream &output, const std::string &org_tab) const {
    SqlNode::Print(output, org_tab);
    const std::string tab = org_tab + INDENT + SPACE_ED;
    output << "\n";
    PrintValue(output, tab, node::VariableScopeName(Scope()), "scope", false);
    output << "\n";
    PrintValue(output, tab, Key(), "key", false);
    output << "\n";
    PrintSqlNode(output, tab, Value(), "value", true);
}

void InsertStmt::Print(std::ostream &output, const std::string &org_tab) const {
    SqlNode::Print(output, org_tab);
    const std::string tab = org_tab + INDENT + SPACE_ED;
    output << "\n";
    PrintValue(output, tab, table_name_, "table_name", false);
    output << "\n";
    if (is_all_) {
        PrintValue(output, tab, "all", "columns", false);
    } else {
        PrintValue(output, tab, columns_, "columns", false);
    }
    output << "\n";
    PrintSqlVector(output, tab, values_, "values", false);
}
void BinaryExpr::Print(std::ostream &output, const std::string &org_tab) const {
    ExprNode::Print(output, org_tab);
    const std::string tab = org_tab + INDENT + SPACE_ED;
    output << "\n";
    PrintSqlVector(output, tab, children_, ExprOpTypeName(op_), true);
}
const std::string BinaryExpr::GetExprString() const {
    std::string str = "";
    str.append("")
        .append(children_[0]->GetExprString())
        .append(" ")
        .append(ExprOpTypeName(op_))
        .append(" ")
        .append(children_[1]->GetExprString())
        .append("");
    return str;
}
bool BinaryExpr::Equals(const ExprNode *node) const {
    if (this == node) {
        return true;
    }
    if (nullptr == node || expr_type_ != node->expr_type_) {
        return false;
    }
    const BinaryExpr *that = dynamic_cast<const BinaryExpr *>(node);
    return this->op_ == that->op_ && ExprNode::Equals(node);
}

void UnaryExpr::Print(std::ostream &output, const std::string &org_tab) const {
    ExprNode::Print(output, org_tab);
    const std::string tab = org_tab + INDENT + SPACE_ED;
    output << "\n";
    PrintSqlVector(output, tab, children_, ExprOpTypeName(op_), true);
}
const std::string UnaryExpr::GetExprString() const {
    std::string str = "";
    if (op_ == kFnOpBracket) {
        str.append("(").append(children_[0]->GetExprString()).append(")");
        return str;
    }
    str.append(ExprOpTypeName(op_)).append(" ").append(children_[0]->GetExprString());
    return str;
}
bool UnaryExpr::Equals(const ExprNode *node) const {
    if (this == node) {
        return true;
    }
    if (nullptr == node || expr_type_ != node->expr_type_) {
        return false;
    }
    const UnaryExpr *that = dynamic_cast<const UnaryExpr *>(node);
    return this->op_ == that->op_ && ExprNode::Equals(node);
}

bool ExprIdNode::IsListReturn(ExprAnalysisContext *ctx) const {
    return GetOutputType() != nullptr && GetOutputType()->base() == kList;
}

void ExprIdNode::Print(std::ostream &output, const std::string &org_tab) const {
    ExprNode::Print(output, org_tab);
    const std::string tab = org_tab + INDENT + SPACE_ED;
    output << "\n";
    PrintValue(output, tab, GetExprString(), "var", true);
}
const std::string ExprIdNode::GetExprString() const { return "%" + std::to_string(id_) + "(" + name_ + ")"; }
bool ExprIdNode::Equals(const ExprNode *node) const {
    if (this == node) {
        return true;
    }
    if (nullptr == node || expr_type_ != node->expr_type_) {
        return false;
    }
    const ExprIdNode *that = dynamic_cast<const ExprIdNode *>(node);
    return this->name_ == that->name_ && this->id_ == that->id_;
}

void ExprNode::Print(std::ostream &output, const std::string &org_tab) const {
    output << org_tab << SPACE_ST << "expr[" << ExprTypeName(expr_type_) << "]";
}
const std::string ExprNode::GetExprString() const { return ""; }
const std::string ExprNode::GenerateExpressionName() const { return GetExprString(); }
bool ExprNode::Equals(const ExprNode *that) const {
    if (this == that) {
        return true;
    }
    if (nullptr == that || expr_type_ != that->expr_type_ || children_.size() != that->children_.size()) {
        return false;
    }

    auto iter1 = children_.cbegin();
    auto iter2 = that->children_.cbegin();
    while (iter1 != children_.cend()) {
        if (!(*iter1)->Equals(*iter2)) {
            return false;
        }
        iter1++;
        iter2++;
    }
    return true;
}

void ExprListNode::Print(std::ostream &output, const std::string &org_tab) const {
    if (children_.empty()) {
        return;
    }
    const std::string tab = org_tab + INDENT + SPACE_ED;
    auto iter = children_.cbegin();
    (*iter)->Print(output, org_tab);
    iter++;
    for (; iter != children_.cend(); iter++) {
        output << "\n";
        (*iter)->Print(output, org_tab);
    }
}
const std::string ExprListNode::GetExprString() const {
    if (children_.empty()) {
        return "()";
    } else {
        std::string str = "(";
        auto iter = children_.cbegin();
        str.append((*iter)->GetExprString());
        iter++;
        for (; iter != children_.cend(); iter++) {
            str.append(",");
            str.append((*iter)->GetExprString());
        }
        str.append(")");
        return str;
    }
}

void FnParaNode::Print(std::ostream &output, const std::string &org_tab) const {
    SqlNode::Print(output, org_tab);
    const std::string tab = org_tab + INDENT + SPACE_ED;
    output << "\n";

    PrintSqlNode(output, tab, GetParaType(), GetName(), true);
}
void FnNodeFnHeander::Print(std::ostream &output, const std::string &org_tab) const {
    SqlNode::Print(output, org_tab);
    const std::string tab = org_tab + INDENT + SPACE_ED;
    output << "\n";
    PrintValue(output, tab, this->name_, "func_name", true);
    output << "\n";
    PrintSqlNode(output, tab, ret_type_, "return_type", true);
    output << "\n";
    PrintSqlNode(output, tab, reinterpret_cast<const SqlNode *>(parameters_), "parameters", true);
}

const std::string FnNodeFnHeander::GeIRFunctionName() const {
    std::string fn_name = name_;
    if (!parameters_->children.empty()) {
        for (node::SqlNode *node : parameters_->children) {
            node::FnParaNode *para_node = dynamic_cast<node::FnParaNode *>(node);

            switch (para_node->GetParaType()->base_) {
                case hybridse::node::kList:
                case hybridse::node::kIterator:
                case hybridse::node::kMap:
                    fn_name.append(".").append(para_node->GetParaType()->GetName());
                    break;
                default: {
                    fn_name.append(".").append(para_node->GetParaType()->GetName());
                }
            }
        }
    }
    return fn_name;
}
void FnNodeFnDef::Print(std::ostream &output, const std::string &org_tab) const {
    SqlNode::Print(output, org_tab);
    const std::string tab = org_tab + INDENT + SPACE_ED;
    output << "\n";
    PrintSqlNode(output, tab, header_, "header", false);
    output << "\n";
    PrintSqlNode(output, tab, block_, "block", true);
}
void FnNodeList::Print(std::ostream &output, const std::string &org_tab) const {
    SqlNode::Print(output, org_tab);
    const std::string tab = org_tab + INDENT + SPACE_ED;
    output << "\n";
    PrintSqlVector(output, tab, children, "list", true);
}
void FnAssignNode::Print(std::ostream &output, const std::string &org_tab) const {
    SqlNode::Print(output, org_tab);
    const std::string tab = org_tab + INDENT + SPACE_ED;
    output << "\n";
    PrintValue(output, tab, is_ssa_ ? "true" : "false", "ssa", false);
    output << "\n";
    PrintSqlNode(output, tab, reinterpret_cast<const SqlNode *>(expression_), GetName(), true);
}
void FnReturnStmt::Print(std::ostream &output, const std::string &org_tab) const {
    SqlNode::Print(output, org_tab);
    const std::string tab = org_tab + INDENT + SPACE_ED;
    output << "\n";
    PrintSqlNode(output, tab, return_expr_, "return", true);
}

void FnIfNode::Print(std::ostream &output, const std::string &org_tab) const {
    SqlNode::Print(output, org_tab);
    const std::string tab = org_tab + INDENT + SPACE_ED;
    output << "\n";
    PrintSqlNode(output, tab, expression_, "if", true);
}
void FnElifNode::Print(std::ostream &output, const std::string &org_tab) const {
    SqlNode::Print(output, org_tab);
    const std::string tab = org_tab + INDENT + SPACE_ED;
    output << "\n";
    PrintSqlNode(output, tab, expression_, "elif", true);
}
void FnElseNode::Print(std::ostream &output, const std::string &org_tab) const {
    SqlNode::Print(output, org_tab);
    output << "\n";
}
void FnForInNode::Print(std::ostream &output, const std::string &org_tab) const {
    SqlNode::Print(output, org_tab);
    const std::string tab = org_tab + INDENT + SPACE_ED;
    output << "\n";
    PrintValue(output, tab, var_->GetName(), "var", false);
    output << "\n";
    PrintSqlNode(output, tab, in_expression_, "in", true);
}

void FnIfBlock::Print(std::ostream &output, const std::string &org_tab) const {
    SqlNode::Print(output, org_tab);
    const std::string tab = org_tab + INDENT + SPACE_ED;
    output << "\n";
    PrintSqlNode(output, tab, if_node, "if", false);
    output << "\n";
    PrintSqlNode(output, tab, block_, "block", true);
}

void FnElifBlock::Print(std::ostream &output, const std::string &org_tab) const {
    SqlNode::Print(output, org_tab);
    const std::string tab = org_tab + INDENT + SPACE_ED;
    output << "\n";
    PrintSqlNode(output, tab, elif_node_, "elif", false);
    output << "\n";
    PrintSqlNode(output, tab, block_, "block", true);
}
void FnElseBlock::Print(std::ostream &output, const std::string &org_tab) const {
    SqlNode::Print(output, org_tab);
    const std::string tab = org_tab + INDENT + SPACE_ED;
    output << "\n";
    PrintSqlNode(output, tab, block_, "block", true);
}
void FnIfElseBlock::Print(std::ostream &output, const std::string &org_tab) const {
    SqlNode::Print(output, org_tab);
    const std::string tab = org_tab + INDENT + SPACE_ED;
    output << "\n";
    PrintSqlNode(output, tab, if_block_, "if", false);
    output << "\n";
    PrintSqlVector(output, tab, elif_blocks_, "elif_list", false);
    output << "\n";
    PrintSqlNode(output, tab, else_block_, "else", true);
}

void FnForInBlock::Print(std::ostream &output, const std::string &org_tab) const {
    SqlNode::Print(output, org_tab);
    const std::string tab = org_tab + INDENT + SPACE_ED;
    output << "\n";
    PrintSqlNode(output, tab, for_in_node_, "for", false);
    output << "\n";
    PrintSqlNode(output, tab, block_, "body", true);
}
void StructExpr::Print(std::ostream &output, const std::string &org_tab) const {
    ExprNode::Print(output, org_tab);
    const std::string tab = org_tab + INDENT + SPACE_ED;
    PrintValue(output, tab, class_name_, "name", false);
    output << "\n";
    PrintSqlNode(output, tab, fileds_, "fileds", false);
    output << "\n";
    PrintSqlNode(output, tab, methods_, "methods", true);
}

void TypeNode::Print(std::ostream &output, const std::string &org_tab) const {
    SqlNode::Print(output, org_tab);
    const std::string tab = org_tab + INDENT + SPACE_ED;

    output << "\n";
    PrintValue(output, tab, GetName(), "type", true);
}
bool TypeNode::Equals(const SqlNode *node) const {
    if (!SqlNode::Equals(node)) {
        return false;
    }

    const TypeNode *that = dynamic_cast<const TypeNode *>(node);
    return this->base_ == that->base_ &&
           std::equal(
               this->generics_.cbegin(), this->generics_.cend(), that->generics_.cbegin(),
               [&](const hybridse::node::TypeNode *a, const hybridse::node::TypeNode *b) { return a->Equals(b); });
}

void JoinNode::Print(std::ostream &output, const std::string &org_tab) const {
    TableRefNode::Print(output, org_tab);

    const std::string tab = org_tab + INDENT + SPACE_ED;
    output << "\n";
    PrintValue(output, tab, JoinTypeName(join_type_), "join_type", false);
    output << "\n";
    PrintSqlNode(output, tab, left_, "left", false);
    output << "\n";
    PrintSqlNode(output, tab, right_, "right", true);
    output << "\n";
    PrintSqlNode(output, tab, orders_, "order_expressions", true);
    output << "\n";
    PrintSqlNode(output, tab, condition_, "on", true);
}

bool JoinNode::Equals(const SqlNode *node) const {
    if (!TableRefNode::Equals(node)) {
        return false;
    }
    const JoinNode *that = dynamic_cast<const JoinNode *>(node);
    return join_type_ == that->join_type_ && ExprEquals(condition_, that->condition_) &&
           ExprEquals(this->orders_, that->orders_) && SqlEquals(this->left_, that->right_);
}

void UnionQueryNode::Print(std::ostream &output, const std::string &org_tab) const {
    QueryNode::Print(output, org_tab);
    const std::string tab = org_tab + INDENT + SPACE_ED;
    output << "\n";
    PrintValue(output, tab, is_all_ ? "ALL UNION" : "DISTINCT UNION", "union_type", false);
    output << "\n";
    PrintSqlNode(output, tab, left_, "left", false);
    output << "\n";
    PrintSqlNode(output, tab, right_, "right", true);
}
bool UnionQueryNode::Equals(const SqlNode *node) const {
    if (!QueryNode::Equals(node)) {
        return false;
    }
    const UnionQueryNode *that = dynamic_cast<const UnionQueryNode *>(node);
    return this->is_all_ && that->is_all_ && SqlEquals(this->left_, that->right_);
}
void QueryExpr::Print(std::ostream &output, const std::string &org_tab) const {
    ExprNode::Print(output, org_tab);
    const std::string tab = org_tab + INDENT + SPACE_ED;
    output << "\n";
    PrintSqlNode(output, tab, query_, "query", true);
}
bool QueryExpr::Equals(const ExprNode *node) const {
    if (this == node) {
        return true;
    }
    if (nullptr == node || expr_type_ != node->expr_type_) {
        return false;
    }
    const QueryExpr *that = dynamic_cast<const QueryExpr *>(node);
    return SqlEquals(this->query_, that->query_) && ExprNode::Equals(node);
}
const std::string QueryExpr::GetExprString() const { return "query expr"; }

void TableRefNode::Print(std::ostream &output, const std::string &org_tab) const {
    SqlNode::Print(output, org_tab);
    output << ": " << TableRefTypeName(ref_type_);
}
bool TableRefNode::Equals(const SqlNode *node) const {
    if (!SqlNode::Equals(node)) {
        return false;
    }

    const TableRefNode *that = dynamic_cast<const TableRefNode *>(node);
    return this->ref_type_ == that->ref_type_ && this->alias_table_name_ == that->alias_table_name_;
}

void QueryRefNode::Print(std::ostream &output, const std::string &org_tab) const {
    TableRefNode::Print(output, org_tab);
    const std::string tab = org_tab + INDENT + SPACE_ED;
    output << "\n";
    PrintSqlNode(output, tab, query_, "query", true);
}
bool QueryRefNode::Equals(const SqlNode *node) const {
    if (!TableRefNode::Equals(node)) {
        return false;
    }
    const QueryRefNode *that = dynamic_cast<const QueryRefNode *>(node);
    return SqlEquals(this->query_, that->query_);
}
int FrameBound::Compare(const FrameBound *bound1, const FrameBound *bound2) {
    if (SqlEquals(bound1, bound2)) {
        return 0;
    }

    if (nullptr == bound1) {
        return -1;
    }

    if (nullptr == bound2) {
        return 1;
    }
    int64_t offset1 = bound1->GetSignedOffset();
    int64_t offset2 = bound2->GetSignedOffset();
    return offset1 == offset2 ? 0 : offset1 > offset2 ? 1 : -1;
}
bool FrameBound::Equals(const SqlNode *node) const {
    if (!SqlNode::Equals(node)) {
        return false;
    }
    const FrameBound *that = dynamic_cast<const FrameBound *>(node);
    return this->bound_type_ == that->bound_type_ && this->offset_ == that->offset_;
}

void BetweenExpr::Print(std::ostream &output, const std::string &org_tab) const {
    ExprNode::Print(output, org_tab);
    const std::string tab = org_tab + INDENT + SPACE_ED;
    output << "\n";
    PrintValue(output, tab, is_not_between() ? "true" : "false", "is_not_between", false);
    output << "\n";
    PrintSqlNode(output, tab, GetLhs(), "value", false);
    output << "\n";
    PrintSqlNode(output, tab, GetLow(), "left", false);
    output << "\n";
    PrintSqlNode(output, tab, GetHigh(), "right", true);
}
const std::string BetweenExpr::GetExprString() const {
    std::string str = "";
    str.append(ExprString(GetLhs()));
    if (is_not_between_) {
        str.append(" not ");
    }
    str.append(" between ").append(ExprString(GetLow())).append(" and ").append(ExprString(GetHigh()));
    return str;
}
bool BetweenExpr::Equals(const ExprNode *node) const {
    if (!SqlNode::Equals(node)) {
        return false;
    }
    const BetweenExpr *that = dynamic_cast<const BetweenExpr *>(node);
    return is_not_between() == that->is_not_between() && ExprEquals(GetLhs(), that->GetLhs()) &&
           ExprEquals(GetLow(), that->GetLow()) && ExprEquals(GetHigh(), that->GetHigh());
}

void InExpr::Print(std::ostream &output, const std::string &org_tab) const {
    ExprNode::Print(output, org_tab);
    const std::string tab = org_tab + INDENT + SPACE_ED;
    output << "\n";
    PrintValue(output, tab, IsNot() ? "true" : "false", "is_not", false);
    output << "\n";
    PrintSqlNode(output, tab, GetLhs(), "lhs", false);
    output << "\n";
    PrintSqlNode(output, tab, GetInList(), GetInTypeString(), true);
}

std::string InExpr::GetInTypeString() const {
    auto in_list = GetInList();
    if (in_list == nullptr) {
        return "unknown";
    }
    switch (in_list->GetExprType()) {
        case kExprList:
            return "in_list";
        case kExprQuery:
            return "query";
        default:
            return "unknown";
    }
}

const std::string InExpr::GetExprString() const {
    std::string str = "";
    absl::StrAppend(&str, ExprString(GetLhs()));
    if (IsNot()) {
        absl::StrAppend(&str, " not");
    }
    absl::StrAppend(&str, " in ");
    absl::StrAppend(&str, ExprString(GetInList()));
    return str;
}

bool InExpr::Equals(const ExprNode *node) const {
    if (!ExprNode::Equals(node)) {
        return false;
    }
    const InExpr *in_expr = dynamic_cast<const InExpr *>(node);
    return in_expr != nullptr && IsNot() == in_expr->IsNot();
}

void EscapedExpr::Print(std::ostream &output, const std::string &org_tab) const {
    ExprNode::Print(output, org_tab);
    const std::string tab = org_tab + INDENT + SPACE_ED;
    output << "\n";
    PrintSqlNode(output, tab, GetPattern(), "pattern", false);
    output << "\n";
    PrintSqlNode(output, tab, GetEscape(), "escape", true);
}

const std::string EscapedExpr::GetExprString() const {
    std::string str = "";
    absl::StrAppend(&str, ExprString(GetPattern()));
    absl::StrAppend(&str, " ESCAPE ");
    absl::StrAppend(&str, ExprString(GetEscape()));
    return str;
}

std::string FnDefNode::GetFlatString() const {
    std::stringstream ss;
    ss << GetName() << "(";
    for (size_t i = 0; i < GetArgSize(); ++i) {
        if (IsArgNullable(i)) {
            ss << "nullable ";
        }
        auto arg_type = GetArgType(i);
        if (arg_type != nullptr) {
            ss << arg_type->GetName();
        } else {
            ss << "?";
        }
        if (i < GetArgSize() - 1) {
            ss << ", ";
        }
    }
    ss << ")";
    return ss.str();
}

bool FnDefNode::RequireListAt(ExprAnalysisContext *ctx, size_t index) const {
    return index < GetArgSize() && GetArgType(index)->base() == kList;
}
bool FnDefNode::IsListReturn(ExprAnalysisContext *ctx) const {
    return GetReturnType() != nullptr && GetReturnType()->base() == kList;
}

bool ExternalFnDefNode::RequireListAt(ExprAnalysisContext *ctx, size_t index) const {
    if (IsResolved()) {
        return index < GetArgSize() && GetArgType(index)->base() == kList;
    } else {
        return ctx->library()->RequireListAt(GetName(), index);
    }
}
bool ExternalFnDefNode::IsListReturn(ExprAnalysisContext *ctx) const {
    if (IsResolved()) {
        return GetReturnType() != nullptr && GetReturnType()->base() == kList;
    } else {
        return ctx->library()->IsListReturn(GetName());
    }
}

void ExternalFnDefNode::Print(std::ostream &output, const std::string &org_tab) const {
    if (!IsResolved()) {
        output << org_tab << "[Unresolved](" << function_name_ << ")";
    } else {
        output << org_tab << "[kExternalFnDef] ";
        if (GetReturnType() == nullptr) {
            output << "?";
        } else {
            output << GetReturnType()->GetName();
        }
        output << " " << function_name_ << "(";
        for (size_t i = 0; i < GetArgSize(); ++i) {
            auto arg_ty = GetArgType(i);
            if (arg_ty == nullptr) {
                output << "?";
            } else {
                output << arg_ty->GetName();
            }
            if (i < GetArgSize() - 1) {
                output << ", ";
            }
        }
        if (variadic_pos_ >= 0) {
            output << ", ...";
        }
        output << ")";
        if (return_by_arg_) {
            output << "\n";
            const std::string tab = org_tab + INDENT;
            PrintValue(output, tab, "true", "return_by_arg", true);
        }
    }
}

bool ExternalFnDefNode::Equals(const SqlNode *node) const {
    auto other = dynamic_cast<const ExternalFnDefNode *>(node);
    return other != nullptr && other->function_name() == function_name();
}

Status ExternalFnDefNode::Validate(const std::vector<const TypeNode *> &actual_types) const {
    size_t actual_arg_num = actual_types.size();
    CHECK_TRUE(actual_arg_num >= arg_types_.size(), kTypeError, function_name(), " take at least ", arg_types_.size(),
               " arguments, but get ", actual_arg_num);
    if (arg_types_.size() < actual_arg_num) {
        CHECK_TRUE(variadic_pos_ >= 0 && static_cast<size_t>(variadic_pos_) == arg_types_.size(), kTypeError,
                   function_name(), " take explicit ", arg_types_.size(), " arguments, but get ", actual_arg_num);
    }
    for (size_t i = 0; i < arg_types_.size(); ++i) {
        auto actual_ty = actual_types[i];
        if (actual_ty == nullptr) {
            continue;
        }
        CHECK_TRUE(arg_types_[i] != nullptr, kTypeError, i, "th argument is not inferred");
        CHECK_TRUE(arg_types_[i]->Equals(actual_ty), kTypeError, function_name(), "'s ", i,
                   "th actual argument mismatch: get ", actual_ty->GetName(), " but expect ", arg_types_[i]->GetName());
    }
    return Status::OK();
}

void UdfDefNode::Print(std::ostream &output, const std::string &tab) const {
    output << tab << "UdfDefNode {\n";
    def_->Print(output, tab + INDENT);
    output << tab << "\n}";
}

bool UdfDefNode::Equals(const SqlNode *node) const {
    auto other = dynamic_cast<const UdfDefNode *>(node);
    return other != nullptr && def_->Equals(other->def_);
}

void UdfByCodeGenDefNode::Print(std::ostream &output, const std::string &tab) const {
    output << tab << "[kCodeGenFnDef] " << name_;
}

bool UdfByCodeGenDefNode::Equals(const SqlNode *node) const {
    auto other = dynamic_cast<const UdfByCodeGenDefNode *>(node);
    return other != nullptr && name_ == other->name_ && gen_impl_ == other->gen_impl_;
}

void LambdaNode::Print(std::ostream &output, const std::string &tab) const {
    output << tab << "[kLambda](";
    for (size_t i = 0; i < GetArgSize(); ++i) {
        auto arg = GetArg(i);
        output << arg->GetExprString() << ":";
        if (arg->GetOutputType() == nullptr) {
            output << "?";
        } else {
            output << arg->GetOutputType()->GetName();
        }
        if (i < GetArgSize() - 1) {
            output << ", ";
        }
    }
    output << ")\n";
    body()->Print(output, tab + INDENT);
}

bool LambdaNode::Equals(const SqlNode *node) const {
    auto other = dynamic_cast<const LambdaNode *>(node);
    if (other == nullptr) {
        return false;
    }
    if (this->GetArgSize() != other->GetArgSize()) {
        return false;
    }
    for (size_t i = 0; i < GetArgSize(); ++i) {
        if (ExprEquals(GetArg(i), other->GetArg(i))) {
            return false;
        }
    }
    return ExprEquals(this->body(), other->body());
}

Status LambdaNode::Validate(const std::vector<const TypeNode *> &actual_types) const {
    CHECK_TRUE(actual_types.size() == GetArgSize(), kTypeError, "Lambda expect ", GetArgSize(), " arguments but get ",
               actual_types.size());
    for (size_t i = 0; i < GetArgSize(); ++i) {
        CHECK_TRUE(GetArgType(i) != nullptr, kTypeError);
        if (actual_types[i] == nullptr) {
            continue;
        }
        CHECK_TRUE(GetArgType(i)->Equals(actual_types[i]), kTypeError, "Lambda's", i, "th argument type should be ",
                   GetArgType(i)->GetName(), ", but get ", actual_types[i]->GetName());
    }
    return Status::OK();
}

const TypeNode *UdafDefNode::GetElementType(size_t i) const {
    if (i > arg_types_.size() || arg_types_[i] == nullptr || arg_types_[i]->generics_.size() < 1) {
        return nullptr;
    }
    return arg_types_[i]->generics_[0];
}

bool UdafDefNode::IsElementNullable(size_t i) const {
    if (i > arg_types_.size() || arg_types_[i] == nullptr || arg_types_[i]->generics_.size() < 1) {
        return false;
    }
    return arg_types_[i]->generics_nullable_[0];
}

Status UdafDefNode::Validate(const std::vector<const TypeNode *> &arg_types) const {
    // check non-null fields
    CHECK_TRUE(update_func() != nullptr, kTypeError, "update func is null");
    for (auto ty : arg_types_) {
        CHECK_TRUE(ty != nullptr && ty->base() == kList, kTypeError, "udaf's argument type must be list");
    }
    // init check
    CHECK_TRUE(GetStateType() != nullptr, kTypeError, "State type not inferred");
    if (init_expr() == nullptr) {
        CHECK_TRUE(arg_types_.size() == 1, kTypeError, "Only support single input if init not set");
    } else {
        CHECK_TRUE(init_expr()->GetOutputType() != nullptr, kTypeError)
        CHECK_TRUE(init_expr()->GetOutputType()->Equals(GetStateType()), kTypeError, "Init type expect to be ",
                   GetStateType()->GetName(), ", but get ", init_expr()->GetOutputType()->GetName());
    }
    // update check
    CHECK_TRUE(update_func()->GetArgSize() == 1 + arg_types_.size(), kTypeError, "Update should take ",
               1 + arg_types_.size(), ", get ", update_func()->GetArgSize());
    for (size_t i = 0; i < arg_types_.size() + 1; ++i) {
        auto arg_type = update_func()->GetArgType(i);
        CHECK_TRUE(arg_type != nullptr, kTypeError, i, "th update argument type is not inferred");
        if (i == 0) {
            CHECK_TRUE(arg_type->Equals(GetStateType()), kTypeError, "Update's first argument type should be ",
                       GetStateType()->GetName(), ", but get ", arg_type->GetName());
        } else {
            CHECK_TRUE(arg_type->Equals(GetElementType(i - 1)), kTypeError, "Update's ", i,
                       "th argument type should be ", GetElementType(i - 1), ", but get ", arg_type->GetName());
        }
    }
    // merge check
    if (merge_func() != nullptr) {
        CHECK_TRUE(merge_func()->GetArgSize() == 2, kTypeError, "Merge should take 2 arguments, but get ",
                   merge_func()->GetArgSize());
        CHECK_TRUE(merge_func()->GetArgType(0) != nullptr, kTypeError);
        CHECK_TRUE(merge_func()->GetArgType(0)->Equals(GetStateType()), kTypeError,
                   "Merge's 0th argument type should be ", GetStateType()->GetName(), ", but get ",
                   merge_func()->GetArgType(0)->GetName());
        CHECK_TRUE(merge_func()->GetArgType(1) != nullptr, kTypeError);
        CHECK_TRUE(merge_func()->GetArgType(1)->Equals(GetStateType()), kTypeError,
                   "Merge's 1th argument type should be ", GetStateType(), ", but get ",
                   merge_func()->GetArgType(1)->GetName());
        CHECK_TRUE(merge_func()->GetReturnType() != nullptr, kTypeError);
        CHECK_TRUE(merge_func()->GetReturnType()->Equals(GetStateType()), kTypeError, "Merge's return type should be ",
                   GetStateType(), ", but get ", merge_func()->GetReturnType()->GetName());
    }
    // output check
    if (output_func() != nullptr) {
        CHECK_TRUE(output_func()->GetArgSize() == 1, kTypeError, "Output should take 1 arguments, but get ",
                   output_func()->GetArgSize());
        CHECK_TRUE(output_func()->GetArgType(0) != nullptr, kTypeError);
        CHECK_TRUE(output_func()->GetArgType(0)->Equals(GetStateType()), kTypeError,
                   "Output's 0th argument type should be ", GetStateType(), ", but get ",
                   output_func()->GetArgType(0)->GetName());
        CHECK_TRUE(output_func()->GetReturnType() != nullptr, kTypeError);
    }
    // actual args check
    CHECK_TRUE(arg_types.size() == arg_types_.size(), kTypeError, GetName(), " expect ", arg_types_.size(),
               " inputs, but get ", arg_types.size());
    for (size_t i = 0; i < arg_types.size(); ++i) {
        if (arg_types[i] != nullptr) {
            CHECK_TRUE(arg_types_[i]->Equals(arg_types[i]), kTypeError, GetName(), "'s ", i, "th argument expect ",
                       arg_types_[i]->GetName(), ", but get ", arg_types[i]->GetName());
        }
    }
    return Status::OK();
}

bool UdafDefNode::Equals(const SqlNode *node) const {
    auto other = dynamic_cast<const UdafDefNode *>(node);
    return other != nullptr && init_expr_->Equals(other->init_expr()) && update_->Equals(other->update_) &&
           FnDefEquals(merge_, other->merge_) && FnDefEquals(output_, other->output_);
}

void UdafDefNode::Print(std::ostream &output, const std::string &org_tab) const {
    output << org_tab << "[kUdafFDef] " << name_;
    output << "(";
    for (size_t i = 0; i < GetArgSize(); ++i) {
        if (arg_types_[i] == nullptr) {
            output << "?";
        } else {
            output << arg_types_[i]->GetName();
        }
        if (i < GetArgSize() - 1) {
            output << ", ";
        }
    }
    output << ")\n";
    const std::string tab = org_tab + INDENT;
    PrintSqlNode(output, tab, init_expr_, "init", false);
    output << "\n";
    PrintSqlNode(output, tab, update_, "update", false);
    output << "\n";
    PrintSqlNode(output, tab, merge_, "merge", false);
    output << "\n";
    PrintSqlNode(output, tab, output_, "output", true);
}

void CondExpr::Print(std::ostream &output, const std::string &org_tab) const {
    output << org_tab << "[kCondExpr]"
           << "\n";
    const std::string tab = org_tab + INDENT;
    PrintSqlNode(output, tab, GetCondition(), "condition", false);
    output << "\n";
    PrintSqlNode(output, tab, GetLeft(), "left", false);
    output << "\n";
    PrintSqlNode(output, tab, GetRight(), "right", true);
}

const std::string CondExpr::GetExprString() const {
    std::stringstream ss;
    ss << "cond(";
    ss << (GetCondition() != nullptr ? GetCondition()->GetExprString() : "");
    ss << ", ";
    ss << (GetLeft() != nullptr ? GetLeft()->GetExprString() : "");
    ss << ", ";
    ss << (GetRight() != nullptr ? GetRight()->GetExprString() : "");
    ss << ")";
    return ss.str();
}

bool CondExpr::Equals(const ExprNode *node) const {
    auto other = dynamic_cast<const CondExpr *>(node);
    return other != nullptr && ExprEquals(other->GetCondition(), this->GetCondition()) &&
           ExprEquals(other->GetLeft(), this->GetLeft()) && ExprEquals(other->GetRight(), this->GetRight());
}

ExprNode *CondExpr::GetCondition() const {
    if (GetChildNum() > 0) {
        return GetChild(0);
    } else {
        return nullptr;
    }
}

ExprNode *CondExpr::GetLeft() const {
    if (GetChildNum() > 1) {
        return GetChild(1);
    } else {
        return nullptr;
    }
}

ExprNode *CondExpr::GetRight() const {
    if (GetChildNum() > 2) {
        return GetChild(2);
    } else {
        return nullptr;
    }
}

void PartitionMetaNode::Print(std::ostream &output, const std::string &org_tab) const {
    SqlNode::Print(output, org_tab);
    const std::string tab = org_tab + INDENT + SPACE_ED;
    output << "\n";
    PrintValue(output, tab, endpoint_, "endpoint", false);
    output << "\n";
    PrintValue(output, tab, RoleTypeName(role_type_), "role_type", true);
}

void ReplicaNumNode::Print(std::ostream &output, const std::string &org_tab) const {
    SqlNode::Print(output, org_tab);
    const std::string tab = org_tab + INDENT + SPACE_ED;
    output << "\n";
    PrintValue(output, tab, std::to_string(replica_num_), "replica_num", true);
}

void PartitionNumNode::Print(std::ostream &output, const std::string &org_tab) const {
    SqlNode::Print(output, org_tab);
    const std::string tab = org_tab + INDENT + SPACE_ED;
    output << "\n";
    PrintValue(output, tab, std::to_string(partition_num_), "partition_num", true);
}

void DistributionsNode::Print(std::ostream &output, const std::string &org_tab) const {
    SqlNode::Print(output, org_tab);
    const std::string tab = org_tab + INDENT + SPACE_ED;
    output << "\n";
    PrintSqlVector(output, tab, distribution_list_->GetList(), "distribution_list", true);
}

void CreateSpStmt::Print(std::ostream &output, const std::string &org_tab) const {
    SqlNode::Print(output, org_tab);
    const std::string tab = org_tab + INDENT + SPACE_ED;
    output << "\n";
    PrintValue(output, tab, sp_name_, "sp_name", false);
    output << "\n";
    PrintSqlVector(output, tab, input_parameter_list_, "input_parameter_list", false);
    output << "\n";
    PrintSqlVector(output, tab, inner_node_list_, "inner_node_list", true);
}

void InputParameterNode::Print(std::ostream &output, const std::string &org_tab) const {
    SqlNode::Print(output, org_tab);
    const std::string tab = org_tab + INDENT + SPACE_ED;
    output << "\n";
    PrintValue(output, tab, column_name_, "column_name", false);
    output << "\n";
    PrintValue(output, tab, DataTypeName(column_type_), "column_type", false);
    output << "\n";
    PrintValue(output, tab, std::to_string(is_constant_), "is_constant", true);
}

void DeleteNode::Print(std::ostream &output, const std::string &org_tab) const {
    SqlNode::Print(output, org_tab);
    const std::string tab = org_tab + INDENT + SPACE_ED;
    output << "\n";
    PrintValue(output, tab, GetTargetString(), "target", false);
    output << "\n";
    PrintValue(output, tab, GetJobId(), "job_id", true);
}

std::string DeleteTargetString(DeleteTarget target) {
    switch (target) {
        case DeleteTarget::JOB: {
            return "JOB";
        }
    }
    return "unknown";
}

std::string DeleteNode::GetTargetString() const { return DeleteTargetString(target_); }

Status StringToDataType(const std::string identifier, DataType *type) {
    CHECK_TRUE(nullptr != type, common::kNullPointer, "Can't convert type string, output datatype is nullptr")
    const auto lower_identifier = boost::to_lower_copy(identifier);
    auto it = type_map.find(lower_identifier);
    if (it == type_map.end()) {
        return Status(common::kTypeError, "Unknow DataType identifier: " + identifier);
    }

    *type = it->second;
    return Status::OK();
}

}  // namespace node
}  // namespace hybridse<|MERGE_RESOLUTION|>--- conflicted
+++ resolved
@@ -171,13 +171,8 @@
     output << org_tab << SPACE_ST << item_name << ": " << ss.str();
 }
 
-<<<<<<< HEAD
-void PrintValue(std::ostream &output, const std::string &org_tab, const OptionsMap &value, const std::string &item_name,
-                bool last_child) {
-=======
 void PrintValue(std::ostream &output, const std::string &org_tab, const OptionsMap* value,
                 const std::string &item_name, bool last_child) {
->>>>>>> 5a71b076
     output << org_tab << SPACE_ST << item_name << ":";
     if (value == nullptr || value->empty()) {
         output << " <nil>";
