--- conflicted
+++ resolved
@@ -927,17 +927,10 @@
                                                      int replica_num, int partition_num,
                                                      StorageMode storage_mode,
                                                      const NodePointVector &column_list,
-<<<<<<< HEAD
                                                      const NodePointVector &partition_meta_list,
                                                      const bool if_not_exist) {
-    node::CreatePlanNode *node_ptr =
-        new CreatePlanNode(db_name, table_name, replica_num, partition_num, column_list, partition_meta_list,
-                           if_not_exist);
-=======
-                                                     const NodePointVector &partition_meta_list) {
     node::CreatePlanNode *node_ptr = new CreatePlanNode(db_name, table_name, replica_num, partition_num, storage_mode,
-                                                        column_list, partition_meta_list);
->>>>>>> e84528e9
+                                                        column_list, partition_meta_list, if_not_exist);
     RegisterNode(node_ptr);
     return node_ptr;
 }
