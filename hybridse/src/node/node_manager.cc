/*
 * Copyright 2021 4Paradigm
 *
 * Licensed under the Apache License, Version 2.0 (the "License");
 * you may not use this file except in compliance with the License.
 * You may obtain a copy of the License at
 *
 *   http://www.apache.org/licenses/LICENSE-2.0
 *
 * Unless required by applicable law or agreed to in writing, software
 * distributed under the License is distributed on an "AS IS" BASIS,
 * WITHOUT WARRANTIES OR CONDITIONS OF ANY KIND, either express or implied.
 * See the License for the specific language governing permissions and
 * limitations under the License.
 */

#include "node/node_manager.h"

#include <string>
#include <utility>
#include <vector>

namespace hybridse {
namespace node {

NodeManager::NodeManager() {}

NodeManager::~NodeManager() {
    for (auto node : node_list_) {
        delete node;
    }
}

QueryNode *NodeManager::MakeSelectQueryNode(bool is_distinct, SqlNodeList *select_list_ptr,
                                            SqlNodeList *tableref_list_ptr, ExprNode *where_expr,
                                            ExprListNode *group_expr_list, ExprNode *having_expr,
                                            ExprNode *order_expr_list, SqlNodeList *window_list_ptr,
                                            SqlNode *limit_ptr) {
    SelectQueryNode *node_ptr =
        new SelectQueryNode(is_distinct, select_list_ptr, tableref_list_ptr, where_expr, group_expr_list, having_expr,
                            dynamic_cast<OrderByNode *>(order_expr_list), window_list_ptr, limit_ptr);
    RegisterNode(node_ptr);
    return node_ptr;
}

QueryNode *NodeManager::MakeUnionQueryNode(QueryNode *left, QueryNode *right, bool is_all) {
    UnionQueryNode *node_ptr = new UnionQueryNode(left, right, is_all);
    RegisterNode(node_ptr);
    return node_ptr;
}
TableRefNode *NodeManager::MakeTableNode(const std::string &name, const std::string &alias) {
    return MakeTableNode("", name, alias);
}
TableRefNode *NodeManager::MakeTableNode(const std::string& db, const std::string &name, const std::string &alias) {
    TableRefNode *node_ptr = new TableNode(db, name, alias);
    RegisterNode(node_ptr);
    return node_ptr;
}

TableRefNode *NodeManager::MakeJoinNode(const TableRefNode *left, const TableRefNode *right, const JoinType type,
                                        const ExprNode *condition, const std::string alias) {
    TableRefNode *node_ptr = new JoinNode(left, right, type, nullptr, condition, alias);
    RegisterNode(node_ptr);
    return node_ptr;
}

TableRefNode *NodeManager::MakeLastJoinNode(const TableRefNode *left, const TableRefNode *right, const ExprNode *orders,
                                            const ExprNode *condition, const std::string alias) {
    if (nullptr != orders && node::kExprOrder != orders->GetExprType()) {
        LOG(WARNING) << "fail to create last join node with invalid order type " + NameOfSqlNodeType(orders->GetType());
        return nullptr;
    }
    TableRefNode *node_ptr =
        new JoinNode(left, right, node::kJoinTypeLast, dynamic_cast<const OrderByNode *>(orders), condition, alias);
    RegisterNode(node_ptr);
    return node_ptr;
}

TableRefNode *NodeManager::MakeQueryRefNode(const QueryNode *sub_query, const std::string &alias) {
    TableRefNode *node_ptr = new QueryRefNode(sub_query, alias);
    RegisterNode(node_ptr);
    return node_ptr;
}
SqlNode *NodeManager::MakeResTargetNode(ExprNode *node, const std::string &name) {
    ResTarget *node_ptr = new ResTarget(name, node);
    return RegisterNode(node_ptr);
}

SqlNode *NodeManager::MakeLimitNode(int count) {
    LimitNode *node_ptr = new LimitNode(count);
    return RegisterNode(node_ptr);
}
SqlNode *NodeManager::MakeWindowDefNode(ExprListNode *partitions, ExprNode *orders, SqlNode *frame) {
    return MakeWindowDefNode(nullptr, partitions, orders, frame, false, false);
}
SqlNode *NodeManager::MakeWindowDefNode(ExprListNode *partitions, ExprNode *orders, SqlNode *frame,
                                        bool exclude_current_time) {
    return MakeWindowDefNode(nullptr, partitions, orders, frame, exclude_current_time, false);
}
SqlNode *NodeManager::MakeWindowDefNode(SqlNodeList *union_tables, ExprListNode *partitions, ExprNode *orders,
                                        SqlNode *frame, bool exclude_current_time, bool instance_not_in_window) {
    WindowDefNode *node_ptr = new WindowDefNode();
    if (nullptr != orders) {
        if (node::kExprOrder != orders->GetExprType()) {
            LOG(WARNING) << "fail to create window node with invalid order type " +
                                NameOfSqlNodeType(orders->GetType());
            delete node_ptr;
            return nullptr;
        }
        node_ptr->SetOrders(dynamic_cast<OrderByNode *>(orders));
    }
    node_ptr->set_exclude_current_time(exclude_current_time);
    node_ptr->set_instance_not_in_window(instance_not_in_window);
    node_ptr->set_union_tables(union_tables);
    node_ptr->SetPartitions(partitions);
    node_ptr->SetFrame(dynamic_cast<FrameNode *>(frame));
    return RegisterNode(node_ptr);
}

SqlNode *NodeManager::MakeWindowDefNode(const std::string &name) {
    WindowDefNode *node_ptr = new WindowDefNode();
    node_ptr->SetName(name);
    return RegisterNode(node_ptr);
}

WindowDefNode *NodeManager::MergeWindow(const WindowDefNode *w1, const WindowDefNode *w2) {
    if (nullptr == w1 || nullptr == w2) {
        LOG(WARNING) << "Fail to Merge Window: input windows are null";
        return nullptr;
    }
    return dynamic_cast<WindowDefNode *>(MakeWindowDefNode(w1->union_tables(), w1->GetPartitions(), w1->GetOrders(),
                                                           MergeFrameNode(w1->GetFrame(), w2->GetFrame()),
                                                           w1->exclude_current_time(), w1->instance_not_in_window()));
}
FrameNode *NodeManager::MergeFrameNodeWithCurrentHistoryFrame(FrameNode *frame1) {
    if (nullptr == frame1) {
        return nullptr;
    }

    switch (frame1->frame_type()) {
        case kFrameRows: {
            return MergeFrameNode(
                frame1, MakeFrameNode(kFrameRows, nullptr,
                                      MakeFrameExtent(MakeFrameBound(kCurrent), MakeFrameBound(kCurrent)), 0));
        }
        default: {
            return frame1;
        }
    }
    return nullptr;
}
FrameNode *NodeManager::MergeFrameNode(const FrameNode *frame1, const FrameNode *frame2) {
    if (nullptr == frame1 || nullptr == frame2) {
        LOG(WARNING) << "Fail to Merge Frame: input frames are null";
        return nullptr;
    }
    FrameType frame_type =
        frame1->frame_type() == frame2->frame_type() ? frame1->frame_type() : kFrameRowsMergeRowsRange;
    FrameExtent *frame_range = nullptr;
    if (nullptr == frame1->frame_range()) {
        frame_range = frame2->frame_range();
    } else if (nullptr == frame2->frame_range()) {
        frame_range = frame1->frame_range();
    } else {
        FrameBound *start1 = frame1->frame_range()->start();
        FrameBound *start2 = frame2->frame_range()->start();

        FrameBound *end1 = frame1->frame_range()->end();
        FrameBound *end2 = frame2->frame_range()->end();

        int start_compared = FrameBound::Compare(start1, start2);
        int end_compared = FrameBound::Compare(end1, end2);
        FrameBound *start = start_compared < 1 ? start1 : start2;
        FrameBound *end = end_compared >= 1 ? end1 : end2;
        frame_range = MakeFrameExtent(start, end);
    }

    FrameExtent *frame_rows = nullptr;
    if (nullptr == frame1->frame_rows()) {
        frame_rows = frame2->frame_rows();
    } else if (nullptr == frame2->frame_rows()) {
        frame_rows = frame1->frame_rows();
    } else {
        FrameBound *start1 = frame1->frame_rows()->start();
        FrameBound *start2 = frame2->frame_rows()->start();
        int start_compared = FrameBound::Compare(start1, start2);
        FrameBound *start = start_compared < 1 ? start1 : start2;

        FrameBound *end1 = frame1->frame_rows()->end();
        FrameBound *end2 = frame2->frame_rows()->end();
        int end_compared = FrameBound::Compare(end1, end2);
        FrameBound *end = end_compared >= 1 ? end1 : end2;
        frame_rows = MakeFrameExtent(start, end);
    }
    int64_t maxsize = frame1->frame_maxsize() == 0 ? frame2->frame_maxsize() : frame1->frame_maxsize();

    auto *fm = MakeFrameNode(frame_type, frame_range, frame_rows, maxsize);
    fm->exclude_current_row_ = frame1->exclude_current_row_;
    return fm;
}
SqlNode *NodeManager::MakeFrameBound(BoundType bound_type) {
    FrameBound *node_ptr = new FrameBound(bound_type);
    return RegisterNode(node_ptr);
}

SqlNode *NodeManager::MakeFrameBound(BoundType bound_type, ExprNode *expr) {
    if (kExprPrimary != expr->expr_type_) {
        LOG(WARNING) << "cannot create window frame, only support "
                        "const number and const time offset of frame";
        return nullptr;
    }
    ConstNode *primary = dynamic_cast<ConstNode *>(expr);
    int64_t offset;
    switch (primary->GetDataType()) {
        case node::DataType::kInt16:
        case node::DataType::kInt32:
        case node::DataType::kInt64: {
            offset = primary->GetAsInt64();
            FrameBound *node_ptr = new FrameBound(bound_type, offset, false);
            return RegisterNode(node_ptr);
        }
        case node::DataType::kDay:
        case node::DataType::kHour:
        case node::DataType::kMinute:
        case node::DataType::kSecond: {
            offset = (primary->GetMillis());
            FrameBound *node_ptr = new FrameBound(bound_type, offset, true);
            return RegisterNode(node_ptr);
        } break;
        default: {
            LOG(WARNING) << "cannot create window frame, only support "
                            "integer and time offset of frame";
            return nullptr;
        }
    }
}
SqlNode *NodeManager::MakeFrameBound(BoundType bound_type, int64_t offset) {
    FrameBound *node_ptr = new FrameBound(bound_type, offset, false);
    return RegisterNode(node_ptr);
}
FrameExtent *NodeManager::MakeFrameExtent(SqlNode *start, SqlNode *end) {
    FrameExtent *node_ptr = new FrameExtent(dynamic_cast<FrameBound *>(start), dynamic_cast<FrameBound *>(end));
    return RegisterNode(node_ptr);
}
FrameNode *NodeManager::MakeFrameNode(FrameType frame_type, SqlNode *frame_extent) {
    int64_t max_size = 0;
    return MakeFrameNode(frame_type, frame_extent, max_size);
}
FrameNode *NodeManager::MakeFrameNode(FrameType frame_type, SqlNode *frame_extent, ExprNode *frame_size) {
    if (nullptr != frame_extent && node::kFrameExtent != frame_extent->type_) {
        LOG(WARNING) << "Fail Make Frame Node: 2nd arg isn't frame extent";
        return nullptr;
    }

    if (nullptr != frame_size && node::kExprPrimary != frame_size->expr_type_) {
        LOG(WARNING) << "Fail Make Frame Node: 3nd arg isn't const expression";
        return nullptr;
    }

    int64_t max_size = 0;
    if (nullptr != frame_size) {
        max_size = dynamic_cast<ConstNode *>(frame_size)->GetAsInt64();
        if (max_size <= 0) {
            LOG(WARNING) << "Invalid Frame MaxSize: MAXSIZE <= 0";
            return nullptr;
        }
    }

    return MakeFrameNode(frame_type, frame_extent, max_size);
}

FrameNode *NodeManager::MakeFrameNode(FrameType frame_type, SqlNode *frame_extent, int64_t maxsize) {
    if (nullptr != frame_extent && node::kFrameExtent != frame_extent->type_) {
        LOG(WARNING) << "Fail Make Frame Node: 2nd arg isn't frame extent";
        return nullptr;
    }

    switch (frame_type) {
        case kFrameRows: {
            FrameNode *node_ptr =
                new FrameNode(frame_type, nullptr, dynamic_cast<FrameExtent *>(frame_extent), maxsize);
            return RegisterNode(node_ptr);
        }
        case kFrameRange:
        case kFrameRowsRange:
        case kFrameRowsMergeRowsRange: {
            FrameNode *node_ptr =
                new FrameNode(frame_type, dynamic_cast<FrameExtent *>(frame_extent), nullptr, maxsize);
            return RegisterNode(node_ptr);
        }
    }
    return nullptr;
}

FrameNode *NodeManager::MakeFrameNode(FrameType frame_type, FrameExtent *frame_range, FrameExtent *frame_rows,
<<<<<<< HEAD
                                    int64_t maxsize) {
=======
                                      int64_t maxsize) {
>>>>>>> 97df4eb5
    FrameNode *node_ptr = new FrameNode(frame_type, frame_range, frame_rows, maxsize);
    return RegisterNode(node_ptr);
}
OrderExpression *NodeManager::MakeOrderExpression(const ExprNode *expr, const bool is_asc) {
    OrderExpression *node_ptr = new OrderExpression(expr, is_asc);
    return RegisterNode(node_ptr);
}
OrderByNode *NodeManager::MakeOrderByNode(const ExprListNode *order_expressions) {
    OrderByNode *node_ptr = new OrderByNode(order_expressions);
    return RegisterNode(node_ptr);
}

ColumnRefNode *NodeManager::MakeColumnRefNode(const std::string &column_name, const std::string &relation_name,
                                              const std::string &db_name) {
    ColumnRefNode *node_ptr = new ColumnRefNode(column_name, relation_name, db_name);

    return RegisterNode(node_ptr);
}

ColumnIdNode *NodeManager::MakeColumnIdNode(size_t column_id) { return RegisterNode(new ColumnIdNode(column_id)); }

GetFieldExpr *NodeManager::MakeGetFieldExpr(ExprNode *input, const std::string &column_name, size_t column_id) {
    return RegisterNode(new GetFieldExpr(input, column_name, column_id));
}
GetFieldExpr *NodeManager::MakeGetFieldExpr(ExprNode *input, size_t idx) {
    return RegisterNode(new GetFieldExpr(input, std::to_string(idx), idx));
}

ColumnRefNode *NodeManager::MakeColumnRefNode(const std::string &column_name, const std::string &relation_name) {
    return MakeColumnRefNode(column_name, relation_name, "");
}
CastExprNode *NodeManager::MakeCastNode(const node::DataType cast_type, ExprNode *expr) {
    CastExprNode *node_ptr = new CastExprNode(cast_type, expr);
    return RegisterNode(node_ptr);
}
WhenExprNode *NodeManager::MakeWhenNode(ExprNode *when_expr, ExprNode *then_expr) {
    WhenExprNode *node_ptr = new WhenExprNode(when_expr, then_expr);
    return RegisterNode(node_ptr);
}
ExprNode *NodeManager::MakeSimpleCaseWhenNode(ExprNode *case_expr, ExprListNode *when_list_expr, ExprNode *else_expr) {
    if (nullptr == when_list_expr || when_list_expr->GetChildNum() == 0) {
        return nullptr;
    }
    ExprListNode *bool_when_expr = MakeExprList();
    for (auto expr : when_list_expr->children_) {
        if (nullptr == expr || kExprWhen != expr->expr_type_) {
            return nullptr;
        }
        auto when_expr = dynamic_cast<WhenExprNode *>(expr);

        bool_when_expr->AddChild(
            MakeWhenNode(MakeBinaryExprNode(case_expr, when_expr->when_expr(), kFnOpEq), when_expr->then_expr()));
    }
    return MakeSearchedCaseWhenNode(bool_when_expr, else_expr);
}
ExprNode *NodeManager::MakeSearchedCaseWhenNode(ExprListNode *when_list_expr, ExprNode *else_expr) {
    if (nullptr == else_expr) {
        else_expr = MakeConstNode();
    }
    CaseWhenExprNode *node_ptr = new CaseWhenExprNode(when_list_expr, else_expr);
    return RegisterNode(node_ptr);
}

CallExprNode *NodeManager::MakeFuncNode(const std::string &name, const std::vector<ExprNode *> &args,
                                        const SqlNode *over) {
    ExprListNode args_node;
    for (auto child : args) {
        args_node.AddChild(child);
    }
    FnDefNode *def_node = dynamic_cast<FnDefNode *>(MakeUnresolvedFnDefNode(name));
    CallExprNode *node_ptr = new CallExprNode(def_node, &args_node, dynamic_cast<const WindowDefNode *>(over));
    return RegisterNode(node_ptr);
}

CallExprNode *NodeManager::MakeFuncNode(const std::string &name, ExprListNode *list_ptr, const SqlNode *over) {
    FnDefNode *def_node = dynamic_cast<FnDefNode *>(MakeUnresolvedFnDefNode(name));
    CallExprNode *node_ptr = new CallExprNode(def_node, list_ptr, dynamic_cast<const WindowDefNode *>(over));
    return RegisterNode(node_ptr);
}

CallExprNode *NodeManager::MakeFuncNode(FnDefNode *fn, ExprListNode *list_ptr, const SqlNode *over) {
    CallExprNode *node_ptr = new CallExprNode(fn, list_ptr, dynamic_cast<const WindowDefNode *>(over));
    return RegisterNode(node_ptr);
}

CallExprNode *NodeManager::MakeFuncNode(FnDefNode *fn, const std::vector<ExprNode *> &args, const SqlNode *over) {
    ExprListNode args_node;
    for (auto child : args) {
        args_node.AddChild(child);
    }
    CallExprNode *node_ptr = new CallExprNode(fn, &args_node, dynamic_cast<const WindowDefNode *>(over));
    return RegisterNode(node_ptr);
}

ConstNode *NodeManager::MakeConstNode(bool value) { return RegisterNode(new ConstNode(value)); }
ConstNode *NodeManager::MakeConstNode(int16_t value) { return RegisterNode(new ConstNode(value)); }
ConstNode *NodeManager::MakeConstNode(int value) { return RegisterNode(new ConstNode(value)); }

ConstNode *NodeManager::MakeConstNode(int value, TTLType ttl_type) {
    return RegisterNode(new ConstNode(value, ttl_type));
}

ConstNode *NodeManager::MakeConstNode(int64_t value) { return RegisterNode(new ConstNode(value)); }

ConstNode *NodeManager::MakeConstNode(int64_t value, TTLType ttl_type) {
    return RegisterNode(new ConstNode(value, ttl_type));
}

ConstNode *NodeManager::MakeConstNode(int64_t value, DataType time_type) {
    return RegisterNode(new ConstNode(value, time_type));
}

ConstNode *NodeManager::MakeConstNode(float value) { return RegisterNode(new ConstNode(value)); }

ConstNode *NodeManager::MakeConstNode(double value) { return RegisterNode(new ConstNode(value)); }

ConstNode *NodeManager::MakeConstNode(const char *value) { return RegisterNode(new ConstNode(value)); }
ConstNode *NodeManager::MakeConstNode(const std::string &value) { return RegisterNode(new ConstNode(value)); }
ConstNode *NodeManager::MakeConstNode() { return RegisterNode(new ConstNode()); }

ConstNode *NodeManager::MakeConstNode(DataType type) { return RegisterNode(new ConstNode(type)); }
ParameterExpr *NodeManager::MakeParameterExpr(int position) {
    ParameterExpr *node_ptr = new ParameterExpr(position);
    return RegisterNode(node_ptr);
}
ExprIdNode *NodeManager::MakeExprIdNode(const std::string &name) {
    return RegisterNode(new ::hybridse::node::ExprIdNode(name, exprid_idx_counter_++));
}
ExprIdNode *NodeManager::MakeUnresolvedExprId(const std::string &name) {
    return RegisterNode(new ::hybridse::node::ExprIdNode(name, -1));
}

BinaryExpr *NodeManager::MakeBinaryExprNode(ExprNode *left, ExprNode *right, FnOperator op) {
    ::hybridse::node::BinaryExpr *bexpr = new ::hybridse::node::BinaryExpr(op);
    bexpr->AddChild(left);
    bexpr->AddChild(right);
    return RegisterNode(bexpr);
}

UnaryExpr *NodeManager::MakeUnaryExprNode(ExprNode *left, FnOperator op) {
    ::hybridse::node::UnaryExpr *uexpr = new ::hybridse::node::UnaryExpr(op);
    uexpr->AddChild(left);
    return RegisterNode(uexpr);
}

CreateStmt *NodeManager::MakeCreateTableNode(bool op_if_not_exist, const std::string &db_name,
                                          const std::string &table_name, SqlNodeList *column_desc_list,
                                          SqlNodeList *table_option_list) {
    CreateStmt *node_ptr = new CreateStmt(db_name, table_name, op_if_not_exist);
    FillSqlNodeList2NodeVector(column_desc_list, *(node_ptr->MutableColumnDefList()));
    FillSqlNodeList2NodeVector(table_option_list, *(node_ptr->MutableTableOptionList()));
    return RegisterNode(node_ptr);
}

SqlNode *NodeManager::MakeColumnIndexNode(SqlNodeList *index_item_list) {
    ColumnIndexNode *index_ptr = new ColumnIndexNode();
    if (nullptr != index_item_list && 0 != index_item_list->GetSize()) {
        for (auto node_ptr : index_item_list->GetList()) {
            switch (node_ptr->GetType()) {
                case kIndexKey:
                    index_ptr->SetKey(dynamic_cast<IndexKeyNode *>(node_ptr)->GetKey());
                    break;
                case kIndexTs:
                    index_ptr->SetTs(dynamic_cast<IndexTsNode *>(node_ptr)->GetColumnName());
                    break;
                case kIndexVersion:
                    index_ptr->SetVersion(dynamic_cast<IndexVersionNode *>(node_ptr)->GetColumnName());

                    index_ptr->SetVersionCount(dynamic_cast<IndexVersionNode *>(node_ptr)->GetCount());
                    break;
                case kIndexTTL: {
                    IndexTTLNode *ttl_node = dynamic_cast<IndexTTLNode *>(node_ptr);
                    index_ptr->SetTTL(ttl_node->GetTTLExpr());
                    break;
                }
                case kIndexTTLType: {
                    IndexTTLTypeNode *ttl_type_node = dynamic_cast<IndexTTLTypeNode *>(node_ptr);
                    index_ptr->set_ttl_type(ttl_type_node->ttl_type());
                    break;
                }
                default: {
                    LOG(WARNING) << "can not handle type " << NameOfSqlNodeType(node_ptr->GetType())
                                 << " for column index";
                }
            }
        }
    }
    return RegisterNode(index_ptr);
}
SqlNode *NodeManager::MakeColumnIndexNode(SqlNodeList *keys, SqlNode *ts, SqlNode *ttl, SqlNode *version) {
    SqlNode *node_ptr = new SqlNode(kColumnIndex, 0, 0);
    return RegisterNode(node_ptr);
}

SqlNode *NodeManager::MakeColumnDescNode(const std::string &column_name, const DataType data_type, bool op_not_null,
                                         ExprNode *default_value) {
    SqlNode *node_ptr = new ColumnDefNode(column_name, data_type, op_not_null, default_value);
    return RegisterNode(node_ptr);
}

SqlNodeList *NodeManager::MakeNodeList() {
    SqlNodeList *new_list_ptr = new SqlNodeList();
    RegisterNode(new_list_ptr);
    return new_list_ptr;
}

SqlNodeList *NodeManager::MakeNodeList(SqlNode *node) {
    SqlNodeList *new_list_ptr = new SqlNodeList();
    new_list_ptr->PushBack(node);
    RegisterNode(new_list_ptr);
    return new_list_ptr;
}

ExprListNode *NodeManager::MakeExprList() {
    ExprListNode *new_list_ptr = new ExprListNode();
    RegisterNode(new_list_ptr);
    return new_list_ptr;
}
ExprListNode *NodeManager::MakeExprList(ExprNode *expr_node) {
    ExprListNode *new_list_ptr = new ExprListNode();
    new_list_ptr->AddChild(expr_node);
    RegisterNode(new_list_ptr);
    return new_list_ptr;
}

ArrayExpr *NodeManager::MakeArrayExpr() {
    ArrayExpr *expr = new ArrayExpr();
    return RegisterNode(expr);
}

PlanNode *NodeManager::MakeLeafPlanNode(const PlanType &type) {
    PlanNode *node_ptr = new LeafPlanNode(type);
    RegisterNode(node_ptr);
    return node_ptr;
}

PlanNode *NodeManager::MakeUnaryPlanNode(const PlanType &type) {
    PlanNode *node_ptr = new UnaryPlanNode(type);
    RegisterNode(node_ptr);
    return node_ptr;
}

PlanNode *NodeManager::MakeBinaryPlanNode(const PlanType &type) {
    PlanNode *node_ptr = new BinaryPlanNode(type);
    RegisterNode(node_ptr);
    return node_ptr;
}

PlanNode *NodeManager::MakeMultiPlanNode(const PlanType &type) {
    PlanNode *node_ptr = new MultiChildPlanNode(type);
    RegisterNode(node_ptr);
    return node_ptr;
}

PlanNode *NodeManager::MakeTablePlanNode(const std::string& db, const std::string &table_name) {
    PlanNode *node_ptr = new TablePlanNode(db, table_name);
    return RegisterNode(node_ptr);
}

PlanNode *NodeManager::MakeRenamePlanNode(PlanNode *node, std::string alias_name) {
    PlanNode *node_ptr = new RenamePlanNode(node, alias_name);
    return RegisterNode(node_ptr);
}

FilterPlanNode *NodeManager::MakeFilterPlanNode(PlanNode *node, const ExprNode *condition) {
    node::FilterPlanNode *node_ptr = new FilterPlanNode(node, condition);
    RegisterNode(node_ptr);
    return node_ptr;
}

WindowPlanNode *NodeManager::MakeWindowPlanNode(int w_id) {
    WindowPlanNode *node_ptr = new WindowPlanNode(w_id);
    RegisterNode(node_ptr);
    return node_ptr;
}

ProjectListNode *NodeManager::MakeProjectListPlanNode(const WindowPlanNode *w_ptr, const bool need_agg) {
    ProjectListNode *node_ptr = new ProjectListNode(w_ptr, need_agg);
    RegisterNode(node_ptr);
    return node_ptr;
}

FnNode *NodeManager::MakeFnHeaderNode(const std::string &name, FnNodeList *plist, const TypeNode *return_type) {
    ::hybridse::node::FnNodeFnHeander *fn_header = new FnNodeFnHeander(name, plist, return_type);
    return RegisterNode(fn_header);
}

FnNode *NodeManager::MakeFnDefNode(const FnNode *header, FnNodeList *block) {
    ::hybridse::node::FnNodeFnDef *fn_def = new FnNodeFnDef(dynamic_cast<const FnNodeFnHeander *>(header), block);
    return RegisterNode(fn_def);
}
FnNode *NodeManager::MakeAssignNode(const std::string &name, ExprNode *expression) {
    auto var = MakeExprIdNode(name);
    ::hybridse::node::FnAssignNode *fn_assign = new hybridse::node::FnAssignNode(var, expression);
    return RegisterNode(fn_assign);
}

FnNode *NodeManager::MakeAssignNode(const std::string &name, ExprNode *expression, const FnOperator op) {
    auto lhs_var = MakeExprIdNode(name);
    auto rhs_var = MakeUnresolvedExprId(name);
    ::hybridse::node::FnAssignNode *fn_assign =
        new hybridse::node::FnAssignNode(lhs_var, MakeBinaryExprNode(rhs_var, expression, op));
    return RegisterNode(fn_assign);
}
FnNode *NodeManager::MakeReturnStmtNode(ExprNode *value) {
    FnNode *fn_node = new FnReturnStmt(value);
    return RegisterNode(fn_node);
}

FnNode *NodeManager::MakeIfStmtNode(ExprNode *value) {
    FnNode *fn_node = new FnIfNode(value);
    return RegisterNode(fn_node);
}
FnNode *NodeManager::MakeElseStmtNode() {
    FnNode *fn_node = new FnElseNode();
    return RegisterNode(fn_node);
}
FnNode *NodeManager::MakeElifStmtNode(ExprNode *value) {
    FnNode *fn_node = new FnElifNode(value);
    return RegisterNode(fn_node);
}
FnNode *NodeManager::MakeFnNode(const SqlNodeType &type) { return RegisterNode(new FnNode(type)); }

FnNodeList *NodeManager::MakeFnListNode() {
    FnNodeList *fn_list = new FnNodeList();
    RegisterNode(fn_list);
    return fn_list;
}
FnNodeList *NodeManager::MakeFnListNode(node::FnNode *fn_node) {
    FnNodeList *fn_list = new FnNodeList();
    fn_list->AddChild(fn_node);
    RegisterNode(fn_list);
    return fn_list;
}

FnIfBlock *NodeManager::MakeFnIfBlock(FnIfNode *if_node, FnNodeList *block) {
    ::hybridse::node::FnIfBlock *if_block = new ::hybridse::node::FnIfBlock(if_node, block);
    RegisterNode(if_block);
    return if_block;
}

FnElifBlock *NodeManager::MakeFnElifBlock(FnElifNode *elif_node, FnNodeList *block) {
    ::hybridse::node::FnElifBlock *elif_block = new ::hybridse::node::FnElifBlock(elif_node, block);
    RegisterNode(elif_block);
    return elif_block;
}
FnIfElseBlock *NodeManager::MakeFnIfElseBlock(FnIfBlock *if_block, const std::vector<FnNode *> &elif_blocks,
                                              FnElseBlock *else_block) {
    ::hybridse::node::FnIfElseBlock *if_else_block =
        new ::hybridse::node::FnIfElseBlock(if_block, elif_blocks, else_block);
    RegisterNode(if_else_block);
    return if_else_block;
}
FnElseBlock *NodeManager::MakeFnElseBlock(FnNodeList *block) {
    ::hybridse::node::FnElseBlock *else_block = new ::hybridse::node::FnElseBlock(block);
    RegisterNode(else_block);
    return else_block;
}

FnParaNode *NodeManager::MakeFnParaNode(const std::string &name, const TypeNode *para_type) {
    auto expr_id = MakeExprIdNode(name);
    expr_id->SetOutputType(para_type);
    ::hybridse::node::FnParaNode *para_node = new ::hybridse::node::FnParaNode(expr_id);
    return RegisterNode(para_node);
}
SqlNode *NodeManager::MakeIndexKeyNode(const std::string &key) {
    SqlNode *node_ptr = new IndexKeyNode(key);
    return RegisterNode(node_ptr);
}
SqlNode *NodeManager::MakeIndexKeyNode(const std::vector<std::string> &keys) {
    SqlNode *node_ptr = new IndexKeyNode(keys);
    return RegisterNode(node_ptr);
}
SqlNode *NodeManager::MakeIndexTsNode(const std::string &ts) {
    SqlNode *node_ptr = new IndexTsNode(ts);
    return RegisterNode(node_ptr);
}

SqlNode *NodeManager::MakeIndexTTLNode(ExprListNode *ttl_expr) {
    SqlNode *node_ptr = new IndexTTLNode(ttl_expr);
    return RegisterNode(node_ptr);
}
SqlNode *NodeManager::MakeIndexTTLTypeNode(const std::string &ttl_type) {
    SqlNode *node_ptr = new IndexTTLTypeNode(ttl_type);
    return RegisterNode(node_ptr);
}
SqlNode *NodeManager::MakeIndexVersionNode(const std::string &version) {
    SqlNode *node_ptr = new IndexVersionNode(version);
    return RegisterNode(node_ptr);
}
SqlNode *NodeManager::MakeIndexVersionNode(const std::string &version, int count) {
    SqlNode *node_ptr = new IndexVersionNode(version, count);
    return RegisterNode(node_ptr);
}
SqlNode *NodeManager::MakeCmdNode(node::CmdType cmd_type) {
    SqlNode *node_ptr = new CmdNode(cmd_type);
    return RegisterNode(node_ptr);
}
SqlNode *NodeManager::MakeCmdNode(node::CmdType cmd_type, const std::string &arg) {
    CmdNode *node_ptr = new CmdNode(cmd_type);
    node_ptr->AddArg(arg);
    return RegisterNode(node_ptr);
}
SqlNode *NodeManager::MakeCmdNode(node::CmdType cmd_type, const std::vector<std::string> &args) {
    CmdNode *node_ptr = new CmdNode(cmd_type);
    for (auto const & arg : args) {
        node_ptr->AddArg(arg);
    }
    return RegisterNode(node_ptr);
}
SqlNode *NodeManager::MakeCmdNode(node::CmdType cmd_type, const std::string &arg1,
                                  const std::string &arg2) {
    CmdNode *node_ptr = new CmdNode(cmd_type);
    node_ptr->AddArg(arg1);
    node_ptr->AddArg(arg2);
    return RegisterNode(node_ptr);
}
SqlNode *NodeManager::MakeCreateIndexNode(const std::string &index_name,
                                          const std::string &db_name,
                                          const std::string &table_name,
                                          ColumnIndexNode *index) {
    CreateIndexNode *node_ptr = new CreateIndexNode(index_name, db_name, table_name, index);
    return RegisterNode(node_ptr);
}

DeployNode *NodeManager::MakeDeployStmt(const std::string &name, const SqlNode *stmt, const std::string &stmt_str,
                                        const std::shared_ptr<OptionsMap> options, bool if_not_exist) {
    DeployNode *node = new DeployNode(name, stmt, stmt_str, std::move(options), if_not_exist);
    return RegisterNode(node);
}

DeployPlanNode *NodeManager::MakeDeployPlanNode(const std::string &name, const SqlNode *stmt,
                                                const std::string &stmt_str, const std::shared_ptr<OptionsMap> options,
                                                bool if_not_exist) {
    DeployPlanNode *node = new DeployPlanNode(name, stmt, stmt_str, std::move(options), if_not_exist);
    return RegisterNode(node);
}
DeleteNode* NodeManager::MakeDeleteNode(DeleteTarget target, std::string_view job_id,
        const std::string& db_name, const std::string& table, node::ExprNode* where_expr) {
    auto node = new DeleteNode(target, std::string(job_id.data(), job_id.size()), db_name, table, where_expr);
    return RegisterNode(node);
}
DeletePlanNode* NodeManager::MakeDeletePlanNode(const DeleteNode* n) {
    auto node = new DeletePlanNode(n->GetTarget(), n->GetJobId(),
            n->GetDbName(), n->GetTableName(), n->GetCondition());
    return RegisterNode(node);
}
LoadDataNode *NodeManager::MakeLoadDataNode(const std::string &file_name, const std::string &db,
                                            const std::string &table,
                                            const std::shared_ptr<OptionsMap> options,
                                            const std::shared_ptr<OptionsMap> config_option) {
    LoadDataNode *node = new LoadDataNode(file_name, db, table, std::move(options), std::move(config_option));
    return RegisterNode(node);
}
LoadDataPlanNode *NodeManager::MakeLoadDataPlanNode(const std::string &file_name, const std::string &db,
                                                    const std::string &table, const std::shared_ptr<OptionsMap> options,
                                                    const std::shared_ptr<OptionsMap> config_option) {
    LoadDataPlanNode *node = new LoadDataPlanNode(file_name, db, table, options, config_option);
    return RegisterNode(node);
}

CreateFunctionPlanNode *NodeManager::MakeCreateFunctionPlanNode(const std::string &function_name,
                                                               const TypeNode* return_type,
                                                               const NodePointVector& args_type,
                                                               bool is_aggregate,
                                                               std::shared_ptr<OptionsMap> options) {
    auto node = new CreateFunctionPlanNode(function_name, return_type, args_type, is_aggregate, options);
    return RegisterNode(node);
}

SelectIntoNode *NodeManager::MakeSelectIntoNode(const QueryNode *query, const std::string &query_str,
                                                const std::string &out_file, const std::shared_ptr<OptionsMap> options,
                                                const std::shared_ptr<OptionsMap> config_option) {
    SelectIntoNode* node = new SelectIntoNode(query, query_str, out_file, std::move(options), std::move(config_option));
    return RegisterNode(node);
}

SelectIntoPlanNode *NodeManager::MakeSelectIntoPlanNode(PlanNode *query, const std::string &query_str,
                                                        const std::string &out_file,
                                                        const std::shared_ptr<OptionsMap> options,
                                                        const std::shared_ptr<OptionsMap> config_option) {
    SelectIntoPlanNode* node = new SelectIntoPlanNode(query, query_str, out_file, options, config_option);
    return RegisterNode(node);
}

SetNode* NodeManager::MakeSetNode(const node::VariableScope scope, const std::string &key, const
                                                      ConstNode *value) {
    SetNode* node = new SetNode(scope, key, value);
    return RegisterNode(node);
}
SetPlanNode* NodeManager::MakeSetPlanNode(const SetNode *set_node) {
    SetPlanNode* node = new SetPlanNode(set_node->Scope(), set_node->Key(), set_node->Value());
    return RegisterNode(node);
}

AllNode *NodeManager::MakeAllNode(const std::string &relation_name) { return MakeAllNode(relation_name, ""); }

AllNode *NodeManager::MakeAllNode(const std::string &relation_name, const std::string &db_name) {
    return RegisterNode(new AllNode(relation_name, db_name));
}

SqlNode *NodeManager::MakeInsertTableNode(const std::string &db_name, const std::string &table_name,
                                          const ExprListNode *columns_expr, const ExprListNode *values) {
    if (nullptr == columns_expr) {
        InsertStmt *node_ptr = new InsertStmt(db_name, table_name, values->children_);
        return RegisterNode(node_ptr);
    } else {
        std::vector<std::string> column_names;
        for (auto expr : columns_expr->children_) {
            switch (expr->GetExprType()) {
                case kExprColumnRef: {
                    ColumnRefNode *column_ref = dynamic_cast<ColumnRefNode *>(expr);
                    column_names.push_back(column_ref->GetColumnName());
                    break;
                }
                default: {
                    LOG(WARNING) << "Can't not handle insert column name with type"
                                 << ExprTypeName(expr->GetExprType());
                }
            }
        }
        InsertStmt *node_ptr = new InsertStmt(db_name, table_name, column_names, values->children_);
        return RegisterNode(node_ptr);
    }
}

DatasetNode *NodeManager::MakeDataset(const std::string &table) { return RegisterNode(new DatasetNode(table)); }

MapNode *NodeManager::MakeMapNode(const NodePointVector &nodes) { return RegisterNode(new MapNode(nodes)); }

TypeNode *NodeManager::MakeTypeNode(hybridse::node::DataType base) {
    TypeNode *node_ptr = new TypeNode(base);
    RegisterNode(node_ptr);
    return node_ptr;
}
TypeNode *NodeManager::MakeTypeNode(hybridse::node::DataType base, const hybridse::node::TypeNode *v1) {
    TypeNode *node_ptr = new TypeNode(base, v1);
    RegisterNode(node_ptr);
    return node_ptr;
}
TypeNode *NodeManager::MakeTypeNode(hybridse::node::DataType base, hybridse::node::DataType v1) {
    TypeNode *node_ptr = new TypeNode(base, MakeTypeNode(v1));
    RegisterNode(node_ptr);
    return node_ptr;
}
TypeNode *NodeManager::MakeTypeNode(hybridse::node::DataType base, hybridse::node::DataType v1,
                                    hybridse::node::DataType v2) {
    TypeNode *node_ptr = new TypeNode(base, MakeTypeNode(v1), MakeTypeNode(v2));
    RegisterNode(node_ptr);
    return node_ptr;
}
FixedArrayType *NodeManager::MakeArrayType(const TypeNode *ele_ty, uint64_t sz) {
    return RegisterNode(new FixedArrayType(ele_ty, sz));
}

OpaqueTypeNode *NodeManager::MakeOpaqueType(size_t bytes) { return RegisterNode(new OpaqueTypeNode(bytes)); }
RowTypeNode *NodeManager::MakeRowType(const std::vector<const codec::Schema *> &schema_source) {
    return RegisterNode(new RowTypeNode(schema_source));
}
RowTypeNode *NodeManager::MakeRowType(const vm::SchemasContext *schemas_ctx) {
    return RegisterNode(new RowTypeNode(schemas_ctx));
}

FnNode *NodeManager::MakeForInStmtNode(const std::string &var_name, ExprNode *expression) {
    auto var = MakeExprIdNode(var_name);
    FnForInNode *node_ptr = new FnForInNode(var, expression);
    return RegisterNode(node_ptr);
}

FnForInBlock *NodeManager::MakeForInBlock(FnForInNode *for_in_node, FnNodeList *block) {
    FnForInBlock *node_ptr = new FnForInBlock(for_in_node, block);
    RegisterNode(node_ptr);
    return node_ptr;
}
PlanNode *NodeManager::MakeJoinNode(PlanNode *left, PlanNode *right, JoinType join_type, const OrderByNode *order_by,
                                    const ExprNode *condition) {
    node::JoinPlanNode *node_ptr = new JoinPlanNode(left, right, join_type, order_by, condition);
    return RegisterNode(node_ptr);
}
PlanNode *NodeManager::MakeGroupPlanNode(PlanNode *node, const ExprListNode *by_list) {
    node::GroupPlanNode *node_ptr = new GroupPlanNode(node, by_list);
    return RegisterNode(node_ptr);
}
PlanNode *NodeManager::MakeLimitPlanNode(PlanNode *node, int limit_cnt) {
    node::LimitPlanNode *node_ptr = new LimitPlanNode(node, limit_cnt);
    return RegisterNode(node_ptr);
}

CreatePlanNode *NodeManager::MakeCreateTablePlanNode(const std::string &db_name, const std::string &table_name,
                                                     const NodePointVector &column_list,
                                                     const NodePointVector &table_option_list,
                                                     const bool if_not_exist) {
    node::CreatePlanNode *node_ptr =
        new CreatePlanNode(db_name, table_name, column_list, if_not_exist, table_option_list);
    RegisterNode(node_ptr);
    return node_ptr;
}

CreateProcedurePlanNode *NodeManager::MakeCreateProcedurePlanNode(const std::string &sp_name,
                                                                  const NodePointVector &input_parameter_list,
                                                                  const PlanNodeList &inner_plan_node_list) {
    node::CreateProcedurePlanNode *node_ptr =
        new CreateProcedurePlanNode(sp_name, input_parameter_list, inner_plan_node_list);
    RegisterNode(node_ptr);
    return node_ptr;
}

CmdPlanNode *NodeManager::MakeCmdPlanNode(const CmdNode *node) {
    node::CmdPlanNode *node_ptr = new CmdPlanNode(node->GetCmdType(), node->GetArgs());
    node_ptr->SetIfNotExists(node->IsIfNotExists());
    node_ptr->SetIfExists(node->IsIfExists());
    RegisterNode(node_ptr);
    return node_ptr;
}
InsertPlanNode *NodeManager::MakeInsertPlanNode(const InsertStmt *node) {
    node::InsertPlanNode *node_ptr = new InsertPlanNode(node);
    RegisterNode(node_ptr);
    return node_ptr;
}
ExplainPlanNode *NodeManager::MakeExplainPlanNode(const ExplainNode *node) {
    node::ExplainPlanNode *node_ptr = new ExplainPlanNode(node);
    RegisterNode(node_ptr);
    return node_ptr;
}
FuncDefPlanNode *NodeManager::MakeFuncPlanNode(FnNodeFnDef *node) {
    node::FuncDefPlanNode *node_ptr = new FuncDefPlanNode(node);
    RegisterNode(node_ptr);
    return node_ptr;
}
CreateIndexPlanNode *NodeManager::MakeCreateCreateIndexPlanNode(const CreateIndexNode *node) {
    node::CreateIndexPlanNode *node_ptr = new CreateIndexPlanNode(node);
    RegisterNode(node_ptr);
    return node_ptr;
}
QueryExpr *NodeManager::MakeQueryExprNode(const QueryNode *query) { return RegisterNode(new QueryExpr(query)); }
PlanNode *NodeManager::MakeSortPlanNode(PlanNode *node, const OrderByNode *order_list) {
    node::SortPlanNode *node_ptr = new SortPlanNode(node, order_list);
    return RegisterNode(node_ptr);
}
PlanNode *NodeManager::MakeDistinctPlanNode(PlanNode *node) {
    node::DistinctPlanNode *node_ptr = new DistinctPlanNode(node);
    return RegisterNode(node_ptr);
}
SqlNode *NodeManager::MakeExplainNode(const QueryNode *query, ExplainType explain_type) {
    node::ExplainNode *node_ptr = new ExplainNode(query, explain_type);
    return RegisterNode(node_ptr);
}
ProjectNode *NodeManager::MakeAggProjectNode(const int32_t pos, const std::string &name, node::ExprNode *expression,
                                             node::FrameNode *frame) {
    return MakeNode<ProjectNode>(pos, name, true, expression, frame);
}
ProjectNode *NodeManager::MakeRowProjectNode(const int32_t pos, const std::string &name, node::ExprNode *expression) {
    return MakeNode<ProjectNode>(pos, name, false, expression, nullptr);
}

BetweenExpr *NodeManager::MakeBetweenExpr(ExprNode *expr, ExprNode *left, ExprNode *right, const bool is_not) {
    BetweenExpr *node = new BetweenExpr(expr, left, right);
    node->set_is_not_between(is_not);
    return RegisterNode(node);
}
InExpr *NodeManager::MakeInExpr(ExprNode* lhs, ExprNode* in_list, bool is_not) {
    InExpr* in_expr = new InExpr(lhs, in_list, is_not);
    return RegisterNode(in_expr);
}
EscapedExpr *NodeManager::MakeEscapeExpr(ExprNode* pattern, ExprNode* escape) {
    EscapedExpr* escape_expr = new EscapedExpr(pattern, escape);
    return RegisterNode(escape_expr);
}
ExprNode *NodeManager::MakeAndExpr(ExprListNode *expr_list) {
    if (node::ExprListNullOrEmpty(expr_list)) {
        return nullptr;
    }
    ExprNode *left_node = expr_list->children_[0];
    if (1 == expr_list->children_.size()) {
        return left_node;
    }
    for (size_t i = 1; i < expr_list->children_.size(); i++) {
        left_node = MakeBinaryExprNode(left_node, expr_list->children_[i], node::kFnOpAnd);
    }
    return left_node;
}

ExternalFnDefNode *NodeManager::MakeExternalFnDefNode(const std::string &function_name, void *function_ptr,
                                                      const node::TypeNode *ret_type, bool ret_nullable,
                                                      const std::vector<const node::TypeNode *> &arg_types,
                                                      const std::vector<int> &arg_nullable, int variadic_pos,
                                                      bool return_by_arg) {
    return RegisterNode(new node::ExternalFnDefNode(function_name, function_ptr, ret_type, ret_nullable, arg_types,
                                                    arg_nullable, variadic_pos, return_by_arg));
}

DynamicUdfFnDefNode *NodeManager::MakeDynamicUdfFnDefNode(const std::string &function_name, void *function_ptr,
                                                      const node::TypeNode *ret_type, bool ret_nullable,
                                                      const std::vector<const node::TypeNode *> &arg_types,
                                                      const std::vector<int> &arg_nullable, bool return_by_arg,
                                                      ExternalFnDefNode *init_node) {
    return RegisterNode(new node::DynamicUdfFnDefNode(function_name, function_ptr, ret_type, ret_nullable, arg_types,
                                                    arg_nullable, return_by_arg, init_node));
}

node::ExternalFnDefNode *NodeManager::MakeUnresolvedFnDefNode(const std::string &function_name) {
    return RegisterNode(new node::ExternalFnDefNode(function_name, nullptr, nullptr, true, {}, {}, -1, false));
}

node::UdfDefNode *NodeManager::MakeUdfDefNode(FnNodeFnDef *def) { return RegisterNode(new node::UdfDefNode(def)); }

node::UdfByCodeGenDefNode *NodeManager::MakeUdfByCodeGenDefNode(const std::string &name,
                                                                const std::vector<const node::TypeNode *> &arg_types,
                                                                const std::vector<int> &arg_nullable,
                                                                const node::TypeNode *ret_type, bool ret_nullable) {
    return RegisterNode(new node::UdfByCodeGenDefNode(name, arg_types, arg_nullable, ret_type, ret_nullable));
}

node::UdafDefNode *NodeManager::MakeUdafDefNode(const std::string &name, const std::vector<const TypeNode *> &arg_types,
                                                ExprNode *init, FnDefNode *update_func, FnDefNode *merge_func,
                                                FnDefNode *output_func) {
    return RegisterNode(new node::UdafDefNode(name, arg_types, init, update_func, merge_func, output_func));
}

LambdaNode *NodeManager::MakeLambdaNode(const std::vector<ExprIdNode *> &args, ExprNode *body) {
    return RegisterNode(new node::LambdaNode(args, body));
}

CondExpr *NodeManager::MakeCondExpr(ExprNode *condition, ExprNode *left, ExprNode *right) {
    return RegisterNode(new CondExpr(condition, left, right));
}

SqlNode *NodeManager::MakePartitionMetaNode(RoleType role_type, const std::string &endpoint) {
    SqlNode *node_ptr = new PartitionMetaNode(endpoint, role_type);
    return RegisterNode(node_ptr);
}

SqlNode *NodeManager::MakeReplicaNumNode(int num) {
    SqlNode *node_ptr = new ReplicaNumNode(num);
    return RegisterNode(node_ptr);
}

SqlNode *NodeManager::MakeStorageModeNode(StorageMode storage_mode) {
    SqlNode *node_ptr = new StorageModeNode(storage_mode);
    return RegisterNode(node_ptr);
}

SqlNode *NodeManager::MakePartitionNumNode(int num) {
    SqlNode *node_ptr = new PartitionNumNode(num);
    return RegisterNode(node_ptr);
}

SqlNode *NodeManager::MakeDistributionsNode(const NodePointVector& distribution_list) {
    DistributionsNode *index_ptr = new DistributionsNode(distribution_list);
    return RegisterNode(index_ptr);
}

SqlNode *NodeManager::MakeCreateProcedureNode(const std::string &sp_name, SqlNodeList *input_parameter_list,
                                              SqlNode *inner_node) {
    CreateSpStmt *node_ptr = new CreateSpStmt(sp_name);
    FillSqlNodeList2NodeVector(input_parameter_list, node_ptr->GetInputParameterList());
    std::vector<SqlNode *> &list = node_ptr->GetInnerNodeList();
    list.push_back(inner_node);
    return RegisterNode(node_ptr);
}

SqlNode *NodeManager::MakeCreateFunctionNode(const std::string function_name, DataType return_type,
        const std::vector<DataType>& args_type, bool is_aggregate, std::shared_ptr<OptionsMap> options) {
    auto return_type_node = MakeTypeNode(return_type);
    NodePointVector type_node_vec;
    for (const auto type : args_type) {
        type_node_vec.push_back(MakeTypeNode(type));
    }
    auto node_ptr = new CreateFunctionNode(function_name, return_type_node, type_node_vec, is_aggregate, options);
    return RegisterNode(node_ptr);
}

SqlNode *NodeManager::MakeCreateProcedureNode(const std::string &sp_name, SqlNodeList *input_parameter_list,
                                              SqlNodeList *inner_node_list) {
    CreateSpStmt *node_ptr = new CreateSpStmt(sp_name);
    FillSqlNodeList2NodeVector(input_parameter_list, node_ptr->GetInputParameterList());
    FillSqlNodeList2NodeVector(inner_node_list, node_ptr->GetInnerNodeList());
    return RegisterNode(node_ptr);
}

SqlNode *NodeManager::MakeInputParameterNode(bool is_constant, const std::string &column_name, DataType data_type) {
    SqlNode *node_ptr = new InputParameterNode(column_name, data_type, is_constant);
    return RegisterNode(node_ptr);
}

void NodeManager::SetNodeUniqueId(ExprNode *node) { node->SetNodeId(expr_idx_counter_++); }
void NodeManager::SetNodeUniqueId(TypeNode *node) { node->SetNodeId(type_idx_counter_++); }
void NodeManager::SetNodeUniqueId(PlanNode *node) { node->SetNodeId(plan_idx_counter_++); }
void NodeManager::SetNodeUniqueId(vm::PhysicalOpNode *node) { node->SetNodeId(physical_plan_idx_counter_++); }

}  // namespace node
}  // namespace hybridse<|MERGE_RESOLUTION|>--- conflicted
+++ resolved
@@ -293,11 +293,7 @@
 }
 
 FrameNode *NodeManager::MakeFrameNode(FrameType frame_type, FrameExtent *frame_range, FrameExtent *frame_rows,
-<<<<<<< HEAD
-                                    int64_t maxsize) {
-=======
                                       int64_t maxsize) {
->>>>>>> 97df4eb5
     FrameNode *node_ptr = new FrameNode(frame_type, frame_range, frame_rows, maxsize);
     return RegisterNode(node_ptr);
 }
