/*
 * Copyright 2021 4Paradigm
 *
 * Licensed under the Apache License, Version 2.0 (the "License");
 * you may not use this file except in compliance with the License.
 * You may obtain a copy of the License at
 *
 *    http://www.apache.org/licenses/LICENSE-2.0
 *
 * Unless required by applicable law or agreed to in writing, software
 * distributed under the License is distributed on an "AS IS" BASIS,
 * WITHOUT WARRANTIES OR CONDITIONS OF ANY KIND, either express or implied.
 * See the License for the specific language governing permissions and
 * limitations under the License.
 */

#include "udf/dynamic_lib_manager.h"

#include <dlfcn.h>
#include <unistd.h>

namespace hybridse {
namespace udf {

DynamicLibManager::~DynamicLibManager() {
    for (const auto& kv : handle_map_) {
        auto so_handle = kv.second;
        if(so_handle != nullptr) {
            dlclose(so_handle);
        }
    }
    handle_map_.clear();
}

base::Status DynamicLibManager::ExtractFunction(const std::string& name, bool is_aggregate, const std::string& file,
                                                std::vector<void*>* funs) {
    CHECK_TRUE(funs != nullptr, common::kExternalUDFError, "funs is nullptr")
    void* handle = dlopen(file.c_str(), RTLD_LAZY);
    CHECK_TRUE(handle != nullptr, common::kExternalUDFError,
               "can not open the dynamic library: " + file + ", error: " + dlerror())
    {
        std::lock_guard<std::mutex> lock(mu_);
<<<<<<< HEAD
        handle_map_[file] = handle;
=======
        auto iter = handle_map_.find(file);
        if (iter != handle_map_.end()) {
            so_handle = iter->second;
            so_handle->ref_cnt++;
        }
    }
    if (!so_handle) {
        void* handle = dlopen(file.c_str(), RTLD_LAZY);
        if (handle == nullptr) {
            std::string err_msg;
            err_msg = "can not open the dynamic library: " + file + ", error: " + dlerror() + ", try to use abs path";
            LOG(WARNING) << err_msg;
            // try to use abs path to avoid dlopen failed but it only works in the same path(e.g. in yarn mode)
            char abs_path_buff[PATH_MAX];
            if (realpath(file.c_str(), abs_path_buff) == NULL) {
                err_msg.append(", can not get real path, error: ").append(strerror(errno));
                return {common::kExternalUDFError, err_msg};
            }

            handle = dlopen(abs_path_buff, RTLD_LAZY);
            if (handle == nullptr) {
                err_msg.append("dlopen abs path failed, error: ").append(dlerror());
                return {common::kExternalUDFError, err_msg};
            }
        }

        so_handle = std::make_shared<DynamicLibHandle>(handle);
        std::lock_guard<std::mutex> lock(mu_);
        handle_map_.emplace(file, so_handle);
>>>>>>> f05067b2
    }
    if (is_aggregate) {
        std::string init_fun_name = name + "_init";
        auto init_fun = dlsym(handle, init_fun_name.c_str());
        if (init_fun == nullptr) {
            RemoveHandler(file);
            return {common::kExternalUDFError, "can not find the init function: " + init_fun_name};
        }
        funs->emplace_back(init_fun);
        std::string update_fun_name = name + "_update";
        auto update_fun = dlsym(handle, update_fun_name.c_str());
        if (update_fun == nullptr) {
            RemoveHandler(file);
            return {common::kExternalUDFError, "can not find the update function: " + update_fun_name};
        }
        funs->emplace_back(update_fun);
        std::string output_fun_name = name + "_output";
        auto output_fun = dlsym(handle, output_fun_name.c_str());
        if (output_fun == nullptr) {
            RemoveHandler(file);
            return {common::kExternalUDFError, "can not find the output function: " + output_fun_name};
        }
        funs->emplace_back(output_fun);
    } else {
        auto fun = dlsym(handle, name.c_str());
        if (fun == nullptr) {
            RemoveHandler(file);
            return {common::kExternalUDFError, "can not find the function: " + name};
        }
        funs->emplace_back(fun);
    }
    return base::Status::OK();
}

base::Status DynamicLibManager::RemoveHandler(const std::string& file) {
    void* handle = nullptr;
    {
        std::lock_guard<std::mutex> lock(mu_);
        if (auto iter = handle_map_.find(file); iter != handle_map_.end()) {
            if (iter->second != nullptr) {
                handle = iter->second;
            }
        }
    }
<<<<<<< HEAD
    if (handle != nullptr) {
        CHECK_TRUE(dlclose(handle) == 0, common::kExternalUDFError,
                   "can not close the dynamic library: " + file + ", error: " + dlerror())
=======
    if (so_handle) {
        CHECK_TRUE(dlclose(so_handle->handle) == 0, common::kExternalUDFError,
                   "dlclose run error. file is " + file + ", error: " + dlerror())
>>>>>>> f05067b2
    }
    return {};
}

}  // namespace udf
}  // namespace hybridse<|MERGE_RESOLUTION|>--- conflicted
+++ resolved
@@ -36,43 +36,27 @@
                                                 std::vector<void*>* funs) {
     CHECK_TRUE(funs != nullptr, common::kExternalUDFError, "funs is nullptr")
     void* handle = dlopen(file.c_str(), RTLD_LAZY);
-    CHECK_TRUE(handle != nullptr, common::kExternalUDFError,
-               "can not open the dynamic library: " + file + ", error: " + dlerror())
+    if (handle == nullptr) {
+        std::string err_msg;
+        err_msg = "can not open the dynamic library: " + file + ", error: " + dlerror() + ", try to use abs path";
+        LOG(WARNING) << err_msg;
+        // try to use abs path to avoid dlopen failed but it only works in the same path(e.g. in yarn mode)
+        char abs_path_buff[PATH_MAX];
+        if (realpath(file.c_str(), abs_path_buff) == NULL) {
+            err_msg.append(", can not get real path, error: ").append(strerror(errno));
+            return {common::kExternalUDFError, err_msg};
+        }
+
+        handle = dlopen(abs_path_buff, RTLD_LAZY);
+        if (handle == nullptr) {
+            err_msg.append("dlopen abs path failed, error: ").append(dlerror());
+            return {common::kExternalUDFError, err_msg};
+        }
+    }
+
     {
         std::lock_guard<std::mutex> lock(mu_);
-<<<<<<< HEAD
         handle_map_[file] = handle;
-=======
-        auto iter = handle_map_.find(file);
-        if (iter != handle_map_.end()) {
-            so_handle = iter->second;
-            so_handle->ref_cnt++;
-        }
-    }
-    if (!so_handle) {
-        void* handle = dlopen(file.c_str(), RTLD_LAZY);
-        if (handle == nullptr) {
-            std::string err_msg;
-            err_msg = "can not open the dynamic library: " + file + ", error: " + dlerror() + ", try to use abs path";
-            LOG(WARNING) << err_msg;
-            // try to use abs path to avoid dlopen failed but it only works in the same path(e.g. in yarn mode)
-            char abs_path_buff[PATH_MAX];
-            if (realpath(file.c_str(), abs_path_buff) == NULL) {
-                err_msg.append(", can not get real path, error: ").append(strerror(errno));
-                return {common::kExternalUDFError, err_msg};
-            }
-
-            handle = dlopen(abs_path_buff, RTLD_LAZY);
-            if (handle == nullptr) {
-                err_msg.append("dlopen abs path failed, error: ").append(dlerror());
-                return {common::kExternalUDFError, err_msg};
-            }
-        }
-
-        so_handle = std::make_shared<DynamicLibHandle>(handle);
-        std::lock_guard<std::mutex> lock(mu_);
-        handle_map_.emplace(file, so_handle);
->>>>>>> f05067b2
     }
     if (is_aggregate) {
         std::string init_fun_name = name + "_init";
@@ -117,15 +101,9 @@
             }
         }
     }
-<<<<<<< HEAD
     if (handle != nullptr) {
         CHECK_TRUE(dlclose(handle) == 0, common::kExternalUDFError,
                    "can not close the dynamic library: " + file + ", error: " + dlerror())
-=======
-    if (so_handle) {
-        CHECK_TRUE(dlclose(so_handle->handle) == 0, common::kExternalUDFError,
-                   "dlclose run error. file is " + file + ", error: " + dlerror())
->>>>>>> f05067b2
     }
     return {};
 }
