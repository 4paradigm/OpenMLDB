--- conflicted
+++ resolved
@@ -138,12 +138,8 @@
             ->RegisterUdafTemplate<Impl>(helper.name())
             .doc(helper.GetDoc())
             // type of value
-<<<<<<< HEAD
-            .template args_in<int16_t, int32_t, int64_t, float, double>();
-=======
             // TODO(ace): support LiteralTypedRow as value
             .template args_in<bool, int16_t, int32_t, int64_t, float, double, Timestamp, Date, StringRef>();
->>>>>>> 907413f5
     }
 
     template <typename V>
@@ -156,26 +152,6 @@
 
         void operator()(UdafRegistryHelper& helper) {  // NOLINT
             std::string suffix;
-<<<<<<< HEAD
-
-            suffix = absl::StrCat(".i32_bound_opaque_dict_", DataTypeTrait<K>::to_string(), "_",
-                                  DataTypeTrait<V>::to_string());
-            helper
-                .templates<StringRef, Opaque<ContainerT>, Nullable<V>,
-                           Nullable<bool>, Nullable<K>, int32_t>()
-                .init("top_n_key_count_cate_where_init" + suffix, ContainerT::Init)
-                .update("top_n_key_count_cate_where_update" + suffix, UpdateI32Bound)
-                .output("top_n_key_count_cate_where_output" + suffix, Output);
-
-            suffix = absl::StrCat(".i64_bound_opaque_dict_", DataTypeTrait<K>::to_string(), "_",
-                                  DataTypeTrait<V>::to_string());
-            helper
-                .templates<StringRef, Opaque<ContainerT>, Nullable<V>,
-                           Nullable<bool>, Nullable<K>, int64_t>()
-                .init("top_n_key_count_cate_where_init" + suffix, ContainerT::Init)
-                .update("top_n_key_count_cate_where_update" + suffix, Update)
-                .output("top_n_key_count_cate_where_output" + suffix, Output);
-=======
             absl::string_view prefix = helper.name();
 
             suffix = absl::StrCat(".i32_bound_opaque_dict_", DataTypeTrait<K>::to_string(), "_",
@@ -191,7 +167,6 @@
                 .init(absl::StrCat(prefix, "_init", suffix), ContainerT::Init)
                 .update(absl::StrCat(prefix, "_update", suffix), Update)
                 .output(absl::StrCat(prefix, "_output", suffix), Output);
->>>>>>> 907413f5
         }
 
         static ContainerT* Update(ContainerT* ptr, InputV value,
@@ -321,8 +296,6 @@
             @endcode
             )")
         // type of category
-<<<<<<< HEAD
-=======
         .args_in<int16_t, int32_t, int64_t, Date, Timestamp, StringRef>();
 
     RegisterUdafTemplate<TopNValueCountCateWhereDef>("top_n_value_count_cate_where")
@@ -355,7 +328,6 @@
             @endcode
             )")
         // type of category
->>>>>>> 907413f5
         .args_in<int16_t, int32_t, int64_t, Date, Timestamp, StringRef>();
 }
 
