--- conflicted
+++ resolved
@@ -169,13 +169,8 @@
             if (cond && !cond_is_null) {
                 if (ctr->nth > 0) {
                     // nth from window start
-<<<<<<< HEAD
                     ctr->data.emplace(container::ContainerStorageTypeTrait<T, true>::to_stored_value(value), value_is_null);
-                    if (ctr->data.size() > ctr->nth) {
-=======
-                    ctr->data.emplace(container::ContainerStorageTypeTrait<T>::to_stored_value(value), value_is_null);
                     if (ctr->data.size() > static_cast<size_t>(ctr->nth)) {
->>>>>>> 19df26b7
                         ctr->data.pop();
                     }
                 } else {
