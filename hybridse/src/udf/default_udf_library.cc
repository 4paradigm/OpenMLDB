/*
 * Copyright 2021 4Paradigm
 *
 * Licensed under the Apache License, Version 2.0 (the "License");
 * you may not use this file except in compliance with the License.
 * You may obtain a copy of the License at
 *
 *   http://www.apache.org/licenses/LICENSE-2.0
 *
 * Unless required by applicable law or agreed to in writing, software
 * distributed under the License is distributed on an "AS IS" BASIS,
 * WITHOUT WARRANTIES OR CONDITIONS OF ANY KIND, either express or implied.
 * See the License for the specific language governing permissions and
 * limitations under the License.
 */

#include "udf/default_udf_library.h"

#include <string>
#include <tuple>
#include <unordered_set>
#include <utility>
#include <vector>
#include <queue>
#include <functional>

#include "absl/strings/str_cat.h"
#include "codegen/date_ir_builder.h"
#include "codegen/string_ir_builder.h"
#include "codegen/timestamp_ir_builder.h"
#include "udf/containers.h"
#include "udf/udf.h"
#include "udf/udf_registry.h"

using openmldb::base::Date;
using openmldb::base::StringRef;
using openmldb::base::Timestamp;
using hybridse::codegen::CodeGenContext;
using hybridse::codegen::NativeValue;
using hybridse::common::kCodegenError;

namespace hybridse {
namespace udf {

DefaultUdfLibrary* DefaultUdfLibrary::MakeDefaultUdf() {
    LOG(INFO) << "Creating DefaultUdfLibrary";
    return new DefaultUdfLibrary();
}

DefaultUdfLibrary* DefaultUdfLibrary::get() {
    // construct on first use to avoid problem like static initialization order fiasco
    static DefaultUdfLibrary& inst = *MakeDefaultUdf();
    return &inst;
}

template <typename T>
struct BuildGetHourUdf {
    using Args = std::tuple<T>;

    Status operator()(CodeGenContext* ctx, NativeValue time, NativeValue* out) {
        codegen::TimestampIRBuilder timestamp_ir_builder(ctx->GetModule());
        ::llvm::Value* ret = nullptr;
        Status status;
        CHECK_TRUE(timestamp_ir_builder.Hour(ctx->GetCurrentBlock(),
                                             time.GetRaw(), &ret, status),
                   kCodegenError,
                   "Fail to build udf hour(int64): ", status.str());
        *out = NativeValue::Create(ret);
        return status;
    }
};

template <typename T>
struct BuildGetMinuteUdf {
    using Args = std::tuple<T>;

    Status operator()(CodeGenContext* ctx, NativeValue time, NativeValue* out) {
        codegen::TimestampIRBuilder timestamp_ir_builder(ctx->GetModule());
        ::llvm::Value* ret = nullptr;
        Status status;
        CHECK_TRUE(timestamp_ir_builder.Minute(ctx->GetCurrentBlock(),
                                               time.GetRaw(), &ret, status),
                   kCodegenError,
                   "Fail to build udf hour(int64): ", status.str());
        *out = NativeValue::Create(ret);
        return status;
    }
};

template <typename T>
struct BuildGetSecondUdf {
    using Args = std::tuple<T>;

    Status operator()(CodeGenContext* ctx, NativeValue time, NativeValue* out) {
        codegen::TimestampIRBuilder timestamp_ir_builder(ctx->GetModule());
        ::llvm::Value* ret = nullptr;
        Status status;
        CHECK_TRUE(timestamp_ir_builder.Second(ctx->GetCurrentBlock(),
                                               time.GetRaw(), &ret, status),
                   kCodegenError,
                   "Fail to build udf hour(int64): ", status.str());
        *out = NativeValue::Create(ret);
        return status;
    }
};

template <typename T>
struct SumUdafDef {
    void operator()(UdafRegistryHelper& helper) {  // NOLINT
        helper.templates<T, Tuple<bool, T>, T>()
            .const_init(MakeTuple(true, T(0)))
            .update([](UdfResolveContext* ctx, ExprNode* acc, ExprNode* elem) {
                auto* nm = ctx->node_manager();
                auto* sum = nm->MakeGetFieldExpr(acc, 1);

                return nm->MakeCondExpr(
                    nm->MakeUnaryExprNode(elem, node::FnOperator::kFnOpIsNull), acc,
                    nm->MakeFuncNode(
                        "make_tuple",
                        {nm->MakeConstNode(false), nm->MakeBinaryExprNode(sum, elem, node::FnOperator::kFnOpAdd)},
                        nullptr));
            })
            .output([](UdfResolveContext* ctx, ExprNode* acc) {
                auto* nm = ctx->node_manager();
                auto* flag = nm->MakeGetFieldExpr(acc, 0);
                auto* sum = nm->MakeGetFieldExpr(acc, 1);
                return nm->MakeCondExpr(
                    flag,
                    nm->MakeCastNode(DataTypeTrait<T>::to_type_enum(),
                                     nm->MakeConstNode()),
                    sum);
            });
    }
};

template <typename T>
struct MinUdafDef {
    void operator()(UdafRegistryHelper& helper) {  // NOLINT
        helper.templates<T, Tuple<bool, T>, T>()
            .const_init(MakeTuple(true, DataTypeTrait<T>::maximum_value()))
            .update([](UdfResolveContext* ctx, ExprNode* state,
                       ExprNode* input) {
                auto nm = ctx->node_manager();
                auto flag = nm->MakeGetFieldExpr(state, 0);
                auto cur_min = nm->MakeGetFieldExpr(state, 1);
                auto is_null = nm->MakeUnaryExprNode(input, node::kFnOpIsNull);
                auto new_flag =
                    nm->MakeCondExpr(is_null, flag, nm->MakeConstNode(false));
                auto lt = nm->MakeBinaryExprNode(input, cur_min, node::kFnOpLt);
                auto new_min = nm->MakeCondExpr(lt, input, cur_min);
                new_min = nm->MakeCondExpr(is_null, cur_min, new_min);
                return nm->MakeFuncNode("make_tuple", {new_flag, new_min},
                                        nullptr);
            })
            .output([](UdfResolveContext* ctx, ExprNode* state) {
                auto nm = ctx->node_manager();
                auto flag = nm->MakeGetFieldExpr(state, 0);
                auto cur_min = nm->MakeGetFieldExpr(state, 1);
                return nm->MakeCondExpr(
                    flag,
                    nm->MakeCastNode(DataTypeTrait<T>::to_type_enum(),
                                     nm->MakeConstNode()),
                    cur_min);
            });
    }
};

template <>
struct MinUdafDef<StringRef> {
    void operator()(UdafRegistryHelper& helper) {  // NOLINT
        helper.templates<StringRef, Tuple<bool, StringRef>, StringRef>()
            .const_init(MakeTuple(true, StringRef("")))
            .update([](UdfResolveContext* ctx, ExprNode* state,
                       ExprNode* input) {
                auto nm = ctx->node_manager();
                auto flag = nm->MakeGetFieldExpr(state, 0);
                auto cur_min = nm->MakeGetFieldExpr(state, 1);
                auto is_null = nm->MakeUnaryExprNode(input, node::kFnOpIsNull);
                auto new_flag =
                    nm->MakeCondExpr(is_null, flag, nm->MakeConstNode(false));
                auto lt = nm->MakeBinaryExprNode(input, cur_min, node::kFnOpLt);
                auto new_min = nm->MakeCondExpr(lt, input, cur_min);
                new_min = nm->MakeCondExpr(flag, input, new_min);
                new_min = nm->MakeCondExpr(is_null, cur_min, new_min);
                return nm->MakeFuncNode("make_tuple", {new_flag, new_min},
                                        nullptr);
            })
            .output([](UdfResolveContext* ctx, ExprNode* state) {
                auto nm = ctx->node_manager();
                auto flag = nm->MakeGetFieldExpr(state, 0);
                auto cur_min = nm->MakeGetFieldExpr(state, 1);
                return nm->MakeCondExpr(
                    flag, nm->MakeCastNode(node::kVarchar, nm->MakeConstNode()),
                    cur_min);
            });
    }
};

template <typename T>
struct MaxUdafDef {
    void operator()(UdafRegistryHelper& helper) {  // NOLINT
        helper.templates<T, Tuple<bool, T>, T>()
            .const_init(MakeTuple(true, DataTypeTrait<T>::minimum_value()))
            .update([](UdfResolveContext* ctx, ExprNode* state,
                       ExprNode* input) {
                auto nm = ctx->node_manager();
                auto flag = nm->MakeGetFieldExpr(state, 0);
                auto cur_max = nm->MakeGetFieldExpr(state, 1);
                auto is_null = nm->MakeUnaryExprNode(input, node::kFnOpIsNull);
                auto new_flag =
                    nm->MakeCondExpr(is_null, flag, nm->MakeConstNode(false));
                auto gt = nm->MakeBinaryExprNode(input, cur_max, node::kFnOpGt);
                auto new_max = nm->MakeCondExpr(gt, input, cur_max);
                new_max = nm->MakeCondExpr(is_null, cur_max, new_max);
                return nm->MakeFuncNode("make_tuple", {new_flag, new_max},
                                        nullptr);
            })
            .output([](UdfResolveContext* ctx, ExprNode* state) {
                auto nm = ctx->node_manager();
                auto flag = nm->MakeGetFieldExpr(state, 0);
                auto cur_max = nm->MakeGetFieldExpr(state, 1);
                return nm->MakeCondExpr(
                    flag,
                    nm->MakeCastNode(DataTypeTrait<T>::to_type_enum(),
                                     nm->MakeConstNode()),
                    cur_max);
            });
    }
};

template <typename T>
struct CountUdafDef {
    void operator()(UdafRegistryHelper& helper) {  // NOLINT
        helper.templates<int64_t, int64_t, T>()
            .const_init(0)
            .update([](UdfResolveContext* ctx, ExprNode* cur_cnt,
                       ExprNode* input) {
                auto nm = ctx->node_manager();
                auto is_null = nm->MakeUnaryExprNode(input, node::kFnOpIsNull);
                auto new_cnt = nm->MakeBinaryExprNode(
                    cur_cnt, nm->MakeConstNode(1), node::kFnOpAdd);
                return nm->MakeCondExpr(is_null, cur_cnt, new_cnt);
            })
            .output("identity");
    }
};

template <typename T>
struct AvgUdafDef {
    void operator()(UdafRegistryHelper& helper) {  // NOLINT
        helper.templates<double, Tuple<int64_t, double>, T>()
            .const_init(MakeTuple(static_cast<int64_t>(0), 0.0))
            .update([](UdfResolveContext* ctx, ExprNode* acc, ExprNode* elem) {
                auto nm = ctx->node_manager();
                ExprNode* cnt = nm->MakeGetFieldExpr(acc, 0);
                ExprNode* sum = nm->MakeGetFieldExpr(acc, 1);
                return nm->MakeCondExpr(
                    nm->MakeUnaryExprNode(elem, node::FnOperator::kFnOpIsNull), acc,
                    nm->MakeFuncNode("make_tuple",
                                     {nm->MakeBinaryExprNode(cnt, nm->MakeConstNode(1), node::FnOperator::kFnOpAdd),
                                      nm->MakeBinaryExprNode(sum, elem, node::FnOperator::kFnOpAdd)},
                                     nullptr));
            })
            .output([](UdfResolveContext* ctx, ExprNode* acc) {
                auto nm = ctx->node_manager();
                ExprNode* cnt = nm->MakeGetFieldExpr(acc, 0);
                ExprNode* sum = nm->MakeGetFieldExpr(acc, 1);
                return nm->MakeCondExpr(nm->MakeBinaryExprNode(cnt, nm->MakeConstNode(0), node::FnOperator::kFnOpEq),
                                        nm->MakeCastNode(node::DataType::kDouble, nm->MakeConstNode()),
                                        nm->MakeBinaryExprNode(sum, cnt, node::kFnOpFDiv));
            });
    }
};

template <typename T>
struct DistinctCountDef {
    using ArgT = typename DataTypeTrait<T>::CCallArgType;
    using SetT = std::unordered_set<T>;

    void operator()(UdafRegistryHelper& helper) {  // NOLINT
        std::string suffix = ".opaque_std_set_" + DataTypeTrait<T>::to_string();
        helper.templates<int64_t, Opaque<SetT>, T>()
            .init("distinct_count_init" + suffix, init_set)
            .update("distinct_count_update" + suffix,
                    UpdateImpl<ArgT>::update_set)
            .output("distinct_count_output" + suffix, set_size);
    }

    static void init_set(SetT* addr) { new (addr) SetT(); }

    static int64_t set_size(SetT* set) {
        int64_t size = set->size();
        set->clear();
        set->~SetT();
        return size;
    }

    template <typename V>
    struct UpdateImpl {
        static SetT* update_set(SetT* set, V value) {
            set->insert(value);
            return set;
        }
    };

    template <typename V>
    struct UpdateImpl<V*> {
        static SetT* update_set(SetT* set, V* value) {
            set->insert(*value);
            return set;
        }
    };
};

template <typename T>
struct MedianDef {
    using ArgT = typename DataTypeTrait<T>::CCallArgType;
    using MaxHeapT = std::priority_queue<T, std::vector<T>, std::less<>>;
    using MinHeapT = std::priority_queue<T, std::vector<T>, std::greater<>>;
    using ContainerT = std::tuple<MaxHeapT, MinHeapT>;

    void operator()(UdafRegistryHelper& helper) {  // NOLINT
        std::string suffix = ".opaque_vector_" + DataTypeTrait<T>::to_string();
        helper.templates<Nullable<double>, Opaque<ContainerT>, Nullable<T>>()
            .init("median_init" + suffix, MedianDef::Init)
            .update("median_update" + suffix, MedianDef::Update)
            .output("meadin_output" + suffix, reinterpret_cast<void*>(MedianDef::Output), true);
    }

    static void Init(ContainerT* addr) { new (addr) ContainerT(); }

    static void Push(ContainerT* container, T value) {
        auto &max_heap = std::get<0>(*container);
        auto &min_heap = std::get<1>(*container);

        // invariant:
        // max_heap.size() <= min_heap.size() &&
        // max_head.top() <= median && median < min_head.top()
        if (max_heap.empty() || value <= max_heap.top()) {
            max_heap.push(value);
            if (max_heap.size() > min_heap.size() + 1) {
                min_heap.push(max_heap.top());
                max_heap.pop();
            }
        } else {
            min_heap.push(value);
            if (min_heap.size() > max_heap.size()) {
                max_heap.push(min_heap.top());
                min_heap.pop();
            }
        }
    }

    static ContainerT* Update(ContainerT* container, T value, bool is_null) {
        if (!is_null) {
            Push(container, value);
        }
        return container;
    }

    static void Output(ContainerT* container, double* ret, bool* is_null) {
        auto &max_heap = std::get<0>(*container);
        auto &min_heap = std::get<1>(*container);

        if (min_heap.empty() && max_heap.empty()) {
            *is_null = true;
        } else {
            *is_null = false;
            if (min_heap.size() == max_heap.size()) {
                *ret = (min_heap.top() + max_heap.top()) / 2.0;
            } else {
                *ret = max_heap.top();
            }
        }

        container->~ContainerT();
    }
};

template <typename T>
struct SumWhereDef {
    void operator()(UdafRegistryHelper& helper) {  // NOLINT
        helper
            .templates<T, Tuple<bool, T>, T, bool>()
            // accumulator is a pair of ( is_null, current_sum)
            // whenever there is a value not null, `is_null` turns to false and output sum
            // otherwise result is null
            .const_init(MakeTuple(true, T(0)))
            // the update logic is the same as sum but give the cond check at very beginning
            .update([](UdfResolveContext* ctx, ExprNode* acc, ExprNode* elem, ExprNode* cond) {
                // update (flag, acc) elem =
                //   if cond ->
                //      if elem is null -> (flag, acc)
                //      otherwise       -> (true, acc + elem)
                //   otherwise  -> (flag, acc)
                auto* nm = ctx->node_manager();
                auto* old_sum = nm->MakeGetFieldExpr(acc, 1);

                if (elem->GetOutputType()->base() == node::kTimestamp) {
                    elem = nm->MakeCastNode(node::kInt64, elem);
                }

                auto new_sum = nm->MakeBinaryExprNode(old_sum, elem, node::kFnOpAdd);
                return nm->MakeCondExpr(nm->MakeBinaryExprNode(elem, cond, node::FnOperator::kFnOpAnd),
                                        nm->MakeFuncNode("make_tuple", {nm->MakeConstNode(false), new_sum}, nullptr),
                                        acc);
            })
            .output([](UdfResolveContext* ctx, ExprNode* acc) {
                auto* nm = ctx->node_manager();
                auto* flag = nm->MakeGetFieldExpr(acc, 0);
                auto* sum = nm->MakeGetFieldExpr(acc, 1);
                return nm->MakeCondExpr(
                    flag,
                    nm->MakeCastNode(DataTypeTrait<T>::to_type_enum(),
                                     nm->MakeConstNode()),
                    sum);
            });
    }
};

template <typename T>
struct CountWhereDef {
    void operator()(UdafRegistryHelper& helper) {  // NOLINT
        helper.templates<int64_t, int64_t, T, bool>()
            .const_init(0)
            .update([](UdfResolveContext* ctx, ExprNode* cnt, ExprNode* elem,
                       ExprNode* cond) {
                auto nm = ctx->node_manager();
                ExprNode* is_null =
                    nm->MakeUnaryExprNode(elem, node::kFnOpIsNull);
                ExprNode* new_cnt = nm->MakeBinaryExprNode(
                    cnt, nm->MakeConstNode(1), node::kFnOpAdd);
                new_cnt = nm->MakeCondExpr(is_null, cnt, new_cnt);
                ExprNode* update = nm->MakeCondExpr(cond, new_cnt, cnt);
                return update;
            })
            .output("identity");
    }
};

template <typename T>
struct AvgWhereDef {
    void operator()(UdafRegistryHelper& helper) {  // NOLINT
        helper.templates<double, Tuple<int64_t, double>, T, bool>()
            .const_init(MakeTuple(static_cast<int64_t>(0), 0.0))
            .update([](UdfResolveContext* ctx, ExprNode* acc, ExprNode* elem, ExprNode* cond) {
                // update (count, sum) elem =
                //   if cond ->
                //     if elem is null -> (count, sum)
                //     otherwise       -> (count + 1, sum + elem)
                //   otherwise -> (count, sum)
                auto nm = ctx->node_manager();
                ExprNode* cnt = nm->MakeGetFieldExpr(acc, 0);
                ExprNode* sum = nm->MakeGetFieldExpr(acc, 1);

                ExprNode* new_cnt = nm->MakeBinaryExprNode(cnt, nm->MakeConstNode(1), node::kFnOpAdd);
                ExprNode* new_sum = nm->MakeBinaryExprNode(sum, elem, node::FnOperator::kFnOpAdd);

                return nm->MakeCondExpr(nm->MakeBinaryExprNode(elem, cond, node::FnOperator::kFnOpAnd),
                                        nm->MakeFuncNode("make_tuple", {new_cnt, new_sum}, nullptr), acc);
            })
            .output([](UdfResolveContext* ctx, ExprNode* acc) {
                auto nm = ctx->node_manager();
                ExprNode* cnt = nm->MakeGetFieldExpr(acc, 0);
                ExprNode* sum = nm->MakeGetFieldExpr(acc, 1);
                return nm->MakeCondExpr(nm->MakeBinaryExprNode(cnt, nm->MakeConstNode(0), node::FnOperator::kFnOpEq),
                                        nm->MakeCastNode(node::DataType::kDouble, nm->MakeConstNode()),
                                        nm->MakeBinaryExprNode(sum, cnt, node::kFnOpFDiv));
            });
    }
};

template <typename T>
struct MinWhereDef {
    void operator()(UdafRegistryHelper& helper) {  // NOLINT
        helper.templates<T, Tuple<bool, T>, T, bool>()
            .const_init(MakeTuple(true, DataTypeTrait<T>::maximum_value()))
            .update([](UdfResolveContext* ctx, ExprNode* acc, ExprNode* elem, ExprNode* cond) {
                auto nm = ctx->node_manager();
                if (elem->GetOutputType()->base() == node::kTimestamp) {
                    elem = nm->MakeCastNode(node::kInt64, elem);
                }
                auto acc_is_null = nm->MakeGetFieldExpr(acc, 0);
                auto elem_is_null = nm->MakeUnaryExprNode(elem, node::kFnOpIsNull);
                auto acc_min = nm->MakeGetFieldExpr(acc, 1);
                auto elem_lt_acc_and_not_null = nm->MakeBinaryExprNode(elem, acc_min, node::kFnOpLt);

                auto elem_as_tuple = nm->MakeFuncNode("make_tuple", {elem_is_null, elem}, nullptr);
                ExprNode* new_acc = nm->MakeCondExpr(acc_is_null, elem_as_tuple,
                                                     nm->MakeCondExpr(elem_lt_acc_and_not_null, elem_as_tuple, acc));
                ExprNode* update = nm->MakeCondExpr(cond, new_acc, acc);
                return update;
            })
            .output([](UdfResolveContext* ctx, ExprNode* acc) {
                auto nm = ctx->node_manager();
                auto is_null = nm->MakeGetFieldExpr(acc, 0);
                auto val = nm->MakeGetFieldExpr(acc, 1);
                return nm->MakeCondExpr(is_null,
                                        nm->MakeCastNode(DataTypeTrait<T>::to_type_enum(), nm->MakeConstNode()), val);
            });
    }
};

template <typename T>
struct MaxWhereDef {
    void operator()(UdafRegistryHelper& helper) {  // NOLINT
        helper.templates<T, Tuple<bool, T>, T, bool>()
            .const_init(MakeTuple(true, DataTypeTrait<T>::minimum_value()))
            .update([](UdfResolveContext* ctx, ExprNode* acc, ExprNode* elem, ExprNode* cond) {
                auto nm = ctx->node_manager();
                if (elem->GetOutputType()->base() == node::kTimestamp) {
                    elem = nm->MakeCastNode(node::kInt64, elem);
                }
                auto acc_is_null = nm->MakeGetFieldExpr(acc, 0);
                auto elem_is_null = nm->MakeUnaryExprNode(elem, node::kFnOpIsNull);
                auto acc_max = nm->MakeGetFieldExpr(acc, 1);
                auto elem_gt_acc_and_not_null = nm->MakeBinaryExprNode(elem, acc_max, node::kFnOpGt);

                auto elem_as_tuple = nm->MakeFuncNode("make_tuple", {elem_is_null, elem}, nullptr);
                ExprNode* new_acc = nm->MakeCondExpr(acc_is_null, elem_as_tuple,
                                                     nm->MakeCondExpr(elem_gt_acc_and_not_null, elem_as_tuple, acc));
                ExprNode* update = nm->MakeCondExpr(cond, new_acc, acc);
                return update;
            })
            .output([](UdfResolveContext* ctx, ExprNode* acc) {
                auto nm = ctx->node_manager();
                auto is_null = nm->MakeGetFieldExpr(acc, 0);
                auto val = nm->MakeGetFieldExpr(acc, 1);
                return nm->MakeCondExpr(is_null,
                                        nm->MakeCastNode(DataTypeTrait<T>::to_type_enum(), nm->MakeConstNode()), val);
            });
    }
};

template <typename T>
struct TopKDef {
    void operator()(UdafRegistryHelper& helper) {  // NOLINT
        // register for i32 and i64 bound
        DoRegister<int32_t>(helper);
        DoRegister<int64_t>(helper);
    }

    template <typename BoundT>
    void DoRegister(UdafRegistryHelper& helper) {  // NOLINT
        using ContainerT = udf::container::TopKContainer<T, BoundT>;
        std::string suffix = ".opaque_" + DataTypeTrait<BoundT>::to_string() +
                             "_bound_" + DataTypeTrait<T>::to_string();
        helper.templates<StringRef, Opaque<ContainerT>, Nullable<T>, BoundT>()
            .init("topk_init" + suffix, ContainerT::Init)
            .update("topk_update" + suffix, ContainerT::Push)
            .output("topk_output" + suffix, ContainerT::Output);
    }
};

void DefaultUdfLibrary::InitStringUdf() {
    RegisterExternalTemplate<v1::ToHex>("hex")
        .args_in<int16_t, int32_t, int64_t, float, double>()
        .return_by_arg(true)
        .doc(R"(
            @brief Convert number to hexadecimal. If double, convert to hexadecimal after rounding.

            Example:

            @code{.sql}
                select hex(17);
                --output "11"
                select hex(17.4);
                --output "11"
                select hex(17.5);
                --output "12"
            @endcode
            @since 0.6.0)");

    RegisterExternal("hex")
        .args<StringRef>(static_cast<void (*)(StringRef*, StringRef*)>(udf::v1::hex))
        .return_by_arg(true)
        .doc(R"(
            @brief Convert integer to hexadecimal.

            Example:

            @code{.sql}
                select hex("Spark SQL");
                --output "537061726B2053514C"
            @endcode
            @since 0.6.0)");

    RegisterExternal("unhex")
        .args<StringRef>(reinterpret_cast<void*>(static_cast<void (*)(StringRef*, StringRef*, bool*)>(udf::v1::unhex)))
        .return_by_arg(true)
        .returns<Nullable<StringRef>>()
        .doc(R"(
            @brief Convert hexadecimal to binary string.

            Example:

            @code{.sql}
                select unhex("537061726B2053514C");
                --output "Spark SQL"

                select unhex("7B");
                --output "{"

                select unhex("zfk");
                --output NULL
            @endcode
            @since 0.7.0)");

    RegisterExternalTemplate<v1::ToString>("string")
        .args_in<int16_t, int32_t, int64_t, float, double>()
        .return_by_arg(true)
        .doc(R"(
            @brief Return string converted from numeric expression

            Example:

            @code{.sql}
                select string(123);
                -- output "123"

                select string(1.23);
                -- output "1.23"
            @endcode
            @since 0.1.0)");

    RegisterExternal("string")
        .args<bool>(static_cast<void (*)(bool, StringRef*)>(
                        udf::v1::bool_to_string))
        .return_by_arg(true)
        .doc(R"(
            @brief Return string converted from bool expression

            Example:

            @code{.sql}
                select string(true);
                -- output "true"

                select string(false);
                -- output "false"
            @endcode
            @since 0.1.0)");
    RegisterExternal("string")
        .args<Timestamp>(
            static_cast<void (*)(Timestamp*, StringRef*)>(
                udf::v1::timestamp_to_string))
        .return_by_arg(true)
        .doc(R"(
            @brief Return string converted from timestamp expression

            Example:

            @code{.sql}
                select string(timestamp(1590115420000));
                -- output "2020-05-22 10:43:40"
            @endcode
            @since 0.1.0)");

    RegisterExternal("string")
        .args<Date>(static_cast<void (*)(Date*, StringRef*)>(
                        udf::v1::date_to_string))
        .return_by_arg(true)
        .doc(R"(
            @brief Return string converted from timestamp expression

            Example:

            @code{.sql}
                select string(timestamp(1590115420000));
                -- output "2020-05-22 10:43:40"
            @endcode
            @since 0.1.0)");

    RegisterCodeGenUdf("concat").variadic_args<>(
        /* infer */
        [](UdfResolveContext* ctx,
           const std::vector<const ExprAttrNode*>& arg_attrs,
           ExprAttrNode* out) {
            out->SetType(ctx->node_manager()->MakeTypeNode(node::kVarchar));
            out->SetNullable(false);
            return Status::OK();
        },
        /* gen */
        [](CodeGenContext* ctx, const std::vector<NativeValue>& args,
           NativeValue* out) {
            codegen::StringIRBuilder string_ir_builder(ctx->GetModule());
            return string_ir_builder.Concat(ctx->GetCurrentBlock(), args, out);
        })
        .doc(R"(
            @brief This function returns a string resulting from the joining of two or more string values in an end-to-end manner.
            (To add a separating value during joining, see concat_ws.)

            Example:

            @code{.sql}
                select concat("1", 2, 3, 4, 5.6, 7.8, Timestamp(1590115420000L));
                -- output "12345.67.82020-05-22 10:43:40"
            @endcode
            @since 0.1.0)");

    RegisterCodeGenUdf("concat_ws")
        .variadic_args<AnyArg>(
            /* infer */
            [](UdfResolveContext* ctx, const ExprAttrNode* arg,
               const std::vector<const ExprAttrNode*>& arg_types,
               ExprAttrNode* out) {
                out->SetType(ctx->node_manager()->MakeTypeNode(node::kVarchar));
                out->SetNullable(false);
                return Status::OK();
            },
            /* gen */
            [](CodeGenContext* ctx, NativeValue arg,
               const std::vector<NativeValue>& args, NativeValue* out) {
                codegen::StringIRBuilder string_ir_builder(ctx->GetModule());

                return string_ir_builder.ConcatWS(ctx->GetCurrentBlock(), arg,
                                                  args, out);
            })
            .doc(R"(
                @brief Returns a string resulting from the joining of two or more string value in an end-to-end manner.
                It separates those concatenated string values with the delimiter specified in the first function argument.

                Example:

                @code{.sql}
                    select concat_ws("-", "1", 2, 3, 4, 5.6, 7.8, Timestamp(1590115420000L));
                    -- output "1-2-3-4-5.6-7.8-2020-05-22 10:43:40"
                @endcode
                @since 0.1.0)");

    RegisterExternal("substring")
        .args<StringRef, int32_t>(
            static_cast<void (*)(StringRef*, int32_t,
                                 StringRef*)>(udf::v1::sub_string))
        .return_by_arg(true)
        .doc(R"(
            @brief Return a substring from string `str` starting at position `pos `.

            Note: This function equals the `substr()` function.

            Example:

            @code{.sql}

                select substr("hello world", 2);
                -- output "llo world"

                select substring("hello world", 2);
                -- output "llo world"
            @endcode

            @param str
            @param pos define the begining of the substring.

            - If `pos` is positive, the begining of the substring is `pos` charactors from the start of string.
            - If `pos` is negative, the beginning of the substring is `pos` characters from the end of the string, rather than the beginning.

            @since 0.1.0)");

    RegisterExternal("substring")
        .args<StringRef, int32_t, int32_t>(
            static_cast<void (*)(StringRef*, int32_t, int32_t,
                                 StringRef*)>(udf::v1::sub_string))
        .return_by_arg(true)
        .doc(R"(
            @brief Return a substring `len` characters long from string str, starting at position `pos`.
            Alias function: `substr`

            Example:

            @code{.sql}

                select substr("hello world", 3, 6);
                -- output "llo wo"

            @endcode

            @param str
            @param pos: define the begining of the substring.

             - If `pos` is positive, the begining of the substring is `pos` charactors from the start of string.
             - If `pos` is negative, the beginning of the substring is `pos` characters from the end of the string, rather than the beginning.

            @param len length of substring. If len is less than 1, the result is the empty string.

            @since 0.1.0)");

    RegisterAlias("substr", "substring");

    RegisterExternal("strcmp")
        .args<StringRef, StringRef>(
            static_cast<int32_t (*)(StringRef*, StringRef*)>(
                udf::v1::strcmp))
        .doc(R"(
            @brief Returns 0 if the strings are the same, -1 if the first argument is smaller than the second according to the current sort order, and 1 otherwise.

            Example:

            @code{.sql}

                select strcmp("text", "text1");
                -- output -1
                select strcmp("text1", "text");
                -- output 1
                select strcmp("text", "text");
                -- output 0

            @endcode

            @since 0.1.0)");
    RegisterExternal("date_format")
        .args<Timestamp, StringRef>(
            static_cast<void (*)(Timestamp*, StringRef*,
                                 StringRef*)>(udf::v1::date_format))
        .return_by_arg(true)
        .doc(R"(
            @brief Formats the datetime value according to the format string.

            Example:

            @code{.sql}
                select date_format(timestamp(1590115420000),"%Y-%m-%d %H:%M:%S");
                --output "2020-05-22 10:43:40"
            @endcode)");
    RegisterExternal("date_format")
        .args<Date, StringRef>(
            static_cast<void (*)(Date*, StringRef*,
                                 StringRef*)>(udf::v1::date_format))
        .return_by_arg(true)
        .doc(R"(
            @brief Formats the date value according to the format string.

            Example:

            @code{.sql}
                select date_format(date(1590115420000),"%Y-%m-%d");
                --output "2020-05-22"
            @endcode)");
    /// Escape is Nullable
    /// if escape is null, we will deal with it. Regarding it as an empty string. See more details in udf::v1::ilike
    RegisterExternal("like_match")
        .args<StringRef, StringRef, StringRef>(reinterpret_cast<void*>(
            static_cast<void (*)(StringRef*, StringRef*, StringRef*, bool*, bool*)>(
                udf::v1::like)))
        .return_by_arg(true)
        .returns<Nullable<bool>>()
        .doc(R"r(
                @brief pattern match same as LIKE predicate

                Rules:
                1. Special characters:
                   - underscore(_): exact one character
                   - precent(%): zero or more characters.
                2. Escape character:
                   - backslash(\) is the default escape character
                   - length of <escape character> must <= 1
                   - if <escape character> is empty, escape feature is disabled
                3. case sensitive
                4. backslash: sql string literal use backslash(\) for escape sequences, write '\\' as backslash itself
                5. if one or more of target, pattern and escape are null values, then the result is null

                Example:

                @code{.sql}
                    select like_match('Mike', 'Mi_e', '\\')
                    -- output: true

                    select like_match('Mike', 'Mi\\_e', '\\')
                    -- output: false

                    select like_match('Mi_e', 'Mi\\_e', '\\')
                    -- output: true

                    select like_match('Mi\\ke', 'Mi\\_e', '')
                    -- output: true

                    select like_match('Mi\\ke', 'Mi\\_e', string(null))
                    -- output: null
                @endcode

                @param target: string to match

                @param pattern: the glob match pattern

                @param escape: escape character

                @since 0.4.0
        )r");
    RegisterExternal("like_match")
        .args<StringRef, StringRef>(reinterpret_cast<void*>(
            static_cast<void (*)(StringRef*, StringRef*, bool*, bool*)>(udf::v1::like)))
        .return_by_arg(true)
        .returns<Nullable<bool>>()
        .doc(R"r(
                @brief pattern match same as LIKE predicate

                Rules:
                1. Special characters:
                   - underscore(_): exact one character
                   - precent(%): zero or more characters.
                2. Escape character is backslash(\) by default
                3. case sensitive
                4. backslash: sql string literal use backslash(\) for escape sequences, write '\\' as backslash itself
                5. if one or more of target, pattern then the result is null

                Example:

                @code{.sql}
                    select like_match('Mike', 'Mi_k')
                    -- output: true
                    select like_match('Mike', 'mi_k')
                    -- output: false
                @endcode

                @param target: string to match

                @param pattern: the glob match pattern

                @since 0.4.0
        )r");
    /// Escape is Nullable
    /// if escape is null, we will deal with it. Regarding it as an empty string. See more details in udf::v1::ilike
    RegisterExternal("ilike_match")
        .args<StringRef, StringRef, StringRef>(reinterpret_cast<void*>(
            static_cast<void (*)(StringRef*, StringRef*, StringRef*, bool*, bool*)>(
                udf::v1::ilike)))
        .return_by_arg(true)
        .returns<Nullable<bool>>()
        .doc(R"r(
                @brief pattern match same as ILIKE predicate

                Rules:
                1. Special characters:
                   - underscore(_): exact one character
                   - precent(%): zero or more characters.
                2. Escape character:
                   - backslash(\) is the default escape character
                   - length of <escape character> must <= 1
                   - if <escape character> is empty, escape feautre is disabled
                3. case insensitive
                4. backslash: sql string literal use backslash(\) for escape sequences, write '\\' as backslash itself
                5. if one or more of target, pattern and escape are null values, then the result is null


                Example:

                @code{.sql}
                    select ilike_match('Mike', 'mi_e', '\\')
                    -- output: true

                    select ilike_match('Mike', 'mi\\_e', '\\')
                    -- output: false

                    select ilike_match('Mi_e', 'mi\\_e', '\\')
                    -- output: true

                    select ilike_match('Mi\\ke', 'mi\\_e', '')
                    -- output: true

                    select ilike_match('Mi\\ke', 'mi\\_e', string(null))
                    -- output: null
                @endcode

                @param target: string to match

                @param pattern: the glob match pattern

                @param escape: escape character

                @since 0.4.0
        )r");
    RegisterExternal("ilike_match")
        .args<StringRef, StringRef>(reinterpret_cast<void*>(
            static_cast<void (*)(StringRef*, StringRef*, bool*, bool*)>(udf::v1::ilike)))
        .return_by_arg(true)
        .returns<Nullable<bool>>()
        .doc(R"r(
                @brief pattern match same as ILIKE predicate

                Rules:
                1. Special characters:
                   - underscore(_): exact one character
                   - precent(%): zero or more characters.
                2. Escape character: backslash(\) is the default escape character
                3. case insensitive
                4. backslash: sql string literal use backslash(\) for escape sequences, write '\\' as backslash itself
                5. Return NULL if target or pattern is NULL

                Example:

                @code{.sql}
                    select ilike_match('Mike', 'Mi_k')
                    -- output: true

                    select ilike_match('Mike', 'mi_k')
                    -- output: true
                @endcode

                @param target: string to match

                @param pattern: the glob match pattern

                @since 0.4.0
        )r");
    RegisterExternal("regexp_like")
        .args<StringRef, StringRef, StringRef>(reinterpret_cast<void*>(
            static_cast<void (*)(StringRef*, StringRef*, StringRef*, bool*, bool*)>(
                udf::v1::regexp_like)))
        .return_by_arg(true)
        .returns<Nullable<bool>>()
        .doc(R"r(
                @brief pattern match same as RLIKE predicate (based on RE2)

                Rules:
                1. Accept standard POSIX (egrep) syntax regular expressions
                   - dot (.) : matches any single-width ASCII character in an expression, with the exception of line break characters.
                   - asterisk (*) : matches the preceding token zero or more times.
                   - plus sign (+) : matches the preceding token one or more times.
                   - question mark (?) : identifies the preceding character as being optional.
                   - vertical bar (|) : separates tokens, one of which must be matched, much like a logical OR statement.
                   - parenthesis ('(' and ')') : groups multiple tokens together to disambiguate or simplify references to them.
                   - open square bracket ([) and close square bracket (]) : enclose specific characters or a range of characters to be matched. The characters enclosed inside square brackets are known as a character class.
                   - caret (^) : the caret has two different meanings in a regular expression, depending on where it appears:
                     As the first character in a character class, a caret negates the characters in that character class.
                     As the first character in a regular expression, a caret identifies the beginning of a term. In this context, the caret is often referred to as an anchor character.
                   - dollar sign ($) : as the last character in a regular expression, a dollar sign identifies the end of a term. In this context, the dollar sign is often referred to as an anchor character.
                   - backslash (\) : used to invoke the actual character value for a metacharacter in a regular expression.
                2. Default flags parameter: 'c'
                3. backslash: sql string literal use backslash(\) for escape sequences, write '\\' as backslash itself
                4. if one or more of target, pattern and flags are null values, then the result is null

                Example:

                @code{.sql}
                    select regexp_like('Mike', 'Mi.k')
                    -- output: true

                    select regexp_like('Mi\nke', 'mi.k')
                    -- output: false

                    select regexp_like('Mi\nke', 'mi.k', 'si')
                    -- output: true

                    select regexp_like('append', 'ap*end')
                    -- output: true
                @endcode

                @param target: string to match

                @param pattern: the regular expression match pattern

                @param flags: specifies the matching behavior of the regular expression function. 'c': case-sensitive matching(default); 'i': case-insensitive matching; 'm': multi-line mode; 'e': Extracts sub-matches(ignored here); 's': Enables the POSIX wildcard character . to match new line.

                @since 0.6.1
        )r");
    RegisterExternal("regexp_like")
        .args<StringRef, StringRef>(reinterpret_cast<void*>(
            static_cast<void (*)(StringRef*, StringRef*, bool*, bool*)>(
                udf::v1::regexp_like)))
        .return_by_arg(true)
        .returns<Nullable<bool>>()
        .doc(R"r(
                @brief pattern match same as RLIKE predicate (based on RE2)

                Rules:
                1. Accept standard POSIX (egrep) syntax regular expressions
                   - dot (.) : matches any single-width ASCII character in an expression, with the exception of line break characters.
                   - asterisk (*) : matches the preceding token zero or more times.
                   - plus sign (+) : matches the preceding token one or more times.
                   - question mark (?) : identifies the preceding character as being optional.
                   - vertical bar (|) : separates tokens, one of which must be matched, much like a logical OR statement.
                   - parenthesis ('(' and ')') : groups multiple tokens together to disambiguate or simplify references to them.
                   - open square bracket ([) and close square bracket (]) : enclose specific characters or a range of characters to be matched. The characters enclosed inside square brackets are known as a character class.
                   - caret (^) : the caret has two different meanings in a regular expression, depending on where it appears:
                     As the first character in a character class, a caret negates the characters in that character class.
                     As the first character in a regular expression, a caret identifies the beginning of a term. In this context, the caret is often referred to as an anchor character.
                   - dollar sign ($) : as the last character in a regular expression, a dollar sign identifies the end of a term. In this context, the dollar sign is often referred to as an anchor character.
                   - backslash (\) : used to invoke the actual character value for a metacharacter in a regular expression.
                2. case sensitive
                3. backslash: sql string literal use backslash(\) for escape sequences, write '\\' as backslash itself
                4. Return NULL if target or pattern is NULL

                Example:

                @code{.sql}
                    select regexp_like('Mike', 'Mi.k')
                    -- output: true

                    select regexp_like('append', 'ap*end')
                    -- output: true

                @endcode

                @param target: string to match

                @param pattern: the regular expression match pattern

                @since 0.6.1
        )r");
    RegisterExternal("ucase")
        .args<StringRef>(
            reinterpret_cast<void*>(static_cast<void (*)(StringRef*, StringRef*, bool*)>(udf::v1::ucase)))
        .return_by_arg(true)
        .returns<Nullable<StringRef>>()
        .doc(R"(
            @brief Convert all the characters to uppercase. Note that characters values > 127 are simply returned.

            Example:

            @code{.sql}
                SELECT UCASE('Sql') as str1;
                --output "SQL"
            @endcode
            @since 0.4.0)");
    RegisterExternal("lcase")
        .args<StringRef>(
            reinterpret_cast<void*>(static_cast<void (*)(StringRef*, StringRef*, bool*)>(udf::v1::lcase)))
        .return_by_arg(true)
        .returns<Nullable<StringRef>>()
        .doc(R"(
            @brief Convert all the characters to lowercase. Note that characters with values > 127 are simply returned.

            Example:

            @code{.sql}
                SELECT LCASE('SQl') as str1;
                --output "sql"
            @endcode
            @since 0.5.0)");
    RegisterExternal("reverse")
        .args<StringRef>(
            reinterpret_cast<void*>(static_cast<void (*)(StringRef*, StringRef*, bool*)>(udf::v1::reverse)))
        .return_by_arg(true)
        .returns<Nullable<StringRef>>()
        .doc(R"(
            @brief Returns the reversed given string.

            Example:

            @code{.sql}
                SELECT REVERSE('abc') as str1;
                --output "cba"
            @endcode
            @since 0.4.0)");
    RegisterAlias("lower", "lcase");
    RegisterAlias("upper", "ucase");
    RegisterExternal("char")
        .args<int32_t>(
            static_cast<void (*)(int32_t, StringRef*)>(udf::v1::int_to_char))
        .return_by_arg(true)
        .doc(R"(
            @brief Returns the ASCII character having the binary equivalent to expr. If n >= 256 the result is equivalent to char(n % 256).

            Example:

            @code{.sql}
                SELECT char(65);
                --output "A"
            @endcode
            @since 0.6.0)");
    RegisterExternal("char_length")
        .args<StringRef>(static_cast<int32_t (*)(StringRef*)>(udf::v1::char_length))
        .doc(R"(
            @brief Returns the length of the string. It is measured in characters and multibyte character string is not supported.

            Example:

            @code{.sql}
                SELECT CHAR_LENGTH('Spark SQL ');
                --output 10
            @endcode
            @since 0.6.0)");
    RegisterAlias("character_length", "char_length");

    RegisterExternal("replace")
        .args<StringRef, StringRef, StringRef>(reinterpret_cast<void*>(
            static_cast<void (*)(StringRef*, StringRef*, StringRef*, StringRef*, bool*)>(udf::v1::replace)))
        .return_by_arg(true)
        .returns<Nullable<StringRef>>()
        .doc(R"r(
             @brief replace(str, search[, replace]) - Replaces all occurrences of `search` with `replace`

             if replace is not given or is empty string, matched `search`s removed from final string

             Example:

             @code{.sql}
                select replace("ABCabc", "abc", "ABC")
                -- output "ABCABC"
             @endcode

             @since 0.5.2
             )r");

    RegisterExternal("replace")
        .args<StringRef, StringRef>(reinterpret_cast<void*>(
            static_cast<void (*)(StringRef*, StringRef*, StringRef*, bool*)>(udf::v1::replace)))
        .return_by_arg(true)
        .returns<Nullable<StringRef>>()
        .doc(R"r(
             @brief replace(str, search[, replace]) - Replaces all occurrences of `search` with `replace`

             if replace is not given or is empty string, matched `search`s removed from final string

             Example:

             @code{.sql}
                select replace("ABCabc", "abc")
                -- output "ABC"
             @endcode
             @since 0.5.2
             )r");
}

void DefaultUdfLibrary::InitMathUdf() {
    RegisterExternal("log")
        .doc(R"(
            @brief log(base, expr)
            If called with one parameter, this function returns the natural logarithm of expr.
            If called with two parameters, this function returns the logarithm of expr to the base.

            Example:

            @code{.sql}

                SELECT LOG(1);
                -- output 0.000000

                SELECT LOG(10,100);
                -- output 2
            @endcode

            @param base

            @param expr

            @since 0.1.0)")
        .args<float>(static_cast<float (*)(float)>(log))
        .args<double>(static_cast<double (*)(double)>(log));
    RegisterExprUdf("log").args<AnyArg>(
        [](UdfResolveContext* ctx, ExprNode* x) -> ExprNode* {
            if (!x->GetOutputType()->IsArithmetic()) {
                ctx->SetError("log do not support type " +
                              x->GetOutputType()->GetName());
                return nullptr;
            }
            auto nm = ctx->node_manager();
            auto cast = nm->MakeCastNode(node::kDouble, x);
            return nm->MakeFuncNode("log", {cast}, nullptr);
        });
    RegisterExprUdf("log").args<AnyArg, AnyArg>(
        [](UdfResolveContext* ctx, ExprNode* x, ExprNode* y) -> ExprNode* {
            if (!x->GetOutputType()->IsArithmetic()) {
                ctx->SetError("log do not support type " +
                              x->GetOutputType()->GetName());
                return nullptr;
            }
            auto nm = ctx->node_manager();
            auto cast1 = nm->MakeCastNode(node::kDouble, x);
            auto cast2 = nm->MakeCastNode(node::kDouble, y);
            auto logx = nm->MakeFuncNode("log", {cast1}, nullptr);
            auto logy = nm->MakeFuncNode("log", {cast2}, nullptr);
            return nm->MakeBinaryExprNode(logy, logx, node::kFnOpFDiv);
        });

    RegisterExternal("ln")
        .doc(R"(
            @brief Return the natural logarithm of expr.

            Example:

            @code{.sql}

                SELECT LN(1);
                -- output 0.000000

            @endcode

            @param expr

            @since 0.1.0)")
        .args<float>(static_cast<float (*)(float)>(log))
        .args<double>(static_cast<double (*)(double)>(log));
    RegisterExprUdf("ln").args<AnyArg>(
        [](UdfResolveContext* ctx, ExprNode* x) -> ExprNode* {
            if (!x->GetOutputType()->IsArithmetic()) {
                ctx->SetError("log do not support type " +
                              x->GetOutputType()->GetName());
                return nullptr;
            }
            auto nm = ctx->node_manager();
            auto cast = nm->MakeCastNode(node::kDouble, x);
            return nm->MakeFuncNode("ln", {cast}, nullptr);
        });

    RegisterExternal("log2")
        .doc(R"(
            @brief Return the base-2 logarithm of expr.

            Example:

            @code{.sql}

                SELECT LOG2(65536);
                -- output 16

            @endcode

            @param expr

            @since 0.1.0)")
        .args<float>(static_cast<float (*)(float)>(log2))
        .args<double>(static_cast<double (*)(double)>(log2));
    RegisterExprUdf("log2").args<AnyArg>(
        [](UdfResolveContext* ctx, ExprNode* x) -> ExprNode* {
            if (!x->GetOutputType()->IsArithmetic()) {
                ctx->SetError("log2 do not support type " +
                              x->GetOutputType()->GetName());
                return nullptr;
            }
            auto nm = ctx->node_manager();
            auto cast = nm->MakeCastNode(node::kDouble, x);
            return nm->MakeFuncNode("log2", {cast}, nullptr);
        });

    RegisterExternal("log10")
        .doc(R"(
            @brief Return the base-10 logarithm of expr.

            Example:

            @code{.sql}

                SELECT LOG10(100);
                -- output 2

            @endcode

            @param expr

            @since 0.1.0)")
        .args<float>(static_cast<float (*)(float)>(log10))
        .args<double>(static_cast<double (*)(double)>(log10));
    RegisterExprUdf("log10").args<AnyArg>(
        [](UdfResolveContext* ctx, ExprNode* x) -> ExprNode* {
            if (!x->GetOutputType()->IsArithmetic()) {
                ctx->SetError("log do not support type " +
                              x->GetOutputType()->GetName());
                return nullptr;
            }
            auto nm = ctx->node_manager();
            auto cast = nm->MakeCastNode(node::kDouble, x);
            return nm->MakeFuncNode("log10", {cast}, nullptr);
        });

    RegisterExternalTemplate<v1::Abs>("abs")
        .doc(R"(
            @brief Return the absolute value of expr.

            Example:

            @code{.sql}

                SELECT ABS(-32);
                -- output 32

            @endcode

            @param expr

            @since 0.1.0)")
        .args_in<int64_t, double>();
    RegisterExternalTemplate<v1::Abs32>("abs").args_in<int16_t, int32_t>();
    RegisterExprUdf("abs").args<AnyArg>(
        [](UdfResolveContext* ctx, ExprNode* x) -> ExprNode* {
            if (!x->GetOutputType()->IsArithmetic()) {
                ctx->SetError("abs do not support type " +
                              x->GetOutputType()->GetName());
                return nullptr;
            }
            auto nm = ctx->node_manager();
            auto cast = nm->MakeCastNode(node::kDouble, x);
            return nm->MakeFuncNode("abs", {cast}, nullptr);
        });

    RegisterExternalTemplate<v1::Ceil>("ceil")
        .doc(R"(
            @brief Return the smallest integer value not less than the expr

            Example:

            @code{.sql}

                SELECT CEIL(1.23);
                -- output 2

            @endcode

            @param expr

            @since 0.1.0)")
        .args_in<int16_t, int32_t, int64_t>();
    RegisterExternal("ceil").args<double>(
        static_cast<double (*)(double)>(ceil));
    RegisterExprUdf("ceil").args<AnyArg>(
        [](UdfResolveContext* ctx, ExprNode* x) -> ExprNode* {
            if (!x->GetOutputType()->IsArithmetic()) {
                ctx->SetError("ceil do not support type " +
                              x->GetOutputType()->GetName());
                return nullptr;
            }
            auto nm = ctx->node_manager();
            auto cast = nm->MakeCastNode(node::kDouble, x);
            return nm->MakeFuncNode("ceil", {cast}, nullptr);
        });

    RegisterAlias("ceiling", "ceil");

    RegisterExternalTemplate<v1::Exp>("exp")
        .doc(R"(
            @brief Return the value of e (the base of natural logarithms) raised to the power of expr.

            @code{.sql}

                SELECT EXP(0);
                -- output 1

            @endcode

            @param expr

            @since 0.1.0)")
        .args_in<int16_t, int32_t, int64_t, double>();
    RegisterExternal("exp").args<float>(static_cast<float (*)(float)>(expf));

    RegisterExternalTemplate<v1::Floor>("floor")
        .doc(R"(
            @brief Return the largest integer value not less than the expr

            Example:

            @code{.sql}

                SELECT FLOOR(1.23);
                -- output 1

            @endcode

            @param expr

            @since 0.1.0)")
        .args_in<int16_t, int32_t, int64_t>();
    RegisterExternal("floor").args<double>(
        static_cast<double (*)(double)>(floor));
    RegisterExprUdf("floor").args<AnyArg>(
        [](UdfResolveContext* ctx, ExprNode* x) -> ExprNode* {
            if (!x->GetOutputType()->IsArithmetic()) {
                ctx->SetError("floor do not support type " +
                              x->GetOutputType()->GetName());
                return nullptr;
            }
            auto nm = ctx->node_manager();
            auto cast = nm->MakeCastNode(node::kDouble, x);
            return nm->MakeFuncNode("floor", {cast}, nullptr);
        });

    RegisterExternalTemplate<v1::Pow>("pow")
        .doc(R"(
            @brief Return the value of expr1 to the power of expr2.

            Example:

            @code{.sql}

                SELECT POW(2, 10);
                -- output 1024.000000

            @endcode

            @param expr1
            @param expr2

            @since 0.1.0)")
        .args_in<int16_t, int32_t, int64_t, double>();
    RegisterExternal("pow").args<float, float>(
        static_cast<float (*)(float, float)>(powf));
    RegisterExprUdf("pow").args<AnyArg, AnyArg>(
        [](UdfResolveContext* ctx, ExprNode* x, ExprNode* y) -> ExprNode* {
            if (!x->GetOutputType()->IsArithmetic()) {
                ctx->SetError("pow do not support type " +
                              x->GetOutputType()->GetName());
                return nullptr;
            }
            if (!y->GetOutputType()->IsArithmetic()) {
                ctx->SetError("pow do not support type " +
                              y->GetOutputType()->GetName());
                return nullptr;
            }
            auto nm = ctx->node_manager();
            auto cast1 = nm->MakeCastNode(node::kDouble, x);
            auto cast2 = nm->MakeCastNode(node::kDouble, y);
            return nm->MakeFuncNode("pow", {cast1, cast2}, nullptr);
        });
    RegisterAlias("power", "pow");

    RegisterExternalTemplate<v1::Round>("round")
        .doc(R"(
            @brief Return the nearest integer value to expr (in floating-point format),
            rounding halfway cases away from zero, regardless of the current rounding mode.

            Example:

            @code{.sql}

                SELECT ROUND(1.23);
                -- output 1

            @endcode

            @param expr

            @since 0.1.0)")
        .args_in<int64_t, double>();
    RegisterExternalTemplate<v1::Round32>("round").args_in<int16_t, int32_t>();
    RegisterExprUdf("round").args<AnyArg>(
        [](UdfResolveContext* ctx, ExprNode* x) -> ExprNode* {
            if (!x->GetOutputType()->IsArithmetic()) {
                ctx->SetError("round do not support type " +
                              x->GetOutputType()->GetName());
                return nullptr;
            }
            auto nm = ctx->node_manager();
            auto cast = nm->MakeCastNode(node::kDouble, x);
            return nm->MakeFuncNode("round", {cast}, nullptr);
        });

    RegisterExternalTemplate<v1::Sqrt>("sqrt")
        .doc(R"(
            @brief Return square root of expr.

            Example:

            @code{.sql}

                SELECT SQRT(100);
                -- output 10.000000

            @endcode

            @param expr: It is a single argument in radians.

            @since 0.1.0)")
        .args_in<int16_t, int32_t, int64_t, double>();
    RegisterExternal("sqrt").args<float>(static_cast<float (*)(float)>(sqrtf));

    RegisterExternalTemplate<v1::Truncate>("truncate")
        .doc(R"(
            @brief Return the nearest integer that is not greater in magnitude than the expr.

            Example:

            @code{.sql}

                SELECT TRUNCATE(1.23);
                -- output 1.0

            @endcode

            @param expr

            @since 0.1.0)")
        .args_in<int64_t, double>();
    RegisterExternalTemplate<v1::Truncate32>("truncate")
        .args_in<int16_t, int32_t>();
    RegisterExprUdf("truncate")
        .args<AnyArg>([](UdfResolveContext* ctx, ExprNode* x) -> ExprNode* {
            if (!x->GetOutputType()->IsArithmetic()) {
                ctx->SetError("truncate do not support type " +
                              x->GetOutputType()->GetName());
                return nullptr;
            }
            auto nm = ctx->node_manager();
            auto cast = nm->MakeCastNode(node::kDouble, x);
            return nm->MakeFuncNode("truncate", {cast}, nullptr);
        });

    RegisterExternal("degrees")
        .args<double>(static_cast<double (*)(double)>(v1::Degrees))
        .doc(R"(
            @brief Convert radians to degrees.

            Example:

            @code{.sql}

                SELECT degrees(3.141592653589793);
                -- output  180.0

            @endcode

            @param expr

            @since 0.5.0)");
    RegisterExternal("RADIANS")
        .args<double>(
            static_cast<double (*)(double)>(udf::v1::degree_to_radius))
        .doc(R"(
            @brief Returns the argument X, converted from degrees to radians. (Note that π radians equals 180 degrees.)

            Example:

            @code{.sql}
                SELECT RADIANS(90);
                --output 1.570796326794896619231
            @endcode
            @since 0.6.0)");
    InitTrigonometricUdf();
}

void DefaultUdfLibrary::InitTrigonometricUdf() {
    RegisterExternalTemplate<v1::Acos>("acos")
        .doc(R"(
            @brief Return the arc cosine of expr.

            Example:

            @code{.sql}

                SELECT ACOS(1);
                -- output 0

            @endcode

            @param expr

            @since 0.1.0)")
        .args_in<int16_t, int32_t, int64_t, double>();
    RegisterExternal("acos").args<float>(static_cast<float (*)(float)>(acosf));

    RegisterExternalTemplate<v1::Asin>("asin")
        .doc(R"(
            @brief Return the arc sine of expr.

            Example:

            @code{.sql}

                SELECT ASIN(0.0);
                -- output 0.000000

            @endcode

            @param expr

            @since 0.1.0)")
        .args_in<int16_t, int32_t, int64_t, double>();
    RegisterExternal("asin").args<float>(static_cast<float (*)(float)>(asinf));

    RegisterExternalTemplate<v1::Atan>("atan")
        .doc(R"(
            @brief Return the arc tangent of expr
            If called with one parameter, this function returns the arc tangent of expr.
            If called with two parameters X and Y, this function returns the arc tangent of Y / X.

            Example:

            @code{.sql}

                SELECT ATAN(-0.0);
                -- output -0.000000

                SELECT ATAN(0, -0);
                -- output 3.141593

            @endcode

            @param X
            @param Y

            @since 0.1.0)")
        .args_in<int16_t, int32_t, int64_t, double>();
    RegisterExternal("atan").args<float>(static_cast<float (*)(float)>(atanf));

    RegisterExternalTemplate<v1::Atan2>("atan")
        .args_in<int16_t, int32_t, int64_t, double>();
    RegisterExternal("atan").args<float, float>(
        static_cast<float (*)(float, float)>(atan2f));
    RegisterExprUdf("atan").args<AnyArg, AnyArg>(
        [](UdfResolveContext* ctx, ExprNode* x, ExprNode* y) -> ExprNode* {
            if (!x->GetOutputType()->IsArithmetic()) {
                ctx->SetError("atan do not support type " +
                              x->GetOutputType()->GetName());
                return nullptr;
            }
            if (!y->GetOutputType()->IsArithmetic()) {
                ctx->SetError("atan do not support type " +
                              y->GetOutputType()->GetName());
                return nullptr;
            }
            auto nm = ctx->node_manager();
            auto cast1 = nm->MakeCastNode(node::kDouble, x);
            auto cast2 = nm->MakeCastNode(node::kDouble, y);
            return nm->MakeFuncNode("atan", {cast1, cast2}, nullptr);
        });

    RegisterExternalTemplate<v1::Atan2>("atan2")
        .doc(R"(
            @brief Return the arc tangent of Y / X..

            Example:

            @code{.sql}

                SELECT ATAN2(0, -0);
                -- output 3.141593

            @endcode

            @param X
            @param Y

            @since 0.1.0)")
        .args_in<int16_t, int32_t, int64_t, double>();
    RegisterExternal("atan2").args<float, float>(
        static_cast<float (*)(float, float)>(atan2f));
    RegisterExprUdf("atan2").args<AnyArg, AnyArg>(
        [](UdfResolveContext* ctx, ExprNode* x, ExprNode* y) -> ExprNode* {
            if (!x->GetOutputType()->IsArithmetic()) {
                ctx->SetError("atan2 do not support type " +
                              x->GetOutputType()->GetName());
                return nullptr;
            }
            if (!y->GetOutputType()->IsArithmetic()) {
                ctx->SetError("atan2 do not support type " +
                              y->GetOutputType()->GetName());
                return nullptr;
            }
            auto nm = ctx->node_manager();
            auto cast1 = nm->MakeCastNode(node::kDouble, x);
            auto cast2 = nm->MakeCastNode(node::kDouble, y);
            return nm->MakeFuncNode("atan2", {cast1, cast2}, nullptr);
        });

    RegisterExternalTemplate<v1::Cos>("cos")
        .doc(R"(
            @brief Return the cosine of expr.

            Example:

            @code{.sql}

                SELECT COS(0);
                -- output 1.000000

            @endcode

            @param expr: It is a single argument in radians.

            - The value returned by cos() is always in the range: -1 to 1.

            @since 0.1.0)")
        .args_in<int16_t, int32_t, int64_t, double>();
    RegisterExternal("cos").args<float>(static_cast<float (*)(float)>(cosf));

    RegisterExternalTemplate<v1::Cot>("cot")
        .doc(R"(
            @brief Return the cotangent of expr.

            Example:

            @code{.sql}

                SELECT COT(1);
                -- output 0.6420926159343306

            @endcode

            @param expr

            @since 0.1.0)")
        .args_in<int16_t, int32_t, int64_t, double>();
    RegisterExternal("cot").args<float>(
        static_cast<float (*)(float)>(v1::Cotf));

    RegisterExternalTemplate<v1::Sin>("sin")
        .doc(R"(
            @brief Return the sine of expr.

            Example:

            @code{.sql}

                SELECT SIN(0);
                -- output 0.000000

            @endcode

            @param expr: It is a single argument in radians.

            - The value returned by sin() is always in the range: -1 to 1.

            @since 0.1.0)")
        .args_in<int16_t, int32_t, int64_t, double>();
    RegisterExternal("sin").args<float>(static_cast<float (*)(float)>(sinf));

    RegisterExternalTemplate<v1::Tan>("tan")
        .doc(R"(
            @brief Return the tangent of expr.

            Example:

            @code{.sql}

                SELECT TAN(0);
                -- output 0.000000

            @endcode

            @param expr: It is a single argument in radians.

            @since 0.1.0)")
        .args_in<int16_t, int32_t, int64_t, double>();
    RegisterExternal("tan").args<float>(static_cast<float (*)(float)>(tanf));
}

void DefaultUdfLibrary::InitLogicalUdf() {
    RegisterExprUdf("is_null")
        .args<AnyArg>([](UdfResolveContext* ctx, ExprNode* input) {
            return ctx->node_manager()->MakeUnaryExprNode(input,
                                                          node::kFnOpIsNull);
        })
        .doc(R"(
            @brief  Check if input value is null, return bool.

            @param input  Input value

            @since 0.1.0)");

    RegisterAlias("isnull", "is_null");

    RegisterExprUdf("if_null")
        .args<AnyArg, AnyArg>([](UdfResolveContext* ctx, ExprNode* input,
                                 ExprNode* default_val) {
            if (!node::TypeEquals(input->GetOutputType(),
                                  default_val->GetOutputType())) {
                ctx->SetError(
                    "Default value should take same type with input, expect " +
                    input->GetOutputType()->GetName() + " but get " +
                    default_val->GetOutputType()->GetName());
            }
            auto nm = ctx->node_manager();
            auto is_null = nm->MakeUnaryExprNode(input, node::kFnOpIsNull);
            return nm->MakeCondExpr(
                is_null, default_val,
                nm->MakeUnaryExprNode(input, node::kFnOpNonNull));
        })
        .doc(R"(
            @brief If input is not null, return input value; else return default value.

            Example:

            @code{.sql}
                SELECT if_null("hello", "default"), if_null(cast(null as string), "default");
                -- output ["hello", "default"]
            @endcode

            @param input    Input value
            @param default  Default value if input is null

            @since 0.1.0)");

    RegisterAlias("ifnull", "if_null");
    RegisterAlias("nvl", "if_null");
    RegisterExprUdf("nvl2")
        .args<AnyArg, AnyArg, AnyArg>([](UdfResolveContext* ctx, ExprNode* expr1, ExprNode* expr2, ExprNode* expr3) {
            if (!node::TypeEquals(expr2->GetOutputType(), expr3->GetOutputType())) {
                ctx->SetError(absl::StrCat("expr3 should take same type with expr2, expect ",
                                           expr2->GetOutputType()->GetName(), " but get ",
                                           expr3->GetOutputType()->GetName()));
            }
            auto nm = ctx->node_manager();
            return nm->MakeCondExpr(nm->MakeUnaryExprNode(expr1, node::kFnOpIsNull), expr3, expr2);
        })
        .doc(R"(
        @brief nvl2(expr1, expr2, expr3) - Returns expr2 if expr1 is not null, or expr3 otherwise.

        Example:

        @code{.sql}
            SELECT nvl2(NULL, 2, 1);
            -- output 1
        @endcode

        @param expr1   Condition expression
        @param expr2   Return value if expr1 is not null
        @param expr3   Return value if expr1 is null

        @since 0.2.3
    )");
}

void DefaultUdfLibrary::InitTypeUdf() {
    RegisterExternal("double")
        .args<StringRef>(reinterpret_cast<void*>(
            static_cast<void (*)(StringRef*, double*, bool*)>(
                v1::string_to_double)))
        .return_by_arg(true)
        .returns<Nullable<double>>()
        .doc(R"(
            @brief Cast string expression to double

            Example:

            @code{.sql}
                select double("1.23");
                -- output 1.23
            @endcode
            @since 0.1.0)");
    RegisterExternal("float")
        .args<StringRef>(reinterpret_cast<void*>(
            static_cast<void (*)(StringRef*, float*, bool*)>(
                v1::string_to_float)))
        .return_by_arg(true)
        .returns<Nullable<float>>()
        .doc(R"(
            @brief Cast string expression to float

            Example:

            @code{.sql}
                select float("1.23");
                -- output 1.23
            @endcode
            @since 0.1.0)");
    RegisterExternal("int32")
        .args<StringRef>(reinterpret_cast<void*>(
            static_cast<void (*)(StringRef*, int32_t*, bool*)>(
                v1::string_to_int)))
        .return_by_arg(true)
        .returns<Nullable<int32_t>>()
        .doc(R"(
            @brief Cast string expression to int32

            Example:

            @code{.sql}
                select int32("12345");
                -- output 12345
            @endcode
            @since 0.1.0)");
    RegisterExternal("int64")
        .args<StringRef>(reinterpret_cast<void*>(
            static_cast<void (*)(StringRef*, int64_t*, bool*)>(
                v1::string_to_bigint)))
        .return_by_arg(true)
        .returns<Nullable<int64_t>>()
        .doc(R"(
            @brief Cast string expression to int64

            Example:

            @code{.sql}
                select int64("1590115420000");
                -- output 1590115420000
            @endcode
            @since 0.1.0
        )");
    RegisterExternal("int16")
        .args<StringRef>(reinterpret_cast<void*>(
            static_cast<void (*)(StringRef*, int16_t*, bool*)>(
                v1::string_to_smallint)))
        .return_by_arg(true)
        .returns<Nullable<int16_t>>()
        .doc(R"(
            @brief Cast string expression to int16

            Example:

            @code{.sql}
                select int16("123");
                -- output 123
            @endcode
            @since 0.1.0
        )");
    RegisterExternal("bool")
        .args<StringRef>(reinterpret_cast<void*>(
            static_cast<void (*)(StringRef*, bool*, bool*)>(
                v1::string_to_bool)))
        .return_by_arg(true)
        .returns<Nullable<bool>>()
        .doc(R"(
            @brief Cast string expression to bool

            Example:

            @code{.sql}
                select bool("true");
                -- output true
            @endcode
            @since 0.1.0
        )");

    RegisterExternal("date")
        .args<Timestamp>(reinterpret_cast<void*>(
            static_cast<void (*)(Timestamp*, Date*, bool*)>(
                v1::timestamp_to_date)))
        .return_by_arg(true)
        .returns<Nullable<Date>>()
        .doc(R"(
            @brief Cast timestamp or string expression to date

            Example:

            @code{.sql}
                select date(timestamp(1590115420000));
                -- output 2020-05-22
                select date("2020-05-22");
                -- output 2020-05-22
            @endcode
            @since 0.1.0)");
    RegisterExternal("date")
        .args<StringRef>(reinterpret_cast<void*>(
            static_cast<void (*)(StringRef*, Date*, bool*)>(
                v1::string_to_date)))
        .return_by_arg(true)
        .returns<Nullable<Date>>();

    RegisterExternal("timestamp")
        .args<Date>(reinterpret_cast<void*>(
            static_cast<void (*)(Date*, Timestamp*, bool*)>(
                v1::date_to_timestamp)))
        .return_by_arg(true)
        .returns<Nullable<Timestamp>>()
        .doc(R"(
            @brief Cast int64, date or string expression to timestamp

            Supported string style:
              - yyyy-mm-dd
              - yyyymmdd
              - yyyy-mm-dd hh:mm:ss

            Example:

            @code{.sql}
                select timestamp(1590115420000);
                -- output 2020-05-22 10:43:40

                select date("2020-05-22");
                -- output 2020-05-22 00:00:00

                select timestamp("2020-05-22 10:43:40");
                -- output 2020-05-22 10:43:40
            @endcode
            @since 0.1.0)");
    RegisterExternal("timestamp")
        .args<StringRef>(reinterpret_cast<void*>(
            static_cast<void (*)(StringRef*, Timestamp*, bool*)>(
                v1::string_to_timestamp)))
        .return_by_arg(true)
        .returns<Nullable<Timestamp>>();
}

void DefaultUdfLibrary::InitTimeAndDateUdf() {
    RegisterExternal("year")
        .args<int64_t>(static_cast<int32_t (*)(int64_t)>(v1::year))
        .args<Timestamp>(static_cast<int32_t (*)(Timestamp*)>(v1::year))
        .doc(R"(
            @brief Return the year part of a timestamp or date

            Example:

            @code{.sql}
                select year(timestamp(1590115420000));
                -- output 2020
            @endcode
            @since 0.1.0
        )");

    RegisterCodeGenUdf("year")
        .args<Date>(
            [](CodeGenContext* ctx, NativeValue date, NativeValue* out) {
                codegen::DateIRBuilder date_ir_builder(ctx->GetModule());
                ::llvm::Value* ret = nullptr;
                Status status;
                CHECK_TRUE(date_ir_builder.Year(ctx->GetCurrentBlock(),
                                                date.GetRaw(), &ret, status),
                           kCodegenError,
                           "Fail to build udf year(date): ", status.str());
                *out = NativeValue::Create(ret);
                return status;
            })
        .returns<int32_t>();

    RegisterExternal("month")
        .args<int64_t>(static_cast<int32_t (*)(int64_t)>(v1::month))
        .args<Timestamp>(static_cast<int32_t (*)(Timestamp*)>(v1::month))
        .doc(R"(
            @brief Return the month part of a timestamp or date

            Example:

            @code{.sql}
                select month(timestamp(1590115420000));
                -- output 5
            @endcode
            @since 0.1.0
        )");

    RegisterCodeGenUdf("month")
        .args<Date>(
            [](CodeGenContext* ctx, NativeValue date, NativeValue* out) {
                codegen::DateIRBuilder date_ir_builder(ctx->GetModule());
                ::llvm::Value* ret = nullptr;
                Status status;
                CHECK_TRUE(date_ir_builder.Month(ctx->GetCurrentBlock(),
                                                 date.GetRaw(), &ret, status),
                           kCodegenError,
                           "Fail to build udf month(date): ", status.str());
                *out = NativeValue::Create(ret);
                return status;
            })
        .returns<int32_t>();

    RegisterExternal("dayofmonth")
        .args<int64_t>(static_cast<int32_t (*)(int64_t)>(v1::dayofmonth))
        .args<Timestamp>(static_cast<int32_t (*)(Timestamp*)>(v1::dayofmonth))
        .doc(R"(
            @brief Return the day of the month for a timestamp or date.

            Note: This function equals the `day()` function.

            Example:

            @code{.sql}
                select dayofmonth(timestamp(1590115420000));
                -- output 22

                select day(timestamp(1590115420000));
                -- output 22
            @endcode
            @since 0.1.0
        )");

    RegisterCodeGenUdf("dayofmonth").args<Date>(
            [](CodeGenContext* ctx, NativeValue date, NativeValue* out) {
                codegen::DateIRBuilder date_ir_builder(ctx->GetModule());
                ::llvm::Value* ret = nullptr;
                Status status;
                CHECK_TRUE(date_ir_builder.Day(ctx->GetCurrentBlock(),
                                               date.GetRaw(), &ret, status),
                           kCodegenError,
                           "Fail to build udf day(date): ", status.str());
                *out = NativeValue::Create(ret);
                return status;
            })
        .returns<int32_t>();

    RegisterAlias("day", "dayofmonth");

    RegisterExternal("dayofweek")
        .args<int64_t>(static_cast<int32_t (*)(int64_t)>(v1::dayofweek))
        .args<Timestamp>(static_cast<int32_t (*)(Timestamp*)>(v1::dayofweek))
        .args<Date>(static_cast<int32_t (*)(Date*)>(v1::dayofweek))
        .doc(R"(
            @brief Return the day of week for a timestamp or date.

            Note: This function equals the `week()` function.

            Example:

            @code{.sql}
                select dayofweek(timestamp(1590115420000));
                -- output 6
            @endcode
            @since 0.4.0
        )");

    const std::string dayofyear_doc =
        R"(
            @brief Return the day of year for a timestamp or date. Returns 0 given an invalid date.

            Example:

            @code{.sql}
                select dayofyear(timestamp(1590115420000));
                -- output 143

                select dayofyear(1590115420000);
                -- output 143

                select dayofyear(date("2020-05-22"));
                -- output 143

                select dayofyear(date("2020-05-32"));
                -- output 0
            @endcode
            @since 0.1.0
        )";

    RegisterExternal("dayofyear")
        .args<int64_t>(reinterpret_cast<void*>(static_cast<void (*)(int64_t, int32_t*, bool*)>(v1::dayofyear)))
        .return_by_arg(true)
        .returns<Nullable<int32_t>>()
        .doc(dayofyear_doc);

    RegisterExternal("dayofyear")
        .args<Timestamp>(reinterpret_cast<void*>(static_cast<void (*)(Timestamp*, int32_t*, bool*)>(v1::dayofyear)))
        .return_by_arg(true)
        .returns<Nullable<int32_t>>()
        .doc(dayofyear_doc);

    RegisterExternal("dayofyear")
        .args<Date>(reinterpret_cast<void*>(static_cast<void (*)(Date*, int32_t*, bool*)>(v1::dayofyear)))
        .return_by_arg(true)
        .returns<Nullable<int32_t>>()
        .doc(dayofyear_doc);

    RegisterExternal("weekofyear")
        .args<int64_t>(static_cast<int32_t (*)(int64_t)>(v1::weekofyear))
        .args<Timestamp>(static_cast<int32_t (*)(Timestamp*)>(v1::weekofyear))
        .args<Date>(static_cast<int32_t (*)(Date*)>(v1::weekofyear))
        .doc(R"(
            @brief Return the week of year for a timestamp or date.

            Example:

            @code{.sql}
                select weekofyear(timestamp(1590115420000));
                -- output 21
                select week(timestamp(1590115420000));
                -- output 21
            @endcode
            @since 0.1.0
        )");

    RegisterAlias("week", "weekofyear");

    const std::string last_day_doc =
        R"(
            @brief Return the last day of the month to which the date belongs to

            Example:

            @code{.sql}
                select last_day(timestamp("2020-05-22 10:43:40"));
                -- output 2020-05-31
                select last_day(timestamp("2020-02-12 10:43:40"));
                -- output 2020-02-29
                select last_day(timestamp("2021-02-12"));
                -- output 2021-02-28
            @endcode
            @since 0.6.1
        )";

    RegisterExternal("last_day")
        .args<int64_t>(reinterpret_cast<void*>(static_cast<void (*)(int64_t, Date*, bool*)>(v1::last_day)))
        .return_by_arg(true)
        .returns<Nullable<Date>>()
        .doc(last_day_doc);

    RegisterExternal("last_day")
        .args<Timestamp>(reinterpret_cast<void*>(static_cast<void (*)(const Timestamp*, Date*, bool*)>(v1::last_day)))
        .return_by_arg(true)
        .returns<Nullable<Date>>()
        .doc(last_day_doc);

    RegisterExternal("last_day")
        .args<Date>(reinterpret_cast<void*>(static_cast<void (*)(const Date*, Date*, bool*)>(v1::last_day)))
        .return_by_arg(true)
        .returns<Nullable<Date>>()
        .doc(last_day_doc);

    RegisterExternalTemplate<v1::IncOne>("inc")
        .args_in<int16_t, int32_t, int64_t, float, double>()
        .doc(R"(
            @brief Return expression + 1

            Example:

            @code{.sql}
                select inc(1);
                -- output 2
            @endcode
            @since 0.1.0
        )");

    RegisterCodeGenUdfTemplate<BuildGetHourUdf>("hour")
        .args_in<int64_t, Timestamp>()
        .returns<int32_t>()
        .doc(R"(
            @brief Return the hour for a timestamp

            Example:

            @code{.sql}
                select hour(timestamp(1590115420000));
                -- output 10
            @endcode
            @since 0.1.0
        )");

    RegisterCodeGenUdfTemplate<BuildGetMinuteUdf>("minute")
        .args_in<int64_t, Timestamp>()
        .returns<int32_t>()
        .doc(R"(
            @brief Return the minute for a timestamp

            Example:

            @code{.sql}
                select minute(timestamp(1590115420000));
                -- output 43
            @endcode
            @since 0.1.0
        )");

    RegisterCodeGenUdfTemplate<BuildGetSecondUdf>("second")
        .args_in<int64_t, Timestamp>()
        .returns<int32_t>()
        .doc(R"(
            @brief Return the second for a timestamp

            Example:

            @code{.sql}
                select second(timestamp(1590115420000));
                -- output 40
            @endcode
            @since 0.1.0
        )");

    RegisterExprUdf("identity")
        .doc(R"(
            @brief Return value

            Example:

            @code{.sql}
                select identity(1);
                -- output 1
            @endcode
            @since 0.1.0
        )")
        .args<AnyArg>([](UdfResolveContext* ctx, ExprNode* x) { return x; });

    RegisterExprUdf("add").args<AnyArg, AnyArg>([](UdfResolveContext* ctx,
                                                   ExprNode* x, ExprNode* y) {
        return ctx->node_manager()->MakeBinaryExprNode(x, y, node::kFnOpAdd);
        })
        .doc(R"(
            @brief Compute sum of two arguments

            Example:

            @code{.sql}
                select add(1, 2);
                -- output 3
            @endcode
            @since 0.1.0)");

    RegisterCodeGenUdf("make_tuple")
        .variadic_args<>(
            /* infer */
            [](UdfResolveContext* ctx,
               const std::vector<const ExprAttrNode*>& args,
               ExprAttrNode* out) {
                auto nm = ctx->node_manager();
                auto tuple_type = nm->MakeTypeNode(node::kTuple);
                for (auto attr : args) {
                    tuple_type->generics_.push_back(attr->type());
                    tuple_type->generics_nullable_.push_back(attr->nullable());
                }
                out->SetType(tuple_type);
                out->SetNullable(false);
                return Status::OK();
            },
            /* gen */
            [](CodeGenContext* ctx, const std::vector<NativeValue>& args,
               NativeValue* out) {
                *out = NativeValue::CreateTuple(args);
                return Status::OK();
            });
}

void DefaultUdfLibrary::Init() {
    udf::RegisterNativeUdfToModule(this);
    InitLogicalUdf();
    InitTimeAndDateUdf();
    InitTypeUdf();
    InitMathUdf();
    InitStringUdf();

    InitWindowFunctions();
    InitUdaf();
    InitFeatureZero();

    AddExternalFunction("init_udfcontext.opaque",
            reinterpret_cast<void*>(static_cast<void (*)(UDFContext* context)>(udf::v1::init_udfcontext)));
}

void DefaultUdfLibrary::InitUdaf() {
    RegisterUdafTemplate<SumUdafDef>("sum")
        .doc(R"(
            @brief Compute sum of values.

            @param value  Specify value column to aggregate on.

            Example:

            |value|
            |--|
            |0|
            |1|
            |2|
            |3|
            |4|
            @code{.sql}
                SELECT sum(value) OVER w;
                -- output 10
            @endcode

        )")
        .args_in<int16_t, int32_t, int64_t, float, double, Timestamp>();

    RegisterExprUdf("minimum").args<AnyArg, AnyArg>(
        [](UdfResolveContext* ctx, ExprNode* x, ExprNode* y) {
            auto nm = ctx->node_manager();
            auto cond = nm->MakeBinaryExprNode(x, y, node::kFnOpLt);
            return nm->MakeCondExpr(cond, x, y);
        })
        .doc(R"(
            @brief Compute minimum of two arguments

            @since 0.1.0
        )");

    RegisterExprUdf("maximum").args<AnyArg, AnyArg>(
        [](UdfResolveContext* ctx, ExprNode* x, ExprNode* y) {
            auto nm = ctx->node_manager();
            auto cond = nm->MakeBinaryExprNode(x, y, node::kFnOpGt);
            return nm->MakeCondExpr(cond, x, y);
        })
        .doc(R"(
            @brief Compute maximum of two arguments

            @since 0.1.0
        )");

    RegisterUdafTemplate<MinUdafDef>("min")
        .doc(R"(
            @brief Compute minimum of values.

            @param value  Specify value column to aggregate on.

            Example:

            |value|
            |--|
            |0|
            |1|
            |2|
            |3|
            |4|
            @code{.sql}
                SELECT min(value) OVER w;
                -- output 0
            @endcode
            @since 0.1.0
        )")
        .args_in<int16_t, int32_t, int64_t, float, double, Timestamp, Date,
                 StringRef>();

    RegisterUdafTemplate<MaxUdafDef>("max")
        .doc(R"(
            @brief Compute maximum of values.

            @param value  Specify value column to aggregate on.

            Example:

            |value|
            |--|
            |0|
            |1|
            |2|
            |3|
            |4|
            @code{.sql}
                SELECT max(value) OVER w;
                -- output 4
            @endcode
            @since 0.1.0
        )")
        .args_in<int16_t, int32_t, int64_t, float, double, Timestamp, Date,
                 StringRef>();

    RegisterUdafTemplate<CountUdafDef>("count")
        .doc(R"(
            @brief Compute number of values.

            @param value  Specify value column to aggregate on.

            Example:

            |value|
            |--|
            |0|
            |1|
            |2|
            |3|
            |4|
            @code{.sql}
                SELECT count(value) OVER w;
                -- output 5
            @endcode
            @since 0.1.0
        )")
        .args_in<bool, int16_t, int32_t, int64_t, float, double, Timestamp,
                 Date, StringRef, LiteralTypedRow<>>();


    RegisterUdafTemplate<AvgUdafDef>("avg")
        .doc(R"(
            @brief Compute average of values.

            @param value  Specify value column to aggregate on.

            Example:

            |value|
            |--|
            |0|
            |1|
            |2|
            |3|
            |4|
            @code{.sql}
                SELECT avg(value) OVER w;
                -- output 2
            @endcode
            @since 0.1.0
        )")
        .args_in<int16_t, int32_t, int64_t, float, double>();

    RegisterUdafTemplate<DistinctCountDef>("distinct_count")
        .doc(R"(
            @brief Compute number of distinct values.

            @param value  Specify value column to aggregate on.

            Example:

            |value|
            |--|
            |0|
            |0|
            |2|
            |2|
            |4|
            @code{.sql}
                SELECT distinct_count(value) OVER w;
                -- output 3
            @endcode
            @since 0.1.0
        )")
        .args_in<bool, int16_t, int32_t, int64_t, float, double, Timestamp,
                 Date, StringRef>();

    RegisterUdafTemplate<SumWhereDef>("sum_where")
        .doc(R"(
            @brief Compute sum of values match specified condition

            @param value  Specify value column to aggregate on.
            @param condition  Specify condition column.

            Example:

            |value|
            |--|
            |0|
            |1|
            |2|
            |3|
            |4|
            @code{.sql}
                SELECT sum_where(value, value > 2) OVER w;
                -- output 7
            @endcode
            @since 0.1.0
        )")
        .args_in<int16_t, int32_t, int64_t, float, double>();

    RegisterUdafTemplate<CountWhereDef>("count_where")
        .doc(R"(
            @brief Compute number of values match specified condition

            @param value  Specify value column to aggregate on.
            @param condition  Specify condition column.

            Example:

            |value|
            |--|
            |0|
            |1|
            |2|
            |3|
            |4|
            @code{.sql}
                SELECT count_where(value, value > 2) OVER w;
                -- output 2
            @endcode
            @since 0.1.0
        )")
<<<<<<< HEAD
        .args_in<int16_t, int32_t, int64_t, float, double, Timestamp, Date, StringRef, LiteralTypedRow<>>();
=======
        .args_in<bool, int16_t, int32_t, int64_t, float, double, Timestamp, Date,
                 StringRef, LiteralTypedRow<>>();
>>>>>>> b40dd3e1

    RegisterUdafTemplate<AvgWhereDef>("avg_where")
        .doc(R"(
            @brief Compute average of values match specified condition

            @param value  Specify value column to aggregate on.
            @param condition  Specify condition column.

            Example:

            |value|
            |--|
            |0|
            |1|
            |2|
            |3|
            |4|
            @code{.sql}
                SELECT avg_where(value, value > 2) OVER w;
                -- output 3.5
            @endcode
            @since 0.1.0
        )")
        .args_in<int16_t, int32_t, int64_t, float, double>();

    RegisterUdafTemplate<MinWhereDef>("min_where")
        .doc(R"(
            @brief Compute minimum of values match specified condition

            @param value  Specify value column to aggregate on.
            @param condition  Specify condition column.

            Example:

            |value|
            |--|
            |0|
            |1|
            |2|
            |3|
            |4|
            @code{.sql}
                SELECT min_where(value, value > 2) OVER w;
                -- output 3
            @endcode
            @since 0.1.0
        )")
        .args_in<int16_t, int32_t, int64_t, float, double>();

    RegisterUdafTemplate<MaxWhereDef>("max_where")
        .doc(R"(
            @brief Compute maximum of values match specified condition

            @param value Specify value column to aggregate on.
            @param condition  Specify condition column.

            Example:

            |value|
            |--|
            |0|
            |1|
            |2|
            |3|
            |4|
            @code{.sql}
                SELECT max_where(value, value <= 2) OVER w;
                -- output 2
            @endcode
            @since 0.1.0
        )")
        .args_in<int16_t, int32_t, int64_t, float, double>();


    RegisterUdafTemplate<TopKDef>("top")
        .doc(R"(
            @brief Compute top k of values and output string separated by comma.
            The outputs are sorted in desc order

            @param value  Specify value column to aggregate on.
            @param k  Fetch top n keys.

            Example:

            |value|
            |--|
            |1|
            |2|
            |3|
            |4|
            |4|
            @code{.sql}
                SELECT top(value, 3) OVER w;
                -- output "4,4,3"
            @endcode
            @since 0.1.0
        )")
        .args_in<int16_t, int32_t, int64_t, float, double, Date, Timestamp,
                 StringRef>();

    RegisterUdafTemplate<MedianDef>("median")
        .doc(R"(
            @brief Compute the median of values.

            @param value  Specify value column to aggregate on.

            Example:

            |value|
            |--|
            |1|
            |2|
            |3|
            |4|
            @code{.sql}
                SELECT median(value) OVER w;
                -- output 2.5
            @endcode
            @since 0.6.0
        )")
        .args_in<int16_t, int32_t, int64_t, float, double>();


    InitAggByCateUdafs();
}

}  // namespace udf
}  // namespace hybridse<|MERGE_RESOLUTION|>--- conflicted
+++ resolved
@@ -2612,12 +2612,8 @@
             @endcode
             @since 0.1.0
         )")
-<<<<<<< HEAD
-        .args_in<int16_t, int32_t, int64_t, float, double, Timestamp, Date, StringRef, LiteralTypedRow<>>();
-=======
         .args_in<bool, int16_t, int32_t, int64_t, float, double, Timestamp, Date,
                  StringRef, LiteralTypedRow<>>();
->>>>>>> b40dd3e1
 
     RegisterUdafTemplate<AvgWhereDef>("avg_where")
         .doc(R"(
