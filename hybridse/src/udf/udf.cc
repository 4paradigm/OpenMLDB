/*
 * Copyright 2021 4Paradigm
 *
 * Licensed under the Apache License, Version 2.0 (the "License");
 * you may not use this file except in compliance with the License.
 * You may obtain a copy of the License at
 *
 *   http://www.apache.org/licenses/LICENSE-2.0
 *
 * Unless required by applicable law or agreed to in writing, software
 * distributed under the License is distributed on an "AS IS" BASIS,
 * WITHOUT WARRANTIES OR CONDITIONS OF ANY KIND, either express or implied.
 * See the License for the specific language governing permissions and
 * limitations under the License.
 */

#include "udf/udf.h"
#include <stdint.h>
#include <time.h>
#include <map>
#include <set>
#include <utility>
#include "absl/strings/ascii.h"
#include "base/iterator.h"
#include "boost/date_time.hpp"
#include "boost/date_time/gregorian/parsers.hpp"
#include "boost/date_time/posix_time/posix_time.hpp"

#include "bthread/types.h"
#include "codec/list_iterator_codec.h"
#include "codec/row.h"
#include "codec/type_codec.h"
#include "codegen/fn_ir_builder.h"
#include "node/node_manager.h"
#include "node/sql_node.h"
#include "udf/default_udf_library.h"
#include "udf/literal_traits.h"
#include "vm/jit_runtime.h"

namespace hybridse {
namespace udf {
namespace v1 {
using hybridse::base::ConstIterator;
using hybridse::codec::IteratorRef;
using hybridse::codec::ListRef;
using hybridse::codec::ListV;
using hybridse::codec::Row;
using openmldb::base::StringRef;
using openmldb::base::Timestamp;
using openmldb::base::Date;
// TODO(chenjing): 时区统一配置
constexpr int32_t TZ = 8;
constexpr time_t TZ_OFFSET = TZ * 3600000;
constexpr int MAX_ALLOC_SIZE = 2 * 1024 * 1024;  // 2M
bthread_key_t B_THREAD_LOCAL_MEM_POOL_KEY;

void trivial_fun() {}

int32_t dayofyear(int64_t ts) {
    time_t time = (ts + TZ_OFFSET) / 1000;
    struct tm t;
    gmtime_r(&time, &t);
    return t.tm_yday + 1;
}
int32_t dayofmonth(int64_t ts) {
    time_t time = (ts + TZ_OFFSET) / 1000;
    struct tm t;
    gmtime_r(&time, &t);
    return t.tm_mday;
}
int32_t dayofweek(int64_t ts) {
    time_t time = (ts + TZ_OFFSET) / 1000;
    struct tm t;
    gmtime_r(&time, &t);
    return t.tm_wday + 1;
}
int32_t weekofyear(int64_t ts) {
    time_t time = (ts + TZ_OFFSET) / 1000;
    struct tm t;
    gmtime_r(&time, &t);
    try {
        boost::gregorian::date d = boost::gregorian::date_from_tm(t);
        return d.week_number();
    } catch (...) {
        return 0;
    }
}
int32_t month(int64_t ts) {
    time_t time = (ts + TZ_OFFSET) / 1000;
    struct tm t;
    gmtime_r(&time, &t);
    return t.tm_mon + 1;
}
int32_t year(int64_t ts) {
    time_t time = (ts + TZ_OFFSET) / 1000;
    struct tm t;
    gmtime_r(&time, &t);
    return t.tm_year + 1900;
}

int32_t dayofyear(Timestamp *ts) { return dayofyear(ts->ts_); }
int32_t dayofyear(Date *date) {
    int32_t day, month, year;
    if (!Date::Decode(date->date_, &year, &month, &day)) {
        return 0;
    }
    try {
        if (month <= 0 || month > 12) {
            return 0;
        } else if (day <= 0 || day > 31) {
            return 0;
        }
        boost::gregorian::date d(year, month, day);
        return d.day_of_year();
    } catch (...) {
        return 0;
    }
}
int32_t dayofmonth(Timestamp *ts) { return dayofmonth(ts->ts_); }
int32_t weekofyear(Timestamp *ts) { return weekofyear(ts->ts_); }
int32_t month(Timestamp *ts) { return month(ts->ts_); }
int32_t year(Timestamp *ts) { return year(ts->ts_); }
int32_t dayofweek(Timestamp *ts) { return dayofweek(ts->ts_); }
int32_t dayofweek(Date *date) {
    int32_t day, month, year;
    if (!Date::Decode(date->date_, &year, &month, &day)) {
        return 0;
    }
    try {
        if (month <= 0 || month > 12) {
            return 0;
        } else if (day <= 0 || day > 31) {
            return 0;
        }
        boost::gregorian::date d(year, month, day);
        return d.day_of_week() + 1;
    } catch (...) {
        return 0;
    }
}
// Return the iso 8601 week number 1..53
int32_t weekofyear(Date *date) {
    int32_t day, month, year;
    if (!Date::Decode(date->date_, &year, &month, &day)) {
        return 0;
    }
    try {
        if (month <= 0 || month > 12) {
            return 0;
        } else if (day <= 0 || day > 31) {
            return 0;
        }
        boost::gregorian::date d(year, month, day);
        return d.week_number();
    } catch (...) {
        return 0;
    }
}

<<<<<<< HEAD
void int_to_char(int32_t val, StringRef* output) {
    if (val > 256 || val < -256)
        val = val % 256;
    output->size_ = 1;
    char v = static_cast<char>(val);
    char *buffer = AllocManagedStringBuf(1);
    output->size_ = 1;
    memcpy(buffer, &v, output->size_);
    output->data_ = buffer;
=======
int32_t char_length(StringRef *str) {
    if (nullptr == str) {
        return 0;
    }
    int32_t res = str->size_;
    return res;
>>>>>>> 908e9edb
}

float Cotf(float x) { return cosf(x) / sinf(x); }

double degree_to_radius(double degree) {
    return degree/180.0L*M_PI;
}

double Degrees(double x) { return x * (180 / M_PI); }

void date_format(Timestamp *timestamp,
                 StringRef *format,
                 StringRef *output) {
    if (nullptr == format) {
        return;
    }
    date_format(timestamp, format->ToString(), output);
}
void date_format(const Timestamp *timestamp, const char *format,
                 char *buffer, size_t size) {
    time_t time = (timestamp->ts_ + TZ_OFFSET) / 1000;
    struct tm t;
    gmtime_r(&time, &t);
    strftime(buffer, size, format, &t);
}
void date_format(Timestamp *timestamp, const std::string &format,
                 StringRef *output) {
    if (nullptr == output) {
        return;
    }
    if (nullptr == timestamp) {
        output->data_ = nullptr;
        output->size_ = 0;
        return;
    }
    char buffer[80];
    date_format(timestamp, format.c_str(), buffer, 80);
    output->size_ = strlen(buffer);
    char *target = udf::v1::AllocManagedStringBuf(output->size_);
    memcpy(target, buffer, output->size_);
    output->data_ = target;
}

void date_format(Date *date, StringRef *format,
                 StringRef *output) {
    if (nullptr == format) {
        return;
    }
    date_format(date, format->ToString(), output);
}

bool date_format(const Date *date, const char *format, char *buffer,
                 size_t size) {
    int32_t day, month, year;
    if (!Date::Decode(date->date_, &year, &month, &day)) {
        return false;
    }
    try {
        if (month <= 0 || month > 12) {
            return 0;
        } else if (day <= 0 || day > 31) {
            return 0;
        }
        boost::gregorian::date g_date(year, month, day);
        tm t = boost::gregorian::to_tm(g_date);
        strftime(buffer, size, format, &t);
        return true;
    } catch (...) {
        if (size > 0) {
            *buffer = '\0';
        }
        return false;
    }
}

void date_format(Date *date, const std::string &format,
                 StringRef *output) {
    if (nullptr == output) {
        return;
    }
    if (nullptr == date) {
        output->data_ = nullptr;
        output->size_ = 0;
        return;
    }
    char buffer[80];
    if (!date_format(date, format.c_str(), buffer, 80)) {
        output->size_ = 0;
        output->data_ = nullptr;
        return;
    }
    output->size_ = strlen(buffer);
    char *target = udf::v1::AllocManagedStringBuf(output->size_);
    memcpy(target, buffer, output->size_);
    output->data_ = target;
}

void timestamp_to_string(Timestamp *v,
                         StringRef *output) {
    date_format(v, "%Y-%m-%d %H:%M:%S", output);
}
void bool_to_string(bool v, StringRef *output) {
    if (v) {
        char *buffer = AllocManagedStringBuf(4);
        output->size_ = 4;
        memcpy(buffer, "true", output->size_);
        output->data_ = buffer;
    } else {
        char *buffer = AllocManagedStringBuf(5);
        output->size_ = 5;
        memcpy(buffer, "false", output->size_);
        output->data_ = buffer;
    }
}

void timestamp_to_date(Timestamp *timestamp,
                       Date *output, bool *is_null) {
    time_t time = (timestamp->ts_ + TZ_OFFSET) / 1000;
    struct tm t;
    if (nullptr == gmtime_r(&time, &t)) {
        *is_null = true;
        return;
    }
    *output = Date(t.tm_year + 1900, t.tm_mon + 1, t.tm_mday);
    *is_null = false;
    return;
}

void date_to_string(Date *date, StringRef *output) {
    date_format(date, "%Y-%m-%d", output);
}

/*
* SQL style glob match, use
* - percent sign (%) as zero or more characters
* - underscore (_) as exactly one.
* - backslash (\) as escape character by default
*
* rules:
* - escape
*   - exception(invalid escape character): if escape size >= 2
*   - exception(invalid escape sequence)[TODO]:
*     if <escape character> size = 1, and in pattern string, the follower character of <escape character>
*     is not <escape character>, <underscore> or <precent>
*   - empty string or null value means disable escape
*
* credit:
*  Michael Cook, https://github.com/MichaelCook/glob_match/blob/master/glob_match.cpp
*/
template <typename EQUAL>
bool like_internal(std::string_view name, std::string_view pattern, const char *escape, EQUAL &&equal) {
    auto pattern_it = pattern.cbegin();
    auto pattern_end = pattern.cend();
    auto name_it = name.cbegin();
    auto name_end = name.cend();

    while (pattern_it != pattern_end) {
        if (name_it == name_end) {
            break;
        }

        char c = *pattern_it;
        if (escape != nullptr && c == *escape) {
            // exact character match
            if (std::next(pattern_it) == pattern_end) {
                // the pattern is terminated with escape character, just return false
                return false;
            }
            c = *std::next(pattern_it);
            if (!equal(c, *name_it)) {
                return false;
            }

            std::advance(pattern_it, 2);
        } else {
            switch (c) {
                case '%': {
                    std::advance(pattern_it, 1);
                    auto sub_pattern = std::string_view(pattern_it, std::distance(pattern_it, pattern_end));
                    for (auto back = name_end; back >= name_it; std::advance(back, -1)) {
                        if (like_internal(std::string_view(back, std::distance(back, name_end)),
                                          sub_pattern, escape, std::forward<EQUAL>(equal))) {
                            return true;
                        }
                    }
                    return false;
                }
                case '_': {
                    break;
                }
                default: {
                    if (!equal(c, *name_it)) {
                        return false;
                    }
                    break;
                }
            }

            std::advance(pattern_it, 1);
        }

        std::advance(name_it, 1);
    }

    if (pattern_it != pattern_end) {
        // when pattern iterator do not reach the end
        // 1. true if there is only special character <percent>s left in pattern
        // 2. false otherwise
        for (; pattern_it != pattern_end; std::advance(pattern_it, 1)) {
            if ((escape != nullptr && *pattern_it == *escape) || *pattern_it != '%') {
                // character under pattern_it is escape character or is not <percent> character, return false
                return false;
            }
        }

        return true;
    }

    return name_it == name_end;
}

/*
* if escape is null or ref to empty string, disable escape feature
*
* nullable
* - any of (name, pattern, escape) is null, return null
*/
template <typename EQUAL>
void like_internal(StringRef *name, StringRef *pattern, StringRef *escape, EQUAL &&equal,
                   bool *out, bool *is_null) {
    if (name == nullptr || pattern == nullptr || escape == nullptr) {
        out = nullptr;
        *is_null = true;
        return;
    }
    std::string_view name_view(name->data_, name->size_);
    std::string_view pattern_view(pattern->data_, pattern->size_);

    *is_null = false;
    const char *esc = nullptr;
    if (escape->size_ > 0) {
        if (escape->size_ >= 2) {
            DLOG(ERROR) << "data exception: invalid escape character '" << escape->ToString() << "'";
            *out = false;
            return;
        }
        esc = escape->data_;
    }
    *out = like_internal(name_view, pattern_view, esc, std::forward<EQUAL>(equal));
}

void like(StringRef *name, StringRef *pattern, StringRef *escape, bool *out,
          bool *is_null) {
    like_internal(
        name, pattern, escape, [](char lhs, char rhs) { return lhs == rhs; }, out, is_null);
}

void like(StringRef* name, StringRef* pattern, bool* out, bool* is_null) {
    static StringRef default_esc(1, "\\");
    like(name, pattern, &default_esc, out, is_null);
}

void ilike(StringRef *name, StringRef *pattern, StringRef *escape, bool *out, bool *is_null) {
    like_internal(
        name, pattern, escape,
        [](char lhs, char rhs) {
            return std::tolower(static_cast<unsigned char>(lhs)) == std::tolower(static_cast<unsigned char>(rhs));
        },
        out, is_null);
}

void ilike(StringRef* name, StringRef* pattern, bool* out, bool* is_null) {
    static StringRef default_esc(1, "\\");
    ilike(name, pattern, &default_esc,  out, is_null);
}

void string_to_bool(StringRef *str, bool *out, bool *is_null_ptr) {
    if (nullptr == str) {
        *out = false;
        *is_null_ptr = true;
        return;
    }
    if (0 == str->size_) {
        *out = false;
        *is_null_ptr = true;
        return;
    }

    auto temp = str->ToString();
    boost::to_lower(temp);
    if ("y" == temp || "yes" == temp || "1" == temp || "t" == temp ||
        "true" == temp) {
        *out = true;
        *is_null_ptr = false;
    } else if ("n" == temp || "no" == temp || "0" == temp || "f" == temp ||
               "false" == temp) {
        *out = false;
        *is_null_ptr = false;
    } else {
        *out = false;
        *is_null_ptr = true;
    }
    return;
}
void string_to_int(StringRef *str, int32_t *out, bool *is_null_ptr) {
    // init
    *out = 0;
    *is_null_ptr = true;
    if (nullptr == str) {
        return;
    }
    if (0 == str->size_) {
        return;
    }
    try {
        // string -> integer
        // std::string::size_type sz;  // alias of size_t
        // *out = std::stoi(str->ToString(), &sz);
        // if (sz < str->size_) {
        //    *out = 0;
        //    *is_null_ptr = true;
        //    return;
        //}
        std::string str_obj = str->ToString();
        const char *c_str = str_obj.c_str();
        char *end;
        *out = strtol(c_str, &end, 10);
        if (end < c_str + str->size_) {
            *out = 0;
            *is_null_ptr = true;
            return;
        }
        *is_null_ptr = false;
    } catch (...) {
        // error management
        return;
    }
    return;
}
void string_to_smallint(StringRef *str, int16_t *out,
                        bool *is_null_ptr) {
    // init
    *out = 0;
    *is_null_ptr = true;
    if (nullptr == str) {
        return;
    }
    if (0 == str->size_) {
        return;
    }
    try {
        // string -> integer
        // std::string::size_type sz;  // alias of size_t
        // int i = std::stoi(str->ToString(), &sz);
        // if (sz < str->size_) {
        //    *is_null_ptr = true;
        //    return;
        // }
        std::string str_obj = str->ToString();
        const char *c_str = str_obj.c_str();
        char *end;
        int i = strtol(c_str, &end, 10);
        if (end < c_str + str->size_) {
            *is_null_ptr = true;
            return;
        }
        *out = static_cast<int16_t>(i);
        *is_null_ptr = false;
    } catch (...) {
        // error management
        return;
    }
    return;
}
void string_to_bigint(StringRef *str, int64_t *out, bool *is_null_ptr) {
    // init
    *out = 0;
    *is_null_ptr = true;
    if (nullptr == str) {
        return;
    }
    if (0 == str->size_) {
        return;
    }
    try {
        // string -> integer
        // std::string::size_type sz;  // alias of size_t
        // *out = std::stol(str->ToString(), &sz);
        // if (sz < str->size_) {
        //   *out = 0;
        //    *is_null_ptr = true;
        //    return;
        // }
        std::string str_obj = str->ToString();
        const char *c_str = str_obj.c_str();
        char *end;
        *out = strtoll(c_str, &end, 0);
        if (end < c_str + str->size_) {
            *out = 0;
            *is_null_ptr = true;
            return;
        }
        *is_null_ptr = false;
    } catch (...) {
        // error management
        return;
    }
    return;
}
void string_to_float(StringRef *str, float *out, bool *is_null_ptr) {
    // init
    *out = 0;
    *is_null_ptr = true;
    if (nullptr == str) {
        return;
    }
    if (0 == str->size_) {
        return;
    }
    try {
        // string -> integer
        // std::string::size_type sz;  // alias of size_t
        // *out = std::stof(str->ToString(), &sz);
        // if (sz < str->size_) {
        //    *out = 0;
        //    *is_null_ptr = true;
        //    return;
        // }
        std::string str_obj = str->ToString();
        const char *c_str = str_obj.c_str();
        char *end;
        *out = strtof(c_str, &end);
        if (end < c_str + str->size_) {
            *out = 0;
            *is_null_ptr = true;
            return;
        }
        *is_null_ptr = false;
    } catch (...) {
        // error management
        return;
    }
    return;
}
void string_to_double(StringRef *str, double *out, bool *is_null_ptr) {
    // init
    *out = 0;
    *is_null_ptr = true;
    if (nullptr == str) {
        return;
    }
    if (0 == str->size_) {
        return;
    }
    try {
        // string -> integer
        // std::string::size_type sz;  // alias of size_t
        // *out = std::stod(str->ToString(), &sz);
        // if (sz < str->size_) {
        //    *out = 0;
        //    *is_null_ptr = true;
        //    return;
        // }
        std::string str_obj = str->ToString();
        const char *c_str = str_obj.c_str();
        char *end;
        *out = strtod(c_str, &end);
        if (end < c_str + str->size_) {
            *out = 0;
            *is_null_ptr = true;
            return;
        }
        *is_null_ptr = false;
    } catch (...) {
        // error management
        return;
    }
    return;
}
void string_to_date(StringRef *str, Date *output,
                    bool *is_null) {
    if (19 == str->size_) {
        struct tm timeinfo;
        if (nullptr ==
            strptime(str->ToString().c_str(), "%Y-%m-%d %H:%M:%S", &timeinfo)) {
            *is_null = true;
            return;
        } else {
            if (timeinfo.tm_year < 0) {
                *is_null = true;
                return;
            }
            *output = Date(
                timeinfo.tm_year + 1900, timeinfo.tm_mon + 1, timeinfo.tm_mday);
            *is_null = false;
            return;
        }
    } else if (10 == str->size_) {
        try {
            auto g_date = boost::gregorian::from_simple_string(str->ToString());
            auto ymd = g_date.year_month_day();
            if (ymd.year < 1900) {
                *is_null = true;
                return;
            }
            *output = Date(ymd.year, ymd.month, ymd.day);
            *is_null = false;
        } catch (...) {
            *is_null = true;
            return;
        }
    } else if (8 == str->size_) {
        try {
            auto g_date =
                boost::gregorian::date_from_iso_string(str->ToString());
            auto ymd = g_date.year_month_day();
            if (ymd.year < 1900) {
                *is_null = true;
                return;
            }
            *output = Date(ymd.year, ymd.month, ymd.day);
            *is_null = false;
        } catch (...) {
            *is_null = true;
            return;
        }
    } else {
        *is_null = true;
        return;
    }
    return;
}
// cast string to timestamp with yyyy-mm-dd or YYYY-mm-dd HH:MM:SS
void string_to_timestamp(StringRef *str,
                         Timestamp *output, bool *is_null) {
    if (19 == str->size_) {
        struct tm timeinfo;
        if (nullptr ==
            strptime(str->ToString().c_str(), "%Y-%m-%d %H:%M:%S", &timeinfo)) {
            *is_null = true;
            return;
        } else {
            if (timeinfo.tm_year < 0) {
                *is_null = true;
                return;
            }
            timeinfo.tm_isdst = -1;  // disable daylight saving for mktime()
            output->ts_ =
                (mktime(&timeinfo) + timeinfo.tm_gmtoff) * 1000 - TZ_OFFSET;
            *is_null = false;
        }
    } else if (10 == str->size_) {
        try {
            auto g_date = boost::gregorian::from_simple_string(str->ToString());
            tm t = boost::gregorian::to_tm(g_date);
            if (t.tm_year < 0) {
                *is_null = true;
                return;
            }
            output->ts_ = (mktime(&t) + t.tm_gmtoff) * 1000 - TZ_OFFSET;
            *is_null = false;
        } catch (...) {
            *is_null = true;
            return;
        }
    } else if (8 == str->size_) {
        try {
            auto g_date =
                boost::gregorian::date_from_iso_string(str->ToString());
            tm t = boost::gregorian::to_tm(g_date);
            if (t.tm_year < 0) {
                *is_null = true;
                return;
            }
            output->ts_ = (mktime(&t) + t.tm_gmtoff) * 1000 - TZ_OFFSET;
            *is_null = false;
        } catch (...) {
            *is_null = true;
            return;
        }
    } else {
        *is_null = true;
        return;
    }
    return;
}
void date_to_timestamp(Date *date, Timestamp *output,
                       bool *is_null) {
    int32_t day, month, year;
    if (!Date::Decode(date->date_, &year, &month, &day)) {
        *is_null = true;
        return;
    }
    try {
        if (month <= 0 || month > 12) {
            *is_null = true;
            return;
        } else if (day <= 0 || day > 31) {
            *is_null = true;
            return;
        }
        boost::gregorian::date g_date(year, month, day);
        tm t = boost::gregorian::to_tm(g_date);
        if (t.tm_year < 0) {
            *is_null = true;
            return;
        }
        output->ts_ = (mktime(&t) + t.tm_gmtoff) * 1000 - TZ_OFFSET;
        *is_null = false;
        return;
    } catch (...) {
        *is_null = true;
        return;
    }
}
void sub_string(StringRef *str, int32_t from,
                StringRef *output) {
    if (nullptr == output) {
        return;
    }
    if (nullptr == str || str->IsNull()) {
        output->data_ = nullptr;
        output->size_ = 0;
        return;
    }
    return sub_string(str, from, str->size_, output);
}
// set output as empty string if from == 0
void sub_string(StringRef *str, int32_t from, int32_t len,
                StringRef *output) {
    if (nullptr == output) {
        return;
    }
    if (nullptr == str || str->IsNull()) {
        output->data_ = nullptr;
        output->size_ = 0;
        return;
    }

    if (0 == from || len < 1) {
        output->data_ = str->data_;
        output->size_ = 0;
        return;
    }

    int32_t str_size = static_cast<int32_t>(str->size_);

    // `from` is out of string range
    if (from > str_size || from < -1 * str_size) {
        output->data_ = str->data_;
        output->size_ = 0;
        return;
    }

    if (from < 0) {
        from = str_size + from;
    } else {
        from = from - 1;
    }

    len = str_size - from < len ? str_size - from : len;
    output->data_ = str->data_ + from;
    output->size_ = static_cast<uint32_t>(len);
    return;
}
int32_t strcmp(StringRef *s1, StringRef *s2) {
    if (s1 == s2) {
        return 0;
    }
    if (nullptr == s1) {
        return -1;
    }
    if (nullptr == s2) {
        return 1;
    }
    return StringRef::compare(*s1, *s2);
}

void ucase(StringRef *str, StringRef *output, bool *is_null_ptr) {
    if (str == nullptr || str->size_ == 0 || output == nullptr || is_null_ptr == nullptr) {
        return;
    }
    char *buffer = AllocManagedStringBuf(str->size_);
    if (buffer == nullptr) {
        *is_null_ptr = true;
        return;
    }
    for (uint32_t i = 0; i < str->size_; i++) {
        buffer[i] = absl::ascii_toupper(static_cast<unsigned char>(str->data_[i]));
    }
    output->size_ = str->size_;
    output->data_ = buffer;
    *is_null_ptr = false;
}

void reverse(StringRef *str, StringRef *output, bool *is_null_ptr) {
    if (str == nullptr || output == nullptr || is_null_ptr == nullptr) {
        return;
    }
    if (str->size_ == 0) {
        output->data_ = str->data_;
        output->size_ = str->size_;
        return;
    }
    char *buffer = AllocManagedStringBuf(str->size_);
    if (buffer == nullptr) {
        *is_null_ptr = true;
        return;
    }
    for (uint32_t i = 0; i < str->size_; i++) {
        buffer[i] = str->data_[str->size_ - i - 1];
    }
    output->size_ = str->size_;
    output->data_ = buffer;
    *is_null_ptr = false;
}

void lcase(StringRef *str, StringRef *output, bool *is_null_ptr) {
    if (str == nullptr || str->size_ == 0 || output == nullptr || is_null_ptr == nullptr) {
        return;
    }
    char *buffer = AllocManagedStringBuf(str->size_);
    if (buffer == nullptr) {
        *is_null_ptr = true;
        return;
    }
    for (uint32_t i = 0; i < str->size_; i++) {
        buffer[i] = absl::ascii_tolower(static_cast<unsigned char>(str->data_[i]));
    }
    output->size_ = str->size_;
    output->data_ = buffer;
    *is_null_ptr = false;
}

void init_udfcontext(UDFContext* context) {
    context->pool = vm::JitRuntime::get()->GetMemPool();
    context->ptr = nullptr;
}

//

template <>
uint32_t to_string_len<int16_t>(const int16_t &v) {
    return std::to_string(v).size();
}

template <>
uint32_t to_string_len<int32_t>(const int32_t &v) {
    return std::to_string(v).size();
}

template <>
uint32_t to_string_len<int64_t>(const int64_t &v) {
    return std::to_string(v).size();
}

template <>
uint32_t to_string_len<float>(const float &v) {
    return std::to_string(v).size();
}

template <>
uint32_t to_string_len<double>(const double &v) {
    return std::to_string(v).size();
}

template <>
uint32_t to_string_len<Date>(const Date &v) {
    const uint32_t len = 10;  // 1990-01-01
    return len;
}

template <>
uint32_t to_string_len<Timestamp>(const Timestamp &v) {
    const uint32_t len = 19;  // "%Y-%m-%d %H:%M:%S"
    return len;
}

template <>
uint32_t to_string_len<std::string>(const std::string &v) {
    return v.size();
}

template <>
uint32_t to_string_len<StringRef>(const StringRef &v) {
    return v.size_;
}

////
template <>
uint32_t format_string<int16_t>(const int16_t &v, char *buffer, size_t size) {
    return snprintf(buffer, size, "%d", v);
}

template <>
uint32_t format_string<int32_t>(const int32_t &v, char *buffer, size_t size) {
    return snprintf(buffer, size, "%d", v);
}

template <>
uint32_t format_string<int64_t>(const int64_t &v, char *buffer, size_t size) {
    return snprintf(buffer, size, "%lld",
                    static_cast<long long int>(v));  // NOLINT
}

template <>
uint32_t format_string<float>(const float &v, char *buffer, size_t size) {
    return snprintf(buffer, size, "%f", v);
}

template <>
uint32_t format_string<double>(const double &v, char *buffer, size_t size) {
    return snprintf(buffer, size, "%f", v);
}

template <>
uint32_t format_string<Date>(const Date &v, char *buffer,
                                    size_t size) {
    const uint32_t len = 10;  // 1990-01-01
    if (buffer == nullptr) return len;
    if (size >= len) {
        date_format(&v, "%Y-%m-%d", buffer, size);
    }
    return len;
}

template <>
uint32_t format_string<Timestamp>(const Timestamp &v,
                                         char *buffer, size_t size) {
    const uint32_t len = 19;  // "%Y-%m-%d %H:%M:%S"
    if (buffer == nullptr) return len;
    if (size >= len) {
        date_format(&v, "%Y-%m-%d %H:%M:%S", buffer, size);
    }
    return len;
}

template <>
uint32_t format_string<std::string>(const std::string &v, char *buffer,
                                    size_t size) {
    if (buffer == nullptr) return v.size();
    return snprintf(buffer, size, "%s", v.c_str());
}

template <>
uint32_t format_string<StringRef>(const StringRef &v,
                                         char *buffer, size_t size) {
    if (buffer == nullptr) return v.size_;
    if (v.size_ < size) {
        memcpy(reinterpret_cast<void *>(buffer),
               reinterpret_cast<const void *>(v.data_), v.size_);
        return v.size_;
    } else {
        memcpy(reinterpret_cast<void *>(buffer),
               reinterpret_cast<const void *>(v.data_), size);
        return size;
    }
}

char *AllocManagedStringBuf(int32_t bytes) {
    if (bytes < 0) {
        return nullptr;
    }
    if (bytes > MAX_ALLOC_SIZE) {
        LOG(ERROR) << "alloc string buf size " << bytes << " is larger than " << MAX_ALLOC_SIZE;
        return nullptr;
    }
    return reinterpret_cast<char *>(vm::JitRuntime::get()->AllocManaged(bytes));
}

template <class V>
bool iterator_list(int8_t *input, int8_t *output) {
    if (nullptr == input || nullptr == output) {
        return false;
    }
    ::hybridse::codec::ListRef<> *list_ref =
        (::hybridse::codec::ListRef<> *)(input);
    ::hybridse::codec::IteratorRef *iterator_ref =
        (::hybridse::codec::IteratorRef *)(output);
    ListV<V> *col = (ListV<V> *)(list_ref->list);
    auto col_iter = col->GetRawIterator();
    col_iter->SeekToFirst();
    iterator_ref->iterator = reinterpret_cast<int8_t *>(col_iter);
    return true;
}

template <class V>
bool has_next(int8_t *input) {
    if (nullptr == input) {
        return false;
    }
    ::hybridse::codec::IteratorRef *iter_ref =
        (::hybridse::codec::IteratorRef *)(input);
    ConstIterator<uint64_t, V> *iter =
        (ConstIterator<uint64_t, V> *)(iter_ref->iterator);
    return iter == nullptr ? false : iter->Valid();
}

template <class V>
V next_iterator(int8_t *input) {
    ::hybridse::codec::IteratorRef *iter_ref =
        (::hybridse::codec::IteratorRef *)(input);
    ConstIterator<uint64_t, V> *iter =
        (ConstIterator<uint64_t, V> *)(iter_ref->iterator);
    V v = iter->GetValue();
    iter->Next();
    return v;
}

const codec::Row *next_row_iterator(int8_t *input) {
    ::hybridse::codec::IteratorRef *iter_ref =
        (::hybridse::codec::IteratorRef *)(input);
    ConstIterator<uint64_t, codec::Row> *iter =
        (ConstIterator<uint64_t, codec::Row> *)(iter_ref->iterator);
    auto res = &(iter->GetValue());
    iter->Next();
    return res;
}

template <class V>
void next_nullable_iterator(int8_t *input, V *v, bool *is_null) {
    ::hybridse::codec::IteratorRef *iter_ref =
        (::hybridse::codec::IteratorRef *)(input);
    ConstIterator<uint64_t, Nullable<V>> *iter =
        (ConstIterator<uint64_t, Nullable<V>> *)(iter_ref->iterator);
    auto nullable_value = iter->GetValue();
    iter->Next();
    *v = nullable_value.value();
    *is_null = nullable_value.is_null();
    return;
}

template <class V>
bool next_struct_iterator(int8_t *input, V *v) {
    ::hybridse::codec::IteratorRef *iter_ref =
        (::hybridse::codec::IteratorRef *)(input);
    ConstIterator<uint64_t, V> *iter =
        (ConstIterator<uint64_t, V> *)(iter_ref->iterator);
    *v = iter->GetValue();
    iter->Next();
    return true;
}
template <class V>
void delete_iterator(int8_t *input) {
    ::hybridse::codec::IteratorRef *iter_ref =
        (::hybridse::codec::IteratorRef *)(input);
    ConstIterator<uint64_t, V> *iter =
        (ConstIterator<uint64_t, V> *)(iter_ref->iterator);
    if (iter) {
        delete iter;
    }
}

}  // namespace v1

bool RegisterMethod(const std::string &fn_name, hybridse::node::TypeNode *ret,
                    std::initializer_list<hybridse::node::TypeNode *> args,
                    void *fn_ptr) {
    node::NodeManager nm;
    base::Status status;
    auto fn_args = nm.MakeFnListNode();
    for (auto &arg : args) {
        fn_args->AddChild(nm.MakeFnParaNode("", arg));
    }
    auto header = dynamic_cast<node::FnNodeFnHeander *>(
        nm.MakeFnHeaderNode(fn_name, fn_args, ret));
    DefaultUdfLibrary::get()->AddExternalFunction(header->GeIRFunctionName(),
                                                  fn_ptr);
    return true;
}

void RegisterNativeUdfToModule(hybridse::node::NodeManager* nm) {
    base::Status status;

    auto bool_ty = nm->MakeTypeNode(node::kBool);
    auto i32_ty = nm->MakeTypeNode(node::kInt32);
    auto i64_ty = nm->MakeTypeNode(node::kInt64);
    auto i16_ty = nm->MakeTypeNode(node::kInt16);
    auto float_ty = nm->MakeTypeNode(node::kFloat);
    auto double_ty = nm->MakeTypeNode(node::kDouble);
    auto time_ty = nm->MakeTypeNode(node::kTimestamp);
    auto date_ty = nm->MakeTypeNode(node::kDate);
    auto string_ty = nm->MakeTypeNode(node::kVarchar);
    auto row_ty = nm->MakeTypeNode(node::kRow);

    auto list_i32_ty = nm->MakeTypeNode(node::kList, i32_ty);
    auto list_i64_ty = nm->MakeTypeNode(node::kList, i64_ty);
    auto list_i16_ty = nm->MakeTypeNode(node::kList, i16_ty);
    auto list_bool_ty = nm->MakeTypeNode(node::kList, bool_ty);
    auto list_float_ty = nm->MakeTypeNode(node::kList, float_ty);
    auto list_double_ty = nm->MakeTypeNode(node::kList, double_ty);
    auto list_time_ty = nm->MakeTypeNode(node::kList, time_ty);
    auto list_date_ty = nm->MakeTypeNode(node::kList, date_ty);
    auto list_string_ty = nm->MakeTypeNode(node::kList, string_ty);
    auto list_row_ty = nm->MakeTypeNode(node::kList, row_ty);

    auto iter_i32_ty = nm->MakeTypeNode(node::kIterator, i32_ty);
    auto iter_i64_ty = nm->MakeTypeNode(node::kIterator, i64_ty);
    auto iter_i16_ty = nm->MakeTypeNode(node::kIterator, i16_ty);
    auto iter_bool_ty = nm->MakeTypeNode(node::kIterator, bool_ty);
    auto iter_float_ty = nm->MakeTypeNode(node::kIterator, float_ty);
    auto iter_double_ty = nm->MakeTypeNode(node::kIterator, double_ty);
    auto iter_time_ty = nm->MakeTypeNode(node::kIterator, time_ty);
    auto iter_date_ty = nm->MakeTypeNode(node::kIterator, date_ty);
    auto iter_string_ty = nm->MakeTypeNode(node::kIterator, string_ty);
    auto iter_row_ty = nm->MakeTypeNode(node::kIterator, row_ty);

    RegisterMethod("iterator", bool_ty, {list_i16_ty, iter_i16_ty},
                   reinterpret_cast<void *>(v1::iterator_list<int16_t>));
    RegisterMethod("iterator", bool_ty, {list_i32_ty, iter_i32_ty},
                   reinterpret_cast<void *>(v1::iterator_list<int32_t>));
    RegisterMethod("iterator", bool_ty, {list_i64_ty, iter_i64_ty},
                   reinterpret_cast<void *>(v1::iterator_list<int64_t>));
    RegisterMethod("iterator", bool_ty, {list_bool_ty, iter_bool_ty},
                   reinterpret_cast<void *>(v1::iterator_list<bool>));
    RegisterMethod("iterator", bool_ty, {list_float_ty, iter_float_ty},
                   reinterpret_cast<void *>(v1::iterator_list<float>));
    RegisterMethod("iterator", bool_ty, {list_double_ty, iter_double_ty},
                   reinterpret_cast<void *>(v1::iterator_list<double>));
    RegisterMethod(
        "iterator", bool_ty, {list_time_ty, iter_time_ty},
        reinterpret_cast<void *>(v1::iterator_list<Timestamp>));
    RegisterMethod("iterator", bool_ty, {list_date_ty, iter_date_ty},
                   reinterpret_cast<void *>(v1::iterator_list<Date>));
    RegisterMethod(
        "iterator", bool_ty, {list_string_ty, iter_string_ty},
        reinterpret_cast<void *>(v1::iterator_list<StringRef>));
    RegisterMethod("iterator", bool_ty, {list_row_ty, iter_row_ty},
                   reinterpret_cast<void *>(v1::iterator_list<codec::Row>));

    RegisterMethod("next", i16_ty, {iter_i16_ty},
                   reinterpret_cast<void *>(v1::next_iterator<int16_t>));
    RegisterMethod("next", i32_ty, {iter_i32_ty},
                   reinterpret_cast<void *>(v1::next_iterator<int32_t>));
    RegisterMethod("next", i64_ty, {iter_i64_ty},
                   reinterpret_cast<void *>(v1::next_iterator<int64_t>));
    RegisterMethod("next", bool_ty, {iter_bool_ty},
                   reinterpret_cast<void *>(v1::next_iterator<bool>));
    RegisterMethod("next", float_ty, {iter_float_ty},
                   reinterpret_cast<void *>(v1::next_iterator<float>));
    RegisterMethod("next", double_ty, {iter_double_ty},
                   reinterpret_cast<void *>(v1::next_iterator<double>));
    RegisterMethod(
        "next", bool_ty, {iter_time_ty, time_ty},
        reinterpret_cast<void *>(v1::next_struct_iterator<Timestamp>));
    RegisterMethod(
        "next", bool_ty, {iter_date_ty, date_ty},
        reinterpret_cast<void *>(v1::next_struct_iterator<Date>));
    RegisterMethod(
        "next", bool_ty, {iter_string_ty, string_ty},
        reinterpret_cast<void *>(v1::next_struct_iterator<StringRef>));
    RegisterMethod("next", row_ty, {iter_row_ty},
                   reinterpret_cast<void *>(v1::next_row_iterator));

    RegisterMethod(
        "next_nullable", i16_ty, {iter_i16_ty},
        reinterpret_cast<void *>(v1::next_nullable_iterator<int16_t>));
    RegisterMethod(
        "next_nullable", i32_ty, {iter_i32_ty},
        reinterpret_cast<void *>(v1::next_nullable_iterator<int32_t>));
    RegisterMethod(
        "next_nullable", i64_ty, {iter_i64_ty},
        reinterpret_cast<void *>(v1::next_nullable_iterator<int64_t>));
    RegisterMethod("next_nullable", bool_ty, {iter_bool_ty},
                   reinterpret_cast<void *>(v1::next_nullable_iterator<bool>));
    RegisterMethod("next_nullable", float_ty, {iter_float_ty},
                   reinterpret_cast<void *>(v1::next_nullable_iterator<float>));
    RegisterMethod(
        "next_nullable", double_ty, {iter_double_ty},
        reinterpret_cast<void *>(v1::next_nullable_iterator<double>));
    RegisterMethod(
        "next_nullable", bool_ty, {iter_time_ty},
        reinterpret_cast<void *>(v1::next_nullable_iterator<Timestamp>));
    RegisterMethod(
        "next_nullable", bool_ty, {iter_date_ty},
        reinterpret_cast<void *>(v1::next_nullable_iterator<Date>));
    RegisterMethod(
        "next_nullable", bool_ty, {iter_string_ty},
        reinterpret_cast<void *>(v1::next_nullable_iterator<StringRef>));

    RegisterMethod("has_next", bool_ty, {iter_i16_ty},
                   reinterpret_cast<void *>(v1::has_next<int16_t>));
    RegisterMethod("has_next", bool_ty, {iter_i32_ty},
                   reinterpret_cast<void *>(v1::has_next<int32_t>));
    RegisterMethod("has_next", bool_ty, {iter_i64_ty},
                   reinterpret_cast<void *>(v1::has_next<int64_t>));
    RegisterMethod("has_next", bool_ty, {iter_bool_ty},
                   reinterpret_cast<void *>(v1::has_next<bool>));
    RegisterMethod("has_next", bool_ty, {iter_float_ty},
                   reinterpret_cast<void *>(v1::has_next<float>));
    RegisterMethod("has_next", bool_ty, {iter_double_ty},
                   reinterpret_cast<void *>(v1::has_next<double>));
    RegisterMethod("has_next", bool_ty, {iter_time_ty},
                   reinterpret_cast<void *>(v1::has_next<Timestamp>));
    RegisterMethod("has_next", bool_ty, {iter_date_ty},
                   reinterpret_cast<void *>(v1::has_next<Date>));
    RegisterMethod("has_next", bool_ty, {iter_string_ty},
                   reinterpret_cast<void *>(v1::has_next<StringRef>));
    RegisterMethod("has_next", bool_ty, {iter_row_ty},
                   reinterpret_cast<void *>(v1::has_next<codec::Row>));

    RegisterMethod("delete_iterator", bool_ty, {iter_i16_ty},
                   reinterpret_cast<void *>(v1::delete_iterator<int16_t>));
    RegisterMethod("delete_iterator", bool_ty, {iter_i32_ty},
                   reinterpret_cast<void *>(v1::delete_iterator<int32_t>));
    RegisterMethod("delete_iterator", bool_ty, {iter_i64_ty},
                   reinterpret_cast<void *>(v1::delete_iterator<int64_t>));
    RegisterMethod("delete_iterator", bool_ty, {iter_bool_ty},
                   reinterpret_cast<void *>(v1::delete_iterator<bool>));
    RegisterMethod("delete_iterator", bool_ty, {iter_float_ty},
                   reinterpret_cast<void *>(v1::delete_iterator<float>));
    RegisterMethod("delete_iterator", bool_ty, {iter_double_ty},
                   reinterpret_cast<void *>(v1::delete_iterator<double>));
    RegisterMethod(
        "delete_iterator", bool_ty, {iter_time_ty},
        reinterpret_cast<void *>(v1::delete_iterator<Timestamp>));
    RegisterMethod("delete_iterator", bool_ty, {iter_date_ty},
                   reinterpret_cast<void *>(v1::delete_iterator<Date>));
    RegisterMethod(
        "delete_iterator", bool_ty, {iter_string_ty},
        reinterpret_cast<void *>(v1::delete_iterator<StringRef>));
    RegisterMethod("delete_iterator", bool_ty, {iter_row_ty},
                   reinterpret_cast<void *>(v1::delete_iterator<codec::Row>));
}

}  // namespace udf
}  // namespace hybridse<|MERGE_RESOLUTION|>--- conflicted
+++ resolved
@@ -157,7 +157,6 @@
     }
 }
 
-<<<<<<< HEAD
 void int_to_char(int32_t val, StringRef* output) {
     if (val > 256 || val < -256)
         val = val % 256;
@@ -167,14 +166,13 @@
     output->size_ = 1;
     memcpy(buffer, &v, output->size_);
     output->data_ = buffer;
-=======
+}
 int32_t char_length(StringRef *str) {
     if (nullptr == str) {
         return 0;
     }
     int32_t res = str->size_;
     return res;
->>>>>>> 908e9edb
 }
 
 float Cotf(float x) { return cosf(x) / sinf(x); }
