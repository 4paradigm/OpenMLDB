--- conflicted
+++ resolved
@@ -80,18 +80,11 @@
         }
     }
     // use lambda function to convert the char to uint8
-<<<<<<< HEAD
-    auto convert = [](char a) {
-        if (a <= 'F' && a >= 'A') { return a - 'A' + 10; }
-        if (a <= 'f' && a >= 'a') { return a - 'a' + 10; }
-        if (a <= '9' && a >= '0') { return a - '0'; }
-=======
     auto convert = [](char a) -> int {
         if (a <= 'F' && a >= 'A') { return a - 'A' + 10; }
         if (a <= 'f' && a >= 'a') { return a - 'a' + 10; }
         if (a <= '9' && a >= '0') { return a - '0'; }
         return 0;
->>>>>>> 275e06a5
     };
 
     if (!*is_null) {    // every character is valid hex character
