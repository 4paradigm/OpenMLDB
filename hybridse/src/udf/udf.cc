--- conflicted
+++ resolved
@@ -94,11 +94,7 @@
         }
         output->size_ = str->size_ / 2 + str->size_ % 2;
         output->data_ = buffer;
-<<<<<<< HEAD
-    } 
-=======
-    }
->>>>>>> a4befadf
+    }
     delete [] arr;
 }
 
