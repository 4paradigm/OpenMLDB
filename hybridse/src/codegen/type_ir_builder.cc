--- conflicted
+++ resolved
@@ -103,15 +103,7 @@
 }
 
 bool TypeIRBuilder::IsStructPtr(::llvm::Type* type) {
-<<<<<<< HEAD
-    if (type->getTypeID() == ::llvm::Type::PointerTyID) {
-        type = reinterpret_cast<::llvm::PointerType*>(type)->getElementType();
-        return type->isStructTy();
-    }
-    return false;
-=======
     return type->isPointerTy() && type->getPointerElementType()->isStructTy();
->>>>>>> d12babd9
 }
 
 base::Status TypeIRBuilder::UnaryOpTypeInfer(
