--- conflicted
+++ resolved
@@ -1007,8 +1007,6 @@
     CheckUdf<double, double>(udf_name, -90.0, -pi/2);
     CheckUdf<Nullable<double>, Nullable<double>>(udf_name, nullptr, nullptr);
 }
-<<<<<<< HEAD
-
 TEST_F(UdfIRBuilderTest, char_length_udf_test) {
     auto udf_name = "char_length";
     CheckUdf<int32_t, StringRef>(udf_name, 10, StringRef("Spark SQL "));
@@ -1016,8 +1014,6 @@
     CheckUdf<int32_t, Nullable<StringRef>>(udf_name, 0, StringRef(""));
     CheckUdf<int32_t, Nullable<StringRef>>(udf_name, 0, nullptr);
 }
-
-=======
 TEST_F(UdfIRBuilderTest, degree_to_radius_check) {
     auto udf_name = "radians";
     CheckUdf<double, double>(udf_name, 3.141592653589793238463, 180);
@@ -1025,7 +1021,6 @@
     CheckUdf<double, double>(udf_name, 0, 0);
     CheckUdf<Nullable<double>, Nullable<double>>(udf_name, nullptr, nullptr);
 }
->>>>>>> 57b53083
 }  // namespace codegen
 }  // namespace hybridse
 
