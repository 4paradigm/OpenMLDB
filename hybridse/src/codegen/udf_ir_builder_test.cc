--- conflicted
+++ resolved
@@ -1007,21 +1007,18 @@
     CheckUdf<double, double>(udf_name, -90.0, -pi/2);
     CheckUdf<Nullable<double>, Nullable<double>>(udf_name, nullptr, nullptr);
 }
-<<<<<<< HEAD
 TEST_F(UdfIRBuilderTest, charTest) {
     auto udf_name = "char";
     CheckUdf<StringRef, int32_t>(udf_name, StringRef("A"), 65);
     CheckUdf<StringRef, int32_t>(udf_name, StringRef("B"), 322);
     CheckUdf<StringRef, int32_t>(udf_name, StringRef("N"), -178);
     CheckUdf<Nullable<StringRef>, Nullable<int32_t>>(udf_name, nullptr, nullptr);
-=======
 TEST_F(UdfIRBuilderTest, degree_to_radius_check) {
     auto udf_name = "radians";
     CheckUdf<double, double>(udf_name, 3.141592653589793238463, 180);
     CheckUdf<double, double>(udf_name, 1.570796326794896619231, 90);
     CheckUdf<double, double>(udf_name, 0, 0);
     CheckUdf<Nullable<double>, Nullable<double>>(udf_name, nullptr, nullptr);
->>>>>>> 57b53083
 }
 }  // namespace codegen
 }  // namespace hybridse
