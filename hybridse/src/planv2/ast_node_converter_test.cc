--- conflicted
+++ resolved
@@ -1193,13 +1193,10 @@
                          testing::ValuesIn(sqlcase::InitCases("cases/plan/window_query.yaml", FILTERS)));
 INSTANTIATE_TEST_SUITE_P(ASTUnionQueryTest, ASTNodeConverterTest,
                          testing::ValuesIn(sqlcase::InitCases("cases/plan/union_query.yaml", FILTERS)));
-<<<<<<< HEAD
 INSTANTIATE_TEST_SUITE_P(ASTAlterTest, ASTNodeConverterTest,
                          testing::ValuesIn(sqlcase::InitCases("cases/plan/alter.yaml", FILTERS)));
-=======
 INSTANTIATE_TEST_SUITE_P(ASTConstQueryTest, ASTNodeConverterTest,
                          testing::ValuesIn(sqlcase::InitCases("cases/plan/const_query.yaml", FILTERS)));
->>>>>>> ff3ef0d0
 }  // namespace plan
 }  // namespace hybridse
 
