--- conflicted
+++ resolved
@@ -43,7 +43,6 @@
         self.sdk = None
 
     def init(self):
-<<<<<<< HEAD
         if self.is_cluster_mode:
             options = sql_router_sdk.SQLRouterOptions()
             options.zk_cluster = self.options.zk_cluster
@@ -63,18 +62,8 @@
                 return False
             logger.info(
                 "init openmldb sdk done with host %s and port %s" % (options.host, options.port))
-=======
-        options = sql_router_sdk.SQLRouterOptions()
-        options.zk_cluster = self.options.zk_cluster
-        options.zk_path = self.options.zk_path
-        self.sdk = sql_router_sdk.NewClusterSQLRouter(options)
-        if not self.sdk:
-            logger.error("fail to init openmldb sdk with zk cluster %s and zk path %s"%(options.zk_cluster, options.zk_path))
-            return False
-        logger.info("init openmldb sdk done with zk cluster %s and zk path %s"%(options.zk_cluster, options.zk_path))
         status = sql_router_sdk.Status()
         self.sdk.ExecuteSQL("SET @@execute_mode='online'", status)
->>>>>>> aac8167c
         return True
 
     def getDatabases(self):
