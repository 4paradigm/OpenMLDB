--- conflicted
+++ resolved
@@ -211,27 +211,17 @@
     self.__client.DeleteBlobs(name, keys)
 
   def put(self, table_name: str, columns: map, write_option: WriteOption = None):
-<<<<<<< HEAD
     wo = interclient.WriteOption()
     if write_option == None:
       wo.update_if_exist = defaultWriteOption.updateIfExist
     else:
       wo.update_if_exist = write_option.updateIfExist
-    self.putBlob(table_name, columns)
-    value = buildStrMap(columns)
-
-    putResult= self.__client.Put(table_name, value, wo)
-=======
-    _wo = interclient.WriteOption()
-    if WriteOption != None:
-      _wo.updateIfExist = defaultWriteOption.updateIfExist
     blobKeys = self.putBlob(table_name, columns)
     value = buildStrMap(columns)
 
     value.update(blobKeys)
 
-    putResult= self.__client.Put(table_name, value, _wo)
->>>>>>> 0892adc4
+    putResult= self.__client.Put(table_name, value, wo)
     if putResult.code != 0:
       self.deleteBlob(table_name, blobKeys)
       raise Exception(putResult.code, putResult.msg)
