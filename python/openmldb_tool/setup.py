--- conflicted
+++ resolved
@@ -18,11 +18,7 @@
 
 setup(
     name="openmldb-tool",
-<<<<<<< HEAD
-    version="0.8.2a0",
-=======
     version='0.8.3a0',
->>>>>>> 72f752bd
     author="OpenMLDB Team",
     author_email=" ",
     url="https://github.com/4paradigm/OpenMLDB",
@@ -40,20 +36,12 @@
         "requests",
     ],
     extras_require={
-<<<<<<< HEAD
-        "rpc": [
-=======
         "pb": [
->>>>>>> 72f752bd
             "protobuf==3.6.1",
             "beautifulsoup4",
         ],
         "test": [
-<<<<<<< HEAD
-            "openmldb-tool[rpc]",
-=======
             "openmldb-tool[pb]",
->>>>>>> 72f752bd
             "pytest",
         ],
     },
