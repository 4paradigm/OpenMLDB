#!/usr/bin/env python3
# -*- coding: utf-8 -*-
# Copyright 2021 4Paradigm
#
# Licensed under the Apache License, Version 2.0 (the "License");
# you may not use this file except in compliance with the License.
# You may obtain a copy of the License at
#
#   http://www.apache.org/licenses/LICENSE-2.0
#
# Unless required by applicable law or agreed to in writing, software
# distributed under the License is distributed on an "AS IS" BASIS,
# WITHOUT WARRANTIES OR CONDITIONS OF ANY KIND, either express or implied.
# See the License for the specific language governing permissions and
# limitations under the License.

from setuptools import setup, find_packages

setup(
<<<<<<< HEAD
    name='openmldb-tool',
    version='0.8.2a0',
    author='OpenMLDB Team',
    author_email=' ',
    url='https://github.com/4paradigm/OpenMLDB',
    description='OpenMLDB Tool',
=======
    name="openmldb-tool",
    version="0.7.0a0",
    author="OpenMLDB Team",
    author_email=" ",
    url="https://github.com/4paradigm/OpenMLDB",
    description="OpenMLDB Tool",
>>>>>>> 3a17aecd
    license="copyright 4paradigm.com",
    classifiers=[
        "Programming Language :: Python :: 3",
    ],
    install_requires=[
        "openmldb >= 0.6.9",
        "absl-py",
        "pyyaml",
        "paramiko",
        "termplotlib",
        "requests",
    ],
    extras_require={
        "rpc": [
            "protobuf==3.6.1",
            "beautifulsoup4",
        ],
        "test": [
            "openmldb-tool[rpc]",
            "pytest",
        ],
    },
    packages=find_packages(exclude=["tests"]),
    exclude_package_data={"openmldb-tool": ["diagnostic_tool/common_err.yml"]},
    entry_points={
        "console_scripts": ["openmldb_tool = diagnostic_tool.diagnose:run"],
    },
    zip_safe=False,
)<|MERGE_RESOLUTION|>--- conflicted
+++ resolved
@@ -17,21 +17,12 @@
 from setuptools import setup, find_packages
 
 setup(
-<<<<<<< HEAD
     name='openmldb-tool',
     version='0.8.2a0',
     author='OpenMLDB Team',
     author_email=' ',
     url='https://github.com/4paradigm/OpenMLDB',
     description='OpenMLDB Tool',
-=======
-    name="openmldb-tool",
-    version="0.7.0a0",
-    author="OpenMLDB Team",
-    author_email=" ",
-    url="https://github.com/4paradigm/OpenMLDB",
-    description="OpenMLDB Tool",
->>>>>>> 3a17aecd
     license="copyright 4paradigm.com",
     classifiers=[
         "Programming Language :: Python :: 3",
