--- conflicted
+++ resolved
@@ -41,11 +41,7 @@
         component_map = self._get_components(show=False)
         t = PrettyTable()
         t.title = "Connections"
-<<<<<<< HEAD
-        t.field_names = ["Endpoint", "version", "cost_time", "extra"]
-=======
         t.field_names = ["Endpoint", "Version", "Cost_time", "Extra"]
->>>>>>> 3ab08f04
         err = ""
         taskmanager = component_map.pop("taskmanager")  # extract taskmanager
         other_components = [component for role in component_map.values() for component in role]  # extract other components
