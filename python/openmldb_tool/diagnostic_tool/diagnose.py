--- conflicted
+++ resolved
@@ -137,15 +137,10 @@
         print(f"all tables are healthy")
 
     if getattr(args, "dist", False):
-<<<<<<< HEAD
-        table_checker = TableChecker(conn)
-        table_checker.check_distribution(dbs=flags.FLAGS.db.split(","))
-=======
         table_checker = TableChecker(connect)
         dbs = flags.FLAGS.db
         db_list = dbs.split(",") if dbs else None
         table_checker.check_distribution(dbs=db_list)
->>>>>>> 72f752bd
 
 
 def inspect_offline(args):
@@ -265,10 +260,6 @@
         tm: taskmanager"""
         )
         return
-<<<<<<< HEAD
-    from diagnostic_tool.rpc import RPC
-=======
->>>>>>> 72f752bd
 
     # use status connction to get version
     conns_with_version = {
@@ -352,13 +343,9 @@
         "--dist", action="store_true", help="Inspect online distribution."
     )
     # inspect offline
-<<<<<<< HEAD
-    offline = inspect_sub.add_parser("offline", help="only inspect offline jobs.")
-=======
     offline = inspect_sub.add_parser(
         "offline", help="only inspect offline jobs, show failed jobs."
     )
->>>>>>> 72f752bd
     offline.set_defaults(command=inspect_offline)
     # inspect job
     ins_job = inspect_sub.add_parser(
