import unittest
import rtidb 
from datetime import date

class TestRtidb(unittest.TestCase):
  
  def setUp(self):
    self.nsc = rtidb.RTIDBClient("172.27.128.37:6181", "/issue-5")
  
  def test_FailedClient(self):
    with self.assertRaises(Exception) as context:
      nsc = rtidb.RTIDBClient("127.0.0.1:61811", "/issue-5")
    self.assertTrue("zk client init failed" in str(context.exception))

  def test_query(self):
    data = {"id":"11","attribute":"a1", "image":"i1"}
    self.assertTrue(self.nsc.put("test1", data, None).success())
    ro = rtidb.ReadOption()
    ro.index.update({"id":"11"})
    resp = self.nsc.query("test1", ro)
    self.assertEqual(1, resp.count())
    for l in resp:
      self.assertEqual(11, l["id"])
      self.assertEqual("a1", l["attribute"])
      self.assertEqual("i1", l["image"])
    condition_columns = {"id":"11"} 
    ok = self.nsc.delete("test1", condition_columns);
    self.assertEqual(ok, True);
    try:
      resp = self.nsc.query("test1", ro)
    except:
      self.assertTrue(True);
    else:
      self.assertTrue(False);
    ''' 
    for l in resp:
      self.assertEqual("card3", l["card"])
      #self.assertEqual("mcc3", l["mcc"]) #TODO: current skip verify mcc, beacuse mcc value is mcc3\x00 maybe server problem
      self.assertEqual(3, l["p_biz_date"])
    '''
    # multi index
<<<<<<< HEAD
    data = {"id":"1","name":"n1","mcc":"1","attribute":"a1", "image":b"i1"}
    self.assertTrue(self.nsc.put("rt_ck", data, None))
    data = {"id":"2","name":"n2","mcc":"1","attribute":"a1", "image":b"i1"}
    self.assertTrue(self.nsc.put("rt_ck", data, None))
=======
    data = {"id":"1","name":"n1","mcc":"1","attribute":"a1", "image":"i1"}
    self.assertTrue(self.nsc.put("rt_ck", data, None).success())
    data = {"id":"2","name":"n2","mcc":"1","attribute":"a1", "image":"i1"}
    self.assertTrue(self.nsc.put("rt_ck", data, None).success())
>>>>>>> a1cc32e8
    ro = rtidb.ReadOption()
    ro.index.update({"id":"1"})
    ro.index.update({"name":"n1"})
    resp = self.nsc.query("rt_ck", ro)
    self.assertEqual(1, resp.count())
    for l in resp:
      self.assertEqual(1, l["id"])
      self.assertEqual("n1", l["name"])
      self.assertEqual(1, l["mcc"])
      self.assertEqual("a1", l["attribute"])
      self.assertEqual(b"i1", l["image"])
    ro = rtidb.ReadOption()
    ro.index.update({"mcc":"1"})
    resp = self.nsc.query("rt_ck", ro)
    self.assertEqual(2, resp.count())
    id = 0;
    for l in resp:
      self.assertEqual(1 + id, l["id"])
      self.assertEqual("n{}".format(id+1), l["name"])
      self.assertEqual(1, l["mcc"])
      self.assertEqual("a1", l["attribute"])
      self.assertEqual(b"i1", l["image"])
      id += 1;
    self.assertEqual(2, id);
    # delete
    condition_columns = {"id":"1", "name":"n1"} 
    ok = self.nsc.delete("rt_ck", condition_columns);
    self.assertEqual(ok, True);
    ro = rtidb.ReadOption()
    ro.index.update({"id":"1"})
    ro.index.update({"name":"n1"})
    try:
      resp = self.nsc.query("test1", ro)
    except:
      self.assertTrue(True);
    else:
      self.assertTrue(False);
    data = {"id":"1","name":"n1","mcc":"1","attribute":"a1", "image":"i1"}
    self.assertTrue(self.nsc.put("rt_ck", data, None).success())
    condition_columns = {"mcc":"1"} 
    ok = self.nsc.delete("rt_ck", condition_columns);
    self.assertEqual(ok, True);
    ro = rtidb.ReadOption()
    ro.index.update({"mcc":"1"})
    try:
      resp = self.nsc.query("test1", ro)
    except:
      self.assertTrue(True);
    else:
      self.assertTrue(False);

  def test_traverse(self):
    for i in range(1000) :
        data = {"id":"{:d}".format(i), "attribute":"a{}".format(i), "image":"i{}".format(i)}
        self.assertTrue(self.nsc.put("test1", data, None).success())
    ro = rtidb.ReadOption()
    resp = self.nsc.traverse("test1", ro)
    id = 0;
    for l in resp:
      self.assertEqual(id, l["id"])
      self.assertEqual("i{}".format(id), l["image"])
      self.assertEqual("a{}".format(id), l["attribute"])
      id+=1
    self.assertEqual(1000, id);

    ro = rtidb.ReadOption()
    ro.index.update({"id":"100"})
    resp = self.nsc.traverse("test1", ro)
    id = 100;
    for l in resp:
      self.assertEqual(id, l["id"])
      self.assertEqual("i{}".format(id), l["image"])
      self.assertEqual("a{}".format(id), l["attribute"])
      id+=1
    self.assertEqual(1000, id);
    #TODO(kongquan): current put data use java client, when python put feature is complete, put data before traverse
    # multi index
    for i in range(1000) :
        data = {"id":"{:d}".format(i), "name":"n{}".format(i), "mcc":"{:d}".format(i), 
            "attribute":"a{}".format(i), "image":"i{}".format(i)}
        self.assertTrue(self.nsc.put("rt_ck", data, None).success())
    ro = rtidb.ReadOption()
    resp = self.nsc.traverse("rt_ck", ro)
    id = 0;
    for l in resp:
      self.assertEqual(id, l["id"])
      self.assertEqual("n{}".format(id), l["name"])
      self.assertEqual(id, l["mcc"])
      self.assertEqual("i{}".format(id).encode("UTF-8"), l["image"])
      self.assertEqual("a{}".format(id), l["attribute"])
      id+=1
    self.assertEqual(1000, id);

    ro = rtidb.ReadOption()
    ro.index.update({"id":"100"})
    ro.index.update({"name":"n100"})
    resp = self.nsc.traverse("rt_ck", ro)
    id = 100;
    for l in resp:
      self.assertEqual(id, l["id"])
      self.assertEqual("n{}".format(id), l["name"])
      self.assertEqual(id, l["mcc"])
      self.assertEqual("i{}".format(id).encode("UTF-8"), l["image"])
      self.assertEqual("a{}".format(id), l["attribute"])
      id+=1
    self.assertEqual(1000, id);

  def test_batchQuery(self):
    for i in range(1000) :
        data = {"id":"{:d}".format(i), "attribute":"a{}".format(i), "image":"i{}".format(i)}
        self.assertTrue(self.nsc.put("test1", data, None).success())
    ros = list()
    count = 1000;
    for i in range(count):
      ro = rtidb.ReadOption()
      ro.index = {"id": "{:d}".format(i)}
      ros.append(ro)
    resp = self.nsc.batch_query("test1", ros)
    self.assertEqual(1000, resp.count())
    id = 0;
    for l in resp:
      self.assertEqual(id, l["id"])
      self.assertEqual("i{}".format(id), l["image"])
      self.assertEqual("a{}".format(id), l["attribute"])
      id+=1
    self.assertEqual(1000, id);
    # multi index
    data = {"id":"1","name":"n1","mcc":"1","attribute":"a1", "image":"i1"}
    self.assertTrue(self.nsc.put("rt_ck", data, None).success())
    data = {"id":"2","name":"n2","mcc":"2","attribute":"a1", "image":"i1"}
    self.assertTrue(self.nsc.put("rt_ck", data, None).success())
    data = {"id":"3","name":"n3","mcc":"2","attribute":"a1", "image":"i1"}
    self.assertTrue(self.nsc.put("rt_ck", data, None).success())
    ros = list();
    ro = rtidb.ReadOption()
    ro.index.update({"id":"1"})
    ro.index.update({"name":"n1"})
    ros.append(ro);
    ro = rtidb.ReadOption()
    ro.index.update({"mcc":"2"})
    ros.append(ro);
    resp = self.nsc.batch_query("rt_ck", ros)
    self.assertEqual(3, resp.count())
    id = 0;
    for l in resp:
      self.assertEqual(1 + id, l["id"])
      self.assertEqual("n{}".format(id+1), l["name"])
      if id == 0 : 
        self.assertEqual(1, l["mcc"])
      else :
        self.assertEqual(2, l["mcc"])
      self.assertEqual("a1", l["attribute"])
      self.assertEqual("i1".encode("UTF-8"), l["image"])
      id += 1;

  def test_update(self):
    data = {"id":"11","attribute":"a1", "image":"i1"}
    self.assertTrue(self.nsc.put("test1", data, None).success())
    condition_columns = {"id":"11"} 
    value_columns = {"attribute":"a3","image":"i3"}
    ok = self.nsc.update("test1", condition_columns, value_columns, None);
    self.assertEqual(ok, True);
    ro = rtidb.ReadOption()
    ro.index.update({"id":"11"})
    resp = self.nsc.query("test1", ro)
    self.assertEqual(1, resp.count())
    for l in resp:
      self.assertEqual(11, l["id"])
      self.assertEqual("a3", l["attribute"])
      self.assertEqual("i3", l["image"])
    # multi index
    data = {"id":"1","name":"n1","mcc":"1","attribute":"a1", "image":"i1"}
    self.assertTrue(self.nsc.put("rt_ck", data, None).success())
    data = {"id":"2","name":"n2","mcc":"1","attribute":"a1", "image":"i1"}
    self.assertTrue(self.nsc.put("rt_ck", data, None).success())
    condition_columns = {"id":"1", "name":"n1"} 
    value_columns = {"attribute":"a2","image":"i2"}
    ok = self.nsc.update("rt_ck", condition_columns, value_columns, None);
    self.assertEqual(ok, True);
    ro = rtidb.ReadOption()
    ro.index.update({"id":"1"})
    ro.index.update({"name":"n1"})
    resp = self.nsc.query("rt_ck", ro)
    self.assertEqual(1, resp.count())
    for l in resp:
      self.assertEqual(1, l["id"])
      self.assertEqual("n1", l["name"])
      self.assertEqual(1, l["mcc"])
      self.assertEqual("a2", l["attribute"])
      self.assertEqual("i2".encode("UTF-8"), l["image"])

    condition_columns = {"mcc":"1"} 
    value_columns = {"attribute":"a3","image":"i3".encode("UTF-8")}
    ok = self.nsc.update("rt_ck", condition_columns, value_columns, None);
    self.assertEqual(ok, True);
    ro = rtidb.ReadOption()
    ro.index.update({"mcc":"1"})
    resp = self.nsc.query("rt_ck", ro)
    self.assertEqual(2, resp.count())
    id = 0;
    for l in resp:
      self.assertEqual(1 + id, l["id"])
      self.assertEqual("n{}".format(id+1), l["name"])
      self.assertEqual(1, l["mcc"])
      self.assertEqual("a3", l["attribute"])
      self.assertEqual("i3".encode("UTF-8"), l["image"])
      id += 1;
    self.assertEqual(2, id);

  def test_auto_gen(self):
    data = {"id":11, "attribute":"a1", "image":"i1"}
    try:
      self.nsc.put("auto", data, None);
    except:
      self.assertTrue(True)
    else:
      self.assertTrue(False)
    data = {"attribute":"a1", "image":"i1"}
    put_result = self.nsc.put("auto", data, None);
    self.assertTrue(put_result.success())
    ro = rtidb.ReadOption()
    resp = self.nsc.traverse("auto", ro)
    id = 0;
    for l in resp:
      self.assertEqual(put_result.get_auto_gen_pk(), l["id"])
      self.assertEqual("a1", l["attribute"])
      self.assertEqual("i1", l["image"])
      id += 1;
    self.assertEqual(1, id);

  def test_date_index(self):
    data = {"id":"11","attribute":"a1", "image":"i1", "male":True, "date":date(2020,1,1), "ts":1588756531}
    self.assertTrue(self.nsc.put("date", data, None).success())
    ro = rtidb.ReadOption()
    ro.index.update({"date":date(2020,1,1)})
    resp = self.nsc.query("date", ro)
    self.assertEqual(1, resp.count())
    for l in resp:
      self.assertEqual(11, l["id"])
      self.assertEqual("a1", l["attribute"])
      self.assertEqual("i1", l["image"])
      self.assertEqual(True, l["male"])
      self.assertEqual(date(2020,1,1), l["date"])
      self.assertEqual(1588756531, l["ts"])
    ro = rtidb.ReadOption()
    ro.index.update({"male":True})
    ro.index.update({"ts":1588756531})
    resp = self.nsc.query("date", ro)
    self.assertEqual(1, resp.count())
    for l in resp:
      self.assertEqual(11, l["id"])
      self.assertEqual("a1", l["attribute"])
      self.assertEqual("i1", l["image"])
      self.assertEqual(True, l["male"])
      self.assertEqual(date(2020,1,1), l["date"])
      self.assertEqual(1588756531, l["ts"])
    # update
    condition_columns = {"date":date(2020,1,1)} 
    value_columns = {"male":False,"ts":"1588756532"}
    ok = self.nsc.update("date", condition_columns, value_columns, None);
    self.assertEqual(ok, True);
    ro = rtidb.ReadOption()
    ro.index.update({"date":date(2020,1,1)})
    resp = self.nsc.query("date", ro)
    self.assertEqual(1, resp.count())
    for l in resp:
      self.assertEqual(11, l["id"])
      self.assertEqual("a1", l["attribute"])
      self.assertEqual("i1", l["image"])
      self.assertEqual(False, l["male"])
      self.assertEqual(date(2020,1,1), l["date"])
      self.assertEqual(1588756532, l["ts"])
    condition_columns = {"male":False,"ts":"1588756532"} 
    value_columns = {"male":True}
    ok = self.nsc.update("date", condition_columns, value_columns, None);
    self.assertEqual(ok, True);
    ro = rtidb.ReadOption()
    ro.index.update({"male":True,"ts":"1588756532"})
    resp = self.nsc.query("date", ro)
    self.assertEqual(1, resp.count())
    for l in resp:
      self.assertEqual(11, l["id"])
      self.assertEqual("a1", l["attribute"])
      self.assertEqual("i1", l["image"])
      self.assertEqual(True, l["male"])
      self.assertEqual(date(2020,1,1), l["date"])
      self.assertEqual(1588756532, l["ts"])
    # delete
    condition_columns = {"date":date(2020,1,1)} 
    ok = self.nsc.delete("date", condition_columns);
    self.assertEqual(ok, True);
    try:
      resp = self.nsc.query("date", ro)
    except:
      self.assertTrue(True);
    else:
      self.assertTrue(False);

if __name__ == "__main__":
  unittest.main()<|MERGE_RESOLUTION|>--- conflicted
+++ resolved
@@ -39,17 +39,10 @@
       self.assertEqual(3, l["p_biz_date"])
     '''
     # multi index
-<<<<<<< HEAD
     data = {"id":"1","name":"n1","mcc":"1","attribute":"a1", "image":b"i1"}
     self.assertTrue(self.nsc.put("rt_ck", data, None))
     data = {"id":"2","name":"n2","mcc":"1","attribute":"a1", "image":b"i1"}
     self.assertTrue(self.nsc.put("rt_ck", data, None))
-=======
-    data = {"id":"1","name":"n1","mcc":"1","attribute":"a1", "image":"i1"}
-    self.assertTrue(self.nsc.put("rt_ck", data, None).success())
-    data = {"id":"2","name":"n2","mcc":"1","attribute":"a1", "image":"i1"}
-    self.assertTrue(self.nsc.put("rt_ck", data, None).success())
->>>>>>> a1cc32e8
     ro = rtidb.ReadOption()
     ro.index.update({"id":"1"})
     ro.index.update({"name":"n1"})
