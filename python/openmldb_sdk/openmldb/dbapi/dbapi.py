--- conflicted
+++ resolved
@@ -543,18 +543,12 @@
 
     def __init__(self, **cparams):
         sdk = sdk_module.OpenMLDBSdk(**cparams)
-<<<<<<< HEAD
-        ok = sdk.init()
-        if not ok:
-            raise Exception("init openmldb sdk erred")
+        sdk.init()
         db = cparams.get('database', None)
         if db:
             ok, rs = sdk.execute(f'use {db}')  # set db, db must be exists
             if not ok:
                 raise DatabaseError(rs)
-=======
-        sdk.init()
->>>>>>> bcae10eb
         self._sdk = sdk
         self._connected = True
 
