# -*- coding: utf-8 -*-
# Copyright 2021 4Paradigm
#
# Licensed under the Apache License, Version 2.0 (the "License");
# you may not use this file except in compliance with the License.
# You may obtain a copy of the License at
#
#   http://www.apache.org/licenses/LICENSE-2.0
#
# Unless required by applicable law or agreed to in writing, software
# distributed under the License is distributed on an "AS IS" BASIS,
# WITHOUT WARRANTIES OR CONDITIONS OF ANY KIND, either express or implied.
# See the License for the specific language governing permissions and
# limitations under the License.

# fmt:off
import sys
from pathlib import Path
# add parent directory
sys.path.append(Path(__file__).parent.parent.as_posix())
import native.sql_router_sdk as sql_router_sdk

import logging
from datetime import date
from datetime import datetime
from prettytable import PrettyTable
from warnings import warn

# fmt:on

logger = logging.getLogger("OpenMLDB_sdk")


class OpenMLDBSdk(object):
    """
    all methods with the arg db: if db is None, use the db setting in sql router; otherwise, use the arg db
    Upper layer(e.g. dbapi) usually set the arg db to None
    """

    def __init__(self, **options_map):
        self.options_map = options_map
        self.sdk = None

    def init(self):
        is_cluster_mode = True if 'zkPath' in self.options_map else False
        if is_cluster_mode:
            options = sql_router_sdk.SQLRouterOptions()
            options.zk_cluster = self.options_map['zk']
            options.zk_path = self.options_map['zkPath']
            # optionals
            if 'zkLogLevel' in self.options_map:
                options.zk_log_level = int(self.options_map['zkLogLevel'])
            if 'zkLogFile' in self.options_map:
                options.zk_log_file = self.options_map['zkLogFile']
        else:
            options = sql_router_sdk.StandaloneOptions()
            # use host
            if 'zkPath' not in self.options_map:
                options.host = self.options_map['host']
                options.port = int(self.options_map['port'])

        # common options
        if 'requestTimeout' in self.options_map:
            options.request_timeout = int(self.options_map['requestTimeout'])
        if 'glogLevel' in self.options_map:
            options.glog_level = self.options_map['glogLevel']
        if 'glogDir' in self.options_map:
            options.glog_dir = self.options_map['glogDir']
        if 'maxSqlCacheSize' in self.options_map:
            options.max_sql_cache_size = int(
                self.options_map['maxSqlCacheSize'])

        self.sdk = sql_router_sdk.NewClusterSQLRouter(
            options
        ) if is_cluster_mode else sql_router_sdk.NewStandaloneSQLRouter(options)
        if not self.sdk:
<<<<<<< HEAD
            logger.error(
                "fail to init OpenMLDB sdk with %s, is cluster mode %s" %
                (self.options_map, is_cluster_mode))
            return False
        logger.info("init openmldb sdk done with %s, is cluster mode %s" %
                    (self.options_map, is_cluster_mode))
=======
            raise Exception(
                f"fail to init OpenMLDB sdk with {self.options_map}, is cluster mode {is_cluster_mode}")

        logger.info(f"init openmldb sdk done with {self.options_map}, is cluster mode {is_cluster_mode}")
>>>>>>> bcae10eb
        status = sql_router_sdk.Status()
        self.sdk.ExecuteSQL("SET @@execute_mode='online'", status)
        if not status.IsOK():
            raise Exception(f"fail to set online mode, {status.ToString()}")

    def getDatabases(self):
        if not self.sdk:
            return False, "please init sdk first"

        dbs = sql_router_sdk.VectorString()
        status = sql_router_sdk.Status()
        self.sdk.ShowDB(dbs, status)
        if not status.IsOK():
            return False
        output_dbs = []
        for i in range(dbs.size()):
            output_dbs.append(dbs[i])
        return output_dbs

    def createDB(self, db):
        if not self.sdk:
            return False, "please init sdk first"
        status = sql_router_sdk.Status()
        if self.sdk.CreateDB(db, status):
            return True, ""
        else:
            return False, status.ToString()

    def dropDB(self, db):
        if not self.sdk:
            return False, "please init sdk first"
        status = sql_router_sdk.Status()
        if self.sdk.DropDB(db, status):
            return True, "ok"
        else:
            return False, status.ToString()

    def getTables(self, db):
        if not self.sdk:
            raise Exception("please init sdk first")
        return self.sdk.GetTableNames(db)

    def getAllTables(self):
        if not self.sdk:
            raise Exception("please init sdk first")
        return self.sdk.GetAllTables()

    def getDatabase(self):
        if not self.sdk:
            raise Exception("please init sdk first")
        return self.sdk.GetDatabase()

    def isOnlineMode(self):
        if not self.sdk:
            return False, "please init sdk first"
        return self.sdk.IsOnlineMode()

    def getParameterBuilder(self, data):
        logger.debug("getParameterBuilder data type: %s", str(type(data)))
        logger.debug(data)
        columnTypes = sql_router_sdk.ColumnTypes()
        for col in data:
            col_type = sql_router_sdk.kTypeUnknow
            if isinstance(col, int):
                col_type = sql_router_sdk.kTypeInt64
            elif isinstance(col, float):
                col_type = sql_router_sdk.kTypeDouble
            elif isinstance(col, str):
                col_type = sql_router_sdk.kTypeString
            elif isinstance(col, bool):
                col_type = sql_router_sdk.kTypeBool
            elif isinstance(col, datetime):
                col_type = sql_router_sdk.kTypeTimestamp
            elif isinstance(col, date):
                col_type = sql_router_sdk.kTypeDate
            else:
                return False, "invalid parameter type " + str(type(col))
            logger.debug("val type {} Column Type {}".format(
                type(col), sql_router_sdk.DataTypeName(col_type)))
            columnTypes.AddColumnType(col_type)

        parameterRow = sql_router_sdk.SQLRequestRow.CreateSQLRequestRowFromColumnTypes(
            columnTypes)
        schema = parameterRow.GetSchema()
        ok, msg = self._append_request_row(parameterRow, schema, data)
        if not ok:
            return ok, msg
        else:
            return True, parameterRow

    def getInsertBuilder(self, db, sql):
        if not self.sdk:
            return False, "please init sdk first"
        status = sql_router_sdk.Status()
<<<<<<< HEAD
        row_builder = self.sdk.GetInsertRow(db if db else self.getDatabase(),
                                            sql, status)
        if status.code != 0:
            return False, status.msg
=======
        row_builder = self.sdk.GetInsertRow(db, sql, status)
        if not status.IsOK():
            return False, status.ToString()
>>>>>>> bcae10eb
        return True, row_builder

    def getInsertBatchBuilder(self, db, sql):
        if not self.sdk:
            return False, "please init sdk first"
        status = sql_router_sdk.Status()
<<<<<<< HEAD
        rows_builder = self.sdk.GetInsertRows(db if db else self.getDatabase(),
                                              sql, status)
        if status.code != 0:
            return False, status.msg
=======
        rows_builder = self.sdk.GetInsertRows(db, sql, status)
        if not status.IsOK():
            return False, status.ToString()
>>>>>>> bcae10eb
        return True, rows_builder

    def executeInsert(self, db, sql, row_builder=None):
        if not self.sdk:
            return False, "please init sdk first"
        cdb = db if db else self.getDatabase()
        status = sql_router_sdk.Status()
<<<<<<< HEAD
        ok = self.sdk.ExecuteInsert(
            cdb, sql, row_builder,
            status) if row_builder else self.sdk.ExecuteInsert(
                cdb, sql, status)
        return (True, "") if ok else (False, status.msg)
=======
        if row_builder is not None:
            if self.sdk.ExecuteInsert(db, sql, row_builder, status):
                return True, ""
            else:
                return False, status.ToString()
        else:
            if self.sdk.ExecuteInsert(db, sql, status):
                return True, ""
            else:
                return False, status.ToString()
>>>>>>> bcae10eb

    def getRequestBuilder(self, db, sql):
        if not self.sdk:
            return False, "please init sdk first"
        status = sql_router_sdk.Status()
<<<<<<< HEAD
        row_builder = self.sdk.GetRequestRow(db if db else self.getDatabase(),
                                             sql, status)
        if status.code != 0:
            return False, status.msg
=======
        row_builder = self.sdk.GetRequestRow(db, sql, status)
        if not status.IsOK():
            return False, status.ToString()
>>>>>>> bcae10eb
        return True, row_builder

    def doRequestQuery(self, db, sql, data):
        if data is None:
            return False, "please init request data"
        cdb = db if db else self.getDatabase()
        ok, requestRow = self.getRequestBuilder(cdb, sql)
        if not ok:
            return ok, requestRow
        schema = requestRow.GetSchema()
        ok, msg = self._append_request_row(requestRow, schema, data)
        if not ok:
            return ok, msg
        return self.executeSQL(cdb, sql, requestRow)

    def doParameterizedQuery(self, db, sql, data):
        logging.debug("doParameterizedQuery data: %s", str(data))
        if isinstance(data, tuple) and len(data) > 0:
            ok, parameterRow = self.getParameterBuilder(data)
        else:
            return False, "Invalid query data type " + str(type(data))
        if not ok:
            return False, parameterRow
        return self.executeQueryParameterized(db, sql, parameterRow)

    def doQuery(self, db, sql):
        return self.executeSQL(db, sql, None)

    def executeQuery(self, db, sql, row_builder=None):
        warn('This method is deprecated.', DeprecationWarning)
        return self.executeSQL(db, sql, row_builder)

    def execute(self, sql, row_builder=None):
        """no db style"""
        return self.executeSQL(None, sql, row_builder=row_builder)

    def executeSQL(self, db, sql, row_builder=None):
        """
        1. no row_builder: batch mode
        2. row_builder: request mode
        And if db, use this one, if not, use the db setting in sdk
        """
        if not self.sdk:
            return False, "please init sdk first"

        cdb = db if db else self.getDatabase()
        status = sql_router_sdk.Status()
        if row_builder is not None:
            rs = self.sdk.ExecuteSQLRequest(cdb, sql, row_builder, status)
        else:
            # if no db specific in here, use the current db in sdk
<<<<<<< HEAD
            rs = self.sdk.ExecuteSQL(cdb, sql, status)
        if status.code != 0:
            return False, status.msg
=======
            rs = self.sdk.ExecuteSQL(sql, status)
        if not status.IsOK():
            return False, status.ToString()
>>>>>>> bcae10eb
        else:
            return True, rs

    def executeQueryParameterized(self, db, sql, row_builder):
        if not self.sdk:
            return False, "please init sdk first"

        if not row_builder:
            return False, "pealse init parameter row"

        status = sql_router_sdk.Status()
<<<<<<< HEAD
        rs = self.sdk.ExecuteSQLParameterized(db if db else self.getDatabase(),
                                              sql, row_builder, status)
        if status.code != 0:
            return False, status.msg
=======
        rs = self.sdk.ExecuteSQLParameterized(db, sql, row_builder, status)
        if not status.IsOK():
            return False, status.ToString()
>>>>>>> bcae10eb
        else:
            return True, rs

    def getRowBySp(self, db, sp):
        status = sql_router_sdk.Status()
<<<<<<< HEAD
        row_builder = self.sdk.GetRequestRowByProcedure(
            db if db else self.getDatabase(), sp, status)
        if status.code != 0:
            return False, status.msg
=======
        row_builder = self.sdk.GetRequestRowByProcedure(db, sp, status)
        if not status.IsOK():
            return False, status.ToString()
>>>>>>> bcae10eb
        return True, row_builder

    def callProc(self, db, sp, rq):
        status = sql_router_sdk.Status()
        rs = self.sdk.CallProcedure(db, sp, rq, status)
        if not status.IsOK():
            return False, status.ToString()
        return True, rs

    def doProc(self, db, sp, data):
        cdb = db if db else self.getDatabase()
        ok, requestRow = self.getRowBySp(cdb, sp)
        if not ok:
            return ok, "get row by sp failed"
        schema = requestRow.GetSchema()
        ok, msg = self._append_request_row(requestRow, schema, data)
        if not ok:
            return ok, msg
        return self.callProc(cdb, sp, requestRow)

    def _append_request_row(self, requestRow, schema, data):
        if isinstance(data, dict):
            return self._append_request_row_with_dict(requestRow, schema, data)
        elif isinstance(data, tuple) and len(data) > 0:
            return self._append_request_row_with_tuple(requestRow, schema, data)
        else:
            return False, "Invalid row type " + str(type(data))

    def _extract_timestamp(self, x):
        if isinstance(x, str):
            logging.debug("extract datetime/timestamp with string item")
            try:
                dt = datetime.fromisoformat(x)
                return True, int(dt.timestamp() * 1000)
            except Exception as e:
                return False, "fail extract date from string {}".format(e)
        elif isinstance(x, int):
            logging.debug("extract datetime/timestamp with integer")
            return True, x
        elif isinstance(x, datetime):
            logging.debug("extract datetime/timestamp with datetime item")
            return True, int(x.timestamp() * 1000)
        elif isinstance(x, date):
            logging.debug("extract datetime/timestamp with date item")
            dt = datetime(x.year, x.month, x.day, 0, 0, 0)
            return True, int(dt.timestamp() * 1000)
        else:
            return False, "fail extract datetime, invalid type {}".format(
                type(x))

    def _extract_date(self, x):
        if isinstance(x, str):
            logging.debug("append date with string item")
            try:
                dt = date.fromisoformat(x)
                return True, (dt.year, dt.month, dt.day)
            except Exception as e:
                return False, "fail extract date from string {}".format(e)
        elif isinstance(x, datetime):
            logging.debug("extract date with datetime item")
            return True, (x.year, x.month, x.day)
        elif isinstance(x, date):
            logging.debug("append date with date item")
            return True, (x.year, x.month, x.day)
        else:
            return False, "fail to extract date, invallid type {}".format(
                type(x))

    def _append_request_row_with_tuple(self, requestRow, schema, data):
        appendMap = {
            sql_router_sdk.kTypeBool:
                requestRow.AppendBool,
            sql_router_sdk.kTypeInt16:
                requestRow.AppendInt16,
            sql_router_sdk.kTypeInt32:
                requestRow.AppendInt32,
            sql_router_sdk.kTypeInt64:
                requestRow.AppendInt64,
            sql_router_sdk.kTypeFloat:
                requestRow.AppendFloat,
            sql_router_sdk.kTypeDouble:
                requestRow.AppendDouble,
            sql_router_sdk.kTypeString:
                requestRow.AppendString,
            sql_router_sdk.kTypeDate:
                lambda x: len(x) == 3 and requestRow.AppendDate(
                    x[0], x[1], x[2]),
            sql_router_sdk.kTypeTimestamp:
                requestRow.AppendTimestamp
        }
        count = schema.GetColumnCnt()
        strSize = 0
        for i in range(count):
            colType = schema.GetColumnType(i)
            if colType != sql_router_sdk.kTypeString:
                continue
            val = data[i]
            if isinstance(val, str):
                strSize += len(val)
            else:
                return False, "column[{}] type is not str".format(i)

        requestRow.Init(strSize)
        for i in range(count):
            val = data[i]
            if val is None:
                requestRow.AppendNULL()
                continue
            colType = schema.GetColumnType(i)
            if colType == sql_router_sdk.kTypeDate:
                ok, val = self._extract_date(val)
                if not ok:
                    return False, "error when extract date value {}".format(val)
            if colType == sql_router_sdk.kTypeTimestamp:
                ok, val = self._extract_timestamp(val)
                if not ok:
                    return False, val
                else:
                    logging.debug("timestamp val: {}".format(val))

            ok = appendMap[colType](val)
            if not ok:
                return False, "erred at append data seq {}".format(i)
        ok = requestRow.Build()
        if not ok:
            return False, "erred at build request row data"
        return ok, ""

    def _append_request_row_with_dict(self, requestRow, schema, data):
        appendMap = {
            sql_router_sdk.kTypeBool:
                requestRow.AppendBool,
            sql_router_sdk.kTypeInt16:
                requestRow.AppendInt16,
            sql_router_sdk.kTypeInt32:
                requestRow.AppendInt32,
            sql_router_sdk.kTypeInt64:
                requestRow.AppendInt64,
            sql_router_sdk.kTypeFloat:
                requestRow.AppendFloat,
            sql_router_sdk.kTypeDouble:
                requestRow.AppendDouble,
            sql_router_sdk.kTypeString:
                requestRow.AppendString,
            sql_router_sdk.kTypeDate:
                lambda x: len(x) == 3 and requestRow.AppendDate(
                    x[0], x[1], x[2]),
            sql_router_sdk.kTypeTimestamp:
                requestRow.AppendTimestamp
        }
        count = schema.GetColumnCnt()
        strSize = 0
        for i in range(count):
            name = schema.GetColumnName(i)
            if name not in data:
                return False, "col {} data not given".format(name)
            val = data.get(name)
            if val == None:
                if schema.IsColumnNotNull(i):
                    return False, "column seq {} not allow null".format(i)
                continue
            colType = schema.GetColumnType(i)
            if colType != sql_router_sdk.kTypeString:
                continue
            if isinstance(val, str):
                strSize += len(val)
            else:
                return False, "{} value type is not str".format(name)
        requestRow.Init(strSize)
        for i in range(count):
            name = schema.GetColumnName(i)
            val = data.get(name)
            if val is None:
                requestRow.AppendNULL()
                continue
            colType = schema.GetColumnType(i)
            if colType == sql_router_sdk.kTypeDate:
                ok, val = self._extract_date(val)
                if not ok:
                    return False, "error when extract date value {}".format(val)
            if colType == sql_router_sdk.kTypeTimestamp:
                ok, val = self._extract_timestamp(val)
                if not ok:
                    return False, val
            ok = appendMap[colType](val)
            if not ok:
                return False, "erred at append data seq {}".format(i)
        ok = requestRow.Build()
        if not ok:
            return False, "erred at build request row data"
        return ok, ""

    def doBatchRowRequest(self, db, sql, commonCol, parameters):
        # We'll use db in multi steps. To avoid db change, we cache it first.
        cdb = db if db else self.getDatabase()
        ok, requestRow = self.getRequestBuilder(cdb, sql)
        if not ok:
            return ok, "get request builder fail"
        schema = requestRow.GetSchema()
        commonCols = sql_router_sdk.ColumnIndicesSet(schema)
        count = schema.GetColumnCnt()
        commnColAddCount = 0
        for i in range(count):
            colName = schema.GetColumnName(i)
            if colName in commonCol:
                commonCols.AddCommonColumnIdx(i)
                commnColAddCount += 1
        if commnColAddCount != len(commonCol):
            return False, "some common col is not in table schema"
        requestRowBatch = sql_router_sdk.SQLRequestRowBatch(schema, commonCols)
        if requestRowBatch is None:
            return False, "generate sql request row batch fail"
        if isinstance(parameters, dict):
            ok, msg = self._append_request_row(requestRow, schema, parameters)
            if not ok:
                return ok, msg
            requestRowBatch.AddRow(requestRow)
        else:
            for d in parameters:
                ok, msg = self._append_request_row(requestRow, schema, d)
                if not ok:
                    return ok, msg
                requestRowBatch.AddRow(requestRow)
                ok, requestRow = self.getRequestBuilder(cdb, sql)
                if not ok:
                    return ok, "get request builder fail"
        status = sql_router_sdk.Status()
<<<<<<< HEAD
        rs = self.sdk.ExecuteSQLBatchRequest(cdb, sql, requestRowBatch, status)
        if status.code != 0:
            return False, status.msg
=======
        rs = self.sdk.ExecuteSQLBatchRequest(db, sql, requestRowBatch, status)
        if not status.IsOK():
            return False, status.ToString()
>>>>>>> bcae10eb
        return True, rs

    def getJobLog(self, id):
        if not self.sdk:
            return False, "please init sdk first"

        status = sql_router_sdk.Status()

        log = self.sdk.GetJobLog(id, status)
        if not status.IsOK():
            # TODO: Throw exception if get failure status
            return ""

        return log

    @staticmethod
    def print_table(schema, rows):
        t = PrettyTable(schema)
        for row in rows:
            t.add_row(row)
        print(t)


class TypeUtil(object):

    # Convert int type to string type
    @staticmethod
    def intTypeToStr(intType):
        # The map of type with number and type with readable string
        typeMap = {
            sql_router_sdk.kTypeBool: "bool",
            sql_router_sdk.kTypeInt16: "int16",
            sql_router_sdk.kTypeInt32: "int32",
            sql_router_sdk.kTypeInt64: "int64",
            sql_router_sdk.kTypeFloat: "float",
            sql_router_sdk.kTypeDouble: "double",
            sql_router_sdk.kTypeString: "string",
            sql_router_sdk.kTypeDate: "date",
            sql_router_sdk.kTypeTimestamp: "timestamp"
        }
        return typeMap[intType]<|MERGE_RESOLUTION|>--- conflicted
+++ resolved
@@ -74,19 +74,10 @@
             options
         ) if is_cluster_mode else sql_router_sdk.NewStandaloneSQLRouter(options)
         if not self.sdk:
-<<<<<<< HEAD
-            logger.error(
-                "fail to init OpenMLDB sdk with %s, is cluster mode %s" %
-                (self.options_map, is_cluster_mode))
-            return False
-        logger.info("init openmldb sdk done with %s, is cluster mode %s" %
-                    (self.options_map, is_cluster_mode))
-=======
             raise Exception(
                 f"fail to init OpenMLDB sdk with {self.options_map}, is cluster mode {is_cluster_mode}")
 
         logger.info(f"init openmldb sdk done with {self.options_map}, is cluster mode {is_cluster_mode}")
->>>>>>> bcae10eb
         status = sql_router_sdk.Status()
         self.sdk.ExecuteSQL("SET @@execute_mode='online'", status)
         if not status.IsOK():
@@ -181,32 +172,20 @@
         if not self.sdk:
             return False, "please init sdk first"
         status = sql_router_sdk.Status()
-<<<<<<< HEAD
         row_builder = self.sdk.GetInsertRow(db if db else self.getDatabase(),
                                             sql, status)
-        if status.code != 0:
-            return False, status.msg
-=======
-        row_builder = self.sdk.GetInsertRow(db, sql, status)
-        if not status.IsOK():
-            return False, status.ToString()
->>>>>>> bcae10eb
+        if not status.IsOK():
+            return False, status.ToString()
         return True, row_builder
 
     def getInsertBatchBuilder(self, db, sql):
         if not self.sdk:
             return False, "please init sdk first"
         status = sql_router_sdk.Status()
-<<<<<<< HEAD
         rows_builder = self.sdk.GetInsertRows(db if db else self.getDatabase(),
                                               sql, status)
-        if status.code != 0:
-            return False, status.msg
-=======
-        rows_builder = self.sdk.GetInsertRows(db, sql, status)
-        if not status.IsOK():
-            return False, status.ToString()
->>>>>>> bcae10eb
+        if not status.IsOK():
+            return False, status.ToString()
         return True, rows_builder
 
     def executeInsert(self, db, sql, row_builder=None):
@@ -214,39 +193,20 @@
             return False, "please init sdk first"
         cdb = db if db else self.getDatabase()
         status = sql_router_sdk.Status()
-<<<<<<< HEAD
         ok = self.sdk.ExecuteInsert(
             cdb, sql, row_builder,
             status) if row_builder else self.sdk.ExecuteInsert(
                 cdb, sql, status)
-        return (True, "") if ok else (False, status.msg)
-=======
-        if row_builder is not None:
-            if self.sdk.ExecuteInsert(db, sql, row_builder, status):
-                return True, ""
-            else:
-                return False, status.ToString()
-        else:
-            if self.sdk.ExecuteInsert(db, sql, status):
-                return True, ""
-            else:
-                return False, status.ToString()
->>>>>>> bcae10eb
+        return (True, "") if ok else (False, status.ToString())
 
     def getRequestBuilder(self, db, sql):
         if not self.sdk:
             return False, "please init sdk first"
         status = sql_router_sdk.Status()
-<<<<<<< HEAD
         row_builder = self.sdk.GetRequestRow(db if db else self.getDatabase(),
                                              sql, status)
-        if status.code != 0:
-            return False, status.msg
-=======
-        row_builder = self.sdk.GetRequestRow(db, sql, status)
-        if not status.IsOK():
-            return False, status.ToString()
->>>>>>> bcae10eb
+        if not status.IsOK():
+            return False, status.ToString()
         return True, row_builder
 
     def doRequestQuery(self, db, sql, data):
@@ -298,15 +258,10 @@
             rs = self.sdk.ExecuteSQLRequest(cdb, sql, row_builder, status)
         else:
             # if no db specific in here, use the current db in sdk
-<<<<<<< HEAD
             rs = self.sdk.ExecuteSQL(cdb, sql, status)
-        if status.code != 0:
-            return False, status.msg
-=======
-            rs = self.sdk.ExecuteSQL(sql, status)
-        if not status.IsOK():
-            return False, status.ToString()
->>>>>>> bcae10eb
+
+        if not status.IsOK():
+            return False, status.ToString()
         else:
             return True, rs
 
@@ -318,31 +273,20 @@
             return False, "pealse init parameter row"
 
         status = sql_router_sdk.Status()
-<<<<<<< HEAD
         rs = self.sdk.ExecuteSQLParameterized(db if db else self.getDatabase(),
                                               sql, row_builder, status)
-        if status.code != 0:
-            return False, status.msg
-=======
-        rs = self.sdk.ExecuteSQLParameterized(db, sql, row_builder, status)
-        if not status.IsOK():
-            return False, status.ToString()
->>>>>>> bcae10eb
+
+        if not status.IsOK():
+            return False, status.ToString()
         else:
             return True, rs
 
     def getRowBySp(self, db, sp):
         status = sql_router_sdk.Status()
-<<<<<<< HEAD
         row_builder = self.sdk.GetRequestRowByProcedure(
             db if db else self.getDatabase(), sp, status)
-        if status.code != 0:
-            return False, status.msg
-=======
-        row_builder = self.sdk.GetRequestRowByProcedure(db, sp, status)
-        if not status.IsOK():
-            return False, status.ToString()
->>>>>>> bcae10eb
+        if not status.IsOK():
+            return False, status.ToString()
         return True, row_builder
 
     def callProc(self, db, sp, rq):
@@ -570,15 +514,9 @@
                 if not ok:
                     return ok, "get request builder fail"
         status = sql_router_sdk.Status()
-<<<<<<< HEAD
         rs = self.sdk.ExecuteSQLBatchRequest(cdb, sql, requestRowBatch, status)
-        if status.code != 0:
-            return False, status.msg
-=======
-        rs = self.sdk.ExecuteSQLBatchRequest(db, sql, requestRowBatch, status)
-        if not status.IsOK():
-            return False, status.ToString()
->>>>>>> bcae10eb
+        if not status.IsOK():
+            return False, status.ToString()
         return True, rs
 
     def getJobLog(self, id):
