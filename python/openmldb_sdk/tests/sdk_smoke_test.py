--- conflicted
+++ resolved
@@ -30,15 +30,9 @@
 
 
 def test_sdk_smoke():
-<<<<<<< HEAD
-    sdk = sdk_module.OpenMLDBSdk(zk=OpenMLDB_ZK_CLUSTER,
-                                 zkPath=OpenMLDB_ZK_PATH)
-    assert sdk.init()
-=======
     sdk = sdk_module.OpenMLDBSdk(
         zk=OpenMLDB_ZK_CLUSTER, zkPath=OpenMLDB_ZK_PATH)
     sdk.init()
->>>>>>> bcae10eb
     db_name = "pydb" + str(time.time_ns() % 100000)
     table_name = "pytable" + str(time.time_ns() % 100000)
     create_db = "create database " + db_name + ";"
