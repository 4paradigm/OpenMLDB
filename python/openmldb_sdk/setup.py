#!/usr/bin/env python3
# -*- coding: utf-8 -*-
# Copyright 2021 4Paradigm
#
# Licensed under the Apache License, Version 2.0 (the "License");
# you may not use this file except in compliance with the License.
# You may obtain a copy of the License at
#
#   http://www.apache.org/licenses/LICENSE-2.0
#
# Unless required by applicable law or agreed to in writing, software
# distributed under the License is distributed on an "AS IS" BASIS,
# WITHOUT WARRANTIES OR CONDITIONS OF ANY KIND, either express or implied.
# See the License for the specific language governing permissions and
# limitations under the License.

from setuptools import setup, find_packages

setup(
    name='openmldb',
<<<<<<< HEAD
    version='0.9.0',
=======
    version='0.9.1a0',
>>>>>>> b2782612
    author='OpenMLDB Team',
    author_email=' ',
    url='https://github.com/4paradigm/OpenMLDB',
    description='OpenMLDB Python SDK',
    license="copyright 4paradigm.com",
    classifiers=[
        'Programming Language :: Python :: 3',
    ],
    install_requires=[
        "importlib-metadata < 5.0",
        "sqlalchemy <= 2.0.27",
        "IPython <= 7.30.1",
        "prettytable <= 3.1.0",
    ],
    extras_require={'test': [
        "pytest",
        "tox",
    ]},
    include_package_data=True,
    package_data={'': ['*.so']},
    packages=find_packages(exclude=['tests']),
    entry_points={
        'sqlalchemy.dialects': [
            'openmldb = openmldb.sqlalchemy_openmldb.openmldb_dialect:OpenmldbDialect',
        ],
    },
    zip_safe=False,
)<|MERGE_RESOLUTION|>--- conflicted
+++ resolved
@@ -18,11 +18,7 @@
 
 setup(
     name='openmldb',
-<<<<<<< HEAD
-    version='0.9.0',
-=======
     version='0.9.1a0',
->>>>>>> b2782612
     author='OpenMLDB Team',
     author_email=' ',
     url='https://github.com/4paradigm/OpenMLDB',
