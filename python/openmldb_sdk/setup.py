#!/usr/bin/env python3
# -*- coding: utf-8 -*-
# Copyright 2021 4Paradigm
#
# Licensed under the Apache License, Version 2.0 (the "License");
# you may not use this file except in compliance with the License.
# You may obtain a copy of the License at
#
#   http://www.apache.org/licenses/LICENSE-2.0
#
# Unless required by applicable law or agreed to in writing, software
# distributed under the License is distributed on an "AS IS" BASIS,
# WITHOUT WARRANTIES OR CONDITIONS OF ANY KIND, either express or implied.
# See the License for the specific language governing permissions and
# limitations under the License.

from setuptools import setup, find_packages

setup(
    name='openmldb',
<<<<<<< HEAD
    version='0.8.3a0',
=======
    version='0.8.4a0',
>>>>>>> d12babd9
    author='OpenMLDB Team',
    author_email=' ',
    url='https://github.com/4paradigm/OpenMLDB',
    description='OpenMLDB Python SDK',
    license="copyright 4paradigm.com",
    classifiers=[
        'Programming Language :: Python :: 3',
    ],
    install_requires=[
        "importlib-metadata < 5.0",
        "sqlalchemy <= 1.4.50",
        "IPython <= 7.30.1",
        "prettytable <= 3.1.0",
    ],
    extras_require={'test': [
        "pytest",
        "tox",
    ]},
    include_package_data=True,
    package_data={'': ['*.so']},
    packages=find_packages(exclude=['tests']),
    entry_points={
        'sqlalchemy.dialects': [
            'openmldb = openmldb.sqlalchemy_openmldb.openmldb_dialect:OpenmldbDialect',
        ],
    },
    zip_safe=False,
)<|MERGE_RESOLUTION|>--- conflicted
+++ resolved
@@ -18,11 +18,7 @@
 
 setup(
     name='openmldb',
-<<<<<<< HEAD
-    version='0.8.3a0',
-=======
     version='0.8.4a0',
->>>>>>> d12babd9
     author='OpenMLDB Team',
     author_email=' ',
     url='https://github.com/4paradigm/OpenMLDB',
