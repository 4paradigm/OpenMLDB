# Changelog

<<<<<<< HEAD
=======
## [0.6.6] - 2022-11-14

### Features
- Support the new build-in function `hash64` (#2754 @aceforeverd)
- Improve the documents (#2763 @dl239, #2610 #2606 @michelle-qinqin)

### Bug Fixes
- `pytest` command is not found in the MacOS virtual machine. (#2765 @tobegit3hub)
- Wrong output schema passes to the `WindowAggRunner`. (#2758 @aceforeverd)
- There are no outputs when executing `showopstatus` command if no database is specified (#2773 @dl239)
- The data recovery tool fails in some cases (#2768 @dl239)

>>>>>>> 6b7aa985
## [0.6.5] - 2022-11-04

### Features
- Optimize the distribution of table partitions (#2701 @jkpjkpjkp)
- Add a new workflow to generate the documents of built-in functions automatically (#2709 #2729 @aceforeverd)
- Support the new SQL statement `show joblog` (#2732 @aceforeverd, #2747 @tobegit3hub)
- Add a warning message for `show table status` (#2738 @zhanghaohit)
- Add a new tool for data recovery and scale-out/scale-in (#2736 @dl239)
- Improve the documents (#2707 #2727 @aceforeverd, #2718 #2538 #2731 #2752 @vagetablechicken, #2607 #2609 @michelle-qinqin, #2733 @zhanghaohit, #2742 @auula)

### Bug Fixes
- Incorrect data will be loaded in offline mode if the schema mismatches with parquet files. (#2648 @vagetablechicken)
- Creating index fails if specifying a database in SQL statement (#2720 @dl239)
- `start_time` is not human-readable after submitting a job (#2751 @tobegit3hub)
- Incorrect result of `GetRecordIdxCnt` is produced in `MemTable` (#2719 @jkpjkpjkp)

### Code Refactoring
#2688 #2717 @vagetablechicken, #2705 #2728 @dl239, #2601 @team-317, #2737 @Jake-00

## [0.6.4] - 2022-10-21

### Features
- Support a new series of built-in functions `top_n_value_*_cate_where` (#2622 @aceforeverd)
- Support online batch computation and aggregation over a full table (#2620 @zhanghaohit)
- Support `load_mode` and `thread` options for `LOAD DATA` (#2684 @zhanghaohit)
- Improve the documents (#2476, #2486 #2514 #2611 #2693 #2462 @michelle-qinqin, #2695 @lumianph, #2653 @vagetablechicken)
- Support running MacOS compiling jobs in the CICD workflow (#2665 @dl239)

### Bug Fixes
- Recreating index fails if it has been dropped. (#2440 @dl239)
- The `traverse` method may get duplicate data if there are same `ts` records on one `pk` (#2637 @dl239)
- Multiple window union will fail when compiling in batch mode (#2478 @tobegit3hub, #2561 @aceforeverd)
- `select * ...` statement may cause inconsistent output schemas in many cases (#2660 @aceforeverd)
- Result is incorrect if the window is specified as `UNBOUNDED PRECEDING AND CURRENT ROW EXCLUDE CURRENT_ROW` (#2674 @aceforeverd)
- Incorrect slice offsets may lead to offline jobs hang (#2687 @aceforeverd)
- Other minor bug fixes (#2669 @dl239, #2683 @zhanghaohit)

### Code Refactoring
#2541 @dl239, #2573 #2672 @haseeb-xd


## [0.6.3] - 2022-10-14

### Features
- Support setting the configuration of `glog` for clients (#2482 @vagetablechicken)
- Add the checksum of SHA256 for release packages (#2560 @team-317)
- Support the new build-in function `unhex` (#2431 @aucker)
- Support the readable date and time format in CLI (#2568 @dl239)
- Support the `LAST JOIN` with a subquery as a producer of window node in the request mode (#2569 @aceforeverd)
- Upgrade the Spark version to 3.2.1 (#2566 @tobegit3hub, #2635 @dl239)
- Support setting the SQL cache size in SDKs (#2605 @vagetablechicken)
- Add a new interface of `ValidateSQL` to validate the syntax of SQL (#2626 @vagetablechicken)
- Improve the documents (#2405 #2492 #2562 #2496 #2495 #2436 #2487 #2623 @michelle-qinqin, #2543 @linjing-lab, #2584 @JourneyGo, #2567 #2583 @vagetablechicken, #2643 @dl239)
- Other minor features (#2504 #2572 #2498 #2598 @aceforeverd, #2555 #2641 @tobegit3hub, #2550 @zhanghaohit, #2595 @Elliezza, #2592 @vagetablechicken)

### Bug Fixes
- After a nameserver restarting, deployments may not recover. (#2533 @dl239)
- If the type of first column is `bool`, it fails to resolve the function `count_where`.  (#2570 @aceforeverd)
- Other minor bug fixes (#2540 #2577 #2625 #2655 @dl239, #2585 @snehalsenapati23, #2539 @vagetablechicken)

### Code Refactoring
#2516 #2520 #2522 #2521 #2542 #2531 #2581 @haseeb-xd, #2525 #2526 #2527 #2528 @kstrifonoff, #2523 @ighmaZ, #2546 #2549 @NevilleMthw, #2559 @marandabui, #2554 @gokullan, #2580 @team-317, #2599 @lbartyczak, #2594 @shivamgupta-sg, #2571 @Jake-00

## [0.6.2] - 2022-09-20

### Features
- Support independently executing the OpenMLDB offline engine without the OpenMLDB deployment (#2423 @tobegit3hub)
- Support the log setting of ZooKeeper and disable ZooKeeper logs in the diagnostic tool (#2451 @vagetablechicken)
- Support query parameters of the SQL query APIs (#2277 @qsliu2017)
- Improve the documents (#2406 @aceforeverd, #2408 #2414 @vagetablechicken, #2410 #2402 #2356 #2374 #2396 #2376 #2419 @michelle-qinqin, #2424 #2418 @dl239, #2455 @lumianph, #2458 @tobegit3hub)
- Other minor features (#2420 @aceforeverd, #2411 @wuyou10206, #2446 #2452 @vagetablechicken, #2475 @tobegit3hub)

### Bug Fixes
- Table creation succeeds even if `partitionnum` is set to 0, which should report an error. (#2220 @dl239)
- There are thread races in aggregators if there are concurrent `puts`. (#2472 @zhanghaohit)
- The `limit` clause dose not work if it is used with the `where` and `group by` clauses. (#2447 @aceforeverd)
- The `TaskManager` process will terminate if ZooKeeper disconnects. (#2494 @tobegit3hub)
- The replica cluster dose not create the database if a database is created in the leader cluster (#2488 @dl239)
- When there is data in base tables, deployment with long windows still can be executed (which should report an error). (#2501 @zhanghaohit)
- Other minor bug fixes (#2415 @aceforeverd, #2417 #2434 #2435 #2473 @dl239, #2466 @vagetablechicken)

### Code Refactoring
#2413 @dl239, #2470 #2467 #2468 @vagetablechicken

## [0.6.1] - 2022-08-30

### Features
- Support new build-in functions `last_day` and `regexp_like` (#2262 @HeZean, #2187 @jiang1997)
- Support Jupyter Notebook for the TalkingData use case (#2354 @vagetablechicken)
- Add a new API to disable Saprk logs of the batch engine (#2359 @tobegit3hub)
- Add the use case of precision marketing based on OneFlow (#2267 @Elliezza @vagetablechicken @siqi)
- Support the RPC request timeout in CLI and Python SDK (#2371 @vagetablechicken)
- Improve the documents (#2021 @liuceyim, #2348 #2316 #2324 #2361 #2315 #2323 #2355 #2328 #2360 #2378 #2319 #2350 #2395 #2398 @michelle-qinqin, #2373 @njzyfr, #2370 @tobegit3hub, #2367 #2382 #2375 #2401 @vagetablechicken, #2387 #2394 @dl239, #2379 @aceforeverd, #2403 @lumianph, #2400 gitpod-for-oss @aceforeverd, )
- Other minor features (#2363 @aceforeverd, #2185 @qsliu2017)

### Bug Fixes
- `APIServer` will core dump if no `rs` in `QueryResp`. (#2346 @vagetablechicken)
- Data has not been deleted from `pre-aggr` tables if there are delete operations in a main table. (#2300 @zhanghaohit)
- Task jobs will core dump when enabling `UnsafeRowOpt` with multiple threads in the Yarn cluster. (#2352 #2364 @tobegit3hub)
- Other minor bug fixes (#2336 @dl239, #2337 @dl239, #2385 #2372 @aceforeverd, #2383 #2384 @vagetablechicken)

### Code Refactoring
#2310 @hv789, #2306 #2305 @yeya24, #2311 @Mattt47, #2368 @TBCCC, #2391 @PrajwalBorkar, #2392 @zahyaah, #2405 @wang-jiahua

## [0.6.0] - 2022-08-10

### Highlights

- Add a new toolkit of managing OpenMLDB, currently including a diagnostic tool and a log collector (#2299 #2326 @dl239 @vagetablechicken)
- Support aggregate functions with suffix `_where` using pre-aggregation (#1821 #1841 #2321 #2255 #2321 @aceforeverd @nautaa @zhanghaohit)
- Support a new SQL syntax of `EXCLUDE CURRENT_ROW` (#2053 #2165 #2278 @aceforeverd)
- Add new OpenMLDB ecosystem plugins for DolphinScheduler (#1921 #1955 @vagetablechicken) and Airflow (#2215 @vagetablechicken)

### Other Features

- Support SQL syntax of `DELETE` in SQL and Kafka Connector (#2183 #2257 @dl239)
- Support customized order in the `insert` statement (#2075 @vagetablechicken)
- Add a new use case of TalkingData AdTracking Fraud Detection (#2008 @vagetablechicken)
- Improve the startup script to remove `mon` (#2050 @dl239)
- Improve the performance of offline batch SQL engine (#1882 #1943 #1973 #2142 #2273 #1773 @tobegit3hub)
- Support returning version numbers from TaskManager (#2102 @tobegit3hub)
- Improve the CICD workflow and release procedure (#1873 #2025 #2028 @mangoGoForward)
- Support GitHub Codespaces (#1922 @nautaa)
- Support new built-in functions `char(int)`, `char_length`, `character_length`, `radians`, `hex`, `median` (#1896 #1895 #1897 #2159 #2030 @wuxiaobai24 @HGZ-20 @Ivyee17)
- Support returning result set for a new query API (#2189 @qsliu2017)
- Improve the documents (#1796 #1817 #1818 #2254 #1948 #2227 #2254  #1824 #1829 #1832 #1840 #1842 #1844 #1845 #1848 #1849 #1851 #1858 #1875  #1923 #1925 #1939 #1942 #1945 #1957 #2031 #2054 #2140 #2195 #2304 #2264 #2260 #2257 #2254 #2247 #2240 #2227 #2115 #2126 #2116 #2154 #2152 #2178 #2147 #2146 #2184 #2138 #2145 #2160 #2197 #2198 #2133 #2224 #2223 #2222 #2209 #2248 #2244 #2242 #2241 #2226 #2225 #2221 #2219 #2201 #2291 # 2231 #2196 #2297 #2206 #2238 #2270 #2296 #2317 #2065 #2048 #2088 #2331 #1831 #1945 #2118 @ZtXavier @pearfl @PrajwalBorkar @tobegit3hub @ZtXavier @zhouxh19 @dl239 @vagetablechicken @tobegit3hub @aceforeverd @jmoldyvan @lumianph @bxiiiiii @michelle-qinqin @yclchuxue @redundan3y)

### Bug Fixes

- The SQL engine may produce incorrect results under certain circumstances. (#1950 #1997 #2024 @aceforeverd)
- The `genDDL` function generates incorrect DDL if the SQL is partitioned by multiple columns. (#1956 @dl239)
- The snapshot recovery may fail for disk tables. (#2174 @zhanghaohit)
- `enable_trace` does not work for some SQL queries. (#2292 @aceforeverd)
- Tablets cannot save `ttl` when updating the `ttl` of index. (#1935 @dl239)
- MakeResultSet uses a wrong schema in projection. (#2049 @dl239)
- A table does not exist when deploying SQL by the APIServer (#2205 @vagetablechicken)
- The cleanup for ZooKeep does not work properly. (#2191 @mangoGoForward)

Other minor bug fixes (#2052 #1959 #2253 #2273 #2288 #1964 #2175 #1938 #1963 #1956 #2171 #2036 #2170 #2236 #1867 #1869 #1900 #2162 #2161 #2173 #2190 #2084 #2085 #2034 #1972 #1408 #1863 #1862 #1919 #2093 #2167 #2073 #1803 #1998 #2000 #2012 #2055 #2174 #2036 @Xeonacid @CuriousCorrelation @Shigm1026 @jiang1997 @Harshvardhantomar @nautaa @Ivyee17 @frazie @PrajwalBorkar @dl239 @aceforeverd @tobegit3hub @dl239 @vagetablechicken @zhanghaohit @mangoGoForward @SaumyaBhushan @BrokenArrow1404 @harshlancer)

### Code Refactoring

#1884 #1917 #1953 #1965 #2017 #2033 #2044 @mangoGoForward; #2131 #2130 #2112 #2113 #2104 #2107 #2094 #2068 #2071 #2070 #1982 #1878 @PrajwalBorkar; #2158  #2051 #2037 #2015 #1886 #1857 @frazie; #2100 #2096 @KikiDotPy; #2089 @ayushclashroyale; #1994 @fpetrakov; #2079 kayverly; #2062 @WUBBBB; #1843 @1korenn; #2092 @HeZean; #1984 @0sirusD3m0n; #1976 @Jaguar16; #2086 @marc-marcos; #1999 @Albert-Debbarma;

## [0.5.3] - 2022-07-22

### Bug Fixes
- The SQL file cannot be successfully loaded in the Yarn-Client mode. (#2151 @tobegit3hub)
- The SQL file cannot be successfully loaded in the Yarn-Cluster mode. (#1993 @tobegit3hub)

## [0.5.2] - 2022-06-10

### Features
- Add new built-in functions, including `char_length`, `char`, `radians`, and `replace` (#1895 #1896 #1897 @Ivyee17, #1924 @aceforeverd)
- Add the demo of DolphinScheduler task (#1921 @vagetablechicken)
- Support inserting values with a specified database name (#1929 @dl239)
- Improve window computation with `UnsafeRowOpt` by removing the zipped dataframe (#1882 @tobegit3hub)
- Improve the documents (#1831 @yclchuxue, #1925 @lumianph, #1902 #1923 @vagetablechicken)
- Support GitHub Codespaces (#1922 @nautaa)

### Bug Fixes
- `DistributeWindowIterator::GetKey()` may result in core dump (#1892 aceforeverd)
- `Tablet` does not make `ttl` persistent when updating the ttl of index (#1935 @dl239)
- `TaskManager` startup fails if `LANG=zh_CN.UTF-8` is set (#1912 @vagetablechicken)
- There are duplicate records in `PRE_AGG_META_INFO` (#1919 @nautaa)
- The OpenMLDB Spark fails to fallback to SparkSQL for unsupported functions (#1908 @tobegit3hub)
- Fixing other minor bugs (#1914 aceforeverd, #1900 @mangoGoForward, #1934 @vagetablechicken)

### Code Refactoring
#1899 @auula, #1913 @dl239, #1917 @mangoGoForward, #1803 @SaumyaBhushan, #1870 @Ivyee17, #1886 @frazie

## [0.5.1] - 2022-05-26

### Features
- Support the new OpenMLDB Kafka connector (#1771 @vagetablechicken)
- Support very long SQLs in TaskManager (#1833 @tobegit3hub)
- Support `window union` correctly in the cluster mode (#1855 #1856 @aceforeverd @dl239)
- Support `count_where(*, condition)` in the storage engine (#1841 @nautaa)
- Add a new micro-benchmark tool for performance evaluation (#1800 @dl239)

### Bug Fixes
- Auto creating table throws error when a new ttl is greater than the current ttl. (#1737 @keyu813)
- Offline tasks crash when enabling `UnsafeRowOpt` for continuous windows. (#1773 @tobegit3hub)
- The aggregator is not reset if the table is empty. (#1784 @zhanghaohit)
- The order for window union rows and original rows with the same order key is undefined. (#1802 @aceforeverd)
- Queries with pre-aggregate enabled may crash under certain tests. (#1838 zhanghaohit)
- Ending space in CLI may cause program crash. (#1820 @aceforeverd)
- When creating an engine with empty databases, it cannot execute the command of `USE` database in the Python SDK. (#1854 @vagetablechicken)
- When using the soft copy for csv files, it cannot read offline path with options. (#1872 @vagetablechicken)

### Code Refactoring
#1766 @hiyoyolumi; #1777 @jmoldyvan; #1779 @SohamRatnaparkhi; #1768 @SaumyaBhushan; #1795 @vighnesh-kadam; #1806 @Mount-Blanc; #1978 @wangxinyu666666; #1781 @SaumyaBhushan; #1786 @xuduling; #1810 @IZUMI-Zu; #1824 @bxiiiiii; #1843 @1korenn; #1851 @zhouxh19; #1862 @Ivyee17; #1867, #1869, #1873, #1884 @mangoGoForward; #1863 @Ivyee17; #1815 @jmoldyvan; #1857 @frazie; #1878 @PrajwalBorkar

## [0.5.0] - 2022-05-07

### Highlights

- We have introduced an important performance optimization technique of pre-aggregation, which can significantly improve the performance for a query with time windows containing massive amount of rows, e.g., a few millions. (#1532 #1573 #1583 #1622 #1627 #1672 # 1712 @zhanghaohit @nautaa)
- We have added a new storage engine that supports persistent storage (such as HDD and SSD) for the online SQL engine. Such a storage engine is helpful when a user wants to reduce the cost with acceptable performance degradation. (#1483 @Leowner)
- We have supported C/C++ based User-Defined Functions (UDFs) with dynamic registration to enhance the development experience.  (#1509 #1733 #1700 @dl239 @tobegit3hub)

### Other Features

- Enhance the OpenMLDB Prometheus exporter ( #1584, #1645, #1754 @aceforeverd )
- Support collecting statistics of query response time for online queries ( #1497, #1521 @aceforeverd )
- Support new SQL commands: `SHOW COMPONENTS`, `SHOW TABLE STATUS` (#1380 #1431 #1704 @aceforeverd)
- Support setting global variables (#1310 #1359 #1364 @keyu813 @aceforeverd)
- Support reading Spark configuration files from the CLI (#1600 @tobegit3hub)
- Support using multiple threads for the Spark local mode (#1675 @tobegit3hub)
- Enhance the performance of join by using the Spark's native expression (#1502 tobegit3hub)
- Support the validation for TaskManager configuration (#1262 @tobegit3hub)
- Support tracking unfinished jobs in the TaskManager (#1474 @tobegit3hub)
- Other minor features (#1601 @dl239; #1574 @vagetablechicken; #1546 @keyu813; #1729 @vagetablechicken; #1460 @tobegit3hub)

### Bug Fixes
- Incorrect results when the order of conditions specified in `where` is different from that of the index (#1709 @aceforeverd)
- Incorrect results of `lag`/`at`/`lead` under certain circumstances (#1605 #1739 @aceforeverd)
- Memory leakage in `zk_client` (#1660 @wuxiaobai24)
- No catalog update if the role of a tablet is changed (#1655 @dl239)
- Related bugs about `UnsafeRow` for the offline engine (#1298, #1312, #1326, #1362, #1637, #1381, #1731 @tobegit3hub)
- Incorrect results after adding a new index in the standalone mode (#1721 @keyu813)
- Incorrect results of `SHOW JOBS` under certain circumstances (#1453 @tobegit3hub)
- Incorrect results of the date columns with `UnsafeRowOpt`(#1469 @tobegit3hub)
- Other minor bug fixes (#1698 @kfiring; #1651 @kutlayacar; #1621 @KaidoWang; #1150, #1243 @tobegit3hub; )

### Code Refactoring
#1616 @dl239; #1743 @zjx1319


## [0.4.4] - 2022-04-01

### Features
- Support the standalone version by Java and Python SDKs (#1302 #1325 #1485 @tobegit3hub @HuilinWu2 @keyu813)
- Support the blocking execution for offline queries (#1486 @vagetablechicken )
- Add the `getStatement` API in Java SDK (#1231 @dl239 )
- Support multiple rows insertion in the Python SDK (#1402 @hezhaozhao-git )
- Support the JDBC connection (#1511 @vagetablechicken )

### Bug Fixes
- The error message is empty when executing `show deployment` in CLI fails. (#1415 @dl239 )
- The `show job` and `show jobs` cannot display correct information. (#1440 @vagetablechicken )
- The built-in function execution on a string filed with the length of greater than 2048 characters causes OpenMLDB crash. (#1540 @dl239 )
- The simple expression inference fails in some cases (#1443 @jingchen2222 )
- The `PreparedStatement` in Java SDK does not perform as expected.  (#1511 @vagetablechicken )

### Code Refactoring
#1467 @aimanfatima ; #1513 @L-Y-L ; #1503 @Stevinson ;

## [0.4.3] - 2022-03-15

### Features

- Add the output of the number of rows imported after successfully importing data (#1401 @Manny-op)
- Code Refactoring (#1366 @Cupid0320; #1378 @wuteek; #1418 @prashantpaidi; #1420 @shiyoubun; #1422 @vagetablechicken)

### Bug Fixes
- Loading online data with "not null" columns in Spark fails. (#1341 @vagetablechicken)
- `max_where` and `min_where` results are incorrect if there is no rows matched. (#1403 @aceforeverd)
- The `insert` and `select` execution of the standalone version fails. (#1426 @dl239)
- Other minor bug fixes (#1379 @wuteek; #1384 jasleon)

## [0.4.2] - 2022-03-01

### Features
- Support timestamps in `long int` when importing a csv file (#1237 @vagetablechicken)
- Change the default execution mode in CLI from `online` to `offline` (#1332 @dl239)
- Enhancements for the Python SDK:
  - Support `fetchmany` and `fetchall` in Python SDK (#1215 @HuilinWu2)
  - Support fetching logs of TaskManager jobs in Python SDK and APIs (#1214 @tobegit3hub)
  - Support fetching the schema of result sets in Python SDK (#1194 @tobegit3hub)
  - Support the SQL magic function in Jupyter Notebook when using the Python SDK. (#1164 @HuilinWu2)
- Enhancements for the TaskManager:
  - Taskmanager can find the local batchjob jar if the path is not configured. (#1250 @tobegit3hub)
  - Support the Yarn-client mode in TaskManager (#1265 @tobegit3hub)
  - Support correctness checking for TaskManager's configuration (#1262 @tobegit3hub)
  - Support reordering for the task list (#1256 @tobegit3hub)
- Add new UDF functions of `lower` and `lcase` (#1192 @Liu-2001)
- Offline queries that do not execute on tables will run successfully even when the connection fails. (#1264 @tobegit3hub) 

### Bug Fixes
- Offline data import fails when the timestamp value is `null`. (#1274 @tobegit3hub)
- Start time of TaskManager jobs in CLI is null. (#1272 @tobegit3hub)
- LAST JOIN may fail in the cluster version under certain circumstances. (#1226 @dl239)
- Invalid SQL may run successfully. (#1208 @aceforeverd)

## [0.4.1] - 2022-02-09

### Features
- Improve CLI error messages and support the 'enable_trace' system variable (#1129 @jingchen2222)

### Bug Fixes
- CLI coredumps when it fails to connect to a nameserver. (#1166 @keyu813)
- Java SDK has the issue of memory leaks. (#1148 @dl239)
- The startup fails if a pid file exists. (#1108 @dl239)
- There are incorrect values for the column with the date type when loading data into an online table. (#1103 @yabg-shuai666)
- Offline data import for the CSV format may cause incorrect results. (#1100 @yabg-shuai666)
- 'Offline path' cannot be displayed after importing offline data. (#1172 @vagetablechicken)

## [0.4.0] - 2022-01-14

### Highlights

- The SQL-centric feature is enhanced for both standalone and cluster versions. Now you can enjoy the SQL-centric development and deployment experience seamlessly. (#991,#1034,#1071,#1064,#1061,#1049,#1045,#1038,#1034,#1029,#997,#996,#968,#946,#840,#830,#814,#776,#774,#764,#747,#740,#466,#481,#1033,#1027,#966,#951,#950,#932,#853,#835,#804,#800,#596,#595,#568,#873,#1025,#1021,#1019,#994,#991,#987,#912,#896,#894,#893,#873,#778,#777,#745,#737,#701,#570,#559,#558,#553 @tobegit3hub; #1030,#965,#933,#920,#829,#783,#754,#1005,#998 @vagetablechicken)
- The Chinese documentations are thoroughly polished and accessible at https://docs.openmldb.ai/ . This documentation repository is available at https://github.com/4paradigm/openmldb-docs-zh , and you are welcome to make contributions.
- Experimental feature: We have introduced a monitoring module based on Prometheus + Grafana for online feature processing. (#1048 @aceforeverd)

### Other Features

- Support SQL syntax: LIKE, HAVING (#841 @aceforeverd; #927,#698 @jingchen2222)
- Support new built-in functions: reverse (#1004 @nautaa), dayofyear (#856 @Nicholas-SR)
- Improve the compilation and install process, and support building from sources (#999,#871,#594,#752,#793,#805,#875,#871,#999 @aceforeverd; #992 @vagetablechicken)
- Improve the GitHub CI/CD workflow (#842,#884,#875,#919,#1056,#874 @aceforeverd)
- Support system databases and tables (#773 @dl239)
- Improve the function `create index` (#828 @dl239)
- Improve the demo image (#1023,#690,#734,#751 @zhanghaohit)
- Improve the Python SDK (#913,#906 @tobegit3hub;#949,#909 @HuilinWu2; #838 @dl239)
- Simplify the concepts of execution modes (#877,#985,#892 @jingchen2222)
- Add data import and export for the cluster version (#1078 @tobegit3hub)
- Add new deployment command for the cluster version (#921 @dl239)
- Support default values when creating a table (#563 @zoyopei)
- Support string delimiters and quotes (#668 @ZackeryWang)
- Add a new `lru_cache` to support upsert (#795 @vagetablechicken)
- Support adding index with any `ts_col` (#828 @dl239)
- Improve the `ts` packing in `sql_insert_now` (#944 ,#974 @keyu813)
- Improve documentations (#952 #885 @mahengyang; #834 @Nicholas-SR; #792,#1058,#1002,#872,#836,#792 @lumianph; #844,#782 @jingchen2222; #1022,#805 @aceforeverd)
- Other minor updates (#1073 @dl239)

### Bug Fixes

#847, #831, #647, #934, #953, #1015, #982, #927, #994, #1008, #1028, #1019, #779, #855, #350, #631, #1074, #1073, #1081

@nautaa, @Nicholas-SR, @aceforeverd, @dl239, @jingchen2222, @tobegit3hub, @keyu813

## [0.3.0] - 2021-11-05

### Highlights
We introduce a new standalone mode that can be deployed on a single node, which is suitable for small businesses and the demonstration purpose. Please read more details from [here](https://github.com/4paradigm/OpenMLDB/blob/v0.3.0/docs/en/standalone.md). The standalone mode is particularly enhanced for ease of use based on the following features that are supported by standalone mode only.
* The standalone deployment mode https://github.com/4paradigm/OpenMLDB/issues/440
* Connection establishment by specifying the host name and port in CLI https://github.com/4paradigm/OpenMLDB/issues/441
* LOAD DATA command for bulk loading https://github.com/4paradigm/OpenMLDB/issues/443
* SQL syntax support for exporting data: SELECT INTO FILE https://github.com/4paradigm/OpenMLDB/issues/455
* Deployment commands: DEPLOY, SHOW DEPLOYMENT, and DROP DEPLOYMENT https://github.com/4paradigm/OpenMLDB/issues/460 https://github.com/4paradigm/OpenMLDB/issues/447
### Other Features
* A new CLI command to support different levels of performance sensitivity:  `SET performance_sensitive=true|false`. When it is set to false, SQL queries can be executed without indexes. Please read [here](https://github.com/4paradigm/OpenMLDB/blob/v0.3.0/docs/en/performance_sensitive_mode.md) for more details about the performance sensitivity configuration https://github.com/4paradigm/OpenMLDB/issues/555
* Supporting SQL queries over multiple databases https://github.com/4paradigm/OpenMLDB/issues/476
* Supporting inserting multiple tuples into a table using a single SQL https://github.com/4paradigm/OpenMLDB/issues/398
* Improvements for Java SDK:
The new API getTableSchema https://github.com/4paradigm/OpenMLDB/pull/483
The new API genDDL, which is used to generate DDLs according to a given SQL script https://github.com/4paradigm/OpenMLDB/issues/588
### Bugfix
* Exceptions caused by certain physical plans with special structures when performing column resolve for logical plans. https://github.com/4paradigm/OpenMLDB/issues/437
* Under specific circumstances, unexpected outcomes produced by SQL queries with the WHERE when certain WHERE conditions do not fit into indexes https://github.com/4paradigm/OpenMLDB/issues/599
* The bug when enabling WindowParallelOpt and WindowSkewOptimization at the same times https://github.com/4paradigm/OpenMLDB/issues/444
* The bug of LCA (Lowest Common Ancestor) algorithm to support WindowParallelOpt for particular SQLs https://github.com/4paradigm/OpenMLDB/issues/485
* Workaround for the Spark bug (SPARK-36932) when the columns with the same names in LastJoin https://github.com/4paradigm/OpenMLDB/issues/484
### Acknowledgement
We appreciate the contribution to this release from external contributors who are not from 4Paradigm's core OpenMLDB team, including [Kanekanekane](https://github.com/Kanekanekane), [shawn-happy](https://github.com/shawn-happy), [lotabout](https://github.com/lotabout), [Shouren](https://github.com/Shouren), [zoyopei](https://github.com/zoyopei), [huqianshan](https://github.com/huqianshan)


## [0.2.3] - 2021-08-31
### Feature
- Data importer support bulk load [#250](https://github.com/4paradigm/OpenMLDB/pull/250)
- Support parameterized query under BatchMode [#262](https://github.com/4paradigm/OpenMLDB/issues/262), [#168](https://github.com/4paradigm/OpenMLDB/issues/168)
- Support Hive metastore and Iceberg tables for offline [#245](https://github.com/4paradigm/OpenMLDB/pull/245), [#146](https://github.com/4paradigm/OpenMLDB/pull/146)
- Integrated with Trino [#254](https://github.com/4paradigm/OpenMLDB/pull/254)
- Support global SortBy node for offline [#296](https://github.com/4paradigm/OpenMLDB/pull/296)

### Bug Fix
- Fix end2end offline tests for the same SQL [#300](https://github.com/4paradigm/OpenMLDB/pull/300)
- `desc` do not display the value of ttl after adding index[#156](https://github.com/4paradigm/OpenMLDB/issues/156)

### SQL Syntax
- `nvl` & `nvl2`: [#238](https://github.com/4paradigm/OpenMLDB/issues/238)
- bitwise operators: `&`, `|`, `^`, `~` [#244](https://github.com/4paradigm/OpenMLDB/pull/244)
- between predicate: [#277](https://github.com/4paradigm/OpenMLDB/pull/277)

## [0.2.2] - 2021-08-08
### Feature
+ Add `VARCHAR` Type [#237](https://github.com/4paradigm/OpenMLDB/issues/237)

### Bug Fix
- Fix invalid back qoute identifier name [#263](https://github.com/4paradigm/OpenMLDB/issues/263)
  can't write as multiple path style (e.g a.b) now
- InsertPreparedStatement set month by mistake when use Date type [#200](https://github.com/4paradigm/OpenMLDB/pull/200)

### Note:
`OPTIONS` can't write as multiple path style (e.g a.b) now

## [0.2.0] - 2021-07-22
### Features

+ Refactor front-end using [zetasql](https://github.com/jingchen2222/zetasql). Thus OpenMLDB can support more SQL syntaxs and provide friendly syntax error message.
+ Better code style and comment
+ Add APIServer module. User can use Rest API access OpenMLDB.[#48](https://github.com/4paradigm/OpenMLDB/issues/48)

### SQL Syntax

Changed
- `table options` syntax: [#103](https://github.com/4paradigm/HybridSE/issues/103)
- `lead` method: [#136](https://github.com/4paradigm/HybridSE/pull/136)

Removed
- `||` and `&&` as logical operator: [#264](https://github.com/4paradigm/OpenMLDB/issues/264)
- `at` function: [#265](https://github.com/4paradigm/OpenMLDB/issues/265)

### Note
- openmldb-0.2.0-linux.tar.gz targets on x86_64
- aarch64 artifacts consider experimental

<<<<<<< HEAD
=======
[0.6.6]: https://github.com/4paradigm/OpenMLDB/compare/v0.6.5...v0.6.6
>>>>>>> 6b7aa985
[0.6.5]: https://github.com/4paradigm/OpenMLDB/compare/v0.6.4...v0.6.5
[0.6.4]: https://github.com/4paradigm/OpenMLDB/compare/v0.6.3...v0.6.4
[0.6.3]: https://github.com/4paradigm/OpenMLDB/compare/v0.6.2...v0.6.3
[0.6.2]: https://github.com/4paradigm/OpenMLDB/compare/v0.6.1...v0.6.2
[0.6.1]: https://github.com/4paradigm/OpenMLDB/compare/v0.6.0...v0.6.1
[0.6.0]: https://github.com/4paradigm/OpenMLDB/compare/v0.5.3...v0.6.0
[0.5.3]: https://github.com/4paradigm/OpenMLDB/compare/v0.5.2...v0.5.3
[0.5.2]: https://github.com/4paradigm/OpenMLDB/compare/v0.5.1...v0.5.2
[0.5.1]: https://github.com/4paradigm/OpenMLDB/compare/v0.5.0...v0.5.1
[0.5.0]: https://github.com/4paradigm/OpenMLDB/compare/v0.4.4...v0.5.0
[0.4.4]: https://github.com/4paradigm/OpenMLDB/compare/v0.4.3...v0.4.4
[0.4.3]: https://github.com/4paradigm/OpenMLDB/compare/v0.4.2...v0.4.3
[0.4.2]: https://github.com/4paradigm/OpenMLDB/compare/v0.4.1...v0.4.2
[0.4.1]: https://github.com/4paradigm/OpenMLDB/compare/v0.4.0...v0.4.1
[0.4.0]: https://github.com/4paradigm/OpenMLDB/compare/v0.3.0...v0.4.0
[0.3.0]: https://github.com/4paradigm/OpenMLDB/compare/v0.2.3...v0.3.0
[0.2.3]: https://github.com/4paradigm/OpenMLDB/compare/0.2.2...v0.2.3
[0.2.2]: https://github.com/4paradigm/OpenMLDB/compare/v0.2.0...0.2.2
[0.2.0]: https://github.com/4paradigm/OpenMLDB/compare/v0.1.5-pre...v0.2.0<|MERGE_RESOLUTION|>--- conflicted
+++ resolved
@@ -1,7 +1,5 @@
 # Changelog
 
-<<<<<<< HEAD
-=======
 ## [0.6.6] - 2022-11-14
 
 ### Features
@@ -14,7 +12,6 @@
 - There are no outputs when executing `showopstatus` command if no database is specified (#2773 @dl239)
 - The data recovery tool fails in some cases (#2768 @dl239)
 
->>>>>>> 6b7aa985
 ## [0.6.5] - 2022-11-04
 
 ### Features
@@ -424,10 +421,7 @@
 - openmldb-0.2.0-linux.tar.gz targets on x86_64
 - aarch64 artifacts consider experimental
 
-<<<<<<< HEAD
-=======
 [0.6.6]: https://github.com/4paradigm/OpenMLDB/compare/v0.6.5...v0.6.6
->>>>>>> 6b7aa985
 [0.6.5]: https://github.com/4paradigm/OpenMLDB/compare/v0.6.4...v0.6.5
 [0.6.4]: https://github.com/4paradigm/OpenMLDB/compare/v0.6.3...v0.6.4
 [0.6.3]: https://github.com/4paradigm/OpenMLDB/compare/v0.6.2...v0.6.3
