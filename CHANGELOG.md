--- conflicted
+++ resolved
@@ -1,7 +1,5 @@
 # Changelog
 
-<<<<<<< HEAD
-=======
 ## [0.8.5] - 2024-02-27
 
 ### Features
@@ -35,7 +33,6 @@
 ### Code Refactoring
 #3666 @vagetablechicken
 
->>>>>>> d12babd9
 ## [0.8.4] - 2023-11-17
 
 ### Features
