# Changelog

<<<<<<< HEAD
=======
## [0.7.2] - 2023-02-17

### Features
- [Alpha] Support the new SQL clause `WITH` (#2846 @aceforeverd)
- Support deploying multiple TaskManagers (#3004 @zhanghaohit)
- Support the new built-in functions `std`, `stddev`, `stddev_samp`, `stddev_pop`, `ew_avg` and `drawdown` (#3025 #3032 #3029 @zhanghaohit)
- Add the new configurations to specify the maximum size of RocksDB's log files (#2991 @dl239)
- The `CREATE TABLE ... LIKE PARQUET ...` statement supports a parquet file as the input in the offline mode. (#2996 @tobegit3hub)
- Support showing query results of synchronous jobs in TaskManager (#3034 @vagetablechicken)
- Change the default timeout of synchronous jobs to 30 minutes, and add a corresponding CLI parameter for configuration (#3061 @vagetablechicken)
- Improve the documents (#2938 #2984 #3016 @vagetablechicken, #2958 #2973 #2980 #2987 #2988 #3035 @lumianph, #2990 @lukeAyin, #2997 #3065 @tobegit3hub, #3011 #3027 @dl239, #3020 #3066 #3071 #3074 @aceforeverd, #3033 #3036 @selenachenjingxin)

### Bug Fixes
- Disk table does not clean the expired data. (#2963 @dl239)
- Incorrect index will be added if there is `LAST JOIN` statement in a deployed SQL. (#2979 @dl239)
- The result is incorrect if a window frame is specified by `EXCLUDE CURRENT_ROW` (#2930 @aceforeverd)
- SQL compiling fails if there is an UDF function in an UDAF expression. (#3018 @aceforeverd)
- Although the return information indicates success, index creation may still fail in some cases. (#3042 @vagetablechicken)
- The `recoverdata` command fails if there are a large number of records in a memory table. (#3060 @dl239)
- The `deploy-all` tool deploys the Spark package to local nodes only. (#3022 @zhanghaohit)
- Other minor bug fixes (#2970 #3028 #3026 #3003 #3064 @dl239)

### Code Refactoring
#2995 #3030 @aceforeverd

Note:  
While we have resolved the overflow issue in the current version of the monitor component #3003, it may still persist when upgrading from an older version.

>>>>>>> 9aa97b13
## [0.7.1] - 2023-01-13

### Features
- Support data import from Hive using a symbolic link (#2948 @vagetablechicken)
- Support the new SQL statement `CREATE TABLE LIKE` (#2949 @aceforeverd, #2962 @tobegit3hub)
- Improve the non-interactive CLI (#2898 @vagetablechicken)
- Improve the documents (#2904 #2921 #2932 #2942 @selenachenjingxin, #2925 #2928 #2934 #2954 @vagetablechicken, @2924 @dl239, #2945 #2952 @lumianph, #2946 @aceforeverd)

### Bug Fixes
- The result of `_*_cate` is incorrect. (#2939 @zhanghaohit)
- The deployment of SQL fails if the column name of a major table is a keyword. (#2894 @dl239)
- Tablet may core dump when executing SQLs with disk tables. (#2926 @dl239)
- There is memory leak when writing data into disk tables. (#2943 @dl239)
- The result of `show components` is incorrect in certain cases. (#2940 @dl239)
- Offline jobs execution fails in certain cases because the `Curator` component causes an incompatible issue. (#2936 @tobegit3hub)
- Disabling the monitor log (#2953 @dl239)

### Code Refactoring
#2875 #2937 @dl239

## [0.7.0] - 2022-12-30

### Features
- Improve the messages and errors when inserting rows (#2834 @vagetablechicken)
- Add a new configuration `max_memory` to limit the memory usage of a tablet (#2815 @dl239)
- Add new maintenance tools `deploy-all` and `start-all` (#2809 @zhanghaohit)
- Insertion returns errors if the value of timestamp field is negative (#2776 @dl239)
- Support the new built-in functions `unix_timestamp`, `pmod`, `datediff`, and `size` (#2843 #2839 #2847 #2864 @zhanghaohit)
- Add the new data type of `ARRAY` in UDFs (#2817 @aceforeverd)
- Improve the documents (#2868 @haseeb-xd, #2878 @Jake-00, #2879 #2876 #2889 #2890 @vagetablechicken, #2881 #2907 #2908 #2897 @selenachenjingxin, #2859 @AdvancedUno, #2893 @lumianph, #2916 @aceforeverd)

### Bug Fixes
- Window over a subquery(t1 LAST JOIN t2) fails due to column renaming in the subquery. (#2739 @aceforeverd)
- `SHOW JOBLOG` fails under certain circumstances. (#2874 @tobegit3hub)
- `OP` is not deleted if the related table has been dropped. (#2548 @dl239)
- Memory is not released when deleting an index in some cases. (#2806 @dl239)
- Changing a leader to a specified endpoint fails if there are data writing. (#2858 @dl239)
- UDFs do not work for `yarn-client` and `yarn-cluster` in the offline mode. (#2802 @tobegit3hub)
- Other minor bug fixes (#2828 #2903 #2906 @vagetablechicken, #2867 #2912 @dl239)

### Code Refactoring
#2860 @mammar11, #2865 #2863 @vagetablechicken, #2861 #2862 #2871 @Ziy1-Tan

## [0.6.9] - 2022-12-08

### Features
- Add `pre-upgrade` and `post-upgrade` options in tools for upgrade (#2761 @zhanghaohit)
- Support starting OpenMLDB with daemon (#2833 @vagetablechicken)
- Improve the documents (#2827 @tobegit3hub, #2838 @vagetablechicken)

### Bug Fixes
- The CLI may crash if executing `show job` without a job ID. (#2771 @aceforeverd)
- `select count(*)` may return empty result after tablets restart. (#2835 @zhanghaohit)
- A tablet may crash if the output of SQL engine runner is `null`. (#2831 @dl239)

## [0.6.8] - 2022-11-29

### Features
- Support the `where` clause in the SQL batch engine (#2820 @tobegit3hub)
- Support input and output with the JSON format in APIServer (#2813 @vagetablechicken)
- Improve the documents (#2814 @vagetablechicken)

### Code Refactoring
#2816 @dl239, #2714 @aceforeverd

## [0.6.7] - 2022-11-22

### Features
- Support importing and exporting data from/to Hive (@2778 @vagetablechicken)
- Improve the module of `autofe` (#2777 @vagetablechicken)
- Improve error messages of the `TaskManager` client (#2780 @vagetablechicken)
- Improve the documents (#2781 @zhanghaohit, #2767 #2792 @vagetablechicken, #2805 @selenachenjingxin, #2810 @dl239)

### Bug Fixes
- Python SDK workflow may fail on MacOS. (#2783 @vagetablechicken, #2788 @dl239)
- There are syntax errors in some log messages. (@2770 dl239)
- Installing Python SDK requires unnessary packages. (#2791 @vagetablechicken)

## [0.6.6] - 2022-11-14

### Features
- Support the new build-in function `hash64` (#2754 @aceforeverd)
- Improve the documents (#2763 @dl239, #2610 #2606 @michelle-qinqin)

### Bug Fixes
- `pytest` command is not found in the MacOS virtual machine. (#2765 @tobegit3hub)
- Wrong output schema passes to the `WindowAggRunner`. (#2758 @aceforeverd)
- There are no outputs when executing `showopstatus` command if no database is specified (#2773 @dl239)
- The data recovery tool fails in some cases (#2768 @dl239)

## [0.6.5] - 2022-11-04

### Features
- Optimize the distribution of table partitions (#2701 @jkpjkpjkp)
- Add a new workflow to generate the documents of built-in functions automatically (#2709 #2729 @aceforeverd)
- Support the new SQL statement `show joblog` (#2732 @aceforeverd, #2747 @tobegit3hub)
- Add a warning message for `show table status` (#2738 @zhanghaohit)
- Add a new tool for data recovery and scale-out/scale-in (#2736 @dl239)
- Improve the documents (#2707 #2727 @aceforeverd, #2718 #2538 #2731 #2752 @vagetablechicken, #2607 #2609 @michelle-qinqin, #2733 @zhanghaohit, #2742 @auula)

### Bug Fixes
- Incorrect data will be loaded in offline mode if the schema mismatches with parquet files. (#2648 @vagetablechicken)
- Creating index fails if specifying a database in SQL statement (#2720 @dl239)
- `start_time` is not human-readable after submitting a job (#2751 @tobegit3hub)
- Incorrect result of `GetRecordIdxCnt` is produced in `MemTable` (#2719 @jkpjkpjkp)

### Code Refactoring
#2688 #2717 @vagetablechicken, #2705 #2728 @dl239, #2601 @team-317, #2737 @Jake-00

## [0.6.4] - 2022-10-21

### Features
- Support a new series of built-in functions `top_n_value_*_cate_where` (#2622 @aceforeverd)
- Support online batch computation and aggregation over a full table (#2620 @zhanghaohit)
- Support `load_mode` and `thread` options for `LOAD DATA` (#2684 @zhanghaohit)
- Improve the documents (#2476, #2486 #2514 #2611 #2693 #2462 @michelle-qinqin, #2695 @lumianph, #2653 @vagetablechicken)
- Support running MacOS compiling jobs in the CICD workflow (#2665 @dl239)

### Bug Fixes
- Recreating index fails if it has been dropped. (#2440 @dl239)
- The `traverse` method may get duplicate data if there are same `ts` records on one `pk` (#2637 @dl239)
- Multiple window union will fail when compiling in batch mode (#2478 @tobegit3hub, #2561 @aceforeverd)
- `select * ...` statement may cause inconsistent output schemas in many cases (#2660 @aceforeverd)
- Result is incorrect if the window is specified as `UNBOUNDED PRECEDING AND CURRENT ROW EXCLUDE CURRENT_ROW` (#2674 @aceforeverd)
- Incorrect slice offsets may lead to offline jobs hang (#2687 @aceforeverd)
- Other minor bug fixes (#2669 @dl239, #2683 @zhanghaohit)

### Code Refactoring
#2541 @dl239, #2573 #2672 @haseeb-xd


## [0.6.3] - 2022-10-14

### Features
- Support setting the configuration of `glog` for clients (#2482 @vagetablechicken)
- Add the checksum of SHA256 for release packages (#2560 @team-317)
- Support the new build-in function `unhex` (#2431 @aucker)
- Support the readable date and time format in CLI (#2568 @dl239)
- Support the `LAST JOIN` with a subquery as a producer of window node in the request mode (#2569 @aceforeverd)
- Upgrade the Spark version to 3.2.1 (#2566 @tobegit3hub, #2635 @dl239)
- Support setting the SQL cache size in SDKs (#2605 @vagetablechicken)
- Add a new interface of `ValidateSQL` to validate the syntax of SQL (#2626 @vagetablechicken)
- Improve the documents (#2405 #2492 #2562 #2496 #2495 #2436 #2487 #2623 @michelle-qinqin, #2543 @linjing-lab, #2584 @JourneyGo, #2567 #2583 @vagetablechicken, #2643 @dl239)
- Other minor features (#2504 #2572 #2498 #2598 @aceforeverd, #2555 #2641 @tobegit3hub, #2550 @zhanghaohit, #2595 @Elliezza, #2592 @vagetablechicken)

### Bug Fixes
- After a nameserver restarting, deployments may not recover. (#2533 @dl239)
- If the type of first column is `bool`, it fails to resolve the function `count_where`.  (#2570 @aceforeverd)
- Other minor bug fixes (#2540 #2577 #2625 #2655 @dl239, #2585 @snehalsenapati23, #2539 @vagetablechicken)

### Code Refactoring
#2516 #2520 #2522 #2521 #2542 #2531 #2581 @haseeb-xd, #2525 #2526 #2527 #2528 @kstrifonoff, #2523 @ighmaZ, #2546 #2549 @NevilleMthw, #2559 @marandabui, #2554 @gokullan, #2580 @team-317, #2599 @lbartyczak, #2594 @shivamgupta-sg, #2571 @Jake-00

## [0.6.2] - 2022-09-20

### Features
- Support independently executing the OpenMLDB offline engine without the OpenMLDB deployment (#2423 @tobegit3hub)
- Support the log setting of ZooKeeper and disable ZooKeeper logs in the diagnostic tool (#2451 @vagetablechicken)
- Support query parameters of the SQL query APIs (#2277 @qsliu2017)
- Improve the documents (#2406 @aceforeverd, #2408 #2414 @vagetablechicken, #2410 #2402 #2356 #2374 #2396 #2376 #2419 @michelle-qinqin, #2424 #2418 @dl239, #2455 @lumianph, #2458 @tobegit3hub)
- Other minor features (#2420 @aceforeverd, #2411 @wuyou10206, #2446 #2452 @vagetablechicken, #2475 @tobegit3hub)

### Bug Fixes
- Table creation succeeds even if `partitionnum` is set to 0, which should report an error. (#2220 @dl239)
- There are thread races in aggregators if there are concurrent `puts`. (#2472 @zhanghaohit)
- The `limit` clause dose not work if it is used with the `where` and `group by` clauses. (#2447 @aceforeverd)
- The `TaskManager` process will terminate if ZooKeeper disconnects. (#2494 @tobegit3hub)
- The replica cluster dose not create the database if a database is created in the leader cluster (#2488 @dl239)
- When there is data in base tables, deployment with long windows still can be executed (which should report an error). (#2501 @zhanghaohit)
- Other minor bug fixes (#2415 @aceforeverd, #2417 #2434 #2435 #2473 @dl239, #2466 @vagetablechicken)

### Code Refactoring
#2413 @dl239, #2470 #2467 #2468 @vagetablechicken

## [0.6.1] - 2022-08-30

### Features
- Support new build-in functions `last_day` and `regexp_like` (#2262 @HeZean, #2187 @jiang1997)
- Support Jupyter Notebook for the TalkingData use case (#2354 @vagetablechicken)
- Add a new API to disable Saprk logs of the batch engine (#2359 @tobegit3hub)
- Add the use case of precision marketing based on OneFlow (#2267 @Elliezza @vagetablechicken @siqi)
- Support the RPC request timeout in CLI and Python SDK (#2371 @vagetablechicken)
- Improve the documents (#2021 @liuceyim, #2348 #2316 #2324 #2361 #2315 #2323 #2355 #2328 #2360 #2378 #2319 #2350 #2395 #2398 @michelle-qinqin, #2373 @njzyfr, #2370 @tobegit3hub, #2367 #2382 #2375 #2401 @vagetablechicken, #2387 #2394 @dl239, #2379 @aceforeverd, #2403 @lumianph, #2400 gitpod-for-oss @aceforeverd, )
- Other minor features (#2363 @aceforeverd, #2185 @qsliu2017)

### Bug Fixes
- `APIServer` will core dump if no `rs` in `QueryResp`. (#2346 @vagetablechicken)
- Data has not been deleted from `pre-aggr` tables if there are delete operations in a main table. (#2300 @zhanghaohit)
- Task jobs will core dump when enabling `UnsafeRowOpt` with multiple threads in the Yarn cluster. (#2352 #2364 @tobegit3hub)
- Other minor bug fixes (#2336 @dl239, #2337 @dl239, #2385 #2372 @aceforeverd, #2383 #2384 @vagetablechicken)

### Code Refactoring
#2310 @hv789, #2306 #2305 @yeya24, #2311 @Mattt47, #2368 @TBCCC, #2391 @PrajwalBorkar, #2392 @zahyaah, #2405 @wang-jiahua

## [0.6.0] - 2022-08-10

### Highlights

- Add a new toolkit of managing OpenMLDB, currently including a diagnostic tool and a log collector (#2299 #2326 @dl239 @vagetablechicken)
- Support aggregate functions with suffix `_where` using pre-aggregation (#1821 #1841 #2321 #2255 #2321 @aceforeverd @nautaa @zhanghaohit)
- Support a new SQL syntax of `EXCLUDE CURRENT_ROW` (#2053 #2165 #2278 @aceforeverd)
- Add new OpenMLDB ecosystem plugins for DolphinScheduler (#1921 #1955 @vagetablechicken) and Airflow (#2215 @vagetablechicken)

### Other Features

- Support SQL syntax of `DELETE` in SQL and Kafka Connector (#2183 #2257 @dl239)
- Support customized order in the `insert` statement (#2075 @vagetablechicken)
- Add a new use case of TalkingData AdTracking Fraud Detection (#2008 @vagetablechicken)
- Improve the startup script to remove `mon` (#2050 @dl239)
- Improve the performance of offline batch SQL engine (#1882 #1943 #1973 #2142 #2273 #1773 @tobegit3hub)
- Support returning version numbers from TaskManager (#2102 @tobegit3hub)
- Improve the CICD workflow and release procedure (#1873 #2025 #2028 @mangoGoForward)
- Support GitHub Codespaces (#1922 @nautaa)
- Support new built-in functions `char(int)`, `char_length`, `character_length`, `radians`, `hex`, `median` (#1896 #1895 #1897 #2159 #2030 @wuxiaobai24 @HGZ-20 @Ivyee17)
- Support returning result set for a new query API (#2189 @qsliu2017)
- Improve the documents (#1796 #1817 #1818 #2254 #1948 #2227 #2254  #1824 #1829 #1832 #1840 #1842 #1844 #1845 #1848 #1849 #1851 #1858 #1875  #1923 #1925 #1939 #1942 #1945 #1957 #2031 #2054 #2140 #2195 #2304 #2264 #2260 #2257 #2254 #2247 #2240 #2227 #2115 #2126 #2116 #2154 #2152 #2178 #2147 #2146 #2184 #2138 #2145 #2160 #2197 #2198 #2133 #2224 #2223 #2222 #2209 #2248 #2244 #2242 #2241 #2226 #2225 #2221 #2219 #2201 #2291 # 2231 #2196 #2297 #2206 #2238 #2270 #2296 #2317 #2065 #2048 #2088 #2331 #1831 #1945 #2118 @ZtXavier @pearfl @PrajwalBorkar @tobegit3hub @ZtXavier @zhouxh19 @dl239 @vagetablechicken @tobegit3hub @aceforeverd @jmoldyvan @lumianph @bxiiiiii @michelle-qinqin @yclchuxue @redundan3y)

### Bug Fixes

- The SQL engine may produce incorrect results under certain circumstances. (#1950 #1997 #2024 @aceforeverd)
- The `genDDL` function generates incorrect DDL if the SQL is partitioned by multiple columns. (#1956 @dl239)
- The snapshot recovery may fail for disk tables. (#2174 @zhanghaohit)
- `enable_trace` does not work for some SQL queries. (#2292 @aceforeverd)
- Tablets cannot save `ttl` when updating the `ttl` of index. (#1935 @dl239)
- MakeResultSet uses a wrong schema in projection. (#2049 @dl239)
- A table does not exist when deploying SQL by the APIServer (#2205 @vagetablechicken)
- The cleanup for ZooKeep does not work properly. (#2191 @mangoGoForward)

Other minor bug fixes (#2052 #1959 #2253 #2273 #2288 #1964 #2175 #1938 #1963 #1956 #2171 #2036 #2170 #2236 #1867 #1869 #1900 #2162 #2161 #2173 #2190 #2084 #2085 #2034 #1972 #1408 #1863 #1862 #1919 #2093 #2167 #2073 #1803 #1998 #2000 #2012 #2055 #2174 #2036 @Xeonacid @CuriousCorrelation @Shigm1026 @jiang1997 @Harshvardhantomar @nautaa @Ivyee17 @frazie @PrajwalBorkar @dl239 @aceforeverd @tobegit3hub @dl239 @vagetablechicken @zhanghaohit @mangoGoForward @SaumyaBhushan @BrokenArrow1404 @harshlancer)

### Code Refactoring

#1884 #1917 #1953 #1965 #2017 #2033 #2044 @mangoGoForward; #2131 #2130 #2112 #2113 #2104 #2107 #2094 #2068 #2071 #2070 #1982 #1878 @PrajwalBorkar; #2158  #2051 #2037 #2015 #1886 #1857 @frazie; #2100 #2096 @KikiDotPy; #2089 @ayushclashroyale; #1994 @fpetrakov; #2079 kayverly; #2062 @WUBBBB; #1843 @1korenn; #2092 @HeZean; #1984 @0sirusD3m0n; #1976 @Jaguar16; #2086 @marc-marcos; #1999 @Albert-Debbarma;

## [0.5.3] - 2022-07-22

### Bug Fixes
- The SQL file cannot be successfully loaded in the Yarn-Client mode. (#2151 @tobegit3hub)
- The SQL file cannot be successfully loaded in the Yarn-Cluster mode. (#1993 @tobegit3hub)

## [0.5.2] - 2022-06-10

### Features
- Add new built-in functions, including `char_length`, `char`, `radians`, and `replace` (#1895 #1896 #1897 @Ivyee17, #1924 @aceforeverd)
- Add the demo of DolphinScheduler task (#1921 @vagetablechicken)
- Support inserting values with a specified database name (#1929 @dl239)
- Improve window computation with `UnsafeRowOpt` by removing the zipped dataframe (#1882 @tobegit3hub)
- Improve the documents (#1831 @yclchuxue, #1925 @lumianph, #1902 #1923 @vagetablechicken)
- Support GitHub Codespaces (#1922 @nautaa)

### Bug Fixes
- `DistributeWindowIterator::GetKey()` may result in core dump (#1892 aceforeverd)
- `Tablet` does not make `ttl` persistent when updating the ttl of index (#1935 @dl239)
- `TaskManager` startup fails if `LANG=zh_CN.UTF-8` is set (#1912 @vagetablechicken)
- There are duplicate records in `PRE_AGG_META_INFO` (#1919 @nautaa)
- The OpenMLDB Spark fails to fallback to SparkSQL for unsupported functions (#1908 @tobegit3hub)
- Fixing other minor bugs (#1914 aceforeverd, #1900 @mangoGoForward, #1934 @vagetablechicken)

### Code Refactoring
#1899 @auula, #1913 @dl239, #1917 @mangoGoForward, #1803 @SaumyaBhushan, #1870 @Ivyee17, #1886 @frazie

## [0.5.1] - 2022-05-26

### Features
- Support the new OpenMLDB Kafka connector (#1771 @vagetablechicken)
- Support very long SQLs in TaskManager (#1833 @tobegit3hub)
- Support `window union` correctly in the cluster mode (#1855 #1856 @aceforeverd @dl239)
- Support `count_where(*, condition)` in the storage engine (#1841 @nautaa)
- Add a new micro-benchmark tool for performance evaluation (#1800 @dl239)

### Bug Fixes
- Auto creating table throws error when a new ttl is greater than the current ttl. (#1737 @keyu813)
- Offline tasks crash when enabling `UnsafeRowOpt` for continuous windows. (#1773 @tobegit3hub)
- The aggregator is not reset if the table is empty. (#1784 @zhanghaohit)
- The order for window union rows and original rows with the same order key is undefined. (#1802 @aceforeverd)
- Queries with pre-aggregate enabled may crash under certain tests. (#1838 zhanghaohit)
- Ending space in CLI may cause program crash. (#1820 @aceforeverd)
- When creating an engine with empty databases, it cannot execute the command of `USE` database in the Python SDK. (#1854 @vagetablechicken)
- When using the soft copy for csv files, it cannot read offline path with options. (#1872 @vagetablechicken)

### Code Refactoring
#1766 @hiyoyolumi; #1777 @jmoldyvan; #1779 @SohamRatnaparkhi; #1768 @SaumyaBhushan; #1795 @vighnesh-kadam; #1806 @Mount-Blanc; #1978 @wangxinyu666666; #1781 @SaumyaBhushan; #1786 @xuduling; #1810 @IZUMI-Zu; #1824 @bxiiiiii; #1843 @1korenn; #1851 @zhouxh19; #1862 @Ivyee17; #1867, #1869, #1873, #1884 @mangoGoForward; #1863 @Ivyee17; #1815 @jmoldyvan; #1857 @frazie; #1878 @PrajwalBorkar

## [0.5.0] - 2022-05-07

### Highlights

- We have introduced an important performance optimization technique of pre-aggregation, which can significantly improve the performance for a query with time windows containing massive amount of rows, e.g., a few millions. (#1532 #1573 #1583 #1622 #1627 #1672 # 1712 @zhanghaohit @nautaa)
- We have added a new storage engine that supports persistent storage (such as HDD and SSD) for the online SQL engine. Such a storage engine is helpful when a user wants to reduce the cost with acceptable performance degradation. (#1483 @Leowner)
- We have supported C/C++ based User-Defined Functions (UDFs) with dynamic registration to enhance the development experience.  (#1509 #1733 #1700 @dl239 @tobegit3hub)

### Other Features

- Enhance the OpenMLDB Prometheus exporter ( #1584, #1645, #1754 @aceforeverd )
- Support collecting statistics of query response time for online queries ( #1497, #1521 @aceforeverd )
- Support new SQL commands: `SHOW COMPONENTS`, `SHOW TABLE STATUS` (#1380 #1431 #1704 @aceforeverd)
- Support setting global variables (#1310 #1359 #1364 @keyu813 @aceforeverd)
- Support reading Spark configuration files from the CLI (#1600 @tobegit3hub)
- Support using multiple threads for the Spark local mode (#1675 @tobegit3hub)
- Enhance the performance of join by using the Spark's native expression (#1502 tobegit3hub)
- Support the validation for TaskManager configuration (#1262 @tobegit3hub)
- Support tracking unfinished jobs in the TaskManager (#1474 @tobegit3hub)
- Other minor features (#1601 @dl239; #1574 @vagetablechicken; #1546 @keyu813; #1729 @vagetablechicken; #1460 @tobegit3hub)

### Bug Fixes
- Incorrect results when the order of conditions specified in `where` is different from that of the index (#1709 @aceforeverd)
- Incorrect results of `lag`/`at`/`lead` under certain circumstances (#1605 #1739 @aceforeverd)
- Memory leakage in `zk_client` (#1660 @wuxiaobai24)
- No catalog update if the role of a tablet is changed (#1655 @dl239)
- Related bugs about `UnsafeRow` for the offline engine (#1298, #1312, #1326, #1362, #1637, #1381, #1731 @tobegit3hub)
- Incorrect results after adding a new index in the standalone mode (#1721 @keyu813)
- Incorrect results of `SHOW JOBS` under certain circumstances (#1453 @tobegit3hub)
- Incorrect results of the date columns with `UnsafeRowOpt`(#1469 @tobegit3hub)
- Other minor bug fixes (#1698 @kfiring; #1651 @kutlayacar; #1621 @KaidoWang; #1150, #1243 @tobegit3hub; )

### Code Refactoring
#1616 @dl239; #1743 @zjx1319


## [0.4.4] - 2022-04-01

### Features
- Support the standalone version by Java and Python SDKs (#1302 #1325 #1485 @tobegit3hub @HuilinWu2 @keyu813)
- Support the blocking execution for offline queries (#1486 @vagetablechicken )
- Add the `getStatement` API in Java SDK (#1231 @dl239 )
- Support multiple rows insertion in the Python SDK (#1402 @hezhaozhao-git )
- Support the JDBC connection (#1511 @vagetablechicken )

### Bug Fixes
- The error message is empty when executing `show deployment` in CLI fails. (#1415 @dl239 )
- The `show job` and `show jobs` cannot display correct information. (#1440 @vagetablechicken )
- The built-in function execution on a string filed with the length of greater than 2048 characters causes OpenMLDB crash. (#1540 @dl239 )
- The simple expression inference fails in some cases (#1443 @jingchen2222 )
- The `PreparedStatement` in Java SDK does not perform as expected.  (#1511 @vagetablechicken )

### Code Refactoring
#1467 @aimanfatima ; #1513 @L-Y-L ; #1503 @Stevinson ;

## [0.4.3] - 2022-03-15

### Features

- Add the output of the number of rows imported after successfully importing data (#1401 @Manny-op)
- Code Refactoring (#1366 @Cupid0320; #1378 @wuteek; #1418 @prashantpaidi; #1420 @shiyoubun; #1422 @vagetablechicken)

### Bug Fixes
- Loading online data with "not null" columns in Spark fails. (#1341 @vagetablechicken)
- `max_where` and `min_where` results are incorrect if there is no rows matched. (#1403 @aceforeverd)
- The `insert` and `select` execution of the standalone version fails. (#1426 @dl239)
- Other minor bug fixes (#1379 @wuteek; #1384 jasleon)

## [0.4.2] - 2022-03-01

### Features
- Support timestamps in `long int` when importing a csv file (#1237 @vagetablechicken)
- Change the default execution mode in CLI from `online` to `offline` (#1332 @dl239)
- Enhancements for the Python SDK:
  - Support `fetchmany` and `fetchall` in Python SDK (#1215 @HuilinWu2)
  - Support fetching logs of TaskManager jobs in Python SDK and APIs (#1214 @tobegit3hub)
  - Support fetching the schema of result sets in Python SDK (#1194 @tobegit3hub)
  - Support the SQL magic function in Jupyter Notebook when using the Python SDK. (#1164 @HuilinWu2)
- Enhancements for the TaskManager:
  - Taskmanager can find the local batchjob jar if the path is not configured. (#1250 @tobegit3hub)
  - Support the Yarn-client mode in TaskManager (#1265 @tobegit3hub)
  - Support correctness checking for TaskManager's configuration (#1262 @tobegit3hub)
  - Support reordering for the task list (#1256 @tobegit3hub)
- Add new UDF functions of `lower` and `lcase` (#1192 @Liu-2001)
- Offline queries that do not execute on tables will run successfully even when the connection fails. (#1264 @tobegit3hub) 

### Bug Fixes
- Offline data import fails when the timestamp value is `null`. (#1274 @tobegit3hub)
- Start time of TaskManager jobs in CLI is null. (#1272 @tobegit3hub)
- LAST JOIN may fail in the cluster version under certain circumstances. (#1226 @dl239)
- Invalid SQL may run successfully. (#1208 @aceforeverd)

## [0.4.1] - 2022-02-09

### Features
- Improve CLI error messages and support the 'enable_trace' system variable (#1129 @jingchen2222)

### Bug Fixes
- CLI coredumps when it fails to connect to a nameserver. (#1166 @keyu813)
- Java SDK has the issue of memory leaks. (#1148 @dl239)
- The startup fails if a pid file exists. (#1108 @dl239)
- There are incorrect values for the column with the date type when loading data into an online table. (#1103 @yabg-shuai666)
- Offline data import for the CSV format may cause incorrect results. (#1100 @yabg-shuai666)
- 'Offline path' cannot be displayed after importing offline data. (#1172 @vagetablechicken)

## [0.4.0] - 2022-01-14

### Highlights

- The SQL-centric feature is enhanced for both standalone and cluster versions. Now you can enjoy the SQL-centric development and deployment experience seamlessly. (#991,#1034,#1071,#1064,#1061,#1049,#1045,#1038,#1034,#1029,#997,#996,#968,#946,#840,#830,#814,#776,#774,#764,#747,#740,#466,#481,#1033,#1027,#966,#951,#950,#932,#853,#835,#804,#800,#596,#595,#568,#873,#1025,#1021,#1019,#994,#991,#987,#912,#896,#894,#893,#873,#778,#777,#745,#737,#701,#570,#559,#558,#553 @tobegit3hub; #1030,#965,#933,#920,#829,#783,#754,#1005,#998 @vagetablechicken)
- The Chinese documentations are thoroughly polished and accessible at https://docs.openmldb.ai/ . This documentation repository is available at https://github.com/4paradigm/openmldb-docs-zh , and you are welcome to make contributions.
- Experimental feature: We have introduced a monitoring module based on Prometheus + Grafana for online feature processing. (#1048 @aceforeverd)

### Other Features

- Support SQL syntax: LIKE, HAVING (#841 @aceforeverd; #927,#698 @jingchen2222)
- Support new built-in functions: reverse (#1004 @nautaa), dayofyear (#856 @Nicholas-SR)
- Improve the compilation and install process, and support building from sources (#999,#871,#594,#752,#793,#805,#875,#871,#999 @aceforeverd; #992 @vagetablechicken)
- Improve the GitHub CI/CD workflow (#842,#884,#875,#919,#1056,#874 @aceforeverd)
- Support system databases and tables (#773 @dl239)
- Improve the function `create index` (#828 @dl239)
- Improve the demo image (#1023,#690,#734,#751 @zhanghaohit)
- Improve the Python SDK (#913,#906 @tobegit3hub;#949,#909 @HuilinWu2; #838 @dl239)
- Simplify the concepts of execution modes (#877,#985,#892 @jingchen2222)
- Add data import and export for the cluster version (#1078 @tobegit3hub)
- Add new deployment command for the cluster version (#921 @dl239)
- Support default values when creating a table (#563 @zoyopei)
- Support string delimiters and quotes (#668 @ZackeryWang)
- Add a new `lru_cache` to support upsert (#795 @vagetablechicken)
- Support adding index with any `ts_col` (#828 @dl239)
- Improve the `ts` packing in `sql_insert_now` (#944 ,#974 @keyu813)
- Improve documentations (#952 #885 @mahengyang; #834 @Nicholas-SR; #792,#1058,#1002,#872,#836,#792 @lumianph; #844,#782 @jingchen2222; #1022,#805 @aceforeverd)
- Other minor updates (#1073 @dl239)

### Bug Fixes

#847, #831, #647, #934, #953, #1015, #982, #927, #994, #1008, #1028, #1019, #779, #855, #350, #631, #1074, #1073, #1081

@nautaa, @Nicholas-SR, @aceforeverd, @dl239, @jingchen2222, @tobegit3hub, @keyu813

## [0.3.0] - 2021-11-05

### Highlights
We introduce a new standalone mode that can be deployed on a single node, which is suitable for small businesses and the demonstration purpose. Please read more details from [here](https://github.com/4paradigm/OpenMLDB/blob/v0.3.0/docs/en/standalone.md). The standalone mode is particularly enhanced for ease of use based on the following features that are supported by standalone mode only.
* The standalone deployment mode https://github.com/4paradigm/OpenMLDB/issues/440
* Connection establishment by specifying the host name and port in CLI https://github.com/4paradigm/OpenMLDB/issues/441
* LOAD DATA command for bulk loading https://github.com/4paradigm/OpenMLDB/issues/443
* SQL syntax support for exporting data: SELECT INTO FILE https://github.com/4paradigm/OpenMLDB/issues/455
* Deployment commands: DEPLOY, SHOW DEPLOYMENT, and DROP DEPLOYMENT https://github.com/4paradigm/OpenMLDB/issues/460 https://github.com/4paradigm/OpenMLDB/issues/447
### Other Features
* A new CLI command to support different levels of performance sensitivity:  `SET performance_sensitive=true|false`. When it is set to false, SQL queries can be executed without indexes. Please read [here](https://github.com/4paradigm/OpenMLDB/blob/v0.3.0/docs/en/performance_sensitive_mode.md) for more details about the performance sensitivity configuration https://github.com/4paradigm/OpenMLDB/issues/555
* Supporting SQL queries over multiple databases https://github.com/4paradigm/OpenMLDB/issues/476
* Supporting inserting multiple tuples into a table using a single SQL https://github.com/4paradigm/OpenMLDB/issues/398
* Improvements for Java SDK:
The new API getTableSchema https://github.com/4paradigm/OpenMLDB/pull/483
The new API genDDL, which is used to generate DDLs according to a given SQL script https://github.com/4paradigm/OpenMLDB/issues/588
### Bugfix
* Exceptions caused by certain physical plans with special structures when performing column resolve for logical plans. https://github.com/4paradigm/OpenMLDB/issues/437
* Under specific circumstances, unexpected outcomes produced by SQL queries with the WHERE when certain WHERE conditions do not fit into indexes https://github.com/4paradigm/OpenMLDB/issues/599
* The bug when enabling WindowParallelOpt and WindowSkewOptimization at the same times https://github.com/4paradigm/OpenMLDB/issues/444
* The bug of LCA (Lowest Common Ancestor) algorithm to support WindowParallelOpt for particular SQLs https://github.com/4paradigm/OpenMLDB/issues/485
* Workaround for the Spark bug (SPARK-36932) when the columns with the same names in LastJoin https://github.com/4paradigm/OpenMLDB/issues/484
### Acknowledgement
We appreciate the contribution to this release from external contributors who are not from 4Paradigm's core OpenMLDB team, including [Kanekanekane](https://github.com/Kanekanekane), [shawn-happy](https://github.com/shawn-happy), [lotabout](https://github.com/lotabout), [Shouren](https://github.com/Shouren), [zoyopei](https://github.com/zoyopei), [huqianshan](https://github.com/huqianshan)


## [0.2.3] - 2021-08-31
### Feature
- Data importer support bulk load [#250](https://github.com/4paradigm/OpenMLDB/pull/250)
- Support parameterized query under BatchMode [#262](https://github.com/4paradigm/OpenMLDB/issues/262), [#168](https://github.com/4paradigm/OpenMLDB/issues/168)
- Support Hive metastore and Iceberg tables for offline [#245](https://github.com/4paradigm/OpenMLDB/pull/245), [#146](https://github.com/4paradigm/OpenMLDB/pull/146)
- Integrated with Trino [#254](https://github.com/4paradigm/OpenMLDB/pull/254)
- Support global SortBy node for offline [#296](https://github.com/4paradigm/OpenMLDB/pull/296)

### Bug Fix
- Fix end2end offline tests for the same SQL [#300](https://github.com/4paradigm/OpenMLDB/pull/300)
- `desc` do not display the value of ttl after adding index[#156](https://github.com/4paradigm/OpenMLDB/issues/156)

### SQL Syntax
- `nvl` & `nvl2`: [#238](https://github.com/4paradigm/OpenMLDB/issues/238)
- bitwise operators: `&`, `|`, `^`, `~` [#244](https://github.com/4paradigm/OpenMLDB/pull/244)
- between predicate: [#277](https://github.com/4paradigm/OpenMLDB/pull/277)

## [0.2.2] - 2021-08-08
### Feature
+ Add `VARCHAR` Type [#237](https://github.com/4paradigm/OpenMLDB/issues/237)

### Bug Fix
- Fix invalid back qoute identifier name [#263](https://github.com/4paradigm/OpenMLDB/issues/263)
  can't write as multiple path style (e.g a.b) now
- InsertPreparedStatement set month by mistake when use Date type [#200](https://github.com/4paradigm/OpenMLDB/pull/200)

### Note:
`OPTIONS` can't write as multiple path style (e.g a.b) now

## [0.2.0] - 2021-07-22
### Features

+ Refactor front-end using [zetasql](https://github.com/jingchen2222/zetasql). Thus OpenMLDB can support more SQL syntaxs and provide friendly syntax error message.
+ Better code style and comment
+ Add APIServer module. User can use Rest API access OpenMLDB.[#48](https://github.com/4paradigm/OpenMLDB/issues/48)

### SQL Syntax

Changed
- `table options` syntax: [#103](https://github.com/4paradigm/HybridSE/issues/103)
- `lead` method: [#136](https://github.com/4paradigm/HybridSE/pull/136)

Removed
- `||` and `&&` as logical operator: [#264](https://github.com/4paradigm/OpenMLDB/issues/264)
- `at` function: [#265](https://github.com/4paradigm/OpenMLDB/issues/265)

### Note
- openmldb-0.2.0-linux.tar.gz targets on x86_64
- aarch64 artifacts consider experimental

<<<<<<< HEAD
=======
[0.7.2]: https://github.com/4paradigm/OpenMLDB/compare/v0.7.1...v0.7.2
>>>>>>> 9aa97b13
[0.7.1]: https://github.com/4paradigm/OpenMLDB/compare/v0.7.0...v0.7.1
[0.7.0]: https://github.com/4paradigm/OpenMLDB/compare/v0.6.9...v0.7.0
[0.6.9]: https://github.com/4paradigm/OpenMLDB/compare/v0.6.8...v0.6.9
[0.6.8]: https://github.com/4paradigm/OpenMLDB/compare/v0.6.7...v0.6.8
[0.6.7]: https://github.com/4paradigm/OpenMLDB/compare/v0.6.6...v0.6.7
[0.6.6]: https://github.com/4paradigm/OpenMLDB/compare/v0.6.5...v0.6.6
[0.6.5]: https://github.com/4paradigm/OpenMLDB/compare/v0.6.4...v0.6.5
[0.6.4]: https://github.com/4paradigm/OpenMLDB/compare/v0.6.3...v0.6.4
[0.6.3]: https://github.com/4paradigm/OpenMLDB/compare/v0.6.2...v0.6.3
[0.6.2]: https://github.com/4paradigm/OpenMLDB/compare/v0.6.1...v0.6.2
[0.6.1]: https://github.com/4paradigm/OpenMLDB/compare/v0.6.0...v0.6.1
[0.6.0]: https://github.com/4paradigm/OpenMLDB/compare/v0.5.3...v0.6.0
[0.5.3]: https://github.com/4paradigm/OpenMLDB/compare/v0.5.2...v0.5.3
[0.5.2]: https://github.com/4paradigm/OpenMLDB/compare/v0.5.1...v0.5.2
[0.5.1]: https://github.com/4paradigm/OpenMLDB/compare/v0.5.0...v0.5.1
[0.5.0]: https://github.com/4paradigm/OpenMLDB/compare/v0.4.4...v0.5.0
[0.4.4]: https://github.com/4paradigm/OpenMLDB/compare/v0.4.3...v0.4.4
[0.4.3]: https://github.com/4paradigm/OpenMLDB/compare/v0.4.2...v0.4.3
[0.4.2]: https://github.com/4paradigm/OpenMLDB/compare/v0.4.1...v0.4.2
[0.4.1]: https://github.com/4paradigm/OpenMLDB/compare/v0.4.0...v0.4.1
[0.4.0]: https://github.com/4paradigm/OpenMLDB/compare/v0.3.0...v0.4.0
[0.3.0]: https://github.com/4paradigm/OpenMLDB/compare/v0.2.3...v0.3.0
[0.2.3]: https://github.com/4paradigm/OpenMLDB/compare/0.2.2...v0.2.3
[0.2.2]: https://github.com/4paradigm/OpenMLDB/compare/v0.2.0...0.2.2
[0.2.0]: https://github.com/4paradigm/OpenMLDB/compare/v0.1.5-pre...v0.2.0<|MERGE_RESOLUTION|>--- conflicted
+++ resolved
@@ -1,7 +1,5 @@
 # Changelog
 
-<<<<<<< HEAD
-=======
 ## [0.7.2] - 2023-02-17
 
 ### Features
@@ -30,7 +28,6 @@
 Note:  
 While we have resolved the overflow issue in the current version of the monitor component #3003, it may still persist when upgrading from an older version.
 
->>>>>>> 9aa97b13
 ## [0.7.1] - 2023-01-13
 
 ### Features
@@ -530,10 +527,7 @@
 - openmldb-0.2.0-linux.tar.gz targets on x86_64
 - aarch64 artifacts consider experimental
 
-<<<<<<< HEAD
-=======
 [0.7.2]: https://github.com/4paradigm/OpenMLDB/compare/v0.7.1...v0.7.2
->>>>>>> 9aa97b13
 [0.7.1]: https://github.com/4paradigm/OpenMLDB/compare/v0.7.0...v0.7.1
 [0.7.0]: https://github.com/4paradigm/OpenMLDB/compare/v0.6.9...v0.7.0
 [0.6.9]: https://github.com/4paradigm/OpenMLDB/compare/v0.6.8...v0.6.9
