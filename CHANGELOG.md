# Changelog

## [Unreleased]
<<<<<<< HEAD
### SQL Syntax
- Support parameterized query [#170](https://github.com/4paradigm/HybridSE/issues/170)
- `nvl` & `nvl2`: [#190](https://github.com/4paradigm/HybridSE/pull/190)
=======
## [0.2.1] - 2021-08-08
### Feature
+ Add `VARCHAR` Type [#196](https://github.com/4paradigm/HybridSE/issues/196)
>>>>>>> 93230294

### Bug Fix
- Fix invalid back qoute identifier name [#192](https://github.com/4paradigm/HybridSE/issues/192). Note: option key can't write as multiple path style (e.g a.b) now
## [0.2.0] - 2021-07-16
### SQL Syntax

Changed
- `lag` method: [#163](https://github.com/4paradigm/HybridSE/issues/163)

Removed
- `lead` function: [#163](https://github.com/4paradigm/HybridSE/issues/163)

## [0.1.5] - 2021-07-14

### Features

+ refactor front-end using [zetasql](https://github.com/jingchen2222/zetasql)
+ better code style and comment

### SQL Syntax

Changed
- `table options` syntax: [#103](https://github.com/4paradigm/HybridSE/issues/103)
- `lead` method: [#136](https://github.com/4paradigm/HybridSE/pull/136)

Removed
- `||` and `&&` as logical operator: [#99](https://github.com/4paradigm/HybridSE/issues/99)
- `at` function: [#136](https://github.com/4paradigm/HybridSE/pull/136)

[Unreleased]: https://github.com/4paradigm/HybridSE/compare/v0.2.1...HEAD
[0.2.1]: https://github.com/4paradigm/HybridSE/compare/v0.2.0...v0.2.1
[0.2.0]: https://github.com/4paradigm/HybridSE/compare/v0.1.5...v0.2.0
[0.1.5]: https://github.com/4paradigm/HybridSE/compare/v0.1.4...v0.1.5<|MERGE_RESOLUTION|>--- conflicted
+++ resolved
@@ -1,15 +1,13 @@
 # Changelog
 
 ## [Unreleased]
-<<<<<<< HEAD
 ### SQL Syntax
 - Support parameterized query [#170](https://github.com/4paradigm/HybridSE/issues/170)
 - `nvl` & `nvl2`: [#190](https://github.com/4paradigm/HybridSE/pull/190)
-=======
+
 ## [0.2.1] - 2021-08-08
 ### Feature
 + Add `VARCHAR` Type [#196](https://github.com/4paradigm/HybridSE/issues/196)
->>>>>>> 93230294
 
 ### Bug Fix
 - Fix invalid back qoute identifier name [#192](https://github.com/4paradigm/HybridSE/issues/192). Note: option key can't write as multiple path style (e.g a.b) now
