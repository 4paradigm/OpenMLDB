--- conflicted
+++ resolved
@@ -38,13 +38,6 @@
 
     echo "start taskmanager in $dir with endpoint $host:$port "
     cmd="cd $dir && SPARK_HOME=${SPARK_HOME} bin/start.sh start taskmanager $*"
-<<<<<<< HEAD
-    run_auto "$host" "$cmd"
-
-    # Print the log of taskmanager if fail
-    #cmd="cd $dir && cat taskmanager/bin/logs/taskmanager.log"
-    #run_auto "$host" "$cmd"
-=======
     # special for java
     pre=""
     if [[ -n $RUNNER_JAVA_HOME ]]; then
@@ -52,7 +45,6 @@
       pre="export JAVA_HOME=$RUNNER_JAVA_HOME && export PATH=$JAVA_HOME/bin:$PATH &&"
     fi
     run_auto "$host" "$pre $cmd"
->>>>>>> d12babd9
   done
   IFS="$old_IFS"
 fi