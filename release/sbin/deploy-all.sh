#! /usr/bin/env bash
# shellcheck disable=SC1091

# Copyright 2021 4Paradigm
#
# Licensed under the Apache License, Version 2.0 (the "License");
# you may not use this file except in compliance with the License.
# You may obtain a copy of the License at
#
#   http://www.apache.org/licenses/LICENSE-2.0
#
# Unless required by applicable law or agreed to in writing, software
# distributed under the License is distributed on an "AS IS" BASIS,
# WITHOUT WARRANTIES OR CONDITIONS OF ANY KIND, either express or implied.
# See the License for the specific language governing permissions and
# limitations under the License.

home="$(cd "$(dirname "$0")"/.. || exit 1; pwd)"
sbin="$(cd "$(dirname "$0")" || exit 1; pwd)"
. "$home"/conf/openmldb-env.sh
. "$sbin"/init.sh
cd "$home" || exit 1

distribute() {
  local host=$1
  local dest=$2
  local src="$home"
  local type=openmldb
  if [[ $# -ge 3 ]]; then
    src=$3
  fi
  if [[ $# -ge 4 ]]; then
    type=$4
  fi
  local use_ssh=true
  if [[ $host = "localhost" || $host = "127.0.0.1" ]]; then
    use_ssh=false
    if [[ "$dest" = "$src" ]]; then
      echo "skip rsync as dest=src: $dest"
      return
    fi
  fi

  local cmd="mkdir -p $dest > /dev/null 2>&1"
  run_auto "$host" "$cmd"

  if [[ "$use_ssh" = true ]]; then
    full_dest="$host:$dest"
  else
    full_dest=$dest
  fi
  echo "copy $src to $host:$dest"
  if [[ "$type" = "zookeeper" ]]; then
    rsync -arz "$src"/* "$full_dest"/
    rsync -arz "$home"/sbin/deploy.sh "$full_dest"/sbin/
  else
    if [[ "$type" = "taskmanager" ]]; then
      dir_list=(bin sbin conf taskmanager)
      if [[ "$use_ssh" = true ]]; then
        rsync -arz "${SPARK_HOME}/" "$host:${SPARK_HOME}/"
      fi
    else
      dir_list=(bin sbin conf udf)
    fi
    for folder in "${dir_list[@]}"
    do
      rsync -arz "$src/$folder"/ "$full_dest/$folder"/
    done
  fi
}

echo "OPENMLDB envs:"
printenv | grep OPENMLDB_
printenv | grep SPARK_HOME
echo ""

if [[ "$OPENMLDB_MODE" != "cluster" ]]; then
  echo "Deploy is only needed when OPENMLDB_MODE=cluster"
  exit 2
fi

old_IFS="$IFS"
IFS=$'\n'
# deploy tablets
for line in $(parse_host conf/hosts tablet)
do
  host=$(echo "$line" | awk -F ' ' '{print $1}')
  port=$(echo "$line" | awk -F ' ' '{print $2}')
  dir=$(echo "$line" | awk -F ' ' '{print $3}')

  echo "deploy tablet to $host:$port $dir"
  distribute "$host" "$dir"
  cmd="cd $dir && OPENMLDB_HOST=$host OPENMLDB_TABLET_PORT=$port OPENMLDB_ZK_CLUSTER=${OPENMLDB_ZK_CLUSTER} OPENMLDB_ZK_ROOT_PATH=${OPENMLDB_ZK_ROOT_PATH} sbin/deploy.sh tablet"
  run_auto "$host" "$cmd"
done

# deploy nameservers
for line in $(parse_host conf/hosts nameserver)
do
  host=$(echo "$line" | awk -F ' ' '{print $1}')
  port=$(echo "$line" | awk -F ' ' '{print $2}')
  dir=$(echo "$line" | awk -F ' ' '{print $3}')

  echo "deploy nameserver to $host:$port $dir"
  distribute "$host" "$dir"
  cmd="cd $dir && OPENMLDB_HOST=$host OPENMLDB_NAMESERVER_PORT=$port OPENMLDB_ZK_CLUSTER=${OPENMLDB_ZK_CLUSTER} OPENMLDB_ZK_ROOT_PATH=${OPENMLDB_ZK_ROOT_PATH} sbin/deploy.sh nameserver"
  run_auto "$host" "$cmd"
done

# deploy apiservers
for line in $(parse_host conf/hosts apiserver)
do
  host=$(echo "$line" | awk -F ' ' '{print $1}')
  port=$(echo "$line" | awk -F ' ' '{print $2}')
  dir=$(echo "$line" | awk -F ' ' '{print $3}')

  echo "deploy apiserver to $host:$port $dir"
  distribute "$host" "$dir"
  cmd="cd $dir && OPENMLDB_HOST=$host OPENMLDB_APISERVER_PORT=$port OPENMLDB_ZK_CLUSTER=${OPENMLDB_ZK_CLUSTER} OPENMLDB_ZK_ROOT_PATH=${OPENMLDB_ZK_ROOT_PATH} sbin/deploy.sh apiserver"
  run_auto "$host" "$cmd"
done

# deploy openmldbspark
function download_spark {
  if [[ -z "${SPARK_HOME}" ]]; then
    echo "[ERROR] SPARK_HOME is not set"
  else
    if [[ ! -e "${SPARK_HOME}" ]]; then
      echo "Downloading openmldbspark..."
      spark_name=spark-3.2.1-bin-openmldbspark
      spark_tar="${spark_name}".tgz
      if [[ -e "${spark_tar}" ]]; then
        echo "Skip downloading openmldbspark as ${spark_tar} already exists"
      else
        url="https://github.com/4paradigm/spark/releases/download/v3.2.1-openmldb${OPENMLDB_VERSION}/${spark_tar}"
        echo "Download spark from $url"
        curl -SLo ${spark_tar} "$url"
      fi
      tar -xzf ${spark_tar}
      ln -s "$(pwd)"/"${spark_name}" "${SPARK_HOME}"
    else
<<<<<<< HEAD
      #url="https://github.com/4paradigm/spark/releases/download/v3.2.1-openmldb${OPENMLDB_VERSION}/${spark_tar}"
      # TODO: Change to 0.7.1
      url="https://github.com/4paradigm/spark/releases/download/v3.2.1-openmldb0.7.1/${spark_tar}"
      echo "Download spark from $url"
      curl -SLo ${spark_tar} "$url"
=======
      echo "${SPARK_HOME} already exists. Skip deploy spark locally"
>>>>>>> 94bd1101
    fi
  fi
}

# deploy taskmanagers
downloaded=false
for line in $(parse_host conf/hosts taskmanager)
do
  if ! $downloaded; then
    download_spark
    downloaded=true
  fi
  host=$(echo "$line" | awk -F ' ' '{print $1}')
  port=$(echo "$line" | awk -F ' ' '{print $2}')
  dir=$(echo "$line" | awk -F ' ' '{print $3}')

  echo "deploy taskmanager to $host:$port $dir"
  distribute "$host" "$dir" "$home" taskmanager
  cmd="cd $dir && OPENMLDB_VERSION=${OPENMLDB_VERSION} SPARK_HOME=${SPARK_HOME} OPENMLDB_HOST=$host OPENMLDB_TASKMANAGER_PORT=$port OPENMLDB_ZK_CLUSTER=${OPENMLDB_ZK_CLUSTER} OPENMLDB_ZK_ROOT_PATH=${OPENMLDB_ZK_ROOT_PATH} sbin/deploy.sh taskmanager"
  run_auto "$host" "$cmd"
done

# deploy zookeeper
# TODO: base on the OPENMLDB_ZK_CLUSTER and change the port
if [[ "${OPENMLDB_USE_EXISTING_ZK_CLUSTER}" != "true" ]]; then
  if [[ ! -e "$OPENMLDB_ZK_HOME" ]]; then
    zk_name=zookeeper-3.4.14
    zk_tar=${zk_name}.tar.gz
    if [[ -e ${zk_tar} ]]; then
      echo "Skip downloading zookeeper as ${zk_tar} already exists"
    else
      echo "Downloading zookeeper..."
      curl -SLo ${zk_tar} https://archive.apache.org/dist/zookeeper/${zk_name}/${zk_tar}
    fi
    tar -zxf "${zk_tar}"
    ln -s "$zk_name" "$OPENMLDB_ZK_HOME"
  else
    echo "${OPENMLDB_ZK_HOME} already exists. Skip download zookeeper."
  fi

  i=1
  quorum_config=
  for line in $(parse_host conf/hosts zookeeper)
  do
    host=$(echo "$line" | awk -F ' ' '{print $1}')
    port=$(echo "$line" | awk -F ' ' '{print $2}')
    dir=$(echo "$line" | awk -F ' ' '{print $3}')
    peer_port=$(echo "$line" | awk -F ' ' '{print $4}')
    election_port=$(echo "$line" | awk -F ' ' '{print $5}')

    server="server.${i}=${host}:${peer_port}:${election_port}"
    if [[ -z "$quorum_config" ]]; then
      quorum_config="${server}"
    else
      quorum_config="${quorum_config}|${server}"
    fi
    i=$((i+1))
  done

  i=1
  for line in $(parse_host conf/hosts zookeeper)
  do
    host=$(echo "$line" | awk -F ' ' '{print $1}')
    port=$(echo "$line" | awk -F ' ' '{print $2}')
    dir=$(echo "$line" | awk -F ' ' '{print $3}')
    peer_port=$(echo "$line" | awk -F ' ' '{print $4}')
    election_port=$(echo "$line" | awk -F ' ' '{print $5}')

    echo "deploy zookeeper to $host:$port $dir"
    distribute "$host" "$dir" "$OPENMLDB_ZK_HOME" zookeeper
    cmd="cd $dir && OPENMLDB_HOST=$host OPENMLDB_ZK_HOME=$dir OPENMLDB_ZK_QUORUM=\"$quorum_config\" OPENMLDB_ZK_MYID=$i OPENMLDB_ZK_CLUSTER_CLIENT_PORT=$port sbin/deploy.sh zookeeper"
    run_auto "$host" "$cmd"
    i=$((i+1))
  done
fi
IFS="$old_IFS"<|MERGE_RESOLUTION|>--- conflicted
+++ resolved
@@ -139,15 +139,7 @@
       tar -xzf ${spark_tar}
       ln -s "$(pwd)"/"${spark_name}" "${SPARK_HOME}"
     else
-<<<<<<< HEAD
-      #url="https://github.com/4paradigm/spark/releases/download/v3.2.1-openmldb${OPENMLDB_VERSION}/${spark_tar}"
-      # TODO: Change to 0.7.1
-      url="https://github.com/4paradigm/spark/releases/download/v3.2.1-openmldb0.7.1/${spark_tar}"
-      echo "Download spark from $url"
-      curl -SLo ${spark_tar} "$url"
-=======
       echo "${SPARK_HOME} already exists. Skip deploy spark locally"
->>>>>>> 94bd1101
     fi
   fi
 }
