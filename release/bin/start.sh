#!/bin/bash

# Copyright 2021 4Paradigm
#
# Licensed under the Apache License, Version 2.0 (the "License");
# you may not use this file except in compliance with the License.
# You may obtain a copy of the License at
#
#   http://www.apache.org/licenses/LICENSE-2.0
#
# Unless required by applicable law or agreed to in writing, software
# distributed under the License is distributed on an "AS IS" BASIS,
# WITHOUT WARRANTIES OR CONDITIONS OF ANY KIND, either express or implied.
# See the License for the specific language governing permissions and
# limitations under the License.

set -e

ulimit -c unlimited
ulimit -n 655360

export COMPONENTS="tablet tablet2 nameserver apiserver taskmanager standalone_tablet standalone_nameserver standalone_apiserver"

if [ $# -lt 2 ]; then
  echo "Usage: start.sh start/stop/restart <component>"
  echo "component: $COMPONENTS"
  exit 1
fi

CURDIR=$(pwd)
cd "$(dirname "$0")"/../ || exit 1
LD_LIBRARY_PATH="${LD_LIBRARY_PATH}:$(pwd)/udf"
export LD_LIBRARY_PATH
RED='\E[1;31m'
RES='\E[0m'

OP=$1
COMPONENT=$2
HAS_COMPONENT="false"
for ITEM in $COMPONENTS;
do
  if [ "$COMPONENT" = "$ITEM" ]; then
    HAS_COMPONENT="true"
  fi
done

if [ "$HAS_COMPONENT" = "false" ]; then
    echo "No component named $COMPONENT in [$COMPONENTS]"
    exit 1
fi

OPENMLDB_PID_FILE="./bin/$COMPONENT.pid"
mkdir -p "$(dirname "$OPENMLDB_PID_FILE")"

if [ "$COMPONENT" != "taskmanager" ]; then
    LOG_DIR=$(grep log_dir ./conf/"$COMPONENT".flags | awk -F '=' '{print $2}')
else
    LOG_DIR=$(grep job.log.path ./conf/"$COMPONENT".properties | awk -F '=' '{print $2}')
fi

[ -n "$LOG_DIR" ] || { echo "Invalid log dir"; exit 1; }
mkdir -p "$LOG_DIR"
case $OP in
    start)
        echo "Starting $COMPONENT ... "
        if [ -f "$OPENMLDB_PID_FILE" ]; then
            PID=$(tr -d '\0' < "$OPENMLDB_PID_FILE")
            if kill -0 "$PID" > /dev/null 2>&1; then
                echo -e "${RED}$COMPONENT already running as process $PID ${RES}"
                exit 0
            fi
        fi

        if [ "$COMPONENT" != "taskmanager" ]; then
            ./bin/openmldb --flagfile=./conf/"$COMPONENT".flags --enable_status_service=true >> "$LOG_DIR"/"$COMPONENT".log 2>&1 &
            PID=$!
<<<<<<< HEAD
            sleep 3
            ENDPOINT=$(grep '\--endpoint' ./conf/"$COMPONENT".flags | awk -F '=' '{print $2}')
            COUNT=1
            while [ $COUNT -lt 12 ]
            do
                if ! curl --show-error --silent -o /dev/null "http://$ENDPOINT/status"; then
                    echo "curl server status failed, retry later"
                    sleep 1
                    (( COUNT+=1 ))
                elif kill -0 "$PID" > /dev/null 2>&1; then
=======
            if [ -x "$(command -v curl)" ]; then
                sleep 3
                ENDPOINT=$(grep '\--endpoint' ./conf/"$COMPONENT".flags | awk -F '=' '{print $2}')
                COUNT=1
                while [ $COUNT -lt 12 ]
                do
                    if ! curl "http://$ENDPOINT/status" > /dev/null 2>&1; then
                        sleep 1
                        (( COUNT+=1 ))
                    elif kill -0 "$PID" > /dev/null 2>&1; then
                        echo $PID > "$OPENMLDB_PID_FILE"
                        echo "Start ${COMPONENT} success"
                        exit 0
                    else
                        break
                    fi
                done
            else
                echo "no curl, sleep 10s and then check the process running status"
                sleep 10
                if kill -0 "$PID" > /dev/null 2>&1; then
>>>>>>> 277074a0
                    echo $PID > "$OPENMLDB_PID_FILE"
                    echo "Start ${COMPONENT} success"
                    exit 0
                fi
<<<<<<< HEAD
            done
            echo "no more try"
=======
            fi
            echo -e "${RED}Start ${COMPONENT} failed! Please check log in ${LOG_DIR}/${COMPONENT}.log and ${LOG_DIR}/${COMPONENT}.INFO ${RES}"
>>>>>>> 277074a0
        else
            if [ -f "./conf/taskmanager.properties" ]; then
                cp ./conf/taskmanager.properties ./taskmanager/conf/taskmanager.properties
            fi
            pushd ./taskmanager/bin/ > /dev/null
            mkdir -p logs
            sh ./taskmanager.sh > logs/taskmanager.out 2>&1 &
            PID=$!
            popd > /dev/null 
            sleep 10
            if kill -0 $PID > /dev/null 2>&1; then
                /bin/echo $PID > "$OPENMLDB_PID_FILE"
                echo "Start ${COMPONENT} success"
                exit 0
            fi
            echo -e "${RED}Start ${COMPONENT} failed!${RES}"
        fi
        ;;
    stop)
        echo "Stopping $COMPONENT ... "
        if [ ! -f "$OPENMLDB_PID_FILE" ]
        then
             echo "no $COMPONENT to stop (could not find file $OPENMLDB_PID_FILE)"
        else
            PID="$(tr -d '\0' < "$OPENMLDB_PID_FILE")"
            if kill -0 "$PID" > /dev/null 2>&1; then
                kill "$PID"
            fi
            rm "$OPENMLDB_PID_FILE"
            echo "Stop ${COMPONENT} success"
        fi
        ;;
    restart)
        shift
        cd "$CURDIR" || exit 1
        sh "$0" stop "${@}"
        sleep 15
        sh "$0" start "${@}"
        ;;
    *)
        echo "Only support {start|stop|restart}" >&2
esac<|MERGE_RESOLUTION|>--- conflicted
+++ resolved
@@ -74,25 +74,14 @@
         if [ "$COMPONENT" != "taskmanager" ]; then
             ./bin/openmldb --flagfile=./conf/"$COMPONENT".flags --enable_status_service=true >> "$LOG_DIR"/"$COMPONENT".log 2>&1 &
             PID=$!
-<<<<<<< HEAD
-            sleep 3
-            ENDPOINT=$(grep '\--endpoint' ./conf/"$COMPONENT".flags | awk -F '=' '{print $2}')
-            COUNT=1
-            while [ $COUNT -lt 12 ]
-            do
-                if ! curl --show-error --silent -o /dev/null "http://$ENDPOINT/status"; then
-                    echo "curl server status failed, retry later"
-                    sleep 1
-                    (( COUNT+=1 ))
-                elif kill -0 "$PID" > /dev/null 2>&1; then
-=======
             if [ -x "$(command -v curl)" ]; then
                 sleep 3
                 ENDPOINT=$(grep '\--endpoint' ./conf/"$COMPONENT".flags | awk -F '=' '{print $2}')
                 COUNT=1
                 while [ $COUNT -lt 12 ]
                 do
-                    if ! curl "http://$ENDPOINT/status" > /dev/null 2>&1; then
+                    if ! curl --show-error --silent -o /dev/null "http://$ENDPOINT/status"; then
+                        echo "curl server status failed, retry later"
                         sleep 1
                         (( COUNT+=1 ))
                     elif kill -0 "$PID" > /dev/null 2>&1; then
@@ -107,18 +96,12 @@
                 echo "no curl, sleep 10s and then check the process running status"
                 sleep 10
                 if kill -0 "$PID" > /dev/null 2>&1; then
->>>>>>> 277074a0
                     echo $PID > "$OPENMLDB_PID_FILE"
                     echo "Start ${COMPONENT} success"
                     exit 0
                 fi
-<<<<<<< HEAD
-            done
-            echo "no more try"
-=======
             fi
             echo -e "${RED}Start ${COMPONENT} failed! Please check log in ${LOG_DIR}/${COMPONENT}.log and ${LOG_DIR}/${COMPONENT}.INFO ${RES}"
->>>>>>> 277074a0
         else
             if [ -f "./conf/taskmanager.properties" ]; then
                 cp ./conf/taskmanager.properties ./taskmanager/conf/taskmanager.properties
