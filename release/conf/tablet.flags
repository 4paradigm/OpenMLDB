--- conflicted
+++ resolved
@@ -49,11 +49,7 @@
 # garbage collection conf
 # 60m
 --gc_interval=60
-<<<<<<< HEAD
 --gc_pool_size=2
-=======
---gc_pool_size=1
->>>>>>> 86be86fc
 # 1m
 #--gc_safe_offset=1
 
