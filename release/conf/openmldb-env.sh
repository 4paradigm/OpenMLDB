--- conflicted
+++ resolved
@@ -1,9 +1,5 @@
 #! /usr/bin/env bash
-<<<<<<< HEAD
-export OPENMLDB_VERSION=0.8.3
-=======
 export OPENMLDB_VERSION=0.8.4
->>>>>>> 72f752bd
 # openmldb mode: standalone / cluster
 export OPENMLDB_MODE=${OPENMLDB_MODE:=cluster}
 # tablet port
