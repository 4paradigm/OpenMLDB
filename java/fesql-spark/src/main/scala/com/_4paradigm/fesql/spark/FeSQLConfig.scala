package com._4paradigm.fesql.spark

import com._4paradigm.fesql.spark.utils.{ConfigOption, ConfigReflections}
import org.apache.spark.sql.SparkSession


class FeSQLConfig extends Serializable {

  @ConfigOption(name="fesql.group.partitions", doc="Default partition number used in group by")
  var groupPartitions: Int = 0

  @ConfigOption(name="fesql.dbName", doc="Database name")
  var configDBName = "spark_db"

  @ConfigOption(name="spark.sql.session.timeZone")
  var timeZone = "Asia/Shanghai"

  // test mode 用于测试的时候验证相关问题
  @ConfigOption(name="fesql.test.tiny", doc="控制读取表的数据条数，默认读全量数据")
  var tinyData: Long = -1

  @ConfigOption(name="fesql.test.print.sampleInterval", doc="每隔N行打印一次数据信息")
  var printSampleInterval: Long = 100 * 100

  @ConfigOption(name="fesql.test.print.printContent", doc="打印完整行内容")
  var printRowContent = false

  @ConfigOption(name="fesql.test.print", doc="执行过程中允许打印数据")
  var print: Boolean = false

  // 数据倾斜优化
  @ConfigOption(name="fesql.mode", doc="默认normal模式, 如果需要针对数据倾斜优化，需要改成skew")
  var skewMode: String = "normal"

  @ConfigOption(name="fesql.skew.cnt.name", doc="倾斜条数字段名")
  var skewCntName = "key_cnt_4paradigm"

  @ConfigOption(name="fesql.skew.tag.name", doc="tag字段名")
  var skewTag = "tag_4paradigm"

  @ConfigOption(name="fesql.skew.position.name", doc="position字段名")
  var skewPosition = "position_4paradigm"

  @ConfigOption(name="fesql.skew.watershed", doc="针对key的分水岭，默认是100*100条，才做数据倾斜优化")
  var skewCnt: Int = 100

  @ConfigOption(name="fesql.skew.ratio", doc="""
      | 数据倾斜因子，如果某个key占总数据量比例一半，那么认为需要优化。范围是0 ~ 1""")
  var skewRatio: Double = 0.5

  @ConfigOption(name="fesql.skew.level", doc="""
      | 数据倾斜优化级别，默认是1，数据拆分两份分别计算，优化1倍。
      | 因为数据按照2的n次方拆分。所以不建议level改太大""")
  var skewLevel: Int = 1

  // 慢速执行模式
  @ConfigOption(name="fesql.slowRunCacheDir", doc="""
      | Slow run mode cache directory path. If specified, run spark plan with slow mode.
      | The plan operations will run by slow steps. Each step run single operation only.
      | It will load dependent steps' output data from disk, and store it's output data
      | to disk also.""")
  var slowRunCacheDir: String = _

  // 窗口数据采样
  @ConfigOption(name="fesql.window.sampleMinSize", doc="Minimum window size to trigger sample dumping")
  var windowSampleMinSize: Int = -1

  @ConfigOption(name="fesql.window.sampleOutputPath", doc="Window sample output path")
  var windowSampleOutputPath: String = _

  @ConfigOption(name="fesql.window.parallelization", doc="Enable window compute parallelization optimization")
  var enableWindowParallelization: Boolean = false

  @ConfigOption(name="fesql.window.sampleFilter", doc="""
      | Filter condition for window sample, currently only support simple equalities
      | like "col1=123, col2=456" etc.
    """)
  var windowSampleFilter: String = _

  @ConfigOption(name="fesql.window.sampleBeforeCompute", doc="Dump sample before window computation")
  var windowSampleBeforeCompute: Boolean = false

  @ConfigOption(name="fesql.window.sampleLimit", doc="Maximum sample to dump for each partition")
  var windowSampleLimit = 10

  @ConfigOption(name="fesql.addIndexColumn.method", doc="The method to add index column(zipWithUniqueId, zipWithIndex, monotonicallyIncreasingId")
  var addIndexColumnMethod = "monotonicallyIncreasingId"

  @ConfigOption(name="fesql.concatjoin.jointype", doc="The join type type for concat join(innerjoin, leftjoin, lastjoin)")
  var concatJoinJoinType = "inner"

<<<<<<< HEAD
  @ConfigOption(name="fesql.enable.unsaferow.optimization", doc="Enable UnsafeRow optimization or not")
  var enableUnsafeRowOptimization = false
=======
  @ConfigOption(name="fesql.physical.plan.graphviz.path", doc="The path of physical plan graphviz image")
  var physicalPlanGraphvizPath = ""

  @ConfigOption(name="fesql.enable.native.last.join", doc="Enable native last join or not")
  var enableNativeLastJoin = true
>>>>>>> c85113c6

}


object FeSQLConfig {

  // 数据倾斜优化
  final val SKEW = "skew"

  def fromSparkSession(sess: SparkSession): FeSQLConfig = {
    ConfigReflections.createConfig(sess.conf)((conf, name) => {
      conf.getOption(name).orElse(conf.getOption("spark." + name)).orNull
    })
  }

  def fromDict(dict: Map[String, Any]): FeSQLConfig = {
    ConfigReflections.createConfig(dict)((d, name) => {
      d.getOrElse(name, null)
    })
  }
}<|MERGE_RESOLUTION|>--- conflicted
+++ resolved
@@ -89,16 +89,14 @@
   @ConfigOption(name="fesql.concatjoin.jointype", doc="The join type type for concat join(innerjoin, leftjoin, lastjoin)")
   var concatJoinJoinType = "inner"
 
-<<<<<<< HEAD
-  @ConfigOption(name="fesql.enable.unsaferow.optimization", doc="Enable UnsafeRow optimization or not")
-  var enableUnsafeRowOptimization = false
-=======
   @ConfigOption(name="fesql.physical.plan.graphviz.path", doc="The path of physical plan graphviz image")
   var physicalPlanGraphvizPath = ""
 
   @ConfigOption(name="fesql.enable.native.last.join", doc="Enable native last join or not")
   var enableNativeLastJoin = true
->>>>>>> c85113c6
+
+  @ConfigOption(name="fesql.enable.unsaferow.optimization", doc="Enable UnsafeRow optimization or not")
+  var enableUnsafeRowOptimization = false
 
 }
 
