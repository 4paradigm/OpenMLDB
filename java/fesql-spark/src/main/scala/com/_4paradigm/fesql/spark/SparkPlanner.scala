package com._4paradigm.fesql.spark

import com._4paradigm.fesql.FeSqlLibrary
import com._4paradigm.fesql.`type`.TypeOuterClass._
import com._4paradigm.fesql.common.{SQLEngine, UnsupportedFesqlException}
import com._4paradigm.fesql.spark.nodes._
import com._4paradigm.fesql.spark.utils.FesqlUtil
import com._4paradigm.fesql.vm._
import org.apache.spark.sql.{DataFrame, SparkSession}

import org.apache.hadoop.fs.{FileSystem, Path}

import org.slf4j.LoggerFactory

import scala.collection.mutable


class SparkPlanner(session: SparkSession, config: FeSQLConfig) {

  private val logger = LoggerFactory.getLogger(this.getClass)

  // Ensure native initialized
  FeSqlLibrary.initCore()
  Engine.InitializeGlobalLLVM()
  var node: PhysicalOpNode = _

  def this(session: SparkSession) = {
<<<<<<< HEAD
    this(session, session.conf.getAll)
    for ((k, v) <- config.asInstanceOf[Map[String, String]]) {
      logger.info(s"spark plan fesql config: ${k} = ${v}")
      k match {
        case FesqlConfig.configSkewRadio => FesqlConfig.skewRatio = v.toDouble
        case FesqlConfig.configSkewLevel => FesqlConfig.skewLevel = v.toInt
        case FesqlConfig.configSkewCnt => FesqlConfig.skewCnt = v.toInt
        case FesqlConfig.configSkewCntName => FesqlConfig.skewCntName = v.asInstanceOf[String]
        case FesqlConfig.configSkewTag => FesqlConfig.skewTag = v.asInstanceOf[String]
        case FesqlConfig.configSkewPosition => FesqlConfig.skewPosition = v.asInstanceOf[String]
        case FesqlConfig.configMode => FesqlConfig.mode = v.asInstanceOf[String]
        case FesqlConfig.configPartitions => FesqlConfig.paritions = v.toInt
        case FesqlConfig.configTimeZone => FesqlConfig.timeZone = v.asInstanceOf[String]
        case FesqlConfig.configTinyData => FesqlConfig.tinyData = v.toLong
        case FesqlConfig.configPrintSamplePartition => FesqlConfig.printSamplePartition = v.toLong
        case FesqlConfig.configIsPrint => FesqlConfig.print = v.toBoolean
        case _ => ""
      }
    }
=======
    this(session, FeSQLConfig.fromSparkSession(session))
>>>>>>> 4cbc59f5
  }

  def plan(sql: String, tableDict: Map[String, DataFrame]): SparkInstance = {
    // spark translation state
    val planCtx = new PlanContext(sql, session, this, config)

    // set spark input tables
    tableDict.foreach {
      case (name, df) => planCtx.registerDataFrame(name, df)
    }

    withSQLEngine(sql, FesqlUtil.getDatabase(config.configDBName, tableDict)) { engine =>
      val irBuffer = engine.getIRBuffer
      planCtx.setModuleBuffer(irBuffer)

      val root = engine.getPlan
      node = root
      logger.info("Get FeSQL physical plan: ")
      root.Print()

      if (config.slowRunCacheDir != null) {
        slowRunWithHDFSCache(root, planCtx, config.slowRunCacheDir, isRoot = true)
      } else {
        getSparkOutput(root, planCtx)
      }
    }
  }

  def getSparkOutput(root: PhysicalOpNode, ctx: PlanContext): SparkInstance = {
    val optCache = ctx.getPlanResult(root)
    if (optCache.isDefined) {
      return optCache.get
    }

    val children = mutable.ArrayBuffer[SparkInstance]()
    for (i <- 0 until root.GetProducerCnt().toInt) {
      children += getSparkOutput(root.GetProducer(i), ctx)
    }
    visitNode(root, ctx, children.toArray)
  }

  def visitNode(root: PhysicalOpNode, ctx: PlanContext, children: Array[SparkInstance]): SparkInstance = {
    val opType = root.GetOpType()
    opType match {
      case PhysicalOpType.kPhysicalOpDataProvider =>
        DataProviderPlan.gen(ctx, PhysicalDataProviderNode.CastFrom(root), children)
      case PhysicalOpType.kPhysicalOpSimpleProject =>
        SimpleProjectPlan.gen(ctx, PhysicalSimpleProjectNode.CastFrom(root), children)
      case PhysicalOpType.kPhysicalOpConstProject =>
        ConstProjectPlan.gen(ctx, PhysicalConstProjectNode.CastFrom(root))
      case PhysicalOpType.kPhysicalOpProject =>
        val projectNode = PhysicalProjectNode.CastFrom(root)
        projectNode.getProject_type_ match {
          case ProjectType.kTableProject =>
            RowProjectPlan.gen(ctx, PhysicalTableProjectNode.CastFrom(projectNode), children)

          case ProjectType.kWindowAggregation =>
            WindowAggPlan.gen(ctx, PhysicalWindowAggrerationNode.CastFrom(projectNode), children.head)

          case ProjectType.kGroupAggregation =>
            GroupByAggregationPlan.gen(ctx, PhysicalGroupAggrerationNode.CastFrom(projectNode), children.head)

          case _ => throw new UnsupportedFesqlException(
            s"Project type ${projectNode.getProject_type_} not supported")
        }
      case PhysicalOpType.kPhysicalOpGroupBy =>
        GroupByPlan.gen(ctx, PhysicalGroupNode.CastFrom(root), children.head)
      case PhysicalOpType.kPhysicalOpJoin =>
        JoinPlan.gen(ctx, PhysicalJoinNode.CastFrom(root), children.head, children.last)
      case PhysicalOpType.kPhysicalOpLimit =>
        LimitPlan.gen(ctx, PhysicalLimitNode.CastFrom(root), children.head)
      case PhysicalOpType.kPhysicalOpRename =>
        RenamePlan.gen(ctx, PhysicalRenameNode.CastFrom(root), children.head)
      //case PhysicalOpType.kPhysicalOpFilter =>
      //  FilterPlan.gen(ctx, PhysicalFilterNode.CastFrom(root), children.head)
      case _ =>
        throw new UnsupportedFesqlException(s"Plan type $opType not supported")
    }
  }


  /**
    * Run plan slowly by storing and loading each intermediate result from external data path.
    */
  def slowRunWithHDFSCache(root: PhysicalOpNode, ctx: PlanContext,
                           cacheDir: String, isRoot: Boolean): SparkInstance = {
    val sess = ctx.getSparkSession
    val fileSystem = FileSystem.get(sess.sparkContext.hadoopConfiguration)
    val rootKey = root.GetTypeName() + "_" + CoreAPI.GetUniqueID(root)

    val children = mutable.ArrayBuffer[SparkInstance]()
    for (i <- 0 until root.GetProducerCnt().toInt) {
      val child = root.GetProducer(i)
      val key = child.GetTypeName() + "_" + CoreAPI.GetUniqueID(child)
      logger.info(s"Compute $rootKey ${i}th child: $key")

      val cacheDataPath = cacheDir + "/" + key + "/data"
      val existCache = fileSystem.isDirectory(new Path(cacheDataPath)) &&
        fileSystem.exists(new Path(cacheDataPath + "/_SUCCESS"))
      val childResult = if (existCache) {
        logger.info(s"Load cached $key: $cacheDataPath")
        SparkInstance.fromDataFrame(sess.read.parquet(cacheDataPath))
      } else if (child.GetOpType() == PhysicalOpType.kPhysicalOpDataProvider) {
        visitNode(child, ctx, Array())
      } else {
        slowRunWithHDFSCache(child, ctx, cacheDir, isRoot=false)
      }
      children += childResult
    }
    logger.info(s"Schedule $rootKey")
    val rootResult = visitNode(root, ctx, children.toArray)
    if (isRoot) {
      return rootResult
    }
    val cacheDataPath = cacheDir + "/" + rootKey + "/data"
    logger.info(s"Store $rootKey: $cacheDataPath")
    rootResult.getDf(sess).write.parquet(cacheDataPath)

    logger.info(s"Reload $rootKey: $cacheDataPath")
    SparkInstance.fromDataFrame(sess.read.parquet(cacheDataPath))
  }

  private def withSQLEngine[T](sql: String, db: Database)(body: SQLEngine => T): T = {
    var engine: SQLEngine = null
    try {
      engine = new SQLEngine(sql, db)
      val res = body(engine)
      res
    } finally {
      if (engine != null) {
        engine.close()
      }
    }
  }
}

<|MERGE_RESOLUTION|>--- conflicted
+++ resolved
@@ -25,29 +25,7 @@
   var node: PhysicalOpNode = _
 
   def this(session: SparkSession) = {
-<<<<<<< HEAD
-    this(session, session.conf.getAll)
-    for ((k, v) <- config.asInstanceOf[Map[String, String]]) {
-      logger.info(s"spark plan fesql config: ${k} = ${v}")
-      k match {
-        case FesqlConfig.configSkewRadio => FesqlConfig.skewRatio = v.toDouble
-        case FesqlConfig.configSkewLevel => FesqlConfig.skewLevel = v.toInt
-        case FesqlConfig.configSkewCnt => FesqlConfig.skewCnt = v.toInt
-        case FesqlConfig.configSkewCntName => FesqlConfig.skewCntName = v.asInstanceOf[String]
-        case FesqlConfig.configSkewTag => FesqlConfig.skewTag = v.asInstanceOf[String]
-        case FesqlConfig.configSkewPosition => FesqlConfig.skewPosition = v.asInstanceOf[String]
-        case FesqlConfig.configMode => FesqlConfig.mode = v.asInstanceOf[String]
-        case FesqlConfig.configPartitions => FesqlConfig.paritions = v.toInt
-        case FesqlConfig.configTimeZone => FesqlConfig.timeZone = v.asInstanceOf[String]
-        case FesqlConfig.configTinyData => FesqlConfig.tinyData = v.toLong
-        case FesqlConfig.configPrintSamplePartition => FesqlConfig.printSamplePartition = v.toLong
-        case FesqlConfig.configIsPrint => FesqlConfig.print = v.toBoolean
-        case _ => ""
-      }
-    }
-=======
     this(session, FeSQLConfig.fromSparkSession(session))
->>>>>>> 4cbc59f5
   }
 
   def plan(sql: String, tableDict: Map[String, DataFrame]): SparkInstance = {
