--- conflicted
+++ resolved
@@ -29,11 +29,7 @@
   def this(session: SparkSession) = {
     this(session, session.conf.getAll)
     for ((k, v) <- config.asInstanceOf[Map[String, String]]) {
-<<<<<<< HEAD
-      logger.info("spark plan fesql config: " +  k + " = " + v)
-=======
       logger.info("spark plan fesql config: {} = {}", k, v)
->>>>>>> 8ccb69df
       k match {
         case FesqlConfig.configSkewRadio => FesqlConfig.skewRatio = v.toDouble
         case FesqlConfig.configSkewLevel => FesqlConfig.skewLevel = v.toInt
