--- conflicted
+++ resolved
@@ -5,16 +5,11 @@
 import com._4paradigm.fesql.spark.utils.{FesqlUtil, SparkColumnUtil}
 import com._4paradigm.fesql.vm.{CoreAPI, PhysicalSimpleProjectNode}
 import org.slf4j.LoggerFactory
-<<<<<<< HEAD
-import com._4paradigm.fesql.node.{CastExprNode, ColumnRefNode, ConstNode, ExprNode, ExprType, DataType => FesqlDataType}
-import org.apache.spark.sql.{Column, DataFrame}
-=======
 import org.apache.spark.sql.types.{BooleanType, DateType, DoubleType, FloatType, IntegerType, LongType, ShortType, StringType, TimestampType}
 import com._4paradigm.fesql.node.{DataType => FesqlDataType}
 import org.apache.spark.sql.Column
 import org.apache.spark.sql.functions.to_date
 import org.apache.spark.sql.functions.to_timestamp
->>>>>>> c2d12ae9
 
 import scala.collection.JavaConverters._
 
@@ -37,15 +32,6 @@
       FesqlUtil.getInnerTypeFromSchemaType(col.getType)
     ).toList
 
-<<<<<<< HEAD
-    val selectColList = (0 until node.project().size.toInt).map(i => {
-      val expr = node.project().GetExpr(i)
-      val (col, innerType) = createSparkColumn(inputDf, node, expr)
-      val castOutputCol = ConstProjectPlan.castSparkOutputCol(
-        col, outputColTypeList(i), innerType)
-      castOutputCol.alias(outputColNameList(i))
-    }).toList
-=======
     // Get the select column indexes from node
     val columnSourceList = node.getProject_().getColumn_sources_()
 
@@ -147,7 +133,6 @@
       }
 
     })
->>>>>>> c2d12ae9
 
     // Use Spark DataFrame to select columns
     val result = SparkColumnUtil.setDataframeNullable(
