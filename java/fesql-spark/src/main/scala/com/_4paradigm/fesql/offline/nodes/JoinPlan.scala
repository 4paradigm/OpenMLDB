--- conflicted
+++ resolved
@@ -116,11 +116,7 @@
     }
     joined = joined.select(renameCols: _*)
 
-<<<<<<< HEAD
     val result = if (joinType == JoinType.kJoinTypeLast) {
-=======
-    val result = if (node.join_type() == JoinType.kJoinTypeLast) {
->>>>>>> 2f1967a9
       val indexColIdx = leftDf.schema.size - 1
 
       val (_, timeColIdx, _) = SparkColumnUtil.resolveColumn(
