package com._4paradigm.fesql.spark.api

import com._4paradigm.fesql.spark.SparkPlanner
import com._4paradigm.fesql.spark.element.FesqlConfig
import com._4paradigm.fesql.vm.PhysicalOpNode
import org.apache.commons.io.IOUtils
import org.slf4j.LoggerFactory
import org.apache.spark.sql.{DataFrame, Dataset, Row, SparkSession}
import org.apache.spark.SparkConf
import org.apache.spark.sql.catalyst.plans.logical.LogicalPlan
import org.apache.spark.sql.catalyst.QueryPlanningTracker

import scala.collection.mutable


/**
 * The class to provide SparkSession-like API.
 */
class FesqlSession {

  private val logger = LoggerFactory.getLogger(this.getClass)

  private var sparkSession: SparkSession = null
  private var sparkMaster: String = null

  val registeredTables = mutable.HashMap[String, DataFrame]()
//  private var configs: mutable.HashMap[String, Any] = _
  private var scalaConfig: Map[String, Any] = Map()
  var planner: SparkPlanner = _

  /**
   * Construct with Spark session.
   *
   * @param sparkSession
   */
  def this(sparkSession: SparkSession) = {
    this()
    this.sparkSession = sparkSession
    this.sparkSession.conf.set(FesqlConfig.configTimeZone, FesqlConfig.timeZone)

    for ((k, v) <- this.sparkSession.conf.getAll) {
<<<<<<< HEAD
      logger.info("fesql config: " +  k + " = " + v)
=======
      logger.info("fesql config: {} = {}", k , v)
>>>>>>> 8ccb69df
      scalaConfig += (k -> v)
      k match {
        case FesqlConfig.configSkewRadio => FesqlConfig.skewRatio = v.toDouble
        case FesqlConfig.configSkewLevel => FesqlConfig.skewLevel = v.toInt
        case FesqlConfig.configSkewCnt => FesqlConfig.skewCnt = v.toInt
        case FesqlConfig.configSkewCntName => FesqlConfig.skewCntName = v.asInstanceOf[String]
        case FesqlConfig.configSkewTag => FesqlConfig.skewTag = v.asInstanceOf[String]
        case FesqlConfig.configSkewPosition => FesqlConfig.skewPosition = v.asInstanceOf[String]
        case FesqlConfig.configMode => FesqlConfig.mode = v.asInstanceOf[String]
        case FesqlConfig.configPartitions => FesqlConfig.paritions = v.toInt
        case FesqlConfig.configTimeZone => FesqlConfig.timeZone = v.asInstanceOf[String]
        case FesqlConfig.configTinyData => FesqlConfig.tinyData = v.toLong
        case _ => ""
      }
    }
  }

  /**
   * Construct with Spark master string.
   *
   *
   */
//  def this(sparkMaster: String) = {
//    this()
//    this.sparkMaster = sparkMaster
//  }

  /**
   * Get or create the Spark session.
   *
   * @return
   */
  def getSparkSession: SparkSession = {
    this.synchronized {
      if (this.sparkSession == null) {

        if (this.sparkMaster == null) {
          this.sparkMaster = "local"
        }

        logger.debug("Create new SparkSession with master={}", this.sparkMaster)
        val sparkConf = new SparkConf()
        val sparkMaster = sparkConf.get("spark.master", this.sparkMaster)
        val builder = SparkSession.builder()

        // TODO: Need to set for official Spark 2.3.0 jars
        logger.debug("Set spark.hadoop.yarn.timeline-service.enabled as false")
        builder.config(FesqlConfig.configSparkEnable, value = false)

        this.sparkSession = builder.appName("FesqlApp")
          .master(sparkMaster)
          .getOrCreate()
      }

      this.sparkSession
    }
  }

  /**
   * Read the file with get dataframe with Spark API.
   *
   * @param filePath
   * @param format
   * @return
   */
  def read(filePath: String, format: String = "parquet"): FesqlDataframe = {
    val spark = this.getSparkSession

    val sparkDf = format match {
      case "parquet" => spark.read.parquet(filePath)
      case "csv" => spark.read.csv(filePath)
      case "json" => spark.read.json(filePath)
      case "text" => spark.read.text(filePath)
      case "orc" => spark.read.orc(filePath)
      case _ => null
    }

    new FesqlDataframe(this, sparkDf)
  }



  /**
   * Read the Spark dataframe to Fesql dataframe.
   *
   * @param sparkDf
   * @return
   */
  def readSparkDataframe(sparkDf: DataFrame): FesqlDataframe = {
    new FesqlDataframe(this, sparkDf)
  }

  /**
   * Run sql with FESQL.
   *
   * @param sqlText
   * @return
   */
  def fesql(sqlText: String): FesqlDataframe = {
    var sql: String = sqlText
    if (!sql.trim.endsWith(";")) {
      sql = sql.trim + ";"
    }

    val planner = new SparkPlanner(getSparkSession, scalaConfig)
    this.planner = planner
    val df = planner.plan(sql, registeredTables.toMap).getDf(getSparkSession)
    new FesqlDataframe(this, df)
  }

  /**
   * Run sql with FESQL.
   *
   * @param sqlText
   * @return
   */
  def sql(sqlText: String): FesqlDataframe = {
    fesql(sqlText)
  }

  /**
   * Run sql with Spark SQL API.
   *
   * @param sqlText
   * @return
   */
  def sparksql(sqlText: String): FesqlDataframe = {
    // Use Spark internal implementation because we may override sql function in 4PD Spark distribution
    val tracker = new QueryPlanningTracker
    val plan = tracker.measurePhase(QueryPlanningTracker.PARSING) {
      getSparkSession.sessionState.sqlParser.parsePlan(sqlText)
    }

    // Call private method Dataset.ofRows()
    val datasetClass = Class.forName("org.apache.spark.sql.Dataset")
    val datasetOfRowsMethod = datasetClass
      .getDeclaredMethod(s"ofRows", classOf[SparkSession], classOf[LogicalPlan], classOf[QueryPlanningTracker])
    val outputDataset =  datasetOfRowsMethod.invoke(null, getSparkSession, plan, tracker).asInstanceOf[Dataset[Row]]

    FesqlDataframe(this, outputDataset)
  }

  /**
   * Get the version from git commit message.
   */
  def version(): Unit = {
    val stream = this.getClass.getClassLoader.getResourceAsStream("fesql_git.properties")
    if (stream == null) {
      logger.warn("Project version is missing")
    } else {
      IOUtils.copy(stream, System.out)
    }
  }

  /**
   * Record the registered tables for fesql to run.
   *
   * @param name
   * @param df
   */
  def registerTable(name: String, df: DataFrame): Unit = {
    registeredTables.put(name, df)
  }

  /**
   * Return the string of Spark session.
   *
   * @return
   */
  override def toString: String = {
    sparkSession.toString()
  }

  /**
   * Stop the Spark session.
   */
  def stop(): Unit = {
    sparkSession.stop()
  }

}<|MERGE_RESOLUTION|>--- conflicted
+++ resolved
@@ -39,11 +39,7 @@
     this.sparkSession.conf.set(FesqlConfig.configTimeZone, FesqlConfig.timeZone)
 
     for ((k, v) <- this.sparkSession.conf.getAll) {
-<<<<<<< HEAD
-      logger.info("fesql config: " +  k + " = " + v)
-=======
       logger.info("fesql config: {} = {}", k , v)
->>>>>>> 8ccb69df
       scalaConfig += (k -> v)
       k match {
         case FesqlConfig.configSkewRadio => FesqlConfig.skewRatio = v.toDouble
