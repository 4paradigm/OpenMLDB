package com._4paradigm.fesql.spark.api

import com._4paradigm.fesql.spark.{FeSQLConfig, SparkPlanner}
import org.apache.commons.io.IOUtils
import org.slf4j.LoggerFactory
import org.apache.spark.sql.{DataFrame, Dataset, Row, SparkSession}
import org.apache.spark.SparkConf
import org.apache.spark.sql.catalyst.plans.logical.LogicalPlan
import org.apache.spark.sql.catalyst.QueryPlanningTracker

import scala.collection.mutable


/**
 * The class to provide SparkSession-like API.
 */
class FesqlSession {

  private val logger = LoggerFactory.getLogger(this.getClass)

  private var sparkSession: SparkSession = null
  private var sparkMaster: String = null

  val registeredTables = mutable.HashMap[String, DataFrame]()

  private var config: FeSQLConfig = _

  var planner: SparkPlanner = _

  /**
   * Construct with Spark session.
   *
   * @param sparkSession
   */
  def this(sparkSession: SparkSession) = {
    this()
    this.sparkSession = sparkSession
<<<<<<< HEAD
    this.sparkSession.conf.set(FesqlConfig.configTimeZone, FesqlConfig.timeZone)

    for ((k, v) <- this.sparkSession.conf.getAll) {
      logger.info(s"fesql config: ${k} = ${v}")
      scalaConfig += (k -> v)
      k match {
        case FesqlConfig.configSkewRadio => FesqlConfig.skewRatio = v.toDouble
        case FesqlConfig.configSkewLevel => FesqlConfig.skewLevel = v.toInt
        case FesqlConfig.configSkewCnt => FesqlConfig.skewCnt = v.toInt
        case FesqlConfig.configSkewCntName => FesqlConfig.skewCntName = v.asInstanceOf[String]
        case FesqlConfig.configSkewTag => FesqlConfig.skewTag = v.asInstanceOf[String]
        case FesqlConfig.configSkewPosition => FesqlConfig.skewPosition = v.asInstanceOf[String]
        case FesqlConfig.configMode => FesqlConfig.mode = v.asInstanceOf[String]
        case FesqlConfig.configPartitions => FesqlConfig.paritions = v.toInt
        case FesqlConfig.configTimeZone => FesqlConfig.timeZone = v.asInstanceOf[String]
        case FesqlConfig.configTinyData => FesqlConfig.tinyData = v.toLong
        case FesqlConfig.configPrintSamplePartition => FesqlConfig.printSamplePartition = v.toLong
        case FesqlConfig.configIsPrint => FesqlConfig.print = v.toBoolean
        case _ => ""
      }
    }
=======
    this.config = FeSQLConfig.fromSparkSession(sparkSession)
    this.sparkSession.conf.set("spark.sql.session.timeZone", config.timeZone)
>>>>>>> 4cbc59f5
  }

  /**
   * Get or create the Spark session.
   *
   * @return
   */
  def getSparkSession: SparkSession = {
    this.synchronized {
      if (this.sparkSession == null) {

        if (this.sparkMaster == null) {
          this.sparkMaster = "local"
        }

        logger.debug("Create new SparkSession with master={}", this.sparkMaster)
        val sparkConf = new SparkConf()
        val sparkMaster = sparkConf.get("spark.master", this.sparkMaster)
        val builder = SparkSession.builder()

        // TODO: Need to set for official Spark 2.3.0 jars
        logger.debug("Set spark.hadoop.yarn.timeline-service.enabled as false")
        builder.config("spark.hadoop.yarn.timeline-service.enabled", value = false)

        this.sparkSession = builder.appName("FesqlApp")
          .master(sparkMaster)
          .getOrCreate()
      }

      this.sparkSession
    }
  }

  /**
   * Read the file with get dataframe with Spark API.
   *
   * @param filePath
   * @param format
   * @return
   */
  def read(filePath: String, format: String = "parquet"): FesqlDataframe = {
    val spark = this.getSparkSession

    val sparkDf = format match {
      case "parquet" => spark.read.parquet(filePath)
      case "csv" => spark.read.csv(filePath)
      case "json" => spark.read.json(filePath)
      case "text" => spark.read.text(filePath)
      case "orc" => spark.read.orc(filePath)
      case _ => null
    }

    new FesqlDataframe(this, sparkDf)
  }



  /**
   * Read the Spark dataframe to Fesql dataframe.
   *
   * @param sparkDf
   * @return
   */
  def readSparkDataframe(sparkDf: DataFrame): FesqlDataframe = {
    new FesqlDataframe(this, sparkDf)
  }

  /**
   * Run sql with FESQL.
   *
   * @param sqlText
   * @return
   */
  def fesql(sqlText: String): FesqlDataframe = {
    var sql: String = sqlText
    if (!sql.trim.endsWith(";")) {
      sql = sql.trim + ";"
    }

    val planner = new SparkPlanner(getSparkSession, config)
    this.planner = planner
    val df = planner.plan(sql, registeredTables.toMap).getDf(getSparkSession)
    new FesqlDataframe(this, df)
  }

  /**
   * Run sql with FESQL.
   *
   * @param sqlText
   * @return
   */
  def sql(sqlText: String): FesqlDataframe = {
    fesql(sqlText)
  }

  /**
   * Run sql with Spark SQL API.
   *
   * @param sqlText
   * @return
   */
  def sparksql(sqlText: String): FesqlDataframe = {
    // Use Spark internal implementation because we may override sql function in 4PD Spark distribution
    val tracker = new QueryPlanningTracker
    val plan = tracker.measurePhase(QueryPlanningTracker.PARSING) {
      getSparkSession.sessionState.sqlParser.parsePlan(sqlText)
    }

    // Call private method Dataset.ofRows()
    val datasetClass = Class.forName("org.apache.spark.sql.Dataset")
    val datasetOfRowsMethod = datasetClass
      .getDeclaredMethod(s"ofRows", classOf[SparkSession], classOf[LogicalPlan], classOf[QueryPlanningTracker])
    val outputDataset =  datasetOfRowsMethod.invoke(null, getSparkSession, plan, tracker).asInstanceOf[Dataset[Row]]

    FesqlDataframe(this, outputDataset)
  }

  /**
   * Get the version from git commit message.
   */
  def version(): Unit = {
    val stream = this.getClass.getClassLoader.getResourceAsStream("fesql_git.properties")
    if (stream == null) {
      logger.warn("Project version is missing")
    } else {
      IOUtils.copy(stream, System.out)
    }
  }

  /**
   * Record the registered tables for fesql to run.
   *
   * @param name
   * @param df
   */
  def registerTable(name: String, df: DataFrame): Unit = {
    registeredTables.put(name, df)
  }

  /**
   * Return the string of Spark session.
   *
   * @return
   */
  override def toString: String = {
    sparkSession.toString()
  }

  /**
   * Stop the Spark session.
   */
  def stop(): Unit = {
    sparkSession.stop()
  }

}<|MERGE_RESOLUTION|>--- conflicted
+++ resolved
@@ -35,32 +35,8 @@
   def this(sparkSession: SparkSession) = {
     this()
     this.sparkSession = sparkSession
-<<<<<<< HEAD
-    this.sparkSession.conf.set(FesqlConfig.configTimeZone, FesqlConfig.timeZone)
-
-    for ((k, v) <- this.sparkSession.conf.getAll) {
-      logger.info(s"fesql config: ${k} = ${v}")
-      scalaConfig += (k -> v)
-      k match {
-        case FesqlConfig.configSkewRadio => FesqlConfig.skewRatio = v.toDouble
-        case FesqlConfig.configSkewLevel => FesqlConfig.skewLevel = v.toInt
-        case FesqlConfig.configSkewCnt => FesqlConfig.skewCnt = v.toInt
-        case FesqlConfig.configSkewCntName => FesqlConfig.skewCntName = v.asInstanceOf[String]
-        case FesqlConfig.configSkewTag => FesqlConfig.skewTag = v.asInstanceOf[String]
-        case FesqlConfig.configSkewPosition => FesqlConfig.skewPosition = v.asInstanceOf[String]
-        case FesqlConfig.configMode => FesqlConfig.mode = v.asInstanceOf[String]
-        case FesqlConfig.configPartitions => FesqlConfig.paritions = v.toInt
-        case FesqlConfig.configTimeZone => FesqlConfig.timeZone = v.asInstanceOf[String]
-        case FesqlConfig.configTinyData => FesqlConfig.tinyData = v.toLong
-        case FesqlConfig.configPrintSamplePartition => FesqlConfig.printSamplePartition = v.toLong
-        case FesqlConfig.configIsPrint => FesqlConfig.print = v.toBoolean
-        case _ => ""
-      }
-    }
-=======
     this.config = FeSQLConfig.fromSparkSession(sparkSession)
     this.sparkSession.conf.set("spark.sql.session.timeZone", config.timeZone)
->>>>>>> 4cbc59f5
   }
 
   /**
