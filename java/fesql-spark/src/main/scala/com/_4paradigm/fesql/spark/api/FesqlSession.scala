--- conflicted
+++ resolved
@@ -119,11 +119,8 @@
 
   /**
    * Read the Spark dataframe to Fesql dataframe.
-<<<<<<< HEAD
    *
    * @param sparkDf
-=======
->>>>>>> 18ae4539
    * @return
    */
   def readSparkDataframe(sparkDf: DataFrame): FesqlDataframe = {
