package com._4paradigm.rtidb.client.schema;

import com._4paradigm.rtidb.client.TabletException;
import com._4paradigm.rtidb.client.type.DataType;
import org.slf4j.Logger;
import org.slf4j.LoggerFactory;

import java.nio.ByteBuffer;
import java.nio.ByteOrder;
import java.util.ArrayList;
import java.util.List;
import java.util.Map;

public class RowBuilder {

    private final static Logger logger = LoggerFactory.getLogger(RowBuilder.class);

    private ByteBuffer buf;
    private int size = 0;
    private int cnt = 0;
    List<ColumnDesc> schema = new ArrayList<>();
    private int strFieldCnt = 0;
    private int strFieldStartOffset = 0;
    private int strAddrLength = 0;
    private int strOffset = 0;
    private List<Integer> offsetVec = new ArrayList<>();

    public RowBuilder(List<ColumnDesc> schema) {
        strFieldStartOffset = RowCodecCommon.HEADER_LENGTH + RowCodecCommon.getBitMapSize(schema.size());
        this.schema = schema;
        for (int idx = 0; idx < schema.size(); idx++) {
            ColumnDesc column = schema.get(idx);
<<<<<<< HEAD
            if (column.getDataType() == DataType.Varchar) {
                offsetVec.add(strFieldCnt);
                strFieldCnt++;
=======
            if (column.getDataType() == DataType.Varchar || column.getDataType() == DataType.String) {
                offset_vec.add(str_field_cnt);
                str_field_cnt++;
>>>>>>> 2a385d03
            } else {
                if (RowCodecCommon.TYPE_SIZE_MAP.get(column.getDataType()) == null) {
                    logger.warn("type is not supported");
                } else {
                    offsetVec.add(strFieldStartOffset);
                    strFieldStartOffset += RowCodecCommon.TYPE_SIZE_MAP.get(column.getDataType());
                }
            }
        }
    }

    public int calTotalLength(int string_length) throws TabletException {
        if (schema.size() == 0) {
            return 0;
        }
        long totalLength = strFieldStartOffset + string_length;
        if (totalLength + strFieldCnt <= RowCodecCommon.UINT8_MAX) {
            totalLength += strFieldCnt;
        } else if (totalLength + strFieldCnt * 2 <= RowCodecCommon.UINT16_MAX) {
            totalLength += strFieldCnt * 2;
        } else if (totalLength + strFieldCnt * 3 <= RowCodecCommon.UINT24_MAX) {
            totalLength += strFieldCnt * 3;
        } else if (totalLength + strFieldCnt * 4 <= RowCodecCommon.UINT32_MAX) {
            totalLength += strFieldCnt * 4;
        }
        if (totalLength > Integer.MAX_VALUE) {
            throw new TabletException("total length is bigger than integer max value");
        }
        return (int) totalLength;
    }

    public ByteBuffer setBuffer(ByteBuffer buffer, int size) {
        if (buffer == null || size == 0 ||
                size < strFieldStartOffset + strFieldCnt) {
            return null;
        }
        if (buffer.order() == ByteOrder.BIG_ENDIAN) {
            buffer = buffer.order(ByteOrder.LITTLE_ENDIAN);
        }
        this.size = size;
        buffer.put((byte) 1); // FVersion
        buffer.put((byte) 1); // SVersion
        buffer.putInt(size); // size
        this.buf = buffer;
        strAddrLength = RowCodecCommon.getAddrLength(size);
        strOffset = strFieldStartOffset + strAddrLength * strFieldCnt;
        return this.buf;
    }

    private boolean check(DataType type) {
        if (cnt >= schema.size()) {
            return false;
        }
        ColumnDesc column = schema.get(cnt);
        if (column.getDataType() != type) {
            return false;
        }
        if (column.getDataType() != DataType.Varchar && column.getDataType() != DataType.String) {
            if (RowCodecCommon.TYPE_SIZE_MAP.get(column.getDataType()) == null) {
                return false;
            }
        }
        return true;
    }

    public boolean appendNULL() {
        int index = RowCodecCommon.HEADER_LENGTH + (cnt >> 3);
        byte bt = buf.get(index);
        buf.put(index, (byte) (bt | (1 << (cnt & 0x07))));
        ColumnDesc column = schema.get(cnt);
<<<<<<< HEAD
        if (column.getDataType() == DataType.Varchar) {
            index = strFieldStartOffset + strAddrLength * offsetVec.get(cnt);
=======
        if (column.getDataType() == DataType.Varchar || column.getDataType() == DataType.String) {
            index = str_field_start_offset + str_addr_length * offset_vec.get(cnt);
>>>>>>> 2a385d03
            buf.position(index);
            if (strAddrLength == 1) {
                buf.put((byte) (strOffset & 0xFF));
            } else if (strAddrLength == 2) {
                buf.putShort((short) (strOffset & 0xFFFF));
            } else if (strAddrLength == 3) {
                buf.put((byte) (strOffset >> 16));
                buf.put((byte) ((strOffset & 0xFF00) >> 8));
                buf.put((byte) (strOffset & 0x00FF));
            } else {
                buf.putInt(strOffset);
            }
        }
        cnt++;
        return true;
    }

    public boolean appendBool(boolean val) {
        if (!check(DataType.Bool)) {
            return false;
        }
        buf.position(offsetVec.get(cnt));
        if (val) {
            buf.put((byte) 1);
        } else {
            buf.put((byte) 0);
        }
        cnt++;
        return true;
    }

    public boolean appendInt32(int val) {
        if (!check(DataType.Int)) {
            return false;
        }
        buf.position(offsetVec.get(cnt));
        buf.putInt(val);
        cnt++;
        return true;
    }

    public boolean appendInt16(short val) {
        if (!check(DataType.SmallInt)) {
            return false;
        }
        buf.position(offsetVec.get(cnt));
        buf.putShort(val);
        cnt++;
        return true;
    }

    public boolean appendTimestamp(long val) {
        if (!check(DataType.Timestamp)) {
            return false;
        }
        buf.position(offsetVec.get(cnt));
        buf.putLong(val);
        cnt++;
        return true;
    }

    public boolean appendInt64(long val) {
        if (!check(DataType.BigInt)) {
            return false;
        }
        buf.position(offsetVec.get(cnt));
        buf.putLong(val);
        cnt++;
        return true;
    }

    public boolean appendFloat(float val) {
        if (!check(DataType.Float)) {
            return false;
        }
        buf.position(offsetVec.get(cnt));
        buf.putFloat(val);
        cnt++;
        return true;
    }

    public boolean appendDouble(double val) {
        if (!check(DataType.Double)) {
            return false;
        }
        buf.position(offsetVec.get(cnt));
        buf.putDouble(val);
        cnt++;
        return true;
    }

    public boolean appendString(String val) {
        int length = val.length();
        if (val == null || (!check(DataType.Varchar) && !check(DataType.String))) {
            return false;
        }
        if (strOffset + length > size) {
            return false;
        }
        int index = strFieldStartOffset + strAddrLength * offsetVec.get(cnt);
        buf.position(index);
        if (strAddrLength == 1) {
            buf.put((byte) (strOffset & 0xFF));
        } else if (strAddrLength == 2) {
            buf.putShort((short) (strOffset & 0xFFFF));
        } else if (strAddrLength == 3) {
            buf.put((byte) (strOffset >> 16));
            buf.put((byte) ((strOffset & 0xFF00) >> 8));
            buf.put((byte) (strOffset & 0x00FF));
        } else {
            buf.putInt(strOffset);
        }
        if (length != 0) {
            buf.position(strOffset);
            buf.put(val.getBytes(RowCodecCommon.CHARSET), 0, length);
        }
        strOffset += length;
        cnt++;
        return true;
    }

    public static ByteBuffer encode(Map<String, Object> row, List<ColumnDesc> schema) throws TabletException {
        if (row == null || row.size() == 0 || schema == null || schema.size() == 0 || row.size() != schema.size()) {
            throw new TabletException("input error");
        }
        int strLength = RowCodecCommon.calStrLength(row, schema);
        RowBuilder builder = new RowBuilder(schema);
        int size = builder.calTotalLength(strLength);
        ByteBuffer buffer = ByteBuffer.allocate(size).order(ByteOrder.LITTLE_ENDIAN);
        buffer = builder.setBuffer(buffer, size);
        for (int i = 0; i < schema.size(); i++) {
            ColumnDesc columnDesc = schema.get(i);
            if (columnDesc.isNotNull()
                    && row.containsKey(columnDesc.getName())
                    && row.get(columnDesc.getName()) == null) {
                throw new TabletException("col " + columnDesc.getName() + " should not be null");
            } else if (row.get(columnDesc.getName()) == null) {
                builder.appendNULL();
                continue;
            }
            boolean ok = false;
            switch (columnDesc.getDataType()) {
                case String:
                case Varchar:
                    ok = builder.appendString((String) row.get(columnDesc.getName()));
                    break;
                case Bool:
                    ok = builder.appendBool((Boolean) row.get(columnDesc.getName()));
                    break;
                case SmallInt:
                    ok = builder.appendInt16((Short) row.get(columnDesc.getName()));
                    break;
                case Int:
                    ok = builder.appendInt32((Integer) row.get(columnDesc.getName()));
                    break;
                case Timestamp:
                    ok = builder.appendTimestamp((Long) row.get(columnDesc.getName()));
                    break;
                case BigInt:
                    ok = builder.appendInt64((Long) row.get(columnDesc.getName()));
                    break;
                case Float:
                    ok = builder.appendFloat((Float) row.get(columnDesc.getName()));
                    break;
                case Double:
                    ok = builder.appendDouble((Double) row.get(columnDesc.getName()));
                    break;
                default:
                    throw new TabletException("unsupported data type");
            }
            if (!ok) {
                throw new TabletException("append " + columnDesc.getDataType().toString() + " error");
            }
        }
        return buffer;
    }
}<|MERGE_RESOLUTION|>--- conflicted
+++ resolved
@@ -30,15 +30,9 @@
         this.schema = schema;
         for (int idx = 0; idx < schema.size(); idx++) {
             ColumnDesc column = schema.get(idx);
-<<<<<<< HEAD
-            if (column.getDataType() == DataType.Varchar) {
-                offsetVec.add(strFieldCnt);
-                strFieldCnt++;
-=======
             if (column.getDataType() == DataType.Varchar || column.getDataType() == DataType.String) {
                 offset_vec.add(str_field_cnt);
                 str_field_cnt++;
->>>>>>> 2a385d03
             } else {
                 if (RowCodecCommon.TYPE_SIZE_MAP.get(column.getDataType()) == null) {
                     logger.warn("type is not supported");
@@ -109,13 +103,8 @@
         byte bt = buf.get(index);
         buf.put(index, (byte) (bt | (1 << (cnt & 0x07))));
         ColumnDesc column = schema.get(cnt);
-<<<<<<< HEAD
-        if (column.getDataType() == DataType.Varchar) {
-            index = strFieldStartOffset + strAddrLength * offsetVec.get(cnt);
-=======
         if (column.getDataType() == DataType.Varchar || column.getDataType() == DataType.String) {
             index = str_field_start_offset + str_addr_length * offset_vec.get(cnt);
->>>>>>> 2a385d03
             buf.position(index);
             if (strAddrLength == 1) {
                 buf.put((byte) (strOffset & 0xFF));
