--- conflicted
+++ resolved
@@ -133,9 +133,6 @@
     GetFuture get(String name, String key, String idxName) throws TabletException;
     GetFuture get(String name, String key, long time, GetOption getOption) throws TabletException;
     GetFuture get(String name, Map<String, Object> keyMap, long time, GetOption getOption) throws TabletException;
-<<<<<<< HEAD
-=======
     GetFuture get(String name, Object[] keys, long time, GetOption getOption) throws TabletException;
->>>>>>> aee1eb9e
     GetFuture get(String name, String key, long time, Object type) throws TabletException;
 }