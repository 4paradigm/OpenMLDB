package com._4paradigm.rtidb.client.impl;

import com._4paradigm.rtidb.client.*;
import com._4paradigm.rtidb.client.ha.PartitionHandler;
import com._4paradigm.rtidb.client.ha.RTIDBClient;
import com._4paradigm.rtidb.client.ha.RTIDBClientConfig;
import com._4paradigm.rtidb.client.ha.TableHandler;
import com._4paradigm.rtidb.client.schema.*;
import com._4paradigm.rtidb.client.type.DataType;
import com._4paradigm.rtidb.ns.NS;
import com._4paradigm.rtidb.tablet.Tablet;
import com._4paradigm.rtidb.utils.Compress;
import com.google.common.base.Charsets;
import com.google.protobuf.ByteBufferNoCopy;
import com.google.protobuf.ByteString;
import rtidb.api.TabletServer;

import java.nio.ByteBuffer;
import java.nio.ByteOrder;
import java.util.*;
import java.util.concurrent.TimeoutException;

public class TableSyncClientImpl implements TableSyncClient {
    private RTIDBClient client;

    public TableSyncClientImpl(RTIDBClient client) {
        this.client = client;
    }

    @Override
    public Object[] getRow(String tname, String key, long time, GetOption getOption) throws TimeoutException, TabletException {
        TableHandler th = client.getHandler(tname);
        if (th == null) {
            throw new TabletException("no table with name " + tname);
        }
        key = validateKey(key);
        int pid = TableClientCommon.computePidByKey(key, th.getPartitions().length);
        Object[] row = get(pid, key,  time, getOption, th);
        return row;
    }

    @Override
    public Object[] getRow(String tname, String key, long time, Object type) throws TimeoutException, TabletException {
        GetOption getOption = new GetOption();
        getOption.setGetType((Tablet.GetType)type);
        return getRow(tname, key, time, getOption);
    }

    @Override
    public KvIterator scan(String tname, Map<String, Object> keyMap, long st, long et, ScanOption option) throws TimeoutException, TabletException {
        if (option.getIdxName() == null) throw new TabletException("idx name is required ");
        TableHandler th = client.getHandler(tname);
        if (th == null) {
            throw new TabletException("no table with name " + tname);
        }
        List<String> list = th.getKeyMap().get(option.getIdxName());
        if (list == null) {
            throw new TabletException("no index name in table" + option.getIdxName());
        }
        String combinedKey = TableClientCommon.getCombinedKey(keyMap, list, client.getConfig().isHandleNull());
        int pid = TableClientCommon.computePidByKey(combinedKey, th.getPartitions().length);
        return scan(th.getTableInfo().getTid(), pid, combinedKey, st, et,th, option);
    }

    @Override
    public KvIterator scan(String tname, String key, long st, long et, ScanOption option) throws TimeoutException, TabletException {
        TableHandler th = client.getHandler(tname);
        if (th == null) {
            throw new TabletException("no table with name " + tname);
        }
        key = validateKey(key);
        int pid = TableClientCommon.computePidByKey(key, th.getPartitions().length);
        return scan(th.getTableInfo().getTid(), pid, key, st, et,th, option);
    }

    @Override
    public KvIterator scan(String tname, Object[] keyArr, long st, long et, ScanOption option) throws TimeoutException, TabletException {
        if (option.getIdxName() == null) throw new TabletException("idx name is required ");
        TableHandler th = client.getHandler(tname);
        if (th == null) {
            throw new TabletException("no table with name " + tname);
        }
        List<String> list = th.getKeyMap().get(option.getIdxName());
        if (list == null) {
            throw new TabletException("no index name in table" + option.getIdxName());
        }
        if (keyArr.length != list.size()) {
            throw new TabletException("check key number failed");
        }
        String combinedKey = TableClientCommon.getCombinedKey(keyArr, client.getConfig().isHandleNull());
        int pid = TableClientCommon.computePidByKey(combinedKey, th.getPartitions().length);
        return scan(th.getTableInfo().getTid(), pid, combinedKey, st, et,th, option);
    }

    @Override
    public boolean put(int tid, int pid, String key, long time, byte[] bytes) throws TimeoutException, TabletException {
        TableHandler th = client.getHandler(tid);
        if (th == null) {
            throw new TabletException("fail to find table with id " + tid);
        }
        if (th.getPartitions().length <= pid) {
            throw new TabletException("fail to find partition with pid " + pid + " from table " + th.getTableInfo().getName());
        }
        PartitionHandler ph = th.getHandler(pid);
        return put(tid, pid, key, time, bytes, th);
    }

    @Override
    public boolean put(int tid, int pid, String key, long time, String value) throws TimeoutException, TabletException {
        return put(tid, pid, key, time, value.getBytes(Charsets.UTF_8));
    }

    @Override
    public boolean put(String tname, String key, long time, String value) throws TimeoutException, TabletException {
        return put(tname, key, time, value.getBytes(Charsets.UTF_8));
    }

    @Override
    public boolean put(int tid, int pid, long time, Object[] row) throws TimeoutException, TabletException {
        TableHandler th = client.getHandler(tid);
        if (th == null) {
            throw new TabletException("fail to find table with id " + tid);
        }
        if (row == null) {
            throw new TabletException("putting data is null");
        }
        ByteBuffer buffer = null;
        if (row.length == th.getSchema().size()) {
            switch (th.getFormatVersion()) {
                case 1:
                    buffer = RowBuilder.encode(row, th.getSchema());
                    break;
                default:
                    buffer = RowCodec.encode(row, th.getSchema());
            }
        } else {
            List<ColumnDesc> columnDescs = th.getSchemaMap().get(row.length);
            if (columnDescs == null) {
                throw new TabletException("no schema for column count " + row.length);
            }
            int modifyTimes = row.length - th.getSchema().size();
            if (row.length > th.getSchema().size() + th.getSchemaMap().size()) {
                modifyTimes = th.getSchemaMap().size();
            }
            buffer = RowCodec.encode(row, columnDescs, modifyTimes);
        }
        List<Tablet.Dimension> dimList = TableClientCommon.fillTabletDimension(row, th, client.getConfig().isHandleNull());
        return put(tid, pid, null, time, dimList, null, buffer, th);
    }

    @Override
    public ByteString get(int tid, int pid, String key) throws TimeoutException, TabletException {
        return get(tid, pid, key, 0l);
    }

    @Override
    public ByteString get(int tid, int pid, String key, long time) throws TimeoutException, TabletException {

        return get(tid, pid, key, null, time, null, null, client.getHandler(tid), 0l, null);
    }

    @Override
    public Object[] getRow(int tid, int pid, String key, long time) throws TimeoutException, TabletException {
        return getRow(tid, pid, key, null, time);
    }

    @Override
    public Object[] getRow(int tid, int pid, String key, String idxName, long time) throws TimeoutException, TabletException {
        TableHandler th = client.getHandler(tid);
        if (th == null) {
            throw new TabletException("fail to find table with id " + tid);
        }
        ByteString response = get(tid, pid, key, idxName, time, null, null, th, 0l, null);
        if (response == null || response.isEmpty()) {
            return null;
        }
        Object[] row = null;
        if (th.getSchemaMap().size() > 0) {
            row = RowCodec.decode(response.asReadOnlyByteBuffer(), th.getSchema(), th.getSchemaMap().size());
        } else {
            row = RowCodec.decode(response.asReadOnlyByteBuffer(), th.getSchema());
        }
        return row;
    }

    @Override
    public Object[] getRow(String tname, Object[] keyArr, String idxName, long time, String tsName, Tablet.GetType type) throws TimeoutException, TabletException {
        return getRow(tname, keyArr, idxName, time, tsName, type, 0l, null);
    }

    @Override
    public Object[] getRow(String tname, Map<String, Object> keyMap, String idxName, long time, String tsName, Tablet.GetType type) throws TimeoutException, TabletException {
        return getRow(tname, keyMap, idxName, time, tsName, type, 0l, null);
    }

    @Override
    public Object[] getRow(int tid, int pid, String key, String idxName) throws TimeoutException, TabletException {
        return getRow(tid, pid, key, idxName, 0);
    }

    @Override
    public ByteString get(String tname, String key) throws TimeoutException, TabletException {
        return get(tname, key, 0l);
    }

    @Override
    public Object[] getRow(String tname, String key, long time) throws TimeoutException, TabletException {
        return getRow(tname, key, null, time, null);
    }

    @Override
    public Object[] getRow(String tname, String key, String idxName) throws TimeoutException, TabletException {
        return getRow(tname, key, idxName, 0);
    }

    @Override
    public Object[] getRow(String tname, String key, String idxName, long time) throws TimeoutException, TabletException {
        return getRow(tname, key, idxName, time, null, null);
    }

    @Override
    public Object[] getRow(String tname, String key, String idxName, long time, Tablet.GetType type) throws TimeoutException, TabletException {
        return getRow(tname, key, idxName, time, null, type);
    }

    @Override
    public Object[] getRow(String tname, String key, String idxName, long time, String tsName, Tablet.GetType type) throws TimeoutException, TabletException {
        return getRow(tname, key, idxName, time, tsName, type, 0l, null);
    }

    @Override
    public Object[] getRow(String tname, String key, String idxName, long time, String tsName, Tablet.GetType type,
                           long et, Tablet.GetType etType) throws TimeoutException, TabletException {
        TableHandler th = client.getHandler(tname);
        if (th == null) {
            throw new TabletException("no table with name " + tname);
        }
        key = validateKey(key);
        int pid = TableClientCommon.computePidByKey(key, th.getPartitions().length);
        ByteString response = get(th.getTableInfo().getTid(), pid, key, idxName, time, tsName, type, th, et, etType);
        if (response == null || response.isEmpty()) {
            return null;
        }
        Object[] row = null;
        if (th.getSchemaMap().size() > 0) {
            row = RowCodec.decode(response.asReadOnlyByteBuffer(), th.getSchema(), th.getSchemaMap().size());
        } else {
            row = RowCodec.decode(response.asReadOnlyByteBuffer(), th.getSchema());
        }
        return row;
    }

    @Override
    public Object[] getRow(String tname, Object[] keyArr, String idxName, long time, String tsName, Tablet.GetType type,
                           long et, Tablet.GetType etType) throws TimeoutException, TabletException {
        TableHandler th = client.getHandler(tname);
        if (th == null) {
            throw new TabletException("no table with name " + tname);
        }
        List<String> list = th.getKeyMap().get(idxName);
        if (list == null) {
            throw new TabletException("no index name in table" + idxName);
        }
        if (keyArr.length != list.size()) {
            throw new TabletException("check key number failed");
        }
        String combinedKey = TableClientCommon.getCombinedKey(keyArr, client.getConfig().isHandleNull());
        int pid = TableClientCommon.computePidByKey(combinedKey, th.getPartitions().length);
        ByteString response = get(th.getTableInfo().getTid(), pid, combinedKey, idxName, time, tsName, type, th, et, etType);
        if (response == null || response.isEmpty()) {
            return null;
        }
        Object[] row = null;
        if (th.getSchemaMap().size() > 0) {
            row = RowCodec.decode(response.asReadOnlyByteBuffer(), th.getSchema(), th.getSchemaMap().size());
        } else {
            row = RowCodec.decode(response.asReadOnlyByteBuffer(), th.getSchema());
        }
        return row;
    }

    @Override
    public Object[] getRow(String tname, Map<String, Object> keyMap, String idxName, long time, String tsName,
                           Tablet.GetType type, long et, Tablet.GetType etType) throws TimeoutException, TabletException {
        TableHandler th = client.getHandler(tname);
        if (th == null) {
            throw new TabletException("no table with name " + tname);
        }
        List<String> list = th.getKeyMap().get(idxName);
        if (list == null) {
            throw new TabletException("no index name in table" + idxName);
        }
        String combinedKey = TableClientCommon.getCombinedKey(keyMap, list, client.getConfig().isHandleNull());
        int pid = TableClientCommon.computePidByKey(combinedKey, th.getPartitions().length);
        ByteString response = get(th.getTableInfo().getTid(), pid, combinedKey, idxName, time, tsName, type, th, et, etType);
        if (response == null || response.isEmpty()) {
            return null;
        }
        Object[] row = null;
        if (th.getSchemaMap().size() > 0) {
            row = RowCodec.decode(response.asReadOnlyByteBuffer(), th.getSchema(), th.getSchemaMap().size());
        } else {
            row = RowCodec.decode(response.asReadOnlyByteBuffer(), th.getSchema());
        }
        return row;
    }

    @Override
    public RelationalIterator traverse(String tableName, ReadOption ro) throws TimeoutException, TabletException {
        TableHandler th = client.getHandler(tableName);
        if (th == null) {
            throw new TabletException("no table with name " + tableName);
        }
        Set<String> colSet;
        if (ro != null) {
            colSet = ro.getColSet();
        } else {
            colSet = null;
        }
        return new RelationalIterator(client, th, colSet);
    }

    @Override
    public RelationalIterator batchQuery(String tableName, List<ReadOption> ros) throws TimeoutException, TabletException {
        TableHandler th = client.getHandler(tableName);
        if (th == null) {
            throw new TabletException("no table with name " + tableName);
        }
        if (ros == null || ros.size() < 1) {
            throw new TabletException("read option list size is 0");
        }

        return new RelationalIterator(client, th, ros);
    }

    @Override
    public RelationalIterator query(String tableName, ReadOption ro) throws TimeoutException, TabletException {
        if (ro == null || ro.getIndex().isEmpty()) {
            throw new TabletException("ro should not be null with name" + tableName);
        }
        TableHandler th = client.getHandler(tableName);
        if (th == null) {
            throw new TabletException("no table with name " + tableName);
        }

        List<ReadOption> ros = new ArrayList<>();
        ros.add(ro);
        return new RelationalIterator(client, th, ros);
    }

//    @Override
//    public RelationalIterator query(String tableName, ReadOption ro) throws TimeoutException, TabletException {
//        TableHandler th = client.getHandler(tableName);
//        if (th == null) {
//            throw new TabletException("no table with name " + tableName);
//        }
//        String idxName = "";
//        Object idxValue = "";
//        Iterator<Map.Entry<String, Object>> iter = ro.getIndex().entrySet().iterator();
//        while (iter.hasNext()) {
//            Map.Entry<String, Object> entry = iter.next();
//            idxName = entry.getKey();
//            idxValue = entry.getValue();
//            break;
//        }
//        if (idxValue == null) {
//            throw new TabletException("idxValue should not be null with name " + tableName);
//        }
//        int pid = TableClientCommon.computePidByKey(String.valueOf(idxValue), th.getPartitions().length);
//        Set<String> colSet = ro.getColSet();
//
//        int tid = th.getTableInfo().getTid();
//        PartitionHandler ph = th.getHandler(pid);
//        TabletServer ts = ph.getReadHandler(th.getReadStrategy());
//        if (ts == null) {
//            throw new TabletException("Cannot find available tabletServer with tid " + tid);
//        }
//        Tablet.BatchQueryRequest.Builder builder = Tablet.BatchQueryRequest.newBuilder();
//
//        builder.setTid(tid);
//        builder.setPid(pid);
//
//        Tablet.ReadOption.Builder roBuilder = Tablet.ReadOption.newBuilder();
//        {
//            Tablet.Columns.Builder indexBuilder = Tablet.Columns.newBuilder();
//            indexBuilder.addName(idxName);
//            Map<String, DataType> nameTypeMap = th.getNameTypeMap();
//            if (!nameTypeMap.containsKey(idxName)) {
//                throw new TabletException("index name not found with tid " + tid);
//            }
//            DataType dataType = nameTypeMap.get(idxName);
//            ByteBuffer buffer = FieldCodec.convert(dataType, idxValue);
//            if (buffer != null) {
//                indexBuilder.setValue(ByteBufferNoCopy.wrap(buffer));
//            }
//            roBuilder.addIndex(indexBuilder.build());
//        }
//        builder.addReadOption(roBuilder.build());
//
//        Tablet.BatchQueryRequest request = builder.build();
//        Tablet.BatchQueryResponse response = ts.batchQuery(request);
//        ByteString bs = null;
//        if (response != null && response.getCode() == 0) {
//            if (th.getTableInfo().hasCompressType() &&
//                    th.getTableInfo().getCompressType() == NS.CompressType.kSnappy) {
//                byte[] uncompressed = Compress.snappyUnCompress(response.getPairs().toByteArray());
//                bs = ByteString.copyFrom(uncompressed);
//            } else {
//                bs = response.getPairs();
//            }
//        } else if (response != null && response.getCode() != 0) {
//            return new RelationalIterator();
//        }
//        RelationalIterator it = new RelationalIterator(bs, th, colSet);
////        it.setCount(response.getCount());
////        if (th.getTableInfo().hasCompressType()) {
////            it.setCompressType(th.getTableInfo().getCompressType());
////        }
//        return it;
//    }

    @Override
    public Object[] getRow(String tname, String key, long time, Tablet.GetType type) throws TimeoutException, TabletException {
        return getRow(tname, key, null, time, null, type);
    }

    @Override
    public ByteString get(String tname, String key, long time) throws TimeoutException, TabletException {
        TableHandler th = client.getHandler(tname);
        if (th == null) {
            throw new TabletException("no table with name " + tname);
        }

        key = validateKey(key);
        int pid = TableClientCommon.computePidByKey(key, th.getPartitions().length);
        ByteString response = get(th.getTableInfo().getTid(), pid, key, null, time, null, null, th, 0l, null);
        return response;
    }

    /**
     * validate key
     * rewrite key if rtidb client config set isHandleNull {@code true}
     *
     * @param key
     * @return
     * @throws TabletException if key is null or empty
     */
    private String validateKey(String key) throws TabletException {
        if (key == null || key.isEmpty()) {
            if (client.getConfig().isHandleNull()) {
                key = key == null ? RTIDBClientConfig.NULL_STRING : key.isEmpty() ? RTIDBClientConfig.EMPTY_STRING : key;
            } else {
                throw new TabletException("key is null or empty");
            }
        }
        return key;
    }

<<<<<<< HEAD
    private RelationalIterator queryRelationTable(int tid, int pid, String key, String idxName, Tablet.GetType type,
                                                  TableHandler th, Set<String> colSet) throws TabletException {
        key = validateKey(key);
        PartitionHandler ph = th.getHandler(pid);
        TabletServer ts = ph.getReadHandler(th.getReadStrategy());
        if (ts == null) {
            throw new TabletException("Cannot find available tabletServer with tid " + tid);
        }
        Tablet.GetRequest.Builder builder = Tablet.GetRequest.newBuilder();

        builder.setTid(tid);
        builder.setPid(pid);
        builder.setKey(key);
        if (type != null) builder.setType(type);
        if (idxName != null && !idxName.isEmpty()) {
            builder.setIdxName(idxName);
        }
        Tablet.GetRequest request = builder.build();
        Tablet.GetResponse response = ts.get(request);
        ByteString bs = null;
        if (response != null && response.getCode() == 0) {
            if (th.getTableInfo().hasCompressType() && th.getTableInfo().getCompressType() == NS.CompressType.kSnappy) {
                byte[] uncompressed = Compress.snappyUnCompress(response.getValue().toByteArray());
                bs = ByteString.copyFrom(uncompressed);
            } else {
                bs = response.getValue();
            }
        } else if (response != null && response.getCode() != 0) {
            return new RelationalIterator();
        }
        RelationalIterator it = new RelationalIterator(bs, th, colSet);
        return it;
    }

    private Object[]  get(int pid, String key, long time, GetOption getOption, TableHandler th) throws TabletException {
        key = validateKey(key);
        PartitionHandler ph = th.getHandler(pid);
        TabletServer ts = ph.getReadHandler(th.getReadStrategy());
        if (ts == null) {
            throw new TabletException("Cannot find available tabletServer with tid " + th.getTableInfo().getTid());
        }
        List<ColumnDesc> schema = th.getSchema();
        Tablet.GetRequest.Builder builder = Tablet.GetRequest.newBuilder();
        builder.setTid(th.getTableInfo().getTid());
        builder.setPid(pid);
        builder.setKey(key);
        builder.setTs(time);
        boolean isNewFormat = false;
        if (th.getFormatVersion() == 1 ) {
            if (getOption.getProjection().size() > 0) {
                schema = new ArrayList<>();
                for (String name : getOption.getProjection()) {
                    Integer idx = th.getSchemaPos().get(name);
                    if (idx == null) {
                        throw new TabletException("Cannot find column " + name);
                    }
                    builder.addProjection(idx);
                    schema.add(th.getSchema().get(idx));
                }
            }
            isNewFormat = true;
        }
        if (getOption.getStType() != null) builder.setType(getOption.getStType());
        if (getOption.getGetType() != null) builder.setEtType(getOption.getGetType());
        if (getOption.getIdxName() != null && !getOption.getIdxName().isEmpty()) {
            builder.setIdxName(getOption.getIdxName());
        }
        if (getOption.getTsName()!= null && !getOption.getTsName().isEmpty()) {
            builder.setTsName(getOption.getTsName());
        }
        Tablet.GetRequest request = builder.build();
        Tablet.GetResponse response = ts.get(request);
        if (response != null && response.getCode() == 0) {
            ByteString bs = null;
            if (th.getTableInfo().hasCompressType() && th.getTableInfo().getCompressType() == NS.CompressType.kSnappy) {
                byte[] uncompressed = Compress.snappyUnCompress(response.getValue().toByteArray());
                bs = ByteString.copyFrom(uncompressed);
            } else {
                bs =  response.getValue();
            }
            if (isNewFormat) {

                RowSliceView rv = new RowSliceView(schema);
                return rv.read(bs.asReadOnlyByteBuffer().order(ByteOrder.LITTLE_ENDIAN));
            }else {
                if (getOption.getProjection().size() > 0) {
                    BitSet bset = new BitSet(th.getSchema().size());
                    List<Integer> pschema = new ArrayList<>();
                    int maxIndex = -1;
                    for (String name : getOption.getProjection()) {
                        Integer idx = th.getSchemaPos().get(name);
                        if (idx == null) {
                            throw new TabletException("Cannot find column " + name);
                        }
                        bset.set(idx, true);
                        if (idx > maxIndex) {
                            maxIndex = idx;
                        }
                        pschema.add(idx);
                    }
                    return RowCodec.decode(bs.asReadOnlyByteBuffer().order(ByteOrder.LITTLE_ENDIAN), schema, bset, pschema, maxIndex);
                }else {
                    if (th.getSchemaMap().size() > 0) {
                        return RowCodec.decode(bs.asReadOnlyByteBuffer().order(ByteOrder.LITTLE_ENDIAN), schema, th.getSchemaMap().size());
                    }else {
                        return RowCodec.decode(bs.asReadOnlyByteBuffer().order(ByteOrder.LITTLE_ENDIAN), schema);
                    }
                }
            }
        }
        if (response != null) {
            if (response.getCode() == 109) {
                return null;
            }
            throw new TabletException(response.getCode(), response.getMsg());
        }
        return null;
    }

=======
>>>>>>> 563eca0c
    private ByteString get(int tid, int pid, String key, String idxName, long time, String tsName, Tablet.GetType type,
                           TableHandler th,
                           long et, Tablet.GetType etType) throws TabletException {
        key = validateKey(key);
        PartitionHandler ph = th.getHandler(pid);
        TabletServer ts = ph.getReadHandler(th.getReadStrategy());
        if (ts == null) {
            throw new TabletException("Cannot find available tabletServer with tid " + tid);
        }
        Tablet.GetRequest.Builder builder = Tablet.GetRequest.newBuilder();
        builder.setTid(tid);
        builder.setPid(pid);
        builder.setKey(key);
        builder.setTs(time);
        builder.setEt(et);
        if (type != null) builder.setType(type);
        if (etType != null) builder.setEtType(etType);
        if (idxName != null && !idxName.isEmpty()) {
            builder.setIdxName(idxName);
        }
        if (tsName != null && !tsName.isEmpty()) {
            builder.setTsName(tsName);
        }
        Tablet.GetRequest request = builder.build();
        Tablet.GetResponse response = ts.get(request);
        if (response != null && response.getCode() == 0) {
            if (th.getTableInfo().hasCompressType() && th.getTableInfo().getCompressType() == NS.CompressType.kSnappy) {
                byte[] uncompressed = Compress.snappyUnCompress(response.getValue().toByteArray());
                return ByteString.copyFrom(uncompressed);
            } else {
                return response.getValue();
            }
        }
        if (response != null) {
            if (response.getCode() == 109) {
                return null;
            }
            throw new TabletException(response.getCode(), response.getMsg());
        }
        return null;
    }

    @Override
    public int count(String tname, String key) throws TimeoutException, TabletException {
        return count(tname, key, null, null, false);
    }

    @Override
    public int count(String tname, String key, boolean filter_expired_data) throws TimeoutException, TabletException {
        return count(tname, key, null, null, filter_expired_data);
    }

    @Override
    public int count(String tname, String key, String idxName) throws TimeoutException, TabletException {
        return count(tname, key, idxName, null, false);
    }

    @Override
    public int count(String tname, String key, String idxName, boolean filter_expired_data) throws TimeoutException, TabletException {
        return count(tname, key, idxName, null, filter_expired_data);
    }

    @Override
    public int count(String tname, String key, long st, long et) throws TimeoutException, TabletException {
        TableHandler th = client.getHandler(tname);
        if (th == null) {
            throw new TabletException("no table with name " + tname);
        }
        key = validateKey(key);
        int pid = TableClientCommon.computePidByKey(key, th.getPartitions().length);
        return count(th.getTableInfo().getTid(), pid, key, null, null, true, th, st, et);
    }

    @Override
    public int count(String tname, String key, String idxName, long st, long et) throws TimeoutException, TabletException {
        TableHandler th = client.getHandler(tname);
        if (th == null) {
            throw new TabletException("no table with name " + tname);
        }
        key = validateKey(key);
        int pid = TableClientCommon.computePidByKey(key, th.getPartitions().length);
        return count(th.getTableInfo().getTid(), pid, key, idxName, null, true, th, st, et);
    }

    @Override
    public int count(String tname, String key, String idxName, String tsName, long st, long et) throws TimeoutException, TabletException {
        TableHandler th = client.getHandler(tname);
        if (th == null) {
            throw new TabletException("no table with name " + tname);
        }
        key = validateKey(key);
        int pid = TableClientCommon.computePidByKey(key, th.getPartitions().length);
        return count(th.getTableInfo().getTid(), pid, key, idxName, tsName, true, th, st, et);
    }


    @Override
    public int count(String tname, String key, String idxName, String tsName, boolean filter_expired_data)
            throws TimeoutException, TabletException {
        TableHandler th = client.getHandler(tname);
        if (th == null) {
            throw new TabletException("no table with name " + tname);
        }
        key = validateKey(key);
        int pid = TableClientCommon.computePidByKey(key, th.getPartitions().length);
        return count(th.getTableInfo().getTid(), pid, key, idxName, tsName, filter_expired_data, th, 0, 0);
    }

    @Override
    public int count(String tname, Map<String, Object> keyMap, String idxName, String tsName, boolean filter_expired_data)
            throws TimeoutException, TabletException {
        TableHandler th = client.getHandler(tname);
        if (th == null) {
            throw new TabletException("no table with name " + tname);
        }
        List<String> list = th.getKeyMap().get(idxName);
        if (list == null) {
            throw new TabletException("no index name in table" + idxName);
        }
        String combinedKey = TableClientCommon.getCombinedKey(keyMap, list, client.getConfig().isHandleNull());
        int pid = TableClientCommon.computePidByKey(combinedKey, th.getPartitions().length);
        return count(th.getTableInfo().getTid(), pid, combinedKey, idxName, tsName, filter_expired_data, th, 0, 0);
    }

    @Override
    public int count(String tname, Map<String, Object> keyMap, String idxName, String tsName, long st, long et)
            throws TimeoutException, TabletException {
        TableHandler th = client.getHandler(tname);
        if (th == null) {
            throw new TabletException("no table with name " + tname);
        }
        List<String> list = th.getKeyMap().get(idxName);
        if (list == null) {
            throw new TabletException("no index name in table" + idxName);
        }
        String combinedKey = TableClientCommon.getCombinedKey(keyMap, list, client.getConfig().isHandleNull());
        int pid = TableClientCommon.computePidByKey(combinedKey, th.getPartitions().length);
        return count(th.getTableInfo().getTid(), pid, combinedKey, idxName, tsName, true, th, st, et);
    }

    @Override
    public int count(String tname, Object[] keyArr, String idxName, String tsName, boolean filter_expired_data)
            throws TimeoutException, TabletException {
        TableHandler th = client.getHandler(tname);
        if (th == null) {
            throw new TabletException("no table with name " + tname);
        }
        List<String> list = th.getKeyMap().get(idxName);
        if (list == null) {
            throw new TabletException("no index name in table" + idxName);
        }
        if (keyArr.length != list.size()) {
            throw new TabletException("check key number failed");
        }
        String combinedKey = TableClientCommon.getCombinedKey(keyArr, client.getConfig().isHandleNull());
        int pid = TableClientCommon.computePidByKey(combinedKey, th.getPartitions().length);
        return count(th.getTableInfo().getTid(), pid, combinedKey, idxName, tsName, filter_expired_data, th, 0, 0);
    }

    @Override
    public int count(int tid, int pid, String key, boolean filter_expired_data) throws TimeoutException, TabletException {
        return count(tid, pid, key, null, filter_expired_data);
    }

    @Override
    public int count(int tid, int pid, String key, String idxName, boolean filter_expired_data) throws TimeoutException, TabletException {
        TableHandler th = client.getHandler(tid);
        if (th == null) {
            throw new TabletException("no table with tid" + tid);
        }
        return count(tid, pid, key, idxName, null, filter_expired_data, th, 0, 0);
    }

    private int count(int tid, int pid, String key, String idxName, String tsName, boolean filter_expired_data,
                      TableHandler th, long st, long et) throws TimeoutException, TabletException {
        key = validateKey(key);
        PartitionHandler ph = th.getHandler(pid);
        TabletServer ts = ph.getReadHandler(th.getReadStrategy());
        if (ts == null) {
            throw new TabletException("Cannot find available tabletServer with tid " + tid);
        }
        Tablet.CountRequest.Builder builder = Tablet.CountRequest.newBuilder();
        builder.setTid(tid);
        builder.setPid(pid);
        builder.setKey(key);
        builder.setFilterExpiredData(filter_expired_data);
        if (client.getConfig().isRemoveDuplicateByTime()) {
            builder.setEnableRemoveDuplicatedRecord(true);
        }
        builder.setEt(et);
        builder.setSt(st);
        if (idxName != null && !idxName.isEmpty()) {
            builder.setIdxName(idxName);
        }
        if (tsName != null && !tsName.isEmpty()) {
            builder.setTsName(tsName);
        }
        Tablet.CountRequest request = builder.build();
        Tablet.CountResponse response = ts.count(request);
        if (response != null && response.getCode() == 0) {
            return response.getCount();
        }
        if (response != null) {
            throw new TabletException(response.getCode(), response.getMsg());
        }
        throw new TabletException("rtidb internal server error");
    }

    @Override
    public boolean delete(String tableName, Map<String, Object> conditionColumns) throws TimeoutException, TabletException {
        TableHandler th = client.getHandler(tableName);
        if (th == null) {
            throw new TabletException("no table with name " + tableName);
        }
        String idxName = "";
        Object idxValue = "";
        Iterator<Map.Entry<String, Object>> iter = conditionColumns.entrySet().iterator();
        while (iter.hasNext()) {
            Map.Entry<String, Object> entry = iter.next();
            idxName = entry.getKey();
            idxValue = entry.getValue();
            break;
        }
//        idxValue = validateKey(idxValue);
        int pid = TableClientCommon.computePidByKey(String.valueOf(idxValue), th.getPartitions().length);
        return deleteRelational(th.getTableInfo().getTid(), pid, idxValue, idxName, th);
    }

    private boolean deleteRelational(int tid, int pid, Object key, String idxName, TableHandler th) throws TimeoutException, TabletException {
        PartitionHandler ph = th.getHandler(pid);
        TabletServer ts = ph.getLeader();
        if (ts == null) {
            throw new TabletException("Cannot find available tabletServer with tid " + tid);
        }
        Tablet.DeleteRequest.Builder builder = Tablet.DeleteRequest.newBuilder();
        builder.setTid(tid);
        builder.setPid(pid);
        {
            Map<String, DataType> nameTypeMap = th.getNameTypeMap();
            if (!nameTypeMap.containsKey(idxName)) {
                throw new TabletException("index name not found with tid " + tid);
            }
            DataType dataType = nameTypeMap.get(idxName);
            ByteBuffer buffer = FieldCodec.convert(dataType, key);
            String idxVal = ByteBufferNoCopy.wrap(buffer).toString(RowCodecCommon.CHARSET);
            builder.setKey(idxVal);

        }
        builder.setIdxName(idxName);
        Tablet.DeleteRequest request = builder.build();
        Tablet.GeneralResponse response = ts.delete(request);
        if (response != null && response.getCode() == 0) {
            return true;
        }
        if (response != null) {
            throw new TabletException(response.getCode(), response.getMsg());
        }
        return false;
    }

    @Override
    public boolean delete(String tname, String key) throws TimeoutException, TabletException {
        return delete(tname, key, null);
    }

    @Override
    public boolean delete(String tname, String key, String idxName) throws TimeoutException, TabletException {
        TableHandler th = client.getHandler(tname);
        if (th == null) {
            throw new TabletException("no table with name " + tname);
        }
        key = validateKey(key);
        int pid = TableClientCommon.computePidByKey(key, th.getPartitions().length);
        return delete(th.getTableInfo().getTid(), pid, key, idxName, th);

    }

    @Override
    public boolean delete(int tid, int pid, String key) throws TimeoutException, TabletException {
        return delete(tid, pid, key, null);
    }

    @Override
    public boolean delete(int tid, int pid, String key, String idxName) throws TimeoutException, TabletException {
        TableHandler th = client.getHandler(tid);
        if (th == null) {
            throw new TabletException("no table with tid" + tid);
        }
        return delete(tid, pid, key, idxName, th);
    }

    private boolean delete(int tid, int pid, String key, String idxName, TableHandler th) throws TimeoutException, TabletException {
        key = validateKey(key);
        PartitionHandler ph = th.getHandler(pid);
        TabletServer ts = ph.getLeader();
        if (ts == null) {
            throw new TabletException("Cannot find available tabletServer with tid " + tid);
        }
        Tablet.DeleteRequest.Builder builder = Tablet.DeleteRequest.newBuilder();
        builder.setTid(tid);
        builder.setPid(pid);
        builder.setKey(key);
        if (idxName != null && !idxName.isEmpty()) {
            builder.setIdxName(idxName);
        }
        Tablet.DeleteRequest request = builder.build();
        Tablet.GeneralResponse response = ts.delete(request);
        if (response != null && response.getCode() == 0) {
            return true;
        }
        if (response != null) {
            throw new TabletException(response.getCode(), response.getMsg());
        }
        return false;
    }

    @Override
    public KvIterator scan(int tid, int pid, String key, long st, long et) throws TimeoutException, TabletException {
        return scan(tid, pid, key, null, st, et, 0);
    }

    @Override
    public KvIterator scan(int tid, int pid, String key, int limit) throws TimeoutException, TabletException {
        return scan(tid, pid, key, null, 0, 0, limit);
    }

    @Override
    public KvIterator scan(int tid, int pid, String key, long st, long et, int limit) throws TimeoutException, TabletException {
        return scan(tid, pid, key, null, st, et, limit);
    }

    @Override
    public KvIterator scan(int tid, int pid, String key, String idxName, long st, long et) throws TimeoutException, TabletException {
        return scan(tid, pid, key, idxName, st, et, 0);
    }

    @Override
    public KvIterator scan(int tid, int pid, String key, String idxName, long st, long et, int limit) throws TimeoutException, TabletException {
        TableHandler th = client.getHandler(tid);
        if (th == null) {
            throw new TabletException("no table with tid" + tid);
        }
        ScanOption scanOption = new ScanOption();
        scanOption.setLimit(limit);
        scanOption.setIdxName(idxName);
        return scan(tid, pid, key, st, et, th, scanOption);
    }

    @Override
    public KvIterator scan(int tid, int pid, String key, String idxName, int limit) throws TimeoutException, TabletException {
        return scan(tid, pid, key, idxName, 0, 0, limit);
    }

    @Override
    public KvIterator scan(String tname, String key, long st, long et) throws TimeoutException, TabletException {

        return scan(tname, key, null, st, et, 0);
    }

    @Override
    public KvIterator scan(String tname, String key, int limit) throws TimeoutException, TabletException {
        return scan(tname, key, null, 0, 0, limit);
    }

    @Override
    public KvIterator scan(String tname, String key, long st, long et, int limit) throws TimeoutException, TabletException {
        return scan(tname, key, null, st, et, limit);
    }

    @Override
    public KvIterator scan(String tname, String key, String idxName, long st, long et)
            throws TimeoutException, TabletException {
        return scan(tname, key, idxName, st, et, 0);
    }

    @Override
    public KvIterator scan(String tname, String key, String idxName, long st, long et, int limit) throws TimeoutException, TabletException {
        TableHandler th = client.getHandler(tname);
        if (th == null) {
            throw new TabletException("no table with name " + tname);
        }
        key = validateKey(key);
        int pid = TableClientCommon.computePidByKey(key, th.getPartitions().length);
        ScanOption scanOption = new ScanOption();
        scanOption.setLimit(limit);
        scanOption.setIdxName(idxName);
        scanOption.setRemoveDuplicateRecordByTime(client.getConfig().isRemoveDuplicateByTime());
        return scan(th.getTableInfo().getTid(), pid, key, st, et, th, scanOption);
    }

    @Override
    public KvIterator scan(String tname, String key, String idxName, int limit) throws TimeoutException, TabletException {
        return scan(tname, key, idxName, 0, 0, limit);
    }

    @Override
    public KvIterator scan(String tname, String key, String idxName, long st, long et, String tsName, int limit)
            throws TimeoutException, TabletException {
        TableHandler th = client.getHandler(tname);
        if (th == null) {
            throw new TabletException("no table with name " + tname);
        }
        key = validateKey(key);
        int pid = TableClientCommon.computePidByKey(key, th.getPartitions().length);
        ScanOption scanOption = new ScanOption();
        scanOption.setLimit(limit);
        scanOption.setIdxName(idxName);
        scanOption.setTsName(tsName);
        return scan(th.getTableInfo().getTid(), pid, key, st, et, th, scanOption);
    }

    @Override
    public KvIterator scan(String tname, Object[] keyArr, String idxName, long st, long et, String tsName, int limit)
            throws TimeoutException, TabletException {
        TableHandler th = client.getHandler(tname);
        if (th == null) {
            throw new TabletException("no table with name " + tname);
        }
        List<String> list = th.getKeyMap().get(idxName);
        if (list == null) {
            throw new TabletException("no index name in table" + idxName);
        }
        if (keyArr.length != list.size()) {
            throw new TabletException("check key number failed");
        }
        String combinedKey = TableClientCommon.getCombinedKey(keyArr, client.getConfig().isHandleNull());
        int pid = TableClientCommon.computePidByKey(combinedKey, th.getPartitions().length);
        ScanOption scanOption = new ScanOption();
        scanOption.setLimit(limit);
        scanOption.setIdxName(idxName);
        scanOption.setTsName(tsName);
        return scan(th.getTableInfo().getTid(), pid, combinedKey,  st, et,th, scanOption);
    }

    @Override
    public KvIterator scan(String tname, Map<String, Object> keyMap,
                           String idxName, long st, long et, String tsName, int limit)
            throws TimeoutException, TabletException {
        TableHandler th = client.getHandler(tname);
        if (th == null) {
            throw new TabletException("no table with name " + tname);
        }
        List<String> list = th.getKeyMap().get(idxName);
        if (list == null) {
            throw new TabletException("no index name in table" + idxName);
        }
        String combinedKey = TableClientCommon.getCombinedKey(keyMap, list, client.getConfig().isHandleNull());
        int pid = TableClientCommon.computePidByKey(combinedKey, th.getPartitions().length);
        ScanOption scanOption = new ScanOption();
        scanOption.setIdxName(idxName);
        scanOption.setLimit(limit);
        scanOption.setTsName(tsName);
        return scan(th.getTableInfo().getTid(), pid, combinedKey, st, et, th, scanOption);
    }

    @Override
    public KvIterator traverse(String tname, String idxName, String tsName) throws TimeoutException, TabletException {
        TableHandler th = client.getHandler(tname);
        if (th == null) {
            throw new TabletException("no table with name " + tname);
        }
        TraverseKvIterator it = new TraverseKvIterator(client, th, idxName, tsName);
        it.next();
        return it;
    }

    @Override
    public KvIterator traverse(String tname, String idxName) throws TimeoutException, TabletException {
        return traverse(tname, idxName, null);
    }

    @Override
    public KvIterator traverse(String tname) throws TimeoutException, TabletException {
        return traverse(tname, null, null);
    }

    @Override
    public KvIterator scan(int tid, int pid, Object[] keyArr, String idxName, long st, long et, String tsName)
            throws TimeoutException, TabletException {
        TableHandler th = client.getHandler(tid);
        if (th == null) {
            throw new TabletException("no table with tid" + tid);
        }
        List<String> list = th.getKeyMap().get(idxName);
        if (list == null) {
            throw new TabletException("no index name in table" + idxName);
        }
        if (keyArr.length != list.size()) {
            throw new TabletException("check key number failed");
        }
        String combinedKey = TableClientCommon.getCombinedKey(keyArr, client.getConfig().isHandleNull());
        ScanOption scanOption = new ScanOption();
        scanOption.setIdxName(idxName);
        scanOption.setTsName(tsName);
        return scan(tid, pid, combinedKey,st, et, th, scanOption);
    }

    @Override
    public KvIterator scan(int tid, int pid, Map<String, Object> keyMap, String idxName,
                           long st, long et, String tsName, int limit) throws TimeoutException, TabletException {
        return scan(tid, pid, keyMap, idxName, st, et, tsName, limit, 0);
    }

    @Override
    public KvIterator scan(int tid, int pid, Map<String, Object> keyMap, String idxName,
                           long st, long et, String tsName, int limit, int atLeast) throws TimeoutException, TabletException {
        TableHandler th = client.getHandler(tid);
        if (th == null) {
            throw new TabletException("no table with tid" + tid);
        }
        List<String> list = th.getKeyMap().get(idxName);
        if (list == null) {
            throw new TabletException("no index name in table" + idxName);
        }
        String combinedKey = TableClientCommon.getCombinedKey(keyMap, list, client.getConfig().isHandleNull());
        ScanOption scanOption = new ScanOption();
        scanOption.setIdxName(idxName);
        scanOption.setTsName(tsName);
        scanOption.setLimit(limit);
        scanOption.setAtLeast(atLeast);
        return scan(tid, pid, combinedKey, st, et, th, scanOption);
    }

    private KvIterator scan(int tid, int pid, String key, long st, long et,TableHandler th, ScanOption option) throws TimeoutException, TabletException{
        key = validateKey(key);
        PartitionHandler ph = th.getHandler(pid);
        TabletServer ts = ph.getReadHandler(th.getReadStrategy());
        if (ts == null) {
            throw new TabletException("Cannot find available tabletServer with tid " + tid);
        }
        Tablet.ScanRequest.Builder builder = Tablet.ScanRequest.newBuilder();
        builder.setPk(key);
        List<ColumnDesc> schema = th.getSchema();
        boolean isNewFormat = false;
        // the new format version
        if (th.getFormatVersion() == 1 ) {
            if (option.getProjection().size() > 0) {
                schema = new ArrayList<>();
                for (String name : option.getProjection()) {
                    Integer idx = th.getSchemaPos().get(name);
                    if (idx == null) {
                        throw new TabletException("Cannot find column " + name);
                    }
                    builder.addProjection(idx);
                    schema.add(th.getSchema().get(idx));
                }
            }
            isNewFormat = true;
        }
        builder.setTid(tid);
        builder.setEt(et);
        builder.setSt(st);
        builder.setPid(pid);
        builder.setLimit(option.getLimit());
        builder.setAtleast(option.getAtLeast());
        if (option.getIdxName() != null)
        builder.setIdxName(option.getIdxName());
        if (option.getTsName() != null)
        builder.setTsName(option.getTsName());
        builder.setEnableRemoveDuplicatedRecord(option.isRemoveDuplicateRecordByTime());
        Tablet.ScanRequest request = builder.build();
        Tablet.ScanResponse response = ts.scan(request);
        if (response != null && response.getCode() == 0) {
            if (isNewFormat) {
                RowKvIterator rit = new RowKvIterator(response.getPairs(), schema, response.getCount());
                if (th.getTableInfo().hasCompressType()) {
                    rit.setCompressType(th.getTableInfo().getCompressType());
                }
                return rit;
            }else {
                if (option.getProjection().size() > 0) {
                    BitSet bset = new BitSet(th.getSchema().size());
                    List<Integer> pschema = new ArrayList<>();
                    int maxIndex = -1;
                    for (String name : option.getProjection()) {
                        Integer idx = th.getSchemaPos().get(name);
                        if (idx == null) {
                            throw new TabletException("Cannot find column " + name);
                        }
                        bset.set(idx, true);
                        if (idx > maxIndex) {
                            maxIndex = idx;
                        }
                        pschema.add(idx);
                    }
                    DefaultKvIterator it = new DefaultKvIterator(response.getPairs(), schema, bset, pschema, maxIndex);
                    it.setCount(response.getCount());
                    if (th.getTableInfo().hasCompressType()) {
                        it.setCompressType(th.getTableInfo().getCompressType());
                    }
                    return it;
                }else {
                    DefaultKvIterator it = new DefaultKvIterator(response.getPairs(), th);
                    it.setCount(response.getCount());
                    if (th.getTableInfo().hasCompressType()) {
                        it.setCompressType(th.getTableInfo().getCompressType());
                    }
                    return it;
                }
            }

        }
        if (response != null) {
            throw new TabletException(response.getCode(), response.getMsg());
        }
        throw new TabletException("rtidb internal server error");
    }

    @Override
    public boolean put(String name, String key, long time, byte[] bytes) throws TimeoutException, TabletException {
        TableHandler th = client.getHandler(name);
        if (th == null) {
            throw new TabletException("no table with name " + name);
        }
        if (!th.getSchema().isEmpty()) {
            throw new TabletException("fail to put the schema table " + th.getTableInfo().getName() + " in the way of putting kv table");
        }
        key = validateKey(key);
        int pid = TableClientCommon.computePidByKey(key, th.getPartitions().length);
        return put(th.getTableInfo().getTid(), pid, key, time, bytes, th);
    }

    @Override
    public boolean put(String name, long time, Object[] row) throws TimeoutException, TabletException {
        TableHandler th = client.getHandler(name);
        if (th == null) {
            throw new TabletException("no table with name " + name);
        }
        if (th.hasTsCol()) {
//            throw new TabletException("has ts column. should not set time");
            return put(name, row);
        }
        return put(name, time, row, null);
    }

    @Override
    public boolean put(String name, Object[] row) throws TimeoutException, TabletException {
        TableHandler th = client.getHandler(name);
        if (th == null) {
            throw new TabletException("no table with name " + name);
        }
        if (row.length > th.getSchema().size() + th.getSchemaMap().size()) {
            row = Arrays.copyOf(row, th.getSchema().size() + th.getSchemaMap().size());
        }
        long ts = 0;
        List<Tablet.TSDimension> tsDimensions = TableClientCommon.parseArrayInput(row, th);
        if (tsDimensions.size() <= 0) {
            ts = System.currentTimeMillis();
        }
        return put(name, ts, row, tsDimensions);
    }

    private boolean put(String name, long time, Object[] row, List<Tablet.TSDimension> ts) throws TimeoutException, TabletException {
        boolean handleNull = client.getConfig().isHandleNull();
        TableHandler th = client.getHandler(name);
        if (th == null) {
            throw new TabletException("no table with name " + name);
        }
        if (row == null) {
            throw new TabletException("putting data is null");
        }
        ByteBuffer buffer = null;
        if (row.length == th.getSchema().size()) {
            switch (th.getFormatVersion()) {
                case 1:
                    buffer = RowBuilder.encode(row, th.getSchema());
                    break;
                default:
                    buffer = RowCodec.encode(row, th.getSchema());
            }
        } else {
            List<ColumnDesc> columnDescs = th.getSchemaMap().get(row.length);
            if (columnDescs == null) {
                throw new TabletException("no schema for column count " + row.length);
            }
            int modifyTimes = row.length - th.getSchema().size();
            if (row.length > th.getSchema().size() + th.getSchemaMap().size()) {
                modifyTimes = th.getSchemaMap().size();
            }
            buffer = RowCodec.encode(row, columnDescs, modifyTimes);
        }
        Map<Integer, List<Tablet.Dimension>> mapping = TableClientCommon.fillPartitionTabletDimension(row, th, handleNull);
        Iterator<Map.Entry<Integer, List<Tablet.Dimension>>> it = mapping.entrySet().iterator();
        boolean ret = true;
        while (it.hasNext()) {
            Map.Entry<Integer, List<Tablet.Dimension>> entry = it.next();
            ret = ret && put(th.getTableInfo().getTid(), entry.getKey(), null,
                    time, entry.getValue(), ts, buffer, th);
        }
        return ret;
    }

    private boolean put(int tid, int pid, String key, long time, byte[] bytes, TableHandler th) throws TabletException {
        return put(tid, pid, key, time, null, null, ByteBuffer.wrap(bytes), th);
    }

    private boolean putRelationTable(int tid, int pid, ByteBuffer row, TableHandler th) throws TabletException {
        PartitionHandler ph = th.getHandler(pid);
        if (th.getTableInfo().hasCompressType() && th.getTableInfo().getCompressType() == NS.CompressType.kSnappy) {
            byte[] data = row.array();
            byte[] compressed = Compress.snappyCompress(data);
            if (compressed == null) {
                throw new TabletException("snappy compress error");
            }
            ByteBuffer buffer = ByteBuffer.wrap(compressed);
            row = buffer;
        }
        TabletServer tablet = ph.getLeader();
        if (tablet == null) {
            throw new TabletException("Cannot find available tabletServer with tid " + tid);
        }
        Tablet.PutRequest.Builder builder = Tablet.PutRequest.newBuilder();
        builder.setPid(pid);
        builder.setTid(tid);
        row.rewind();
        builder.setValue(ByteBufferNoCopy.wrap(row.asReadOnlyBuffer()));

        Tablet.PutRequest request = builder.build();
        Tablet.PutResponse response = tablet.put(request);
        if (response != null && response.getCode() == 0) {
            return true;
        }
        if (response != null) {
            throw new TabletException(response.getCode(), response.getMsg());
        }
        return false;
    }

    private boolean put(int tid, int pid,
                        String key, long time,
                        List<Tablet.Dimension> ds,
                        List<Tablet.TSDimension> ts,
                        ByteBuffer row, TableHandler th) throws TabletException {
        if ((ds == null || ds.isEmpty()) && (key == null || key.isEmpty())) {
            throw new TabletException("key is null or empty");
        }
        if (time == 0 && (ts == null || ts.isEmpty())) {
            throw new TabletException("ts is null or empty");
        }
        PartitionHandler ph = th.getHandler(pid);
        if (th.getTableInfo().hasCompressType() && th.getTableInfo().getCompressType() == NS.CompressType.kSnappy) {
            byte[] data = row.array();
            byte[] compressed = Compress.snappyCompress(data);
            if (compressed == null) {
                throw new TabletException("snappy compress error");
            }
            ByteBuffer buffer = ByteBuffer.wrap(compressed);
            row = buffer;
        }
        TabletServer tablet = ph.getLeader();
        if (tablet == null) {
            throw new TabletException("Cannot find available tabletServer with tid " + tid);
        }
        Tablet.PutRequest.Builder builder = Tablet.PutRequest.newBuilder();
        builder.setPid(pid);
        builder.setTid(tid);
        builder.setFormatVersion(th.getFormatVersion());
        if (time != 0) {
            builder.setTime(time);
        }
        if (ts != null) {
            for (Tablet.TSDimension tsDim : ts) {
                builder.addTsDimensions(tsDim);
            }
        }
        if (key != null) {
            builder.setPk(key);
        }
        if (ds != null) {
            for (Tablet.Dimension dim : ds) {
                builder.addDimensions(dim);
            }
        }
        row.rewind();
        builder.setValue(ByteBufferNoCopy.wrap(row.asReadOnlyBuffer()));
        Tablet.PutRequest request = builder.build();
        Tablet.PutResponse response = tablet.put(request);
        if (response != null && response.getCode() == 0) {
            return true;
        }
        if (response != null) {
            throw new TabletException(response.getCode(), response.getMsg());
        }
        return false;
    }

    @Override
    public boolean put(String tname, Map<String, Object> row) throws TimeoutException, TabletException {
        TableHandler th = client.getHandler(tname);
        if (th == null) {
            throw new TabletException("no table with name " + tname);
        }
        if (row == null) {
            throw new TabletException("putting data is null");
        }
        List<Tablet.TSDimension> tsDimensions = new ArrayList<Tablet.TSDimension>();
        Object[] arrayRow = null;
        if (row.size() > th.getSchema().size() && th.getSchemaMap().size() > 0) {
            if (row.size() > th.getSchema().size() + th.getSchemaMap().size()) {
                arrayRow = new Object[th.getSchema().size() + th.getSchemaMap().size()];
            } else {
                arrayRow = new Object[row.size()];
            }
        } else {
            arrayRow = new Object[th.getSchema().size()];
        }
        long ts = 0;
        TableClientCommon.parseMapInput(row, th, arrayRow, tsDimensions);
        if (tsDimensions.size() == 0) {
            ts = System.currentTimeMillis();
        }
        return put(tname, ts, arrayRow, tsDimensions);
    }

    @Override
    public boolean put(String tname, Map<String, Object> row, WriteOption wo) throws TimeoutException, TabletException {
        TableHandler th = client.getHandler(tname);
        if (th == null) {
            throw new TabletException("no table with name " + tname);
        }
        if (row == null) {
            throw new TabletException("putting data is null");
        }
        //TODO: resolve wo

        String indexName = th.getAutoGenPkName();

        if (!indexName.isEmpty() &&
                (row.size() == th.getSchema().size() || row.containsKey(indexName))) {
            throw new TabletException("should not input autoGenPk column");
        }
        if (!indexName.isEmpty()) {
            row.put(indexName, RowCodecCommon.DEFAULT_LONG);
        }

        ByteBuffer buffer;
        List<ColumnDesc> schema;
        if (row.size() == th.getSchema().size()) {
            schema = th.getSchema();
        } else {
            schema = th.getSchemaMap().get(row.size());
            if (schema.isEmpty()) {
                throw new TabletException("no schema for column count " + row.size());
            }
        }
        buffer = RowBuilder.encode(row, schema);

        int pid = 0;
        if (indexName.isEmpty()) {
            String pk = RowCodecCommon.getPrimaryKey(row, th.getTableInfo().getColumnKeyList(), schema);
            pid = TableClientCommon.computePidByKey(pk, th.getPartitions().length);
        } else {
            pid = new Random().nextInt() % th.getPartitions().length;
        }
        return putRelationTable(th.getTableInfo().getTid(), pid, buffer, th);

    }

    private boolean updateRequest(TableHandler th, int pid, List<ColumnDesc> newCdSchema, List<ColumnDesc> newValueSchema,
                                  ByteBuffer conditionBuffer, ByteBuffer valueBuffer) throws TabletException {
        PartitionHandler ph = th.getHandler(pid);
        if (th.getTableInfo().hasCompressType() && th.getTableInfo().getCompressType() == NS.CompressType.kSnappy) {
            byte[] data = conditionBuffer.array();
            byte[] compressed = Compress.snappyCompress(data);
            if (compressed == null) {
                throw new TabletException("snappy compress error");
            }
            conditionBuffer = ByteBuffer.wrap(compressed);

            byte[] data2 = valueBuffer.array();
            byte[] compressed2 = Compress.snappyCompress(data2);
            if (compressed2 == null) {
                throw new TabletException("snappy compress error");
            }
            valueBuffer = ByteBuffer.wrap(compressed2);
        }
        TabletServer tablet = ph.getLeader();
        int tid = th.getTableInfo().getTid();
        if (tablet == null) {
            throw new TabletException("Cannot find available tabletServer with tid " + tid);
        }
        Tablet.UpdateRequest.Builder builder = Tablet.UpdateRequest.newBuilder();
        builder.setTid(tid);
        builder.setPid(pid);
        {
            Tablet.Columns.Builder conditionBuilder = Tablet.Columns.newBuilder();
            for (ColumnDesc col : newCdSchema) {
                conditionBuilder.addName(col.getName());
            }
            conditionBuffer.rewind();
            conditionBuilder.setValue(ByteBufferNoCopy.wrap(conditionBuffer.asReadOnlyBuffer()));
            builder.setConditionColumns(conditionBuilder.build());
        }
        {
            Tablet.Columns.Builder valueBuilder = Tablet.Columns.newBuilder();
            for (ColumnDesc col : newValueSchema) {
                valueBuilder.addName(col.getName());
            }
            valueBuffer.rewind();
            valueBuilder.setValue(ByteBufferNoCopy.wrap(valueBuffer.asReadOnlyBuffer()));
            builder.setValueColumns(valueBuilder.build());
        }
        Tablet.UpdateRequest request = builder.build();
        Tablet.GeneralResponse response = tablet.update(request);
        if (response != null && response.getCode() == 0) {
            return true;
        }
        if (response != null) {
            throw new TabletException(response.getCode(), response.getMsg());
        }
        return false;
    }

    private List<ColumnDesc> getSchemaData(Map<String, Object> columns, List<ColumnDesc> schema) {
        List<ColumnDesc> newSchema = new ArrayList<>();
        for (int i = 0; i < schema.size(); i++) {
            ColumnDesc columnDesc = schema.get(i);
            String colName = columnDesc.getName();
            if (columns.containsKey(colName)) {
                newSchema.add(columnDesc);
            }
        }
        return newSchema;
    }

    @Override
    public boolean update(String tableName, Map<String, Object> conditionColumns, Map<String, Object> valueColumns, WriteOption wo)
            throws TimeoutException, TabletException {
        TableHandler th = client.getHandler(tableName);
        if (th == null) {
            throw new TabletException("no table with name " + tableName);
        }
        if (conditionColumns == null || conditionColumns.isEmpty()) {
            throw new TabletException("conditionColumns is null or empty");
        }
        if (valueColumns == null || valueColumns.isEmpty()) {
            throw new TabletException("valueColumns is null or empty");
        }
        String idxName = "";
        String idxValue = "";
        Iterator<Map.Entry<String, Object>> iter = conditionColumns.entrySet().iterator();
        while (iter.hasNext()) {
            Map.Entry<String, Object> entry = iter.next();
            idxName = entry.getKey();
            idxValue = entry.getValue().toString();
            break;
        }
        idxValue = validateKey(idxValue);
        int pid = TableClientCommon.computePidByKey(idxValue, th.getPartitions().length);

        List<ColumnDesc> newCdSchema = getSchemaData(conditionColumns, th.getSchema());
        ByteBuffer conditionBuffer = RowBuilder.encode(conditionColumns, newCdSchema);

        List<ColumnDesc> newValueSchema = getSchemaData(valueColumns, th.getSchema());
        ByteBuffer valueBuffer = RowBuilder.encode(valueColumns, newValueSchema);

        return updateRequest(th, pid, newCdSchema, newValueSchema, conditionBuffer, valueBuffer);
    }

    @Override
    public boolean put(String tname, long time, Map<String, Object> row) throws TimeoutException, TabletException {
        TableHandler th = client.getHandler(tname);
        if (th == null) {
            throw new TabletException("no table with name " + tname);
        }
        if (th.hasTsCol()) {
//            throw new TabletException("has ts column. should not set time");
            return put(tname, row);
        }
        if (row == null) {
            throw new TabletException("putting data is null");
        }
        Object[] arrayRow = null;
        if (row.size() > th.getSchema().size() && th.getSchemaMap().size() > 0) {
            int columnSize = row.size();
            if (row.size() > th.getSchema().size() + th.getSchemaMap().size()) {
                columnSize = th.getSchema().size() + th.getSchemaMap().size();
            }
            arrayRow = new Object[columnSize];
            List<ColumnDesc> schema = th.getSchemaMap().get(columnSize);
            for (int i = 0; i < schema.size(); i++) {
                arrayRow[i] = row.get(schema.get(i).getName());
            }
        } else {
            arrayRow = new Object[th.getSchema().size()];
            for (int i = 0; i < th.getSchema().size(); i++) {
                arrayRow[i] = row.get(th.getSchema().get(i).getName());
            }
        }
        return put(tname, time, arrayRow);
    }

    @Override
    public List<ColumnDesc> getSchema(String tname) throws TabletException {
        TableHandler th = client.getHandler(tname);
        if (th == null) {
            throw new TabletException("no table with name " + tname);
        }
        if (th.getSchemaMap().size() == 0) {
            return th.getSchema();
        } else {
            return th.getSchemaMap().get(th.getSchema().size() + th.getSchemaMap().size());
        }
    }

    @Override
    public boolean put(int tid, int pid, long time, Map<String, Object> row) throws TimeoutException, TabletException {
        TableHandler th = client.getHandler(tid);
        if (th == null) {
            throw new TabletException("fail to find table with id " + tid);
        }
        if (row == null) {
            throw new TabletException("putting data is null");
        }
        Object[] arrayRow = null;
        if (row.size() > th.getSchema().size() && th.getSchemaMap().size() > 0) {
            int columnSize = row.size();
            if (row.size() > th.getSchema().size() + th.getSchemaMap().size()) {
                columnSize = th.getSchema().size() + th.getSchemaMap().size();
            }
            arrayRow = new Object[columnSize];
            List<ColumnDesc> schema = th.getSchemaMap().get(columnSize);
            for (int i = 0; i < schema.size(); i++) {
                arrayRow[i] = row.get(schema.get(i).getName());
            }
        } else {
            arrayRow = new Object[th.getSchema().size()];
            for (int i = 0; i < th.getSchema().size(); i++) {
                arrayRow[i] = row.get(th.getSchema().get(i).getName());
            }
        }
        return put(tid, pid, time, arrayRow);
    }

    @Override
    public List<ColumnDesc> getSchema(int tid) throws TabletException {
        TableHandler th = client.getHandler(tid);
        if (th == null) {
            throw new TabletException("fail to find table with id " + tid);
        }
        if (th.getSchemaMap().size() == 0) {
            return th.getSchema();
        } else {
            return th.getSchemaMap().get(th.getSchema().size() + th.getSchemaMap().size());
        }
    }


}<|MERGE_RESOLUTION|>--- conflicted
+++ resolved
@@ -456,7 +456,6 @@
         return key;
     }
 
-<<<<<<< HEAD
     private RelationalIterator queryRelationTable(int tid, int pid, String key, String idxName, Tablet.GetType type,
                                                   TableHandler th, Set<String> colSet) throws TabletException {
         key = validateKey(key);
@@ -576,8 +575,6 @@
         return null;
     }
 
-=======
->>>>>>> 563eca0c
     private ByteString get(int tid, int pid, String key, String idxName, long time, String tsName, Tablet.GetType type,
                            TableHandler th,
                            long et, Tablet.GetType etType) throws TabletException {
