package com._4paradigm.rtidb.client.schema;

import com._4paradigm.rtidb.client.TabletException;
import com._4paradigm.rtidb.client.type.DataType;
import org.slf4j.Logger;
import org.slf4j.LoggerFactory;

import java.nio.ByteBuffer;
import java.nio.ByteOrder;
import java.sql.Date;
import java.util.ArrayList;
import java.util.List;

public class RowView {

    private final static Logger logger = LoggerFactory.getLogger(RowView.class);
    private ByteBuffer row = null;
    private int size = 0;
    List<ColumnDesc> schema = new ArrayList<>();
    private int string_field_cnt = 0;
    private int str_field_start_offset = 0;
    private int str_addr_length = 0;
    private List<Integer> offset_vec = new ArrayList<>();
    private boolean is_valid = false;


    public RowView(List<ColumnDesc> schema) {
        this.schema = schema;
        this.is_valid = true;
        if (schema.size() == 0) {
            is_valid = false;
            return;
        }
        init();
    }

    public RowView(List<ColumnDesc> schema, ByteBuffer row, int size) {
        this.schema = schema;
        this.is_valid = true;
        this.size = size;
        if (row.order() == ByteOrder.BIG_ENDIAN) {
            row = row.order(ByteOrder.LITTLE_ENDIAN);
        }
        this.row = row;
        if (schema.size() == 0) {
            is_valid = false;
            return;
        }
        if (init()) {
            reset(row, size);
        }
    }

    private boolean init() {
        str_field_start_offset = RowCodecCommon.HEADER_LENGTH + RowCodecCommon.getBitMapSize(schema.size());
        for (int idx = 0; idx < schema.size(); idx++) {
            ColumnDesc column = schema.get(idx);
            if (column.getDataType() == DataType.Varchar || column.getDataType() == DataType.String) {
                offset_vec.add(string_field_cnt);
                string_field_cnt++;
            } else {
                if (RowCodecCommon.TYPE_SIZE_MAP.get(column.getDataType()) == null) {
                    is_valid = false;
                    logger.warn("type is not supported");
                    return false;
                } else {
                    offset_vec.add(str_field_start_offset);
                    str_field_start_offset += RowCodecCommon.TYPE_SIZE_MAP.get(column.getDataType());
                }
            }
        }
        return true;
    }

    public boolean reset(ByteBuffer row, int size) {
        if (schema.size() == 0 || row == null || size <= RowCodecCommon.HEADER_LENGTH ||
                row.getInt(RowCodecCommon.VERSION_LENGTH) != size) {
            is_valid = false;
            return false;
        }
        if (row.order() == ByteOrder.BIG_ENDIAN) {
            row = row.order(ByteOrder.LITTLE_ENDIAN);
        }
        this.row = row;
        this.size = size;
        str_addr_length = RowCodecCommon.getAddrLength(size);
        return true;
    }

    private boolean reset(ByteBuffer row) {
        if (schema.size() == 0 || row == null) {
            is_valid = false;
            return false;
        }
        if (row.order() == ByteOrder.BIG_ENDIAN) {
            row = row.order(ByteOrder.LITTLE_ENDIAN);
        }
        this.row = row;
        this.size = row.getInt(RowCodecCommon.VERSION_LENGTH);
        if (this.size < RowCodecCommon.HEADER_LENGTH) {
            is_valid = false;
            return false;
        }
        str_addr_length = RowCodecCommon.getAddrLength(size);
        return true;
    }

    private boolean checkValid(int idx, DataType type) {
        if (row == null || !is_valid) {
            return false;
        }
        if (idx >= schema.size()) {
            return false;
        }
        ColumnDesc column = schema.get(idx);
        if (column.getDataType() != type) {
            return false;
        }
        return true;
    }

    public boolean isNull(int idx) {
        return isNull(row, idx);
    }

    public boolean isNull(ByteBuffer row, int idx) {
        if (row.order() == ByteOrder.BIG_ENDIAN) {
            row = row.order(ByteOrder.LITTLE_ENDIAN);
        }
        int ptr = RowCodecCommon.HEADER_LENGTH + (idx >> 3);
        byte bt = row.get(ptr);
        int ret = bt & (1 << (idx & 0x07));
        return (ret > 0) ? true : false;
    }

    public static int getSize(ByteBuffer row) {
        return row.getInt(RowCodecCommon.VERSION_LENGTH);
    }

    public Boolean getBool(int idx) throws TabletException {
        return (Boolean) getValue(row, idx, DataType.Bool);
    }

    public Integer getInt32(int idx) throws TabletException {
        return (Integer) getValue(row, idx, DataType.Int);
    }

    public Long getTimestamp(int idx) throws TabletException {
        return (Long) getValue(row, idx, DataType.Timestamp);
    }

    public Long getInt64(int idx) throws TabletException {
        return (Long) getValue(row, idx, DataType.BigInt);
    }

    public Short getInt16(int idx) throws TabletException {
        return (Short) getValue(row, idx, DataType.SmallInt);
    }

    public Float getFloat(int idx) throws TabletException {
        return (Float) getValue(row, idx, DataType.Float);
    }

    public Double getDouble(int idx) throws TabletException {
        return (Double) getValue(row, idx, DataType.Double);
    }

    public Object getIntegersNum(ByteBuffer row, int idx, DataType type) throws TabletException {
        switch (type) {
            case SmallInt: {
                return (Short) getValue(row, idx, type);
            }
            case Int: {
                return (Integer) getValue(row, idx, type);
            }
            case Timestamp:
            case BigInt: {
                return (Long) getValue(row, idx, type);
            }
            default:
                throw new TabletException("unsupported data type");
        }
    }

    public Object getValue(int idx, DataType type) throws TabletException {
        return getValue(this.row, idx, type);
    }

    public Object getValue(ByteBuffer row, int idx) throws TabletException {
        if (schema.size() == 0 || row == null || idx >= schema.size()) {
            throw new TabletException("input mistake");
        }
        if (row.order() == ByteOrder.BIG_ENDIAN) {
            row = row.order(ByteOrder.LITTLE_ENDIAN);
        }
        ColumnDesc column = schema.get(idx);
        int size = getSize(row);
        if (size <= RowCodecCommon.HEADER_LENGTH) {
            throw new TabletException("row size is not bigger than header length");
        }
        if (isNull(row, idx)) {
            return null;
        }
        Object val = null;
        int offset = offset_vec.get(idx);
        switch (column.getDataType()) {
            case Bool: {
                int v = row.get(offset);
                if (v == 1) {
                    val = true;
                } else {
                    val = false;
                }
                break;
            }
            case SmallInt:
                val = row.getShort(offset);
                break;
            case Int:
                val = row.getInt(offset);
                break;
            case Timestamp:
            case BigInt:
                val = row.getLong(offset);
                break;
            case Float:
                val = row.getFloat(offset);
                break;
            case Double:
                val = row.getDouble(offset);
                break;
            case Date:
                int date = row.getInt(offset);
                int day = date & 0x0000000FF;
                date = date >> 8;
                int month = date & 0x0000FF;
                int year = date >> 8;
                val = new Date(year, month, day);
                break;
            case Varchar:
                int field_offset = offset;
                int next_str_field_offset = 0;
                if (field_offset < string_field_cnt - 1) {
                    next_str_field_offset = field_offset + 1;
                }
                return getStrField(row, field_offset, next_str_field_offset,
                        str_field_start_offset, RowCodecCommon.getAddrLength(size));
            default:
                throw new TabletException("unsupported data type");
        }
        return val;
    }

    public Object getValue(ByteBuffer row, int idx, DataType type) throws TabletException {
        if (schema.size() == 0 || row == null || idx >= schema.size()) {
            throw new TabletException("input mistake");
        }
        if (row.order() == ByteOrder.BIG_ENDIAN) {
            row = row.order(ByteOrder.LITTLE_ENDIAN);
        }
        ColumnDesc column = schema.get(idx);
        if (column.getDataType() != type) {
            throw new TabletException("data type mismatch");
        }
        int size = getSize(row);
        if (size <= RowCodecCommon.HEADER_LENGTH) {
            throw new TabletException("row size is not bigger than header length");
        }
        if (isNull(row, idx)) {
            return null;
        }
        Object val = null;
        int offset = offset_vec.get(idx);
        switch (type) {
            case Bool: {
                int v = row.get(offset);
                if (v == 1) {
                    val = true;
                } else {
                    val = false;
                }
                break;
            }
            case SmallInt:
                val = row.getShort(offset);
                break;
            case Int:
                val = row.getInt(offset);
                break;
            case Timestamp:
            case BigInt:
                val = row.getLong(offset);
                break;
            case Float:
                val = row.getFloat(offset);
                break;
            case Double:
                val = row.getDouble(offset);
                break;
<<<<<<< HEAD
            case Date:
                int date = row.getInt(offset);
                int day = date & 0x0000000FF;
                date = date >> 8;
                int month = date & 0x0000FF;
                int year = date >> 8;
                val = new Date(year, month, day);
                break;
=======
            case String:
>>>>>>> a013e473
            case Varchar:
                int field_offset = offset;
                int next_str_field_offset = 0;
                if (field_offset < string_field_cnt - 1) {
                    next_str_field_offset = field_offset + 1;
                }
                return getStrField(row, field_offset, next_str_field_offset,
                        str_field_start_offset, RowCodecCommon.getAddrLength(size));
            default:
                throw new TabletException("unsupported data type");
        }
        return val;
    }

    public String getString(int idx) throws TabletException {
        return (String) getValue(row, idx, DataType.Varchar);
    }

    public String getStrField(ByteBuffer row, int field_offset,
                              int next_str_field_offset, int str_start_offset,
                              int addr_space) throws TabletException {
        if (row == null) {
            throw new TabletException("row is null");
        }
        if (row.order() == ByteOrder.BIG_ENDIAN) {
            row = row.order(ByteOrder.LITTLE_ENDIAN);
        }
        int row_with_offset = str_start_offset;
        int str_offset = 0;
        int next_str_offset = 0;
        switch (addr_space) {
            case 1: {
                str_offset = row.get(row_with_offset + field_offset * addr_space) & 0xFF;
                if (next_str_field_offset > 0) {
                    next_str_offset = row.get(row_with_offset + next_str_field_offset * addr_space) & 0xFF;
                }
                break;
            }
            case 2: {
                str_offset = row.getShort(row_with_offset + field_offset * addr_space) & 0xFFFF;
                if (next_str_field_offset > 0) {
                    next_str_offset = row.getShort(row_with_offset + next_str_field_offset * addr_space) & 0xFFFF;
                }
                break;
            }
            case 3: {
                int cur_row_with_offset = row_with_offset + field_offset * addr_space;
                str_offset = row.get(cur_row_with_offset) & 0xFF;
                str_offset = (str_offset << 8) + (row.get((cur_row_with_offset + 1)) & 0xFF);
                str_offset = (str_offset << 8) + (row.get((cur_row_with_offset + 2)) & 0xFF);
                if (next_str_field_offset > 0) {
                    int next_row_with_offset = row_with_offset + next_str_field_offset * addr_space;
                    next_str_offset = row.get((next_row_with_offset)) & 0xFF;
                    next_str_offset = (next_str_offset << 8) + (row.get(next_row_with_offset + 1) & 0xFF);
                    next_str_offset = (next_str_offset << 8) + (row.get(next_row_with_offset + 2) & 0xFF);
                }
                break;
            }
            case 4: {
                str_offset = row.getInt(row_with_offset + field_offset * addr_space);
                if (next_str_field_offset > 0) {
                    next_str_offset = row.getInt(row_with_offset + next_str_field_offset * addr_space);
                }
                break;
            }
            default: {
                throw new TabletException("addr_space mistakes");
            }
        }
        int len;
        if (next_str_field_offset <= 0) {
            int total_length = row.getInt(RowCodecCommon.VERSION_LENGTH);
            len = total_length - str_offset;
        } else {
            len = next_str_offset - str_offset;
        }
        byte[] arr = new byte[len];
        row.position(str_offset);
        row.get(arr);
        return new String(arr, RowCodecCommon.CHARSET);
    }
}<|MERGE_RESOLUTION|>--- conflicted
+++ resolved
@@ -297,7 +297,6 @@
             case Double:
                 val = row.getDouble(offset);
                 break;
-<<<<<<< HEAD
             case Date:
                 int date = row.getInt(offset);
                 int day = date & 0x0000000FF;
@@ -306,9 +305,7 @@
                 int year = date >> 8;
                 val = new Date(year, month, day);
                 break;
-=======
             case String:
->>>>>>> a013e473
             case Varchar:
                 int field_offset = offset;
                 int next_str_field_offset = 0;
