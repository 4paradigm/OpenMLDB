--- conflicted
+++ resolved
@@ -54,15 +54,9 @@
         strFieldStartOffset = RowCodecCommon.HEADER_LENGTH + RowCodecCommon.getBitMapSize(schema.size());
         for (int idx = 0; idx < schema.size(); idx++) {
             ColumnDesc column = schema.get(idx);
-<<<<<<< HEAD
-            if (column.getDataType() == DataType.Varchar) {
-                offsetVec.add(stringFieldCnt);
-                stringFieldCnt++;
-=======
             if (column.getDataType() == DataType.Varchar || column.getDataType() == DataType.String) {
                 offset_vec.add(string_field_cnt);
                 string_field_cnt++;
->>>>>>> 2a385d03
             } else {
                 if (RowCodecCommon.TYPE_SIZE_MAP.get(column.getDataType()) == null) {
                     isValid = false;
