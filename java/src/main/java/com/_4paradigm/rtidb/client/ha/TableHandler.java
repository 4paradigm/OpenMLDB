package com._4paradigm.rtidb.client.ha;

import java.util.ArrayList;
import java.util.HashMap;
import java.util.List;
import java.util.Map;
import java.util.Set;
import java.util.HashSet;
import java.util.TreeMap;

import com._4paradigm.rtidb.client.schema.ColumnDesc;
import com._4paradigm.rtidb.client.schema.ColumnType;
import com._4paradigm.rtidb.ns.NS.TableInfo;

public class TableHandler {

    private TableInfo tableInfo;
    private PartitionHandler[] partitions;
    private Map<Integer, List<Integer>> indexes = new TreeMap<Integer, List<Integer>>();
    private Map<String, List<String>> keyMap = new TreeMap<String, List<String>>();
    private List<ColumnDesc> schema = new ArrayList<ColumnDesc>();
    private ReadStrategy readStrategy = ReadStrategy.kReadLeader;
    private boolean hasTsCol = false;
    public TableHandler(TableInfo tableInfo) {
        this.tableInfo = tableInfo;
        int index = 0;
<<<<<<< HEAD
        for (com._4paradigm.rtidb.ns.NS.ColumnDesc cd : tableInfo.getColumnDescList()) {
            ColumnDesc ncd = new ColumnDesc();
            ncd.setName(cd.getName());
            ncd.setAddTsIndex(cd.getAddTsIdx());
            ncd.setType(ColumnType.valueFrom(cd.getType()));
            schema.add(ncd);
            if (cd.getAddTsIdx()) {
                indexes.put(cd.getName(), index);
                index++;
=======
        if (tableInfo.getColumnDescV1Count() > 0) {
            Map<String, Integer> schemaPos = new HashMap<String, Integer>();
            for (int i = 0; i< tableInfo.getColumnDescV1Count(); i++) {
                com._4paradigm.rtidb.common.Common.ColumnDesc cd = tableInfo.getColumnDescV1(i);
                ColumnDesc ncd = new ColumnDesc();
                ncd.setName(cd.getName());
                ncd.setAddTsIndex(cd.getAddTsIdx());
                if (cd.getIsTsCol()) {
                    hasTsCol = true;
                }
                ncd.setTsCol(cd.getIsTsCol());
                ncd.setType(ColumnType.valueFrom(cd.getType()));
                schema.add(ncd);
                if (cd.getAddTsIdx()) {
                    List<Integer> indexList = new ArrayList<Integer>();
                    indexList.add(i);
                    indexes.put(index, indexList);
                    List<String> nameList = new ArrayList<String>();
                    nameList.add(cd.getName());
                    keyMap.put(cd.getName(), nameList);
                    index++;
                }
                schemaPos.put(cd.getName(), i);
            }
            if (tableInfo.getColumnKeyCount() > 0) {
                indexes.clear();
                keyMap.clear();
                index = 0;
                Set<String> indexSet = new HashSet<String>();
                for (com._4paradigm.rtidb.common.Common.ColumnKey ck : tableInfo.getColumnKeyList()) {
                    List<Integer> indexList = new ArrayList<Integer>();
                    List<String> nameList = new ArrayList<String>();
                    for (String colName : ck.getColNameList()) {
                        indexList.add(schemaPos.get(colName));
                        nameList.add(colName);
                    }
                    if (indexList.isEmpty()) {
                        String key = ck.getIndexName();
                        indexList.add(schemaPos.get(key));
                        nameList.add(key);
                    }
                    if (indexSet.contains(ck.getIndexName())) {
                        continue;
                    }
                    indexSet.add(ck.getIndexName());
                    indexes.put(index, indexList);
                    keyMap.put(ck.getIndexName(), nameList);
                    index++;
                }
            }

        } else {
            for (int i = 0; i < tableInfo.getColumnDescCount(); i++) {
                com._4paradigm.rtidb.ns.NS.ColumnDesc cd = tableInfo.getColumnDesc(i);
                ColumnDesc ncd = new ColumnDesc();
                ncd.setName(cd.getName());
                ncd.setAddTsIndex(cd.getAddTsIdx());
                ncd.setTsCol(false);
                ncd.setType(ColumnType.valueFrom(cd.getType()));
                schema.add(ncd);
                if (cd.getAddTsIdx()) {
                    List<Integer> list = new ArrayList<Integer>();
                    list.add(i);
                    indexes.put(index, list);
                    index++;
                }
>>>>>>> 0abd5bde
            }
        }
        
    }
    
    public ReadStrategy getReadStrategy() {
        return readStrategy;
    }

    public void setReadStrategy(ReadStrategy readStrategy) {
        this.readStrategy = readStrategy;
    }

    public TableHandler(List<ColumnDesc> schema) {
        int index = 0;
        int col_num = 0;
        for (ColumnDesc col : schema) {
            if (col.isAddTsIndex()) {
                List<Integer> list = new ArrayList<Integer>();
                list.add(col_num);
                indexes.put(index, list);
                index ++;
            }
            col_num++;
        }
        this.schema = schema;
    }
    
    public TableHandler() {}
    public PartitionHandler getHandler(int pid) {
        if (pid >= partitions.length) {
            return null;
        }
        return partitions[pid];
    }

    public void setPartitions(PartitionHandler[] partitions) {
        this.partitions = partitions;
    }

    public TableInfo getTableInfo() {
        return tableInfo;
    }

    public void setTableInfo(TableInfo tableInfo) {
        this.tableInfo = tableInfo;
    }

    public PartitionHandler[] getPartitions() {
        return partitions;
    }

    public Map<Integer, List<Integer>> getIndexes() {
        return indexes;
    }

    public Map<String, List<String>> getKeyMap() {
        return keyMap;
    }

    public List<ColumnDesc> getSchema() {
        return schema;
    }

    public enum ReadStrategy {
        kReadLocal,
        kReadLeader
    }

    public boolean hasTsCol() {
        return hasTsCol;
    }
    
    
}<|MERGE_RESOLUTION|>--- conflicted
+++ resolved
@@ -24,17 +24,6 @@
     public TableHandler(TableInfo tableInfo) {
         this.tableInfo = tableInfo;
         int index = 0;
-<<<<<<< HEAD
-        for (com._4paradigm.rtidb.ns.NS.ColumnDesc cd : tableInfo.getColumnDescList()) {
-            ColumnDesc ncd = new ColumnDesc();
-            ncd.setName(cd.getName());
-            ncd.setAddTsIndex(cd.getAddTsIdx());
-            ncd.setType(ColumnType.valueFrom(cd.getType()));
-            schema.add(ncd);
-            if (cd.getAddTsIdx()) {
-                indexes.put(cd.getName(), index);
-                index++;
-=======
         if (tableInfo.getColumnDescV1Count() > 0) {
             Map<String, Integer> schemaPos = new HashMap<String, Integer>();
             for (int i = 0; i< tableInfo.getColumnDescV1Count(); i++) {
@@ -101,7 +90,6 @@
                     indexes.put(index, list);
                     index++;
                 }
->>>>>>> 0abd5bde
             }
         }
         
