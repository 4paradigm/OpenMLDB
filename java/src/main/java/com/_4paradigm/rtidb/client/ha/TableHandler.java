package com._4paradigm.rtidb.client.ha;

import com._4paradigm.rtidb.client.schema.ColumnDesc;
import com._4paradigm.rtidb.client.schema.ColumnType;
import com._4paradigm.rtidb.client.type.DataType;
import com._4paradigm.rtidb.common.Common;
import com._4paradigm.rtidb.ns.NS.TableInfo;
import com._4paradigm.rtidb.type.Type;

import java.util.*;

public class TableHandler {

    private TableInfo tableInfo;
    private PartitionHandler[] partitions;
    private Map<Integer, List<Integer>> indexes = new TreeMap<Integer, List<Integer>>();
    private Map<Integer, List<Integer>> indexTsMap = new TreeMap<Integer, List<Integer>>();
    private Map<String, List<String>> keyMap = new TreeMap<String, List<String>>();
    private Map<String, Integer> schemaPos = new TreeMap<>();
    private List<ColumnDesc> schema = new ArrayList<ColumnDesc>();
    private Map<Integer, List<ColumnDesc>> schemaMap = new TreeMap<>();
    private ReadStrategy readStrategy = ReadStrategy.kReadLeader;
    private boolean hasTsCol = false;
    private String autoGenPkName = "";
    private int formatVersion = 0;

    public int getFormatVersion() {
        return formatVersion;
    }

<<<<<<< HEAD
=======
    private Map<String, DataType> nameTypeMap = new HashMap<>();
>>>>>>> 3a3236e9
    public TableHandler(TableInfo tableInfo) {
        this.tableInfo = tableInfo;
        int schemaSize = 0;
        int index = 0;
        formatVersion = tableInfo.getFormatVersion();
        if (tableInfo.getColumnDescV1Count() > 0) {
            schemaSize = tableInfo.getColumnDescV1Count();
            Map<String, Integer> tsPos = new HashMap<String, Integer>();
            for (int i = 0; i< tableInfo.getColumnDescV1Count(); i++) {
                com._4paradigm.rtidb.common.Common.ColumnDesc cd = tableInfo.getColumnDescV1(i);
                ColumnDesc ncd = new ColumnDesc();
                ncd.setName(cd.getName());
                ncd.setDataType(DataType.valueFrom(cd.getDataType()));
                ncd.setNotNull(cd.getNotNull());
                if (!tableInfo.hasTableType() ||
                        tableInfo.getTableType() == Type.TableType.kTimeSeries) {
                    ncd.setAddTsIndex(cd.getAddTsIdx());
                    if (cd.getIsTsCol()) {
                        hasTsCol = true;
                        tsPos.put(cd.getName(), i);
                    }
                    ncd.setTsCol(cd.getIsTsCol());
                    ncd.setType(ColumnType.valueFrom(cd.getType()));
                }
                schema.add(ncd);
                if (cd.getAddTsIdx()) {
                    List<Integer> indexList = new ArrayList<Integer>();
                    indexList.add(i);
                    indexes.put(index, indexList);
                    List<String> nameList = new ArrayList<String>();
                    nameList.add(cd.getName());
                    keyMap.put(cd.getName(), nameList);
                    index++;
                }
                schemaPos.put(cd.getName(), i);
            }
            if (tableInfo.getColumnKeyCount() > 0) {
                indexes.clear();
                keyMap.clear();
                index = 0;
                Set<String> indexSet = new HashSet<String>();
                for (com._4paradigm.rtidb.common.Common.ColumnKey ck : tableInfo.getColumnKeyList()) {
                    List<Integer> indexList = new ArrayList<Integer>();
                    List<Integer> tsList = new ArrayList<Integer>();
                    List<String> nameList = new ArrayList<String>();
                    for (String colName : ck.getColNameList()) {
                        indexList.add(schemaPos.get(colName));
                        nameList.add(colName);
                    }
                    for (String tsName : ck.getTsNameList()) {
                        tsList.add(tsPos.get(tsName));
                    }
                    if (indexList.isEmpty()) {
                        String key = ck.getIndexName();
                        indexList.add(schemaPos.get(key));
                        nameList.add(key);
                    }
                    if (indexSet.contains(ck.getIndexName())) {
                        continue;
                    }
                    indexSet.add(ck.getIndexName());
                    indexes.put(index, indexList);
                    keyMap.put(ck.getIndexName(), nameList);
                    if (!tsList.isEmpty()) {
                        indexTsMap.put(index, tsList);
                    } else if (!tsPos.isEmpty()) {
                        for (Integer curTsPos : tsPos.values()) {
                            tsList.add(curTsPos);
                        }
                        for (Integer cur_index : indexes.keySet()) {
                            indexTsMap.put(index, tsList);
                        }
                    }
                    index++;
                }
            } else {
                if (!tsPos.isEmpty()) {
                    List<Integer> tsList = new ArrayList<Integer>();
                    for (Integer curTsPos : tsPos.values()) {
                        tsList.add(curTsPos);
                    }
                    for (Integer cur_index : indexes.keySet()) {
                        indexTsMap.put(index, tsList);
                    }
                }
            }

        } else {
            schemaSize = tableInfo.getColumnDescCount();
            for (int i = 0; i < schemaSize; i++) {
                com._4paradigm.rtidb.ns.NS.ColumnDesc cd = tableInfo.getColumnDesc(i);
                ColumnDesc ncd = new ColumnDesc();
                ncd.setName(cd.getName());
                ncd.setAddTsIndex(cd.getAddTsIdx());
                ncd.setTsCol(false);
                ncd.setType(ColumnType.valueFrom(cd.getType()));
                schema.add(ncd);
                if (cd.getAddTsIdx()) {
                    List<Integer> list = new ArrayList<Integer>();
                    list.add(i);
                    indexes.put(index, list);
                    index++;
                }
            }
        }
        for (ColumnDesc cd : schema) {
            nameTypeMap.put(cd.getName(), cd.getDataType());
        }
        if (tableInfo.getAddedColumnDescCount() > 0) {
            List<ColumnDesc> tempList = new ArrayList<ColumnDesc>(schema);
            for (int i = 0; i < tableInfo.getAddedColumnDescCount(); i++) {
                com._4paradigm.rtidb.common.Common.ColumnDesc cd = tableInfo.getAddedColumnDesc(i);
                ColumnDesc ncd = new ColumnDesc();
                ncd.setName(cd.getName());
                if (!tableInfo.hasTableType() ||
                        tableInfo.getTableType() == Type.TableType.kTimeSeries) {
                    ncd.setType(ColumnType.valueFrom(cd.getType()));
                } else {
                    ncd.setDataType(DataType.valueFrom(cd.getDataType()));
                    ncd.setNotNull(cd.getNotNull());
                }
                tempList.add(ncd);
                schemaMap.put(schemaSize + i + 1, new ArrayList<>(tempList));
                nameTypeMap.put(ncd.getName(), ncd.getDataType());
            }
        }
        if (tableInfo.hasTableType() &&
                tableInfo.getTableType() == Type.TableType.kRelational) {
            for (int i = 0; i < tableInfo.getColumnKeyList().size(); i++) {
                Common.ColumnKey columnKey = tableInfo.getColumnKeyList().get(i);
                if (columnKey.hasIndexType() && columnKey.getIndexType() == Type.IndexType.kAutoGen) {
                    autoGenPkName = columnKey.getIndexName();
                    break;
                }
            }
        }
    }
    
    public ReadStrategy getReadStrategy() {
        return readStrategy;
    }

    public void setReadStrategy(ReadStrategy readStrategy) {
        this.readStrategy = readStrategy;
    }

    public TableHandler(List<ColumnDesc> schema) {
        int index = 0;
        int col_num = 0;
        for (ColumnDesc col : schema) {
            if (col.isAddTsIndex()) {
                List<Integer> list = new ArrayList<Integer>();
                list.add(col_num);
                indexes.put(index, list);
                index ++;
            }
            col_num++;
        }
        this.schema = schema;
    }
    
    public TableHandler() {}
    public PartitionHandler getHandler(int pid) {
        if (pid >= partitions.length) {
            return null;
        }
        return partitions[pid];
    }

    public void setPartitions(PartitionHandler[] partitions) {
        this.partitions = partitions;
    }

    public TableInfo getTableInfo() {
        return tableInfo;
    }

    public void setTableInfo(TableInfo tableInfo) {
        this.tableInfo = tableInfo;
    }

    public PartitionHandler[] getPartitions() {
        return partitions;
    }

    public Map<Integer, List<Integer>> getIndexes() {
        return indexes;
    }

    public Map<Integer, List<Integer>> getIndexTsMap() {
        return indexTsMap;
    }

    public Map<String, List<String>> getKeyMap() {
        return keyMap;
    }

    public List<ColumnDesc> getSchema() {
        return schema;
    }

    public enum ReadStrategy {
        kReadLeader,
        kReadFollower,
        kReadLocal,
        kReadRandom
    }

    public Map<String, Integer> getSchemaPos() {
        return schemaPos;
    }

    public boolean hasTsCol() {
        return hasTsCol;
    }

    public Map<Integer, List<ColumnDesc>> getSchemaMap() {
        return schemaMap;
    }

    public String getAutoGenPkName() {
        return autoGenPkName;
    }

    public void setAutoGenPkName(String autoGenPkName) {
        this.autoGenPkName = autoGenPkName;
    }

    public Map<String, DataType> getNameTypeMap() {
        return nameTypeMap;
    }
}<|MERGE_RESOLUTION|>--- conflicted
+++ resolved
@@ -28,10 +28,7 @@
         return formatVersion;
     }
 
-<<<<<<< HEAD
-=======
     private Map<String, DataType> nameTypeMap = new HashMap<>();
->>>>>>> 3a3236e9
     public TableHandler(TableInfo tableInfo) {
         this.tableInfo = tableInfo;
         int schemaSize = 0;
