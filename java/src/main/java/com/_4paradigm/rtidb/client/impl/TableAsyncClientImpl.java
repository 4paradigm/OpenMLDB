package com._4paradigm.rtidb.client.impl;

import com._4paradigm.rtidb.client.*;
import com._4paradigm.rtidb.client.ha.PartitionHandler;
import com._4paradigm.rtidb.client.ha.RTIDBClient;
import com._4paradigm.rtidb.client.ha.RTIDBClientConfig;
import com._4paradigm.rtidb.client.ha.TableHandler;
import com._4paradigm.rtidb.client.schema.ColumnDesc;
import com._4paradigm.rtidb.client.schema.RowBuilder;
import com._4paradigm.rtidb.client.schema.RowCodec;
import com._4paradigm.rtidb.client.schema.RowSliceView;
import com._4paradigm.rtidb.ns.NS;
import com._4paradigm.rtidb.tablet.Tablet;
import com._4paradigm.rtidb.tablet.Tablet.GetResponse;
import com._4paradigm.rtidb.tablet.Tablet.PutResponse;
import com._4paradigm.rtidb.tablet.Tablet.ScanResponse;
import com._4paradigm.rtidb.utils.Compress;
import com.google.common.base.Charsets;
import com.google.protobuf.ByteBufferNoCopy;
import com.google.protobuf.ByteString;
import io.brpc.client.RpcCallback;
import rtidb.api.TabletServer;

import java.nio.ByteBuffer;
import java.nio.ByteOrder;
import java.util.*;
import java.util.concurrent.Future;
import java.util.concurrent.TimeoutException;

public class TableAsyncClientImpl implements TableAsyncClient {

    private RTIDBClient client;


    public TableAsyncClientImpl(RTIDBClient client) {
        this.client = client;
    }

    @Override
    public GetFuture get(String name, String key, long time, GetOption getOption) throws TabletException {
        TableHandler th = client.getHandler(name);
        if (th == null) {
            throw new TabletException("no table with name " + name);
        }
        key = validateKey(key);
        int pid = TableClientCommon.computePidByKey(key, th.getPartitions().length);
        return get(pid, key, time, getOption, th);
    }

    @Override
    public GetFuture get(String name, String key, long time, Object type) throws TabletException {
        return get(name, key, time, (Tablet.GetType)(type));
    }

    @Override
    public PutFuture put(int tid, int pid, long time, Object[] row) throws TabletException {
        TableHandler tableHandler = client.getHandler(tid);
        if (tableHandler == null) {
            throw new TabletException("fail to find table with id " + tid);
        }
        if (tableHandler.getPartitions().length <= pid) {
            throw new TabletException("fail to find partition with pid " + pid + " from table " + tableHandler.getTableInfo().getName());
        }
        if (row == null) {
            throw new TabletException("putting data is null");
        }
        List<Tablet.Dimension> dimList = TableClientCommon.fillTabletDimension(row, tableHandler, client.getConfig().isHandleNull());
        ByteBuffer buffer = null;
        if (row.length == tableHandler.getSchema().size()) {
            switch (tableHandler.getFormatVersion()) {
                case 1:
                    buffer = RowBuilder.encode(row, tableHandler.getSchema());
                    break;
                default:
                    buffer = RowCodec.encode(row, tableHandler.getSchema());
            }
        } else {
            List<ColumnDesc> columnDescs = tableHandler.getSchemaMap().get(row.length);
            if (columnDescs == null) {
                throw new TabletException("no schema for column count " + row.length);
            }
            int modifyTimes = row.length - tableHandler.getSchema().size();
            if (row.length > tableHandler.getSchema().size() + tableHandler.getSchemaMap().size()) {
                modifyTimes = tableHandler.getSchemaMap().size();
            }
            buffer = RowCodec.encode(row, columnDescs, modifyTimes);
        }
        return put(tid, pid, null, time, dimList, buffer, tableHandler);
    }

    @Override
    public PutFuture put(int tid, int pid, String key, long time, byte[] bytes) throws TabletException {
        TableHandler th = client.getHandler(tid);
        if (th == null) {
            throw new TabletException("fail to find table with id " + tid);
        }
        if (th.getPartitions().length <= pid) {
            throw new TabletException("fail to find partition with pid " + pid + " from table " + th.getTableInfo().getName());
        }
        return put(tid, pid, key, time, bytes, th);
    }

    @Override
    public PutFuture put(int tid, int pid, String key, long time, String value) throws TabletException {
        return put(tid, pid, key, time, value.getBytes(Charsets.UTF_8));
    }

    @Override
    public PutFuture put(String name, String key, long time, byte[] bytes) throws TabletException {
        TableHandler th = client.getHandler(name);
        if (th == null) {
            throw new TabletException("fail to find table with name " + name);
        }
        if (!th.getSchema().isEmpty()) {
            throw new TabletException("fail to put the schema table " + th.getTableInfo().getName() + " in the way of putting kv table");
        }
        key = validateKey(key);
        int pid = TableClientCommon.computePidByKey(key, th.getPartitions().length);
        return put(th.getTableInfo().getTid(), pid, key, time, bytes, th);
    }

    @Override
    public PutFuture put(String name, long time, Object[] row) throws TabletException {
        return put(name, time, row, null);
    }

    private PutFuture put(String name, long time, Object[] row, List<Tablet.TSDimension> ts) throws TabletException {
        TableHandler th = client.getHandler(name);
        if (th == null) {
            throw new TabletException("no table with name " + name);
        }
        if (row == null) {
            throw new TabletException("putting data is null");
        }
        Map<Integer, List<Tablet.Dimension>> mapping = TableClientCommon.fillPartitionTabletDimension(row, th, client.getConfig().isHandleNull());
        ByteBuffer buffer = null;
        if (row.length == th.getSchema().size()) {
            switch (th.getTableInfo().getFormatVersion()) {
                case 1:
                    buffer = RowBuilder.encode(row, th.getSchema());
                    break;
                default:
                    buffer = RowCodec.encode(row, th.getSchema());
            }
        } else {
            List<ColumnDesc> columnDescs = th.getSchemaMap().get(row.length);
            if (columnDescs == null) {
                throw new TabletException("no schema for column count " + row.length);
            }
            int modifyTimes = row.length - th.getSchema().size();
            if (row.length > th.getSchema().size() + th.getSchemaMap().size()) {
                modifyTimes = th.getSchemaMap().size();
            }
            buffer = RowCodec.encode(row, columnDescs, modifyTimes);
        }
        List<Future<PutResponse>> pl = new ArrayList<Future<PutResponse>>();
        Iterator<Map.Entry<Integer, List<Tablet.Dimension>>> it = mapping.entrySet().iterator();
        while (it.hasNext()) {
            Map.Entry<Integer, List<Tablet.Dimension>> entry = it.next();
            Future<PutResponse> response = putForInternal(th.getTableInfo().getTid(), entry.getKey(), null,
                    time, entry.getValue(), ts, buffer, th);
            pl.add(response);
        }
        return PutFuture.wrapper(pl);
    }

    @Override
    public PutFuture put(String name, Object[] row) throws TabletException {
        TableHandler th = client.getHandler(name);
        if (th == null) {
            throw new TabletException("no table with name " + name);
        }
        if (row == null) {
            throw new TabletException("putting data is null");
        }
        if (row.length > th.getSchema().size() + th.getSchemaMap().size()) {
            row = Arrays.copyOf(row, th.getSchema().size() + th.getSchemaMap().size());
        }
        long ts = 0;
        List<Tablet.TSDimension> tsDimensions = TableClientCommon.parseArrayInput(row, th);
        if (tsDimensions.size() <= 0) {
            ts = System.currentTimeMillis();
        }
        return put(name, ts, row, tsDimensions);
    }

    @Override
    public PutFuture put(String name, Map<String, Object> row) throws TabletException {
        TableHandler th = client.getHandler(name);
        if (th == null) {
            throw new TabletException("no table with name " + name);
        }
        if (row == null) {
            throw new TabletException("putting data is null");
        }
        List<Tablet.TSDimension> tsDimensions = new ArrayList<Tablet.TSDimension>();
        Object[] arrayRow = null;
        if (row.size() > th.getSchema().size() && th.getSchemaMap().size() > 0) {
            if (row.size() > th.getSchema().size() + th.getSchemaMap().size()) {
                arrayRow = new Object[th.getSchema().size() + th.getSchemaMap().size()];
            } else {
                arrayRow = new Object[row.size()];
            }
        } else {
            arrayRow = new Object[th.getSchema().size()];
        }
        long ts = 0;
        TableClientCommon.parseMapInput(row, th, arrayRow, tsDimensions);
        if (tsDimensions.size() <= 0) {
            ts = System.currentTimeMillis();
        }
        return put(name, ts, arrayRow, tsDimensions);
    }

    @Override
    public PutFuture put(String name, String key, long time, String value) throws TabletException {
        return put(name, key, time, value.getBytes(Charsets.UTF_8));
    }

    @Override
    public GetFuture get(int tid, int pid, String key) throws TabletException {
        return get(tid, pid, key, null, 0l);
    }

    @Override
    public GetFuture get(int tid, int pid, String key, String idxName) throws TabletException {
        return get(tid, pid, key, idxName, 0l);
    }

    @Override
    public GetFuture get(int tid, int pid, String key, long time) throws TabletException {
        return get(tid, pid, key, null, time);
    }

    @Override
    public GetFuture get(int tid, int pid, String key, String idxName, long time) throws TabletException {
        TableHandler th = client.getHandler(tid);
        if (th == null) {
            throw new TabletException("no table with id " + tid);
        }
        return get(tid, pid, key, idxName, time, null, null, 0l, null, th);
    }

    @Override
    public ScanFuture scan(int tid, int pid, String key, long st, long et) throws TabletException {
        return scan(tid, pid, key, null, st, et);
    }

    @Override
    public ScanFuture scan(int tid, int pid, String key, long st, long et, int limit) throws TabletException {
        return scan(tid, pid, key, null, st, et, limit);
    }

    @Override
    public ScanFuture scan(int tid, int pid, String key, int limit) throws TabletException {
        return scan(tid, pid, key, null, 0, 0, limit);
    }

    @Override
    public ScanFuture scan(int tid, int pid, String key, String idxName, long st, long et) throws TabletException {
        return scan(tid, pid, key, idxName, st, et, 0);
    }

    @Override
    public ScanFuture scan(int tid, int pid, String key, String idxName, int limit) throws TabletException {
        return scan(tid, pid, key, idxName, 0, 0, limit);
    }

    @Override
    public ScanFuture scan(int tid, int pid, String key, String idxName, long st, long et, int limit) throws TabletException {
        TableHandler th = client.getHandler(tid);
        if (th == null) {
            throw new TabletException("no table with id " + tid);
        }
        return scan(tid, pid, key, idxName, st, et, null, limit,0, th);
    }


    @Override
    public ScanFuture scan(String name, String key, String idxName, long st, long et) throws TabletException {
        return scan(name, key, idxName, st, et, 0);
    }

    @Override
    public ScanFuture scan(String name, String key, String idxName, int limit) throws TabletException {
        return scan(name, key, idxName, 0, 0, limit);
    }

    @Override
    public ScanFuture scan(String name, String key, String idxName, long st, long et, int limit) throws TabletException {
        return scan(name, key, idxName, st, et, null, limit);
    }

    @Override
    public ScanFuture scan(String name, String key, long st, long et) throws TabletException {
        ScanOption scanOption = new ScanOption();
        scanOption.setLimit(0);
        return scan(name, key, st, et,scanOption);
    }

    @Override
    public ScanFuture scan(String name, String key, int limit) throws TabletException {
        return scan(name, key, null, 0, 0, null, limit);
    }

    @Override
    public ScanFuture scan(String name, String key, long st, long et, int limit) throws TabletException {
        return scan(name, key, null, st, et, null, limit);
    }

    @Override
    public ScanFuture scan(String tname, Map<String, Object> keyMap, long st, long et, ScanOption option) throws TabletException {
        if (option.getIdxName() == null) throw new TabletException("idx name is required ");
        TableHandler th = client.getHandler(tname);
        if (th == null) {
            throw new TabletException("no table with name " + tname);
        }
        List<String> list = th.getKeyMap().get(option.getIdxName());
        if (list == null) {
            throw new TabletException("no index name in table" + option.getIdxName());
        }
        String combinedKey = TableClientCommon.getCombinedKey(keyMap, list, client.getConfig().isHandleNull());
        int pid = TableClientCommon.computePidByKey(combinedKey, th.getPartitions().length);
        return scan(th.getTableInfo().getTid(), pid, combinedKey, option.getIdxName(), st,
                et, option.getTsName(), option.getLimit(), option.getAtLeast(), th);
    }

    @Override
    public ScanFuture scan(String tname, String key, long st, long et, ScanOption option) throws TabletException {
        TableHandler th = client.getHandler(tname);
        if (th == null) {
            throw new TabletException("no table with name " + tname);
        }
        key = validateKey(key);
        int pid = TableClientCommon.computePidByKey(key, th.getPartitions().length);
        return scan(th.getTableInfo().getTid(), pid, key,  st,
                et, th, option);
    }

    @Override
    public ScanFuture scan(String tname, Object[] keyArr, long st, long et, ScanOption option) throws TabletException {
        if (option.getIdxName() == null) throw new TabletException("idx name is required ");
        TableHandler th = client.getHandler(tname);
        if (th == null) {
            throw new TabletException("no table with name " + tname);
        }
        List<String> list = th.getKeyMap().get(option.getIdxName());
        if (list == null) {
            throw new TabletException("no index name in table" + option.getIdxName());
        }
        if (keyArr.length != list.size()) {
            throw new TabletException("check key number failed");
        }
        String combinedKey = TableClientCommon.getCombinedKey(keyArr, client.getConfig().isHandleNull());
        int pid = TableClientCommon.computePidByKey(combinedKey, th.getPartitions().length);
        return scan(th.getTableInfo().getTid(), pid, combinedKey, option.getIdxName(), st,
                et, option.getTsName(), option.getLimit(), option.getAtLeast(), th);
    }

    @Override
    public ScanFuture scan(String name, String key, String idxName, long st, long et, String tsName, int limit) throws TabletException {
        TableHandler th = client.getHandler(name);
        if (th == null) {
            throw new TabletException("no table with name " + name);
        }
        key = validateKey(key);
        int pid = TableClientCommon.computePidByKey(key, th.getPartitions().length);
        return scan(th.getTableInfo().getTid(), pid, key, idxName, st, et, tsName, limit, 0,th);
    }

    @Override
    public ScanFuture scan(String name, Object[] keyArr, String idxName, long st, long et, String tsName, int limit) throws TabletException {
        TableHandler th = client.getHandler(name);
        if (th == null) {
            throw new TabletException("no table with name " + name);
        }
        List<String> list = th.getKeyMap().get(idxName);
        if (list == null) {
            throw new TabletException("no index name in table" + idxName);
        }
        if (keyArr.length != list.size()) {
            throw new TabletException("check key number failed");
        }
        String combinedKey = TableClientCommon.getCombinedKey(keyArr, client.getConfig().isHandleNull());
        int pid = TableClientCommon.computePidByKey(combinedKey, th.getPartitions().length);
        return scan(th.getTableInfo().getTid(), pid, combinedKey, idxName, st, et, tsName, limit, 0, th);
    }

    @Override
    public ScanFuture scan(String name, Map<String, Object> keyMap, String idxName, long st, long et, String tsName,
                           int limit) throws TabletException {
        TableHandler th = client.getHandler(name);
        if (th == null) {
            throw new TabletException("no table with name " + name);
        }
        List<String> list = th.getKeyMap().get(idxName);
        if (list == null) {
            throw new TabletException("no index name in table" + idxName);
        }
        String combinedKey = TableClientCommon.getCombinedKey(keyMap, list, client.getConfig().isHandleNull());
        int pid = TableClientCommon.computePidByKey(combinedKey, th.getPartitions().length);
        return scan(th.getTableInfo().getTid(), pid, combinedKey, idxName, st, et, tsName, limit,0, th);
    }

    @Override
    public GetFuture get(String name, String key, long time) throws TabletException {
        return get(name, key, null, time, null);
    }

    @Override
    public GetFuture get(String name, String key, String idxName, long time) throws TabletException {
        TableHandler th = client.getHandler(name);
        if (th == null) {
            throw new TabletException("no table with name " + name);
        }
        key = validateKey(key);
        int pid = TableClientCommon.computePidByKey(key, th.getPartitions().length);
        return get(th.getTableInfo().getTid(), pid, key, idxName, time, null, null, 0l, null, th);
    }

    @Override
    public GetFuture get(String name, String key) throws TabletException {
        return get(name, key, null, 0l);
    }

    @Override
    public GetFuture get(String name, String key, String idxName) throws TabletException {
        return get(name, key, idxName, 0l);
    }

    private PutFuture put(int tid, int pid, String key, long time, byte[] bytes, TableHandler th) throws TabletException {
        return put(tid, pid, key, time, null, ByteBuffer.wrap(bytes), th);
    }

    private PutFuture put(int tid, int pid,
                          String key, long time,
                          List<Tablet.Dimension> ds,
                          ByteBuffer row, TableHandler th) throws TabletException {
        if ((ds == null || ds.isEmpty()) && (key == null || key.isEmpty())) {
            throw new TabletException("key is null or empty");
        }
        long start = System.currentTimeMillis();
        Future<PutResponse> response = putForInternal(tid, pid, key, time, ds, null, row, th);
        return PutFuture.wrapper(response, start, client.getConfig());
    }

    /**
     * validate key
     * rewrite key if rtidb client config set isHandleNull {@code true}
     *
     * @param key
     * @return
     * @throws TabletException if key is null or empty
     */
    private String validateKey(String key) throws TabletException {
        if (key == null || key.isEmpty()) {
            if (client.getConfig().isHandleNull()) {
                key = key == null ? RTIDBClientConfig.NULL_STRING : key.isEmpty() ? RTIDBClientConfig.EMPTY_STRING : key;
            } else {
                throw new TabletException("key is null or empty");
            }
        }
        return key;
    }

    private Future<PutResponse> putForInternal(int tid, int pid, String key, long time,
                                               List<Tablet.Dimension> ds, List<Tablet.TSDimension> ts,
                                               ByteBuffer row, TableHandler th) throws TabletException {
        if ((ds == null || ds.isEmpty()) && (key == null || key.isEmpty())) {
            throw new TabletException("key is null or empty");
        }
        if (time == 0 && (ts == null || ts.isEmpty())) {
            throw new TabletException("ts is null or empty");
        }
        PartitionHandler ph = th.getHandler(pid);
        TabletServer tablet = ph.getLeader();
        if (tablet == null) {
            throw new TabletException("Cannot find available tabletServer with tid " + tid);
        }
        Tablet.PutRequest.Builder builder = Tablet.PutRequest.newBuilder();
        if (ds != null) {
            for (Tablet.Dimension dim : ds) {
                builder.addDimensions(dim);
            }
        }
        builder.setPid(pid);
        builder.setTid(tid);
        builder.setFormatVersion(th.getFormatVersion());
        if (time != 0) {
            builder.setTime(time);
        }
        if (ts != null) {
            for (Tablet.TSDimension tsDim : ts) {
                builder.addTsDimensions(tsDim);
            }
        }
        if (key != null) {
            builder.setPk(key);
        }
        row.rewind();
        if (th.getTableInfo().hasCompressType() && th.getTableInfo().getCompressType() == NS.CompressType.kSnappy) {
            byte[] data = row.array();
            byte[] compressed = Compress.snappyCompress(data);
            if (compressed == null) {
                throw new TabletException("snappy compress error");
            }
            ByteBuffer buffer = ByteBuffer.wrap(compressed);
            row = buffer;
        }
        builder.setValue(ByteBufferNoCopy.wrap(row.asReadOnlyBuffer()));
        Tablet.PutRequest request = builder.build();
        Future<PutResponse> response = tablet.put(request, putFakeCallback);
        return response;
    }

    private GetFuture get(int pid, String key, long time, GetOption getOption, TableHandler th) throws TabletException {
        key = validateKey(key);
        PartitionHandler ph = th.getHandler(pid);
        TabletServer ts = ph.getReadHandler(th.getReadStrategy());
        if (ts == null) {
            throw new TabletException("Cannot find available tabletServer with tid " + th.getTableInfo().getTid());
        }
        List<ColumnDesc> schema = null;
        Tablet.GetRequest.Builder builder = Tablet.GetRequest.newBuilder();
        builder.setTid(th.getTableInfo().getTid());
        builder.setPid(pid);
        builder.setKey(key);
        builder.setTs(time);
<<<<<<< HEAD
=======
        if (getOption.getStType() != null) builder.setType(getOption.getStType());
        if (getOption.getGetType() != null) builder.setEtType(getOption.getGetType());
        if (getOption.getIdxName() != null && !getOption.getIdxName().isEmpty()) {
            builder.setIdxName(getOption.getIdxName());
        }
        if (getOption.getTsName()!= null && !getOption.getTsName().isEmpty()) {
            builder.setTsName(getOption.getTsName());
        }
>>>>>>> 3a3236e9
        if (th.getFormatVersion() == 1 ) {
            if (getOption.getProjection().size() > 0) {
                schema = new ArrayList<>();
                for (String name : getOption.getProjection()) {
                    Integer idx = th.getSchemaPos().get(name);
                    if (idx == null) {
                        throw new TabletException("Cannot find column " + name);
                    }
                    builder.addProjection(idx);
                    schema.add(th.getSchema().get(idx));
                }
            }
<<<<<<< HEAD
        }
        if (getOption.getStType() != null) builder.setType(getOption.getStType());
        if (getOption.getGetType() != null) builder.setEtType(getOption.getGetType());
        if (getOption.getIdxName() != null && !getOption.getIdxName().isEmpty()) {
            builder.setIdxName(getOption.getIdxName());
        }
        if (getOption.getTsName()!= null && !getOption.getTsName().isEmpty()) {
            builder.setTsName(getOption.getTsName());
        }
        Tablet.GetRequest request = builder.build();
        Future<Tablet.GetResponse> future = ts.get(request, getFakeCallback);
        return new GetFuture(future, th, client.getConfig(), schema);
=======
            Tablet.GetRequest request = builder.build();
            Future<Tablet.GetResponse> future = ts.get(request, getFakeCallback);
            return new GetFuture(future, th, client.getConfig(), schema);
        }else {
            if (getOption.getProjection().size() > 0) {
                List<Integer> projectIdx = new ArrayList<>();
                BitSet bitSet = new BitSet(th.getSchema().size());
                int maxIndex = -1;
                for (String name : getOption.getProjection()) {
                    Integer idx = th.getSchemaPos().get(name);
                    if (idx == null) {
                        throw new TabletException("Cannot find column " + name);
                    }
                    projectIdx.add(idx);
                    if (idx > maxIndex) {
                        maxIndex = idx;
                    }
                    bitSet.set(idx, true);
                }
                Tablet.GetRequest request = builder.build();
                Future<Tablet.GetResponse> future = ts.get(request, getFakeCallback);
                return new GetFuture(future, th, projectIdx, bitSet, maxIndex);
            }else {
                Tablet.GetRequest request = builder.build();
                Future<Tablet.GetResponse> future = ts.get(request, getFakeCallback);
                return new GetFuture(future, th);
            }
        }
>>>>>>> 3a3236e9
    }

    private GetFuture get(int tid, int pid, String key, String idxName,
                          long time, String tsName, Tablet.GetType type,
                          long endtime, Tablet.GetType etType,
                          TableHandler th) throws TabletException {
        key = validateKey(key);
        Tablet.GetRequest.Builder builder = Tablet.GetRequest.newBuilder();
        builder.setTid(tid);
        builder.setPid(pid);
        builder.setKey(key);
        builder.setTs(time);
        builder.setEt(endtime);
        if (type != null) builder.setType(type);
        if (etType != null) builder.setEtType(etType);
        if (idxName != null && !idxName.isEmpty()) {
            builder.setIdxName(idxName);
        }
        if (tsName != null && !tsName.isEmpty()) {
            builder.setTsName(tsName);
        }
        Tablet.GetRequest request = builder.build();
        PartitionHandler ph = th.getHandler(pid);
        TabletServer ts = ph.getReadHandler(th.getReadStrategy());
        if (ts == null) {
            throw new TabletException("Cannot find available tabletServer with tid " + tid);
        }
        Future<Tablet.GetResponse> response = ts.get(request, getFakeCallback);
        return new GetFuture(response, th);
    }


    private ScanFuture scan(int tid, int pid, String key, String idxName, long st, long et, String tsName, int limit, int atLeast,
                            TableHandler th) throws TabletException {
        key = validateKey(key);
        Tablet.ScanRequest.Builder builder = Tablet.ScanRequest.newBuilder();
        builder.setPk(key);
        builder.setTid(tid);
        builder.setEt(et);
        builder.setSt(st);
        builder.setPid(pid);
        builder.setLimit(limit);
        builder.setAtleast(atLeast);
        if (idxName != null && !idxName.isEmpty()) {
            builder.setIdxName(idxName);
        }
        if (tsName != null && !tsName.isEmpty()) {
            builder.setTsName(tsName);
        }
        if (client.getConfig().isRemoveDuplicateByTime()) {
            builder.setEnableRemoveDuplicatedRecord(true);
        }
        Tablet.ScanRequest request = builder.build();
        Long startTime = System.nanoTime();
        PartitionHandler ph = th.getHandler(pid);
        TabletServer ts = ph.getReadHandler(th.getReadStrategy());
        if (ts == null) {
            throw new TabletException("Cannot find available tabletServer with tid " + tid);
        }
        Future<Tablet.ScanResponse> response = ts.scan(request, scanFakeCallback);
        return ScanFuture.wrappe(response, th, startTime);
    }

    private static RpcCallback<Tablet.PutResponse> putFakeCallback = new RpcCallback<Tablet.PutResponse>() {

        @Override
        public void success(PutResponse response) {
        }

        @Override
        public void fail(Throwable e) {

        }

    };

    private static RpcCallback<Tablet.GetResponse> getFakeCallback = new RpcCallback<Tablet.GetResponse>() {

        @Override
        public void success(GetResponse response) {
        }

        @Override
        public void fail(Throwable e) {
        }

    };

    private static RpcCallback<Tablet.ScanResponse> scanFakeCallback = new RpcCallback<Tablet.ScanResponse>() {

        @Override
        public void success(ScanResponse response) {
        }

        @Override
        public void fail(Throwable e) {
        }

    };

    @Override
    public PutFuture put(String name, long time, Map<String, Object> row) throws TabletException {
        TableHandler th = client.getHandler(name);
        if (th == null) {
            throw new TabletException("no table with name " + name);
        }
        if (row == null) {
            throw new TabletException("putting data is null");
        }
        Object[] arrayRow = null;
        if (row.size() > th.getSchema().size() && th.getSchemaMap().size() > 0) {
            int columnSize = row.size();
            if (row.size() > th.getSchema().size() + th.getSchemaMap().size()) {
                columnSize = th.getSchema().size() + th.getSchemaMap().size();
            }
            arrayRow = new Object[columnSize];
            List<ColumnDesc> schema = th.getSchemaMap().get(columnSize);
            for (int i = 0; i < schema.size(); i++) {
                arrayRow[i] = row.get(schema.get(i).getName());
            }
        } else {
            arrayRow = new Object[th.getSchema().size()];
            for (int i = 0; i < th.getSchema().size(); i++) {
                arrayRow[i] = row.get(th.getSchema().get(i).getName());
            }
        }
        return put(name, time, arrayRow);
    }

    @Override
    public List<ColumnDesc> getSchema(String tname) throws TabletException {
        TableHandler th = client.getHandler(tname);
        if (th == null) {
            throw new TabletException("no table with name " + tname);
        }
        if (th.getSchemaMap().size() == 0) {
            return th.getSchema();
        } else {
            return th.getSchemaMap().get(th.getSchema().size() + th.getSchemaMap().size());
        }
    }

    @Override
    public PutFuture put(int tid, int pid, long time, Map<String, Object> row) throws TabletException {
        TableHandler th = client.getHandler(tid);
        if (th == null) {
            throw new TabletException("fail to find table with id " + tid);
        }
        if (row == null) {
            throw new TabletException("putting data is null");
        }
        Object[] arrayRow = null;
        if (row.size() > th.getSchema().size() && th.getSchemaMap().size() > 0) {
            int columnSize = row.size();
            if (row.size() > th.getSchema().size() + th.getSchemaMap().size()) {
                columnSize = th.getSchema().size() + th.getSchemaMap().size();
            }
            arrayRow = new Object[columnSize];
            List<ColumnDesc> schema = th.getSchemaMap().get(columnSize);
            for (int i = 0; i < schema.size(); i++) {
                arrayRow[i] = row.get(schema.get(i).getName());
            }
        } else {
            arrayRow = new Object[th.getSchema().size()];
            for (int i = 0; i < th.getSchema().size(); i++) {
                arrayRow[i] = row.get(th.getSchema().get(i).getName());
            }
        }
        return put(tid, pid, time, arrayRow);
    }

    @Override
    public List<ColumnDesc> getSchema(int tid) throws TabletException {
        TableHandler th = client.getHandler(tid);
        if (th == null) {
            throw new TabletException("fail to find table with id " + tid);
        }
        if (th.getSchemaMap().size() == 0) {
            return th.getSchema();
        } else {
            return th.getSchemaMap().get(th.getSchema().size() + th.getSchemaMap().size());
        }
    }

    @Override
    public GetFuture get(String name, String key, long time, Tablet.GetType type) throws TabletException {
        return get(name, key, null, time, type);
    }

    @Override
    public GetFuture get(String name, String key, String idxName, long time, Tablet.GetType type) throws TabletException {
        return get(name, key, idxName, time, null, type);
    }

    @Override
    public GetFuture get(String name, String key, String idxName, long time, String tsName, Tablet.GetType type) throws TabletException {
        TableHandler th = client.getHandler(name);
        if (th == null) {
            throw new TabletException("no table with name " + name);
        }

        key = validateKey(key);
        int pid = TableClientCommon.computePidByKey(key, th.getPartitions().length);
        return get(th.getTableInfo().getTid(), pid, key, idxName, time, tsName, type, 0l, null, th);
    }

    @Override
    public GetFuture get(String name, Object[] keyArr, String idxName, long time, String tsName, Tablet.GetType type) throws TabletException {
        return get(name, keyArr, idxName, time, tsName, type, 0l, null);
    }

    @Override
    public GetFuture get(int tid, int pid, String key,
                         String idxName, String tsName,
                         long st, Tablet.GetType stType,
                         long et, Tablet.GetType etType) throws TabletException {
        TableHandler th = client.getHandler(tid);
        if (th == null) {
            throw new TabletException("no table with tid " + tid);
        }
        return this.get(tid, pid, key, idxName, st, tsName, stType, et, etType, th);
    }

    @Override
    public GetFuture get(String name, String key,
                         String idxName, long time, String tsName,
                         Tablet.GetType type, long et, Tablet.GetType etType) throws TabletException {
        TableHandler th = client.getHandler(name);
        if (th == null) {
            throw new TabletException("no table with name " + name);
        }
        int pid = TableClientCommon.computePidByKey(key, th.getPartitions().length);
        return this.get(th.getTableInfo().getTid(), pid, key, idxName, time, tsName, type, et, etType, th);
    }

    @Override
    public GetFuture get(String name, Object[] keyArr, String idxName, long time, String tsName,
                         Tablet.GetType type, long et, Tablet.GetType etType) throws TabletException {
        TableHandler th = client.getHandler(name);
        if (th == null) {
            throw new TabletException("no table with name " + name);
        }
        List<String> list = th.getKeyMap().get(idxName);
        if (list == null) {
            throw new TabletException("no index name " + idxName + " in table " + name);
        }
        if (keyArr.length != list.size()) {
            throw new TabletException("check key number failed");
        }
        String combinedKey = TableClientCommon.getCombinedKey(keyArr, client.getConfig().isHandleNull());
        int pid = TableClientCommon.computePidByKey(combinedKey, th.getPartitions().length);
        return get(th.getTableInfo().getTid(), pid, combinedKey, idxName, time, tsName, type, et, etType, th);
    }

    @Override
    public GetFuture get(String name, Map<String, Object> keyMap, String idxName, long time, String tsName,
                         Tablet.GetType type, long et, Tablet.GetType etType) throws TabletException {
        TableHandler th = client.getHandler(name);
        if (th == null) {
            throw new TabletException("no table with name " + name);
        }
        List<String> list = th.getKeyMap().get(idxName);
        if (list == null) {
            throw new TabletException("no index name " + idxName + " in table " + name);
        }
        String combinedKey = TableClientCommon.getCombinedKey(keyMap, list, client.getConfig().isHandleNull());
        int pid = TableClientCommon.computePidByKey(combinedKey, th.getPartitions().length);
        return get(th.getTableInfo().getTid(), pid, combinedKey, idxName, time, tsName, type, et, etType, th);
    }

    @Override
    public GetFuture get(String name, Map<String, Object> keyMap, String idxName, long time, String tsName,
                         Tablet.GetType type) throws TabletException {
        return get(name, keyMap, idxName, time, tsName, type, 0l, null);
    }

    private ScanFuture scan(int tid, int pid, String key, long st, long et,TableHandler th, ScanOption option) throws TabletException{
        key = validateKey(key);
        PartitionHandler ph = th.getHandler(pid);
        TabletServer ts = ph.getReadHandler(th.getReadStrategy());
        if (ts == null) {
            throw new TabletException("Cannot find available tabletServer with tid " + tid);
        }
        Tablet.ScanRequest.Builder builder = Tablet.ScanRequest.newBuilder();
        builder.setPk(key);
<<<<<<< HEAD
        List<ColumnDesc> schema = null;
        if (th.getFormatVersion() == 1 ) {
            if (option.getProjection().size() > 0) {
                schema = new ArrayList<>();
                for (String name : option.getProjection()) {
                    Integer idx = th.getSchemaPos().get(name);
                    if (idx == null) {
                        throw new TabletException("Cannot find column " + name);
                    }
                    builder.addProjection(idx);
                    schema.add(th.getSchema().get(idx));
                }
            }
        }
=======
>>>>>>> 3a3236e9
        builder.setTid(tid);
        builder.setEt(et);
        builder.setSt(st);
        builder.setPid(pid);
        builder.setLimit(option.getLimit());
        builder.setAtleast(option.getAtLeast());
        if (option.getIdxName() != null)
            builder.setIdxName(option.getIdxName());
        if (option.getTsName() != null)
            builder.setTsName(option.getTsName());
        builder.setEnableRemoveDuplicatedRecord(option.isRemoveDuplicateRecordByTime());
<<<<<<< HEAD
        Tablet.ScanRequest request = builder.build();
        Future<Tablet.ScanResponse> response = ts.scan(request, scanFakeCallback);
        return new ScanFuture(response, th, schema);
=======
        List<ColumnDesc> schema = th.getSchema();
        switch (th.getFormatVersion()) {
            case 1:
            {
                if (option.getProjection().size() > 0) {
                    schema = new ArrayList<>();
                    for (String name : option.getProjection()) {
                        Integer idx = th.getSchemaPos().get(name);
                        if (idx == null) {
                            throw new TabletException("Cannot find column " + name);
                        }
                        builder.addProjection(idx);
                        schema.add(th.getSchema().get(idx));
                    }
                }
                Tablet.ScanRequest request = builder.build();
                Future<Tablet.ScanResponse> response = ts.scan(request, scanFakeCallback);
                return new ScanFuture(response, th, schema);
            }
            default:
            {
                Tablet.ScanRequest request = builder.build();
                Future<Tablet.ScanResponse> response = ts.scan(request, scanFakeCallback);
                if (option.getProjection().size() > 0) {
                    List<Integer> projectionIdx = new ArrayList<>();
                    int maxIdx = -1;
                    BitSet bitSet = new BitSet(schema.size());
                    for (String name : option.getProjection()) {
                        Integer idx = th.getSchemaPos().get(name);
                        if (idx == null) {
                            throw new TabletException("Cannot find column " + name);
                        }
                        bitSet.set(idx, true);
                        if (idx > maxIdx) {
                            maxIdx = idx;
                        }
                        projectionIdx.add(idx);
                    }
                    return new ScanFuture(response, th, projectionIdx, bitSet, maxIdx);
                }
                return new ScanFuture(response, th);
            }

        }
>>>>>>> 3a3236e9
    }
}<|MERGE_RESOLUTION|>--- conflicted
+++ resolved
@@ -526,8 +526,6 @@
         builder.setPid(pid);
         builder.setKey(key);
         builder.setTs(time);
-<<<<<<< HEAD
-=======
         if (getOption.getStType() != null) builder.setType(getOption.getStType());
         if (getOption.getGetType() != null) builder.setEtType(getOption.getGetType());
         if (getOption.getIdxName() != null && !getOption.getIdxName().isEmpty()) {
@@ -536,7 +534,6 @@
         if (getOption.getTsName()!= null && !getOption.getTsName().isEmpty()) {
             builder.setTsName(getOption.getTsName());
         }
->>>>>>> 3a3236e9
         if (th.getFormatVersion() == 1 ) {
             if (getOption.getProjection().size() > 0) {
                 schema = new ArrayList<>();
@@ -549,20 +546,6 @@
                     schema.add(th.getSchema().get(idx));
                 }
             }
-<<<<<<< HEAD
-        }
-        if (getOption.getStType() != null) builder.setType(getOption.getStType());
-        if (getOption.getGetType() != null) builder.setEtType(getOption.getGetType());
-        if (getOption.getIdxName() != null && !getOption.getIdxName().isEmpty()) {
-            builder.setIdxName(getOption.getIdxName());
-        }
-        if (getOption.getTsName()!= null && !getOption.getTsName().isEmpty()) {
-            builder.setTsName(getOption.getTsName());
-        }
-        Tablet.GetRequest request = builder.build();
-        Future<Tablet.GetResponse> future = ts.get(request, getFakeCallback);
-        return new GetFuture(future, th, client.getConfig(), schema);
-=======
             Tablet.GetRequest request = builder.build();
             Future<Tablet.GetResponse> future = ts.get(request, getFakeCallback);
             return new GetFuture(future, th, client.getConfig(), schema);
@@ -591,7 +574,6 @@
                 return new GetFuture(future, th);
             }
         }
->>>>>>> 3a3236e9
     }
 
     private GetFuture get(int tid, int pid, String key, String idxName,
@@ -877,23 +859,6 @@
         }
         Tablet.ScanRequest.Builder builder = Tablet.ScanRequest.newBuilder();
         builder.setPk(key);
-<<<<<<< HEAD
-        List<ColumnDesc> schema = null;
-        if (th.getFormatVersion() == 1 ) {
-            if (option.getProjection().size() > 0) {
-                schema = new ArrayList<>();
-                for (String name : option.getProjection()) {
-                    Integer idx = th.getSchemaPos().get(name);
-                    if (idx == null) {
-                        throw new TabletException("Cannot find column " + name);
-                    }
-                    builder.addProjection(idx);
-                    schema.add(th.getSchema().get(idx));
-                }
-            }
-        }
-=======
->>>>>>> 3a3236e9
         builder.setTid(tid);
         builder.setEt(et);
         builder.setSt(st);
@@ -905,11 +870,6 @@
         if (option.getTsName() != null)
             builder.setTsName(option.getTsName());
         builder.setEnableRemoveDuplicatedRecord(option.isRemoveDuplicateRecordByTime());
-<<<<<<< HEAD
-        Tablet.ScanRequest request = builder.build();
-        Future<Tablet.ScanResponse> response = ts.scan(request, scanFakeCallback);
-        return new ScanFuture(response, th, schema);
-=======
         List<ColumnDesc> schema = th.getSchema();
         switch (th.getFormatVersion()) {
             case 1:
@@ -954,6 +914,5 @@
             }
 
         }
->>>>>>> 3a3236e9
     }
 }