package com._4paradigm.rtidb.client;

import java.util.concurrent.ExecutionException;
import java.util.concurrent.Future;
import java.util.concurrent.TimeUnit;
import java.util.concurrent.TimeoutException;

import com._4paradigm.rtidb.client.ha.RTIDBClientConfig;
import com._4paradigm.rtidb.client.ha.TableHandler;
import com._4paradigm.rtidb.client.schema.RowCodec;
import com._4paradigm.rtidb.ns.NS;
import com._4paradigm.rtidb.tablet.Tablet;
import com._4paradigm.rtidb.tablet.Tablet.GetResponse;
import com._4paradigm.rtidb.utils.Compress;
import com.google.protobuf.ByteString;

public class GetFuture implements Future<ByteString>{
	private Future<Tablet.GetResponse> f;
	private TableHandler t;
	private RTIDBClientConfig config = null;

<<<<<<< HEAD
	public static GetFuture wrappe(Future<Tablet.GetResponse> f, RTIDBClientConfig config) {
		return new GetFuture(f, config);
	}

	public static GetFuture wrappe(Future<Tablet.GetResponse> f, TableHandler t, RTIDBClientConfig config) {
		return new GetFuture(f, t, config);
	}

	public GetFuture(Future<Tablet.GetResponse> f, TableHandler t, RTIDBClientConfig config) {
=======
	public static GetFuture wrappe(Future<Tablet.GetResponse> f, long startTime, RTIDBClientConfig config) {
        return new GetFuture(f, startTime, config);
    }

    public static GetFuture wrappe(Future<Tablet.GetResponse> f, TableHandler t, long startTime, RTIDBClientConfig config) {
        return new GetFuture(f, t, startTime, config);
    }

	public GetFuture(Future<Tablet.GetResponse> f, TableHandler t, long startTime, RTIDBClientConfig config) {
>>>>>>> dd75eb85
		this.f = f;
		this.t = t;
		this.config = config;
	}

<<<<<<< HEAD
	public GetFuture(Future<Tablet.GetResponse> f,  RTIDBClientConfig config) {
		this.f = f;
		this.config = config;
	}
=======
	public GetFuture(Future<Tablet.GetResponse> f,  long startTime, RTIDBClientConfig config) {
        this.f = f;
        this.config = config;
    }
>>>>>>> dd75eb85

	@Override
	public boolean cancel(boolean mayInterruptIfRunning) {
		return f.cancel(mayInterruptIfRunning);
	}

	@Override
	public boolean isCancelled() {
		return f.isCancelled();
	}

	@Override
	public boolean isDone() {
		return f.isDone();
	}

	public Object[] getRow(long timeout, TimeUnit unit) throws InterruptedException, ExecutionException, TabletException, TimeoutException {
		if (t == null || t.getSchema().isEmpty()) {
			throw new TabletException("no schema for table " + t);
		}
		ByteString raw = get(timeout, unit);
		if (raw == null || raw.isEmpty()) {
			return null;
		}
		Object[] row = new Object[t.getSchema().size()];
		decode(raw, row, 0, row.length);
		return row;
	}

	public Object[] getRow() throws InterruptedException, ExecutionException, TabletException{
<<<<<<< HEAD
		if (t == null || t.getSchema().isEmpty()) {
			throw new TabletException("no schema for table " + t);
		}
		ByteString raw = get();
		if (raw == null || raw.isEmpty()) {
			return null;
=======
	    if (t == null || t.getSchema().isEmpty()) {
            throw new TabletException("no schema for table " + t);
        }
		ByteString raw = get();
		if (raw == null || raw.isEmpty()) {
            return null;
>>>>>>> dd75eb85
		}
		Object[] row = new Object[t.getSchema().size()];
		decode(raw, row, 0, row.length);
		return row;
	}

	@Deprecated
	public void getRow(Object[] row, int start, int length) throws TabletException, InterruptedException, ExecutionException {
		if (t == null || t.getSchema().isEmpty()) {
			throw new TabletException("no schema for table " + t);
		}
		ByteString raw = get();
		if (raw == null) {
			return ;
		}
		decode(raw, row, start, length);
	}

	private void decode(ByteString raw, Object[] row, int start, int length) throws TabletException {
		RowCodec.decode(raw.asReadOnlyByteBuffer(), t.getSchema(), row, start, length);
	}

	@Override
	public ByteString get() throws InterruptedException, ExecutionException {
		GetResponse response = f.get();
		if (response != null && response.getCode() == 0) {
			if (t.getTableInfo().hasCompressType() && t.getTableInfo().getCompressType() == NS.CompressType.kSnappy) {
				byte[] uncompressed = Compress.snappyUnCompress(response.getValue().toByteArray());
				return ByteString.copyFrom(uncompressed);
			} else {
				return response.getValue();
			}
		}
		if (response != null) {
			if (response.getCode() == 109) {
				return null;
			}
			String msg = String.format("Bad request with error %s code %d", response.getMsg(), response.getCode());
			throw new ExecutionException(msg, null);
		} else {
			throw new ExecutionException("response is null", null);
		}
	}

	@Override
	public ByteString get(long timeout, TimeUnit unit) throws InterruptedException, ExecutionException, TimeoutException {
		GetResponse response = f.get(timeout, unit);
		if (response != null && response.getCode() == 0) {
			if (t.getTableInfo().hasCompressType() && t.getTableInfo().getCompressType() == NS.CompressType.kSnappy) {
				byte[] uncompressed = Compress.snappyUnCompress(response.getValue().toByteArray());
				return ByteString.copyFrom(uncompressed);
			} else {
				return response.getValue();
			}
		}
		if (response.getCode() == 109) {
			return null;
		}
		if (response != null) {
			String msg = String.format("Bad request with error %s code %d", response.getMsg(), response.getCode());
			throw new ExecutionException(msg, null);
		} else {
			throw new ExecutionException("response is null", null);
		}
	}

}<|MERGE_RESOLUTION|>--- conflicted
+++ resolved
@@ -19,7 +19,6 @@
 	private TableHandler t;
 	private RTIDBClientConfig config = null;
 
-<<<<<<< HEAD
 	public static GetFuture wrappe(Future<Tablet.GetResponse> f, RTIDBClientConfig config) {
 		return new GetFuture(f, config);
 	}
@@ -29,33 +28,15 @@
 	}
 
 	public GetFuture(Future<Tablet.GetResponse> f, TableHandler t, RTIDBClientConfig config) {
-=======
-	public static GetFuture wrappe(Future<Tablet.GetResponse> f, long startTime, RTIDBClientConfig config) {
-        return new GetFuture(f, startTime, config);
-    }
-
-    public static GetFuture wrappe(Future<Tablet.GetResponse> f, TableHandler t, long startTime, RTIDBClientConfig config) {
-        return new GetFuture(f, t, startTime, config);
-    }
-
-	public GetFuture(Future<Tablet.GetResponse> f, TableHandler t, long startTime, RTIDBClientConfig config) {
->>>>>>> dd75eb85
 		this.f = f;
 		this.t = t;
 		this.config = config;
 	}
 
-<<<<<<< HEAD
 	public GetFuture(Future<Tablet.GetResponse> f,  RTIDBClientConfig config) {
 		this.f = f;
 		this.config = config;
 	}
-=======
-	public GetFuture(Future<Tablet.GetResponse> f,  long startTime, RTIDBClientConfig config) {
-        this.f = f;
-        this.config = config;
-    }
->>>>>>> dd75eb85
 
 	@Override
 	public boolean cancel(boolean mayInterruptIfRunning) {
@@ -86,21 +67,13 @@
 	}
 
 	public Object[] getRow() throws InterruptedException, ExecutionException, TabletException{
-<<<<<<< HEAD
 		if (t == null || t.getSchema().isEmpty()) {
 			throw new TabletException("no schema for table " + t);
 		}
 		ByteString raw = get();
 		if (raw == null || raw.isEmpty()) {
 			return null;
-=======
-	    if (t == null || t.getSchema().isEmpty()) {
-            throw new TabletException("no schema for table " + t);
-        }
-		ByteString raw = get();
-		if (raw == null || raw.isEmpty()) {
-            return null;
->>>>>>> dd75eb85
+
 		}
 		Object[] row = new Object[t.getSchema().size()];
 		decode(raw, row, 0, row.length);
