--- conflicted
+++ resolved
@@ -10,13 +10,8 @@
 import com.google.protobuf.ByteString;
 
 import java.nio.ByteOrder;
-<<<<<<< HEAD
-import java.util.List;
-import java.util.Map;
-=======
 import java.util.BitSet;
 import java.util.List;
->>>>>>> 3a3236e9
 import java.util.concurrent.ExecutionException;
 import java.util.concurrent.Future;
 import java.util.concurrent.TimeUnit;
@@ -27,15 +22,12 @@
 	private TableHandler th;
 	private RowSliceView rv;
 	private List<ColumnDesc> projection;
-<<<<<<< HEAD
-=======
 
 	// the legacy format var
 	private List<Integer> projectionIdx;
 	private int maxProjectIndex;
 	private BitSet bitSet;
 	private int rowLength;
->>>>>>> 3a3236e9
 	public static GetFuture wrappe(Future<Tablet.GetResponse> f, RTIDBClientConfig config) {
 		return new GetFuture(f, config);
 	}
@@ -44,15 +36,6 @@
 		return new GetFuture(f, t);
 	}
 
-<<<<<<< HEAD
-	public GetFuture() {}
-	public GetFuture(Future<Tablet.GetResponse> f, TableHandler t, RTIDBClientConfig config) {
-		this.f = f;
-		this.th = t;
-		if (t.getTableInfo().getFormatVersion() == 1) {
-			rv = new RowSliceView(t.getSchema());
-		}
-=======
 	// for legacy format
 	public GetFuture(Future<Tablet.GetResponse> f, TableHandler t,
 					 List<Integer> projectionIdx,
@@ -75,32 +58,22 @@
 		if (th.getSchemaMap().size() > 0) {
 			rowLength += th.getSchemaMap().size();
 		}
->>>>>>> 3a3236e9
 	}
 
 	public GetFuture(Future<Tablet.GetResponse> f, TableHandler t, RTIDBClientConfig config, List<ColumnDesc> projection) {
 		this.f = f;
 		this.th = t;
-<<<<<<< HEAD
-		if (t.getTableInfo().getFormatVersion() == 1) {
-			if (projection != null) {
-				rv = new RowSliceView(projection);
-=======
 		rowLength = t.getSchema().size();
 		if (t != null && t.getTableInfo().getFormatVersion() == 1) {
 			if (projection != null) {
 				rv = new RowSliceView(projection);
 				rowLength = projection.size();
->>>>>>> 3a3236e9
 			}else {
 				rv = new RowSliceView(t.getSchema());
 			}
 			this.projection = projection;
 		}
-<<<<<<< HEAD
-=======
-
->>>>>>> 3a3236e9
+
 	}
 
 	public GetFuture(Future<Tablet.GetResponse> f,  RTIDBClientConfig config) {
@@ -147,18 +120,6 @@
 		if (raw == null || raw.isEmpty()) {
 			return null;
 		}
-<<<<<<< HEAD
-		int rowLength =0;
-		if (projection != null) {
-			rowLength = projection.size();
-		}else {
-			rowLength = th.getSchema().size();
-			if (th.getSchemaMap() != null) {
-				rowLength += th.getSchemaMap().size();
-			}
-		}
-=======
->>>>>>> 3a3236e9
 		Object[] row = new Object[rowLength];
 		decode(raw, row, 0, row.length);
 		return row;
@@ -172,18 +133,6 @@
 		if (raw == null || raw.isEmpty()) {
 			return null;
 		}
-<<<<<<< HEAD
-		int rowLength = 0;
-		if (projection != null && projection.size() > 0) {
-		    rowLength = projection.size();
-		}else {
-			rowLength = th.getSchema().size();
-			if (th.getSchemaMap() != null) {
-				rowLength += th.getSchemaMap().size();
-			}
-		}
-=======
->>>>>>> 3a3236e9
 		Object[] row = new Object[rowLength];
 		decode(raw, row, 0, row.length);
 		return row;
@@ -204,15 +153,11 @@
 				rv.read(raw.asReadOnlyByteBuffer().order(ByteOrder.LITTLE_ENDIAN), row, start, length);
 				break;
 			default:
-<<<<<<< HEAD
-				RowCodec.decode(raw.asReadOnlyByteBuffer(), th.getSchema(), row, start, length);
-=======
 			    if (projectionIdx != null && projectionIdx.size() > 0) {
 					RowCodec.decode(raw.asReadOnlyByteBuffer(), th.getSchema(), bitSet, projectionIdx, maxProjectIndex, row, start, length);
 				}else {
 					RowCodec.decode(raw.asReadOnlyByteBuffer(), th.getSchema(), row, start, length);
 				}
->>>>>>> 3a3236e9
 		}
 	}
 
