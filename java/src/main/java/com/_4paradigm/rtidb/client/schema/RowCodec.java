--- conflicted
+++ resolved
@@ -34,25 +34,17 @@
             buffer.put((byte) row.length);
         }
         for (int i = 0; i < row.length; i++) {
-<<<<<<< HEAD
             ColumnType ct = schema.get(i).getType();
             if(row[i]!=null && ct == ColumnType.kString){
                 if(((byte[])cache[i]).length <= 0){
                     ct = ColumnType.kEmptyString;
-=======
-            if(row[i]!=null && schema.get(i).getType().equals(ColumnType.kString)){
-                if(((String)row[i]).equals("")){
-                    schema.get(i).setType(ColumnType.kEmptyString);
->>>>>>> 6be32043
                 }
             }
-
             buffer.put((byte) ct.getValue());
             if (row[i] == null) {
                 buffer.put((byte) 0);
                 continue;
             }
-
             switch (ct) {
                 case kString:
                     byte[] bytes = (byte[]) cache[i];
