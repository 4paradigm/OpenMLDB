package com._4paradigm.rtidb.client;

import com._4paradigm.rtidb.client.schema.Table;
import com._4paradigm.rtidb.tablet.Tablet;

import java.util.ArrayList;
import java.util.List;

public class GetOption {
    private String tsName;
    private String idxName;
    private List<String> projection = new ArrayList<>();
    private long et  = 0;
    private Tablet.GetType stType = null;
    private Tablet.GetType etType = null;

    public long getEt() {
        return et;
    }

    public void setEt(long et) {
        this.et = et;
    }

    public Tablet.GetType getStType() {
        return stType;
    }

    public void setStType(Tablet.GetType stType) {
        this.stType = stType;
    }

<<<<<<< HEAD

=======
>>>>>>> aee1eb9e
    public Tablet.GetType getEtType() {
        return etType;
    }

    public void setEtType(Tablet.GetType etType) {
        this.etType = etType;
    }

    public String getIdxName() {
        return idxName;
    }

    public void setIdxName(String idxName) {
        this.idxName = idxName;
    }

    public List<String> getProjection() {
        return projection;
    }

    public void setProjection(List<String> projection) {
        this.projection = projection;
    }

    public String getTsName() {
        return tsName;
    }

    public void setTsName(String tsName) {
        this.tsName = tsName;
    }
}<|MERGE_RESOLUTION|>--- conflicted
+++ resolved
@@ -30,10 +30,6 @@
         this.stType = stType;
     }
 
-<<<<<<< HEAD
-
-=======
->>>>>>> aee1eb9e
     public Tablet.GetType getEtType() {
         return etType;
     }
