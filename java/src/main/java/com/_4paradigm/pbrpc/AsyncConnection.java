package com._4paradigm.pbrpc;

import java.nio.ByteOrder;

import org.slf4j.Logger;
import org.slf4j.LoggerFactory;

import io.netty.bootstrap.Bootstrap;
import io.netty.buffer.PooledByteBufAllocator;
import io.netty.channel.ChannelFuture;
import io.netty.channel.ChannelInitializer;
import io.netty.channel.ChannelOption;
import io.netty.channel.nio.NioEventLoopGroup;
import io.netty.channel.socket.SocketChannel;
import io.netty.channel.socket.nio.NioSocketChannel;
import io.netty.handler.codec.LengthFieldBasedFrameDecoder;

public class AsyncConnection {
    private final static Logger logger = LoggerFactory.getLogger(AsyncConnection.class);
    private final static int DEFAULT_EVENT_LOOP_THREAD_CNT = 4;
    private String host;
    private int port;
    private RpcContext context;
    private ChannelFuture channel = null;
    private NioEventLoopGroup group = null;
    private int eventLoopThreadCnt;

    public AsyncConnection(String host, int port) {
        this.host = host;
        this.port = port;
        this.context = new RpcContext();
        this.eventLoopThreadCnt = DEFAULT_EVENT_LOOP_THREAD_CNT;
    }

    public void connect() throws InterruptedException {
<<<<<<< HEAD
        group = new NioEventLoopGroup(4);
=======
        group = new NioEventLoopGroup(eventLoopThreadCnt);
>>>>>>> c00cba6f
        Bootstrap b = new Bootstrap();
        b.group(group);
        b.channel(NioSocketChannel.class);
        b.option(ChannelOption.ALLOCATOR, PooledByteBufAllocator.DEFAULT);
        b.option(ChannelOption.SO_KEEPALIVE, true);
        b.handler(new ChannelInitializer<SocketChannel>() {
            @Override
            public void initChannel(SocketChannel channel) throws Exception {
                channel.pipeline().addLast("FrameSpliter",
                        new LengthFieldBasedFrameDecoder(ByteOrder.LITTLE_ENDIAN, 2 * 1024 * 1024, 16, 8, 0, 0, true));
                channel.pipeline().addLast("FrameDecoder", new FrameDecoder(context));
                channel.pipeline().addLast("Processor", new ClientHandler());
                channel.pipeline().addLast("FrameEncoder", new FrameEncoder(context));
            }
        });
        channel = b.connect(host, port).sync();
        logger.info("create a new connection with loop thread cnt {}", eventLoopThreadCnt);
    }

    public void sendMessage(MessageContext mc) {
        channel.channel().pipeline().writeAndFlush(mc);
    }

    public void close() {
        // stop receiving message
        group.shutdownGracefully();
        channel.channel().close();
    }
}<|MERGE_RESOLUTION|>--- conflicted
+++ resolved
@@ -33,11 +33,7 @@
     }
 
     public void connect() throws InterruptedException {
-<<<<<<< HEAD
-        group = new NioEventLoopGroup(4);
-=======
         group = new NioEventLoopGroup(eventLoopThreadCnt);
->>>>>>> c00cba6f
         Bootstrap b = new Bootstrap();
         b.group(group);
         b.channel(NioSocketChannel.class);
