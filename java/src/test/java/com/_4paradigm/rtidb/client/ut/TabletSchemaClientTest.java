package com._4paradigm.rtidb.client.ut;

import java.util.ArrayList;
import java.util.List;
import java.util.concurrent.TimeoutException;
import java.util.concurrent.atomic.AtomicInteger;

import com._4paradigm.rtidb.client.TableSyncClient;
import com._4paradigm.rtidb.client.base.TestCaseBase;
import org.testng.Assert;
import org.testng.annotations.AfterClass;
import org.testng.annotations.BeforeClass;
import org.testng.annotations.Test;

import com._4paradigm.rtidb.client.KvIterator;
import com._4paradigm.rtidb.client.TabletException;
import com._4paradigm.rtidb.client.ha.RTIDBClientConfig;
import com._4paradigm.rtidb.client.ha.TableHandler;
import com._4paradigm.rtidb.client.ha.impl.RTIDBSingleNodeClient;
import com._4paradigm.rtidb.client.impl.TableSyncClientImpl;
import com._4paradigm.rtidb.client.impl.TabletClientImpl;
import com._4paradigm.rtidb.client.schema.ColumnDesc;
import com._4paradigm.rtidb.client.schema.ColumnType;
import com._4paradigm.rtidb.tablet.Tablet.TTLType;

import io.brpc.client.EndPoint;

public class TabletSchemaClientTest  extends TestCaseBase {

    private final static AtomicInteger id = new AtomicInteger(8000);
    private static TabletClientImpl tabletClient = null;
<<<<<<< HEAD
    private static TableSyncClientImpl tableClient = null;
    private static EndPoint endpoint = new EndPoint(Config.ENDPOINT);
    private static RTIDBClientConfig config = new RTIDBClientConfig();
    private static RTIDBSingleNodeClient snc = new RTIDBSingleNodeClient(config, endpoint);
    
    @BeforeClass
    public static void setUp() {
        try {
            snc.init();
        } catch (Exception e) {
            // TODO Auto-generated catch block
            e.printStackTrace();
        }
        tabletClient = new TabletClientImpl(snc);
        tableClient = new TableSyncClientImpl(snc);
=======
    private static TableSyncClient tableClient = null;
>>>>>>> 0abd5bde

    @BeforeClass
    public  void setUp() {
        super.setUp();
        tabletClient = super.tabletClient;
        tableClient = super.tableSingleNodeSyncClient;
    }
    
    @AfterClass
    public void tearDown() {
        super.tearDown();
    }

    @Test
    public void testEmptyTableNameCreate() {
        int tid = id.incrementAndGet();
        List<ColumnDesc> schema = new ArrayList<ColumnDesc>();
        ColumnDesc desc1 = new ColumnDesc();
        desc1.setAddTsIndex(true);
        desc1.setName("card1");
        desc1.setType(ColumnType.kString);
        schema.add(desc1);
        ColumnDesc desc2 = new ColumnDesc();
        desc2.setAddTsIndex(true);
        desc2.setName("card2");
        desc2.setType(ColumnType.kString);
        schema.add(desc2);
        boolean ok = tabletClient.createTable("", tid, 0, 0, 8, schema);
        Assert.assertFalse(ok);
    }

    @Test
    public void testLatestTtlCreate() {
        int tid = id.incrementAndGet();
        List<ColumnDesc> schema = new ArrayList<ColumnDesc>();
        ColumnDesc desc1 = new ColumnDesc();
        desc1.setAddTsIndex(true);
        desc1.setName("card1");
        desc1.setType(ColumnType.kString);
        schema.add(desc1);
        ColumnDesc desc2 = new ColumnDesc();
        desc2.setAddTsIndex(true);
        desc2.setName("card2");
        desc2.setType(ColumnType.kString);
        schema.add(desc2);
        boolean ok = tabletClient.createTable("latest ttl", tid, 0, 0, TTLType.kLatestTime, 8, schema);
        Assert.assertTrue(ok);
    }

    @Test
    public void testTTL() {
        int tid = id.incrementAndGet();
        boolean ok = tabletClient.createTable("ttl", tid, 0, 1000, TTLType.kLatestTime, 8);
        Assert.assertTrue(ok);
        Assert.assertTrue(tabletClient.dropTable(tid, 0));
        tid = id.incrementAndGet();
        ok = tabletClient.createTable("ttl1", tid, 0, 1001, TTLType.kLatestTime, 8);
        Assert.assertFalse(ok);
        int max_ttl = 60*24*365*30;
        tid = id.incrementAndGet();
        ok = tabletClient.createTable("ttl2", tid, 0, max_ttl + 1, TTLType.kAbsoluteTime, 8);
        Assert.assertFalse(ok);
        tid = id.incrementAndGet();
        ok = tabletClient.createTable("ttl3", tid, 0, max_ttl, TTLType.kAbsoluteTime, 8);
        Assert.assertTrue(ok);
        Assert.assertTrue(tabletClient.dropTable(tid, 0));
    }

    @Test
    public void testEmptyColNameCreate() {
        int tid = id.incrementAndGet();
        List<ColumnDesc> schema = new ArrayList<ColumnDesc>();
        ColumnDesc desc1 = new ColumnDesc();
        desc1.setAddTsIndex(true);
        desc1.setName("");
        desc1.setType(ColumnType.kString);
        schema.add(desc1);
        ColumnDesc desc2 = new ColumnDesc();
        desc2.setAddTsIndex(true);
        desc2.setName("card");
        desc2.setType(ColumnType.kString);
        schema.add(desc2);
        boolean ok = tabletClient.createTable("tj0", tid, 0, 0, 8, schema);
        Assert.assertFalse(ok);
    }

    @Test
    public void testNullNameCreate() {
        int tid = id.incrementAndGet();
        List<ColumnDesc> schema = new ArrayList<ColumnDesc>();
        ColumnDesc desc1 = new ColumnDesc();
        desc1.setAddTsIndex(true);
        desc1.setName(null);
        desc1.setType(ColumnType.kString);
        schema.add(desc1);
        ColumnDesc desc2 = new ColumnDesc();
        desc2.setAddTsIndex(true);
        desc2.setName("card");
        desc2.setType(ColumnType.kString);
        schema.add(desc2);
        boolean ok = tabletClient.createTable("tj0", tid, 0, 0, 8, schema);
        Assert.assertFalse(ok);
    }

    @Test
    public void testDuplicatedCreate() {
        int tid = id.incrementAndGet();
        List<ColumnDesc> schema = new ArrayList<ColumnDesc>();
        ColumnDesc desc1 = new ColumnDesc();
        desc1.setAddTsIndex(true);
        desc1.setName("card");
        desc1.setType(ColumnType.kString);
        schema.add(desc1);
        ColumnDesc desc2 = new ColumnDesc();
        desc2.setAddTsIndex(true);
        desc2.setName("card");
        desc2.setType(ColumnType.kString);
        schema.add(desc2);
        boolean ok = tabletClient.createTable("tj0", tid, 0, 0, 8, schema);
        Assert.assertFalse(ok);
    }

    @Test
    public void testEmptyTTLLatestCreate() {
        int tid = id.incrementAndGet();
        List<ColumnDesc> schema = new ArrayList<ColumnDesc>();
        ColumnDesc desc1 = new ColumnDesc();
        desc1.setAddTsIndex(true);
        desc1.setName("card1");
        desc1.setType(ColumnType.kString);
        schema.add(desc1);
        ColumnDesc desc2 = new ColumnDesc();
        desc2.setAddTsIndex(true);
        desc2.setName("card2");
        desc2.setType(ColumnType.kString);
        schema.add(desc2);
        boolean ok = tabletClient.createTable("tj0", tid, 0, 2, TTLType.kLatestTime, 8, schema);
        Assert.assertTrue(ok);
    }

    @Test
    public void test0Create() {
        int tid = id.incrementAndGet();
        List<ColumnDesc> schema = new ArrayList<ColumnDesc>();
        ColumnDesc desc1 = new ColumnDesc();
        desc1.setAddTsIndex(true);
        desc1.setName("card");
        desc1.setType(ColumnType.kString);
        schema.add(desc1);
        ColumnDesc desc2 = new ColumnDesc();
        desc2.setAddTsIndex(true);
        desc2.setName("merchant");
        desc2.setType(ColumnType.kString);
        schema.add(desc2);
        ColumnDesc desc3 = new ColumnDesc();
        desc3.setAddTsIndex(false);
        desc3.setName("amt");
        desc3.setType(ColumnType.kDouble);
        schema.add(desc3);
        boolean ok = tabletClient.createTable("tj0", tid, 0, 0, 8, schema);
        Assert.assertTrue(ok);
        TableHandler th = snc.getHandler(tid);
        Assert.assertTrue(th.getIndexes().size() == 2);
        Assert.assertTrue(th.getSchema().size() == 3);

        Assert.assertEquals(true, th.getSchema().get(0).isAddTsIndex());
        Assert.assertEquals("card", th.getSchema().get(0).getName());
        Assert.assertEquals(ColumnType.kString, th.getSchema().get(0).getType());

        Assert.assertEquals(true, th.getSchema().get(1).isAddTsIndex());
        Assert.assertEquals("merchant", th.getSchema().get(1).getName());
        Assert.assertEquals(ColumnType.kString, th.getSchema().get(1).getType());

        Assert.assertEquals(false, th.getSchema().get(2).isAddTsIndex());
        Assert.assertEquals("amt", th.getSchema().get(2).getName());
        Assert.assertEquals(ColumnType.kDouble, th.getSchema().get(2).getType());
        //Assert.assertEquals(th.getIndexes().get("card").intValue(), 0);
        //Assert.assertEquals(th.getIndexes().get("merchant").intValue(), 1);

    }

    @Test
    public void test1Put() throws TimeoutException, TabletException {
        int tid = id.incrementAndGet();
        List<ColumnDesc> schema = new ArrayList<ColumnDesc>();
        ColumnDesc desc1 = new ColumnDesc();
        desc1.setAddTsIndex(true);
        desc1.setName("card");
        desc1.setType(ColumnType.kString);
        schema.add(desc1);
        ColumnDesc desc2 = new ColumnDesc();
        desc2.setAddTsIndex(true);
        desc2.setName("merchant");
        desc2.setType(ColumnType.kString);
        schema.add(desc2);
        ColumnDesc desc3 = new ColumnDesc();
        desc3.setAddTsIndex(false);
        desc3.setName("amt");
        desc3.setType(ColumnType.kDouble);
        schema.add(desc3);
        boolean ok = tabletClient.createTable("tj0", tid, 0, 0, 8, schema);
        Assert.assertTrue(ok);
        Assert.assertTrue(tableClient.put(tid, 0, 10, new Object[] { "9527", "1222", 1.0 }));
        tabletClient.dropTable(tid, 0);
    }

    @Test
    public void test2Scan() throws TimeoutException, TabletException {
        int tid = id.incrementAndGet();
        List<ColumnDesc> schema = new ArrayList<ColumnDesc>();
        ColumnDesc desc1 = new ColumnDesc();
        desc1.setAddTsIndex(true);
        desc1.setName("card");
        desc1.setType(ColumnType.kString);
        schema.add(desc1);
        ColumnDesc desc2 = new ColumnDesc();
        desc2.setAddTsIndex(true);
        desc2.setName("merchant");
        desc2.setType(ColumnType.kString);
        schema.add(desc2);
        ColumnDesc desc3 = new ColumnDesc();
        desc3.setAddTsIndex(false);
        desc3.setName("amt");
        desc3.setType(ColumnType.kDouble);
        schema.add(desc3);
        boolean ok = tabletClient.createTable("tj0", tid, 0, 0, 8, schema);
        Assert.assertTrue(ok);
        Assert.assertTrue(tableClient.put(tid, 0, 10, new Object[] { "9527", "1222", 1.0 }));
        Assert.assertTrue(tableClient.put(tid, 0, 11, new Object[] { "9527", "1221", 2.0 }));
        Assert.assertTrue(tableClient.put(tid, 0, 12, new Object[] { "9524", "1222", 3.0 }));
        KvIterator it = tableClient.scan(tid, 0, "9527", "card", 12l, 9);
        Assert.assertTrue(it != null);

        Assert.assertTrue(it.valid());
        Object[] row = it.getDecodedValue();
        Assert.assertTrue(row.length == 3);
        Assert.assertEquals("9527", row[0]);
        Assert.assertEquals("1221", row[1]);
        Assert.assertEquals(2.0, row[2]);
        it.next();

        Assert.assertTrue(it.valid());
        row = it.getDecodedValue();
        Assert.assertTrue(row.length == 3);
        Assert.assertEquals("9527", row[0]);
        Assert.assertEquals("1222", row[1]);
        Assert.assertEquals(1.0, row[2]);
        it.next();
        Assert.assertFalse(it.valid());

        it = tableClient.scan(tid, 0, "1222", "merchant", 12l, 9);
        Assert.assertTrue(it != null);

        Assert.assertTrue(it.valid());
        row = it.getDecodedValue();
        Assert.assertTrue(row.length == 3);
        Assert.assertEquals("9524", row[0]);
        Assert.assertEquals("1222", row[1]);
        Assert.assertEquals(3.0, row[2]);
        it.next();

        Assert.assertTrue(it.valid());
        row = it.getDecodedValue();
        Assert.assertTrue(row.length == 3);
        Assert.assertEquals("9527", row[0]);
        Assert.assertEquals("1222", row[1]);
        Assert.assertEquals(1.0, row[2]);
        it.next();
        Assert.assertFalse(it.valid());
        tabletClient.dropTable(tid, 0);
    }

    @Test
    public void testBigColumnScan() throws TimeoutException, TabletException {
        int tid = id.incrementAndGet();
        List<ColumnDesc> schema = new ArrayList<ColumnDesc>();
        ColumnDesc desc1 = new ColumnDesc();
        desc1.setAddTsIndex(true);
        desc1.setName("card");
        desc1.setType(ColumnType.kString);
        schema.add(desc1);
        ColumnDesc desc2 = new ColumnDesc();
        desc2.setAddTsIndex(true);
        desc2.setName("merchant");
        desc2.setType(ColumnType.kString);
        schema.add(desc2);
        ColumnDesc desc3 = new ColumnDesc();
        desc3.setAddTsIndex(false);
        desc3.setName("amt");
        desc3.setType(ColumnType.kDouble);
        schema.add(desc3);
        boolean ok = tabletClient.createTable("tj0", tid, 0, 0, 8, schema);
        Assert.assertTrue(ok);
        String str128 = new String(new byte[128]);
        Assert.assertTrue(tableClient.put(tid, 0, 10, new Object[] { "9527", str128, 2.0 }));
        KvIterator it = tableClient.scan(tid, 0, "9527", "card", 12l, 9l);
        Assert.assertTrue(it != null);
        Assert.assertTrue(it.valid());
        Object[] row = it.getDecodedValue();
        Assert.assertTrue(row.length == 3);
        Assert.assertEquals(128, row[1].toString().length());
        Assert.assertEquals("9527", row[0]);
        Assert.assertEquals(2.0, row[2]);
        String str129 = new String(new byte[129]);
        try {
            tableClient.put(tid, 0, 11, new Object[] { str129, "1221", 2.0 });
            Assert.assertTrue(true);
        } catch (Exception e) {
            Assert.assertFalse(false);
        }
        tabletClient.dropTable(tid, 0);
    }

    @Test
    public void testLatestTTLScan() throws TimeoutException, TabletException {
        int tid = id.incrementAndGet();
        List<ColumnDesc> schema = new ArrayList<ColumnDesc>();
        ColumnDesc desc1 = new ColumnDesc();
        desc1.setAddTsIndex(true);
        desc1.setName("card");
        desc1.setType(ColumnType.kString);
        schema.add(desc1);
        ColumnDesc desc2 = new ColumnDesc();
        desc2.setAddTsIndex(true);
        desc2.setName("merchant");
        desc2.setType(ColumnType.kString);
        schema.add(desc2);
        ColumnDesc desc3 = new ColumnDesc();
        desc3.setAddTsIndex(false);
        desc3.setName("amt");
        desc3.setType(ColumnType.kDouble);
        schema.add(desc3);
        boolean ok = tabletClient.createTable("tj0", tid, 0, 1, TTLType.kLatestTime, 8, schema);
        Assert.assertTrue(ok);
        String str128 = new String(new byte[128]);
        Assert.assertTrue(tableClient.put(tid, 0, 10, new Object[] { "9527", str128, 2.0 }));
        Assert.assertTrue(tableClient.put(tid, 0, 11, new Object[] { "9527", str128, 3.0 }));
        // wait two minutes
        try {
            Thread.sleep(1000 * 120);
        } catch (Exception e) {
            Assert.assertTrue(false);
        }
        try {
            tableClient.scan(tid, 0, "9527", "card", 12l, 0l);
            Assert.assertTrue(false);
        }catch(TabletException e) {
            Assert.assertTrue(true);
        }



    }

    @Test
    public void testPutNullAndScan() throws TimeoutException, TabletException {
        int tid = id.incrementAndGet();
        List<ColumnDesc> schema = new ArrayList<ColumnDesc>();
        ColumnDesc desc1 = new ColumnDesc();
        desc1.setAddTsIndex(true);
        desc1.setName("card");
        desc1.setType(ColumnType.kString);
        schema.add(desc1);
        ColumnDesc desc2 = new ColumnDesc();
        desc2.setAddTsIndex(false);
        desc2.setName("merchant");
        desc2.setType(ColumnType.kString);
        schema.add(desc2);
        ColumnDesc desc3 = new ColumnDesc();
        desc3.setAddTsIndex(false);
        desc3.setName("amt");
        desc3.setType(ColumnType.kDouble);
        schema.add(desc3);
        boolean ok = tabletClient.createTable("tj0", tid, 0, 0, 8, schema);
        Assert.assertTrue(ok);
        Assert.assertTrue(tableClient.put(tid, 0, 10l, new Object[] { "9527", null, 2.0d }));
        Assert.assertTrue(tableClient.put(tid, 0, 1l, new Object[] { "9527", "test", null }));

        KvIterator it = tableClient.scan(tid, 0, "9527", "card", 12l, 0l);
        Assert.assertTrue(it.valid());

        Object[] row = it.getDecodedValue();
        Assert.assertEquals("9527", row[0]);
        Assert.assertEquals(null, row[1]);
        Assert.assertEquals(2.0d, row[2]);
        it.next();

        Assert.assertTrue(it.valid());
        row = it.getDecodedValue();
        Assert.assertEquals("9527", row[0]);
        Assert.assertEquals("test", row[1]);
        Assert.assertEquals(null, row[2]);
        it.next();
        Assert.assertFalse(it.valid());

    }

    @Test
    public void testSchemaGet() throws TimeoutException, TabletException {
        int tid = id.incrementAndGet();
        List<ColumnDesc> schema = new ArrayList<ColumnDesc>();
        ColumnDesc desc1 = new ColumnDesc();
        desc1.setAddTsIndex(true);
        desc1.setName("card");
        desc1.setType(ColumnType.kString);
        schema.add(desc1);
        ColumnDesc desc2 = new ColumnDesc();
        desc2.setAddTsIndex(true);
        desc2.setName("merchant");
        desc2.setType(ColumnType.kString);
        schema.add(desc2);
        ColumnDesc desc3 = new ColumnDesc();
        desc3.setAddTsIndex(false);
        desc3.setName("amt");
        desc3.setType(ColumnType.kDouble);
        schema.add(desc3);
        boolean ok = tabletClient.createTable("schema-get", tid, 0, 0, 8, schema);
        Assert.assertTrue(ok);
        Assert.assertTrue(tableClient.put(tid, 0, 10l, new Object[] { "9527", "merchant0", 2.0d }));
        // check no exist
        try {
            Object[] row = tableClient.getRow(tid, 0, "9528", 0l);
        } catch (TabletException e) {
            Assert.assertEquals(109, e.getCode());
        }

        // get head
        Object[] row = tableClient.getRow(tid, 0, "9527", 0l);
        Assert.assertEquals(3, row.length);
        Assert.assertEquals("9527", row[0]);
        Assert.assertEquals("merchant0", row[1]);
        Assert.assertEquals(2.0d, row[2]);
        // get by time
        row = tableClient.getRow(tid, 0, "9527", 10l);
        Assert.assertEquals(3, row.length);
        Assert.assertEquals("9527", row[0]);
        Assert.assertEquals("merchant0", row[1]);
        Assert.assertEquals(2.0d, row[2]);
        tabletClient.dropTable(tid, 0);
    }

    @Test
    public void testMulGet() throws TimeoutException, TabletException {
        int tid = id.incrementAndGet();
        List<ColumnDesc> schema = new ArrayList<ColumnDesc>();
        ColumnDesc desc1 = new ColumnDesc();
        desc1.setAddTsIndex(true);
        desc1.setName("card");
        desc1.setType(ColumnType.kString);
        schema.add(desc1);
        ColumnDesc desc2 = new ColumnDesc();
        desc2.setAddTsIndex(true);
        desc2.setName("merchant");
        desc2.setType(ColumnType.kString);
        schema.add(desc2);
        ColumnDesc desc3 = new ColumnDesc();
        desc3.setAddTsIndex(false);
        desc3.setName("amt");
        desc3.setType(ColumnType.kDouble);
        schema.add(desc3);
        boolean ok = tabletClient.createTable("schema-get", tid, 0, 0, 8, schema);
        Assert.assertTrue(ok);
        Assert.assertTrue(tableClient.put(tid, 0, 10l, new Object[] { "9527", "merchant0", 2.0d }));
        Assert.assertTrue(tableClient.put(tid, 0, 20l, new Object[] { "9527", "merchant1", 3.0d }));
        Assert.assertTrue(tableClient.put(tid, 0, 30l, new Object[] { "9528", "merchant0", 4.0d }));
        // check no exist
        try {
            Object[] row = tableClient.getRow(tid, 0, "9529", "card", 0l);
        } catch (TabletException e) {
            Assert.assertEquals(109, e.getCode());
        }

        // get head
        Object[] row = tableClient.getRow(tid, 0, "9527", "card",0l);
        Assert.assertEquals(3, row.length);
        Assert.assertEquals("9527", row[0]);
        Assert.assertEquals("merchant1", row[1]);
        Assert.assertEquals(3.0d, row[2]);
        // get by time
        row = tableClient.getRow(tid, 0, "9527","card", 10l);
        Assert.assertEquals(3, row.length);
        Assert.assertEquals("9527", row[0]);
        Assert.assertEquals("merchant0", row[1]);
        Assert.assertEquals(2.0d, row[2]);

        // get by time
        row = tableClient.getRow(tid, 0, "merchant0", "merchant" ,30l);
        Assert.assertEquals(3, row.length);
        Assert.assertEquals("9528", row[0]);
        Assert.assertEquals("merchant0", row[1]);
        Assert.assertEquals(4.0d, row[2]);
        tabletClient.dropTable(tid, 0);
    }
    
    public void testUtf8() throws TimeoutException, TabletException {
        int tid = id.incrementAndGet();
        List<ColumnDesc> schema = new ArrayList<ColumnDesc>();
        ColumnDesc desc1 = new ColumnDesc();
        desc1.setAddTsIndex(true);
        desc1.setName("card");
        desc1.setType(ColumnType.kString);
        schema.add(desc1);
        ColumnDesc desc2 = new ColumnDesc();
        desc2.setAddTsIndex(true);
        desc2.setName("merchant");
        desc2.setType(ColumnType.kString);
        schema.add(desc2);
        ColumnDesc desc3 = new ColumnDesc();
        desc3.setAddTsIndex(false);
        desc3.setName("amt");
        desc3.setType(ColumnType.kDouble);
        schema.add(desc3);
        boolean ok = tabletClient.createTable("schema-get", tid, 0, 0, 8, schema);
        Assert.assertTrue(ok);
        Assert.assertTrue(tableClient.put(tid, 0, 10l, new Object[] { "a", "中文2", 2.0d }));
        Object[] row = tableClient.getRow(tid, 0, "a", 0l);
        Assert.assertEquals(3, row.length);
        Assert.assertEquals("a", row[0]);
        Assert.assertEquals("中文2", row[1]);
        Assert.assertEquals(2.0d, row[2]);
    }
}<|MERGE_RESOLUTION|>--- conflicted
+++ resolved
@@ -29,25 +29,7 @@
 
     private final static AtomicInteger id = new AtomicInteger(8000);
     private static TabletClientImpl tabletClient = null;
-<<<<<<< HEAD
-    private static TableSyncClientImpl tableClient = null;
-    private static EndPoint endpoint = new EndPoint(Config.ENDPOINT);
-    private static RTIDBClientConfig config = new RTIDBClientConfig();
-    private static RTIDBSingleNodeClient snc = new RTIDBSingleNodeClient(config, endpoint);
-    
-    @BeforeClass
-    public static void setUp() {
-        try {
-            snc.init();
-        } catch (Exception e) {
-            // TODO Auto-generated catch block
-            e.printStackTrace();
-        }
-        tabletClient = new TabletClientImpl(snc);
-        tableClient = new TableSyncClientImpl(snc);
-=======
     private static TableSyncClient tableClient = null;
->>>>>>> 0abd5bde
 
     @BeforeClass
     public  void setUp() {
