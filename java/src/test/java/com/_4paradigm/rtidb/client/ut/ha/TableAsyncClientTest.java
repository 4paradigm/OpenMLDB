--- conflicted
+++ resolved
@@ -4,13 +4,9 @@
 import java.util.Map;
 import java.util.concurrent.atomic.AtomicInteger;
 
-<<<<<<< HEAD
-import com._4paradigm.rtidb.client.ut.Config;
-=======
 import com._4paradigm.rtidb.client.base.ClientBuilder;
 import com._4paradigm.rtidb.client.base.TestCaseBase;
 import com._4paradigm.rtidb.client.base.Config;
->>>>>>> 0abd5bde
 import org.testng.Assert;
 import org.testng.annotations.AfterClass;
 import org.testng.annotations.BeforeClass;
@@ -28,47 +24,17 @@
 
 public class TableAsyncClientTest extends TestCaseBase {
 
-<<<<<<< HEAD
-    private static String zkEndpoints = Config.ZK_ENDPOINTS;
-    private static String zkRootPath = Config.ZK_ROOT_PATH;
-    private static String leaderPath  = zkRootPath + "/leader";
-    private static AtomicInteger id = new AtomicInteger(20000);
-    private static NameServerClientImpl nsc = new NameServerClientImpl(zkEndpoints, leaderPath);
-    private static RTIDBClientConfig config = new RTIDBClientConfig();
-    private static RTIDBClusterClient client = null;
-    private static TableAsyncClient tableAsyncClient = null;
-    private static String[] nodes = Config.NODES;
-
-    @BeforeClass
-    public static void setUp() {
-        try {
-            nsc.init();
-            config.setZkEndpoints(zkEndpoints);
-            config.setZkRootPath(zkRootPath);
-            client = new RTIDBClusterClient(config);
-            client.init();
-            tableAsyncClient = new TableAsyncClientImpl(client);
-        } catch (Exception e) {
-            // TODO Auto-generated catch block
-            e.printStackTrace();
-        }
-=======
     private static AtomicInteger id = new AtomicInteger(20000);
     private static String[] nodes = com._4paradigm.rtidb.client.base.Config.NODES;
     @BeforeClass
     public void setUp() {
         super.setUp();
->>>>>>> 0abd5bde
     }
 
     @AfterClass
     public void tearDown() {
         super.tearDown();
     }
-<<<<<<< HEAD
-
-=======
->>>>>>> 0abd5bde
     private String createKvTable() {
         String name = String.valueOf(id.incrementAndGet());
         nsc.dropTable(name);
