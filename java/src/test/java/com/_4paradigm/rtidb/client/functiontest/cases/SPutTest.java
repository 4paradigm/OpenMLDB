--- conflicted
+++ resolved
@@ -21,10 +21,7 @@
 
 import io.brpc.client.EndPoint;
 
-<<<<<<< HEAD
-=======
-
->>>>>>> a1e8c64a
+
 @Listeners({ com._4paradigm.rtidb.client.functiontest.utils.TestReport.class })
 public class SPutTest {
 
