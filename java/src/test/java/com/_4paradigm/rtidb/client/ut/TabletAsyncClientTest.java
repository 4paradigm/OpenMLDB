--- conflicted
+++ resolved
@@ -21,18 +21,9 @@
 public class TabletAsyncClientTest extends TestCaseBase {
 
     private AtomicInteger id = new AtomicInteger(3000);
-<<<<<<< HEAD
-    private static TabletAsyncClient client = null;
-    private static TabletSyncClient syncClient = null;
-    private static EndPoint endpoint = new EndPoint(Config.ENDPOINT);
-    private static RTIDBClientConfig config = new RTIDBClientConfig();
-    private static RTIDBSingleNodeClient snc = new RTIDBSingleNodeClient(config, endpoint);
-    
-=======
     private TabletAsyncClient client = null;
     private TabletSyncClient syncClient = null;
 
->>>>>>> 0abd5bde
     @BeforeClass
     public void setUp() {
         super.setUp();
