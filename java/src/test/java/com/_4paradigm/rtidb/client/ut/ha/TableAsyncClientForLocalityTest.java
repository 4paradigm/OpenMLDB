--- conflicted
+++ resolved
@@ -4,12 +4,8 @@
 import java.util.Map;
 import java.util.concurrent.atomic.AtomicInteger;
 
-<<<<<<< HEAD
-import com._4paradigm.rtidb.client.ut.Config;
-=======
 import com._4paradigm.rtidb.client.ha.TableHandler;
 import com._4paradigm.rtidb.client.base.Config;
->>>>>>> 0abd5bde
 import org.testng.Assert;
 import org.testng.annotations.AfterClass;
 import org.testng.annotations.BeforeClass;
@@ -43,20 +39,14 @@
     private static RTIDBClusterClient client = null;
     private static TableAsyncClient tableAsyncClient = null;
     private static String[] nodes = Config.NODES;
-<<<<<<< HEAD
-=======
-
->>>>>>> 0abd5bde
+
     @BeforeClass
     public static void setUp() {
         try {
             nsc.init();
             config.setZkEndpoints(zkEndpoints);
             config.setZkRootPath(zkRootPath);
-<<<<<<< HEAD
-=======
             config.setGlobalReadStrategies(TableHandler.ReadStrategy.kReadLeader);
->>>>>>> 0abd5bde
             client = new RTIDBClusterClient(config);
             client.init();
             tableAsyncClient = new TableAsyncClientImpl(client);
