--- conflicted
+++ resolved
@@ -27,15 +27,6 @@
 public class TableSchemaAsyncClientHandleNullTest extends TestCaseBase {
 
     private final static AtomicInteger id = new AtomicInteger(9100);
-<<<<<<< HEAD
-    private static TableAsyncClientImpl tableClient = null;
-    private static TabletClientImpl tabletClient = null;
-    private static EndPoint endpoint = new EndPoint(Config.ENDPOINT);
-//    private static EndPoint endpoint = new EndPoint("192.168.22.152:9501");
-    private static RTIDBClientConfig config = new RTIDBClientConfig();
-    private static RTIDBSingleNodeClient snc = new RTIDBSingleNodeClient(config, endpoint);
-=======
->>>>>>> 0abd5bde
 
     @BeforeClass
     public void setUp() {
