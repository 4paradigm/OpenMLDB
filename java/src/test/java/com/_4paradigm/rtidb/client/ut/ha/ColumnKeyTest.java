package com._4paradigm.rtidb.client.ut.ha;

import com._4paradigm.rtidb.client.*;
import com._4paradigm.rtidb.client.base.TestCaseBase;
import com._4paradigm.rtidb.common.Common;
import org.testng.Assert;
import org.testng.annotations.AfterClass;
import org.testng.annotations.BeforeClass;
import org.testng.annotations.DataProvider;
import org.testng.annotations.Test;
import org.slf4j.Logger;
import org.slf4j.LoggerFactory;

import com._4paradigm.rtidb.common.Common.ColumnDesc;
import com._4paradigm.rtidb.common.Common.ColumnKey;
import com._4paradigm.rtidb.ns.NS.TableInfo;

import java.util.HashMap;
import java.util.Map;
import java.util.concurrent.atomic.AtomicInteger;


public class ColumnKeyTest extends TestCaseBase {
    private final static Logger logger = LoggerFactory.getLogger(ColumnKeyTest.class);
    private static AtomicInteger id = new AtomicInteger(50000);
    @BeforeClass
    public void setUp() {
        super.setUp();
    }

    @AfterClass
    public void tearDown() {
        super.tearDown();
    }

    @DataProvider(name = "StorageMode")
    public Object[][] StorageMode() {
        return new Object[][] {
                new Object[] {
                        Common.StorageMode.kSSD,
                        Common.StorageMode.kMemory,
                        Common.StorageMode.kHDD
                },
        };
    }


    @Test(dataProvider = "StorageMode")
    public void testPutNoTs(Common.StorageMode sm) {
            String name = String.valueOf(id.incrementAndGet());
            nsc.dropTable(name);
            ColumnDesc col0 = ColumnDesc.newBuilder().setName("card").setAddTsIdx(true).setType("string").build();
            ColumnDesc col1 = ColumnDesc.newBuilder().setName("mcc").setAddTsIdx(false).setType("string").build();
            ColumnDesc col2 = ColumnDesc.newBuilder().setName("amt").setAddTsIdx(false).setType("double").build();
            ColumnDesc col3 = ColumnDesc.newBuilder().setName("ts").setAddTsIdx(false).setType("int64").setIsTsCol(true).build();
            TableInfo table = TableInfo.newBuilder()
                    .setName(name).setTtl(0)
                    .addColumnDescV1(col0).addColumnDescV1(col1).addColumnDescV1(col2).addColumnDescV1(col3)
                    .setStorageMode(sm)
                    .build();
            boolean ok = nsc.createTable(table);
            Assert.assertTrue(ok);
            client.refreshRouteTable();
            try {
                tableSyncClient.put(name, 1122, new Object[]{"card1", "mcc1", 9.2d, 1234});
                Assert.assertTrue(false);
            } catch (Exception e) {
                Assert.assertTrue(true);
            }
            try {
                Map<String, Object> data = new HashMap<String, Object>();
                data.put("card", "card0");
                data.put("mcc", "mcc0");
                data.put("amt", 1.5);
                data.put("ts", 1234l);
                tableSyncClient.put(name, data);
                data.clear();
                data.put("card", "card0");
                data.put("mcc", "mcc1");
                data.put("amt", 1.6);
                data.put("ts", 1235l);
                tableSyncClient.put(name, data);
                KvIterator it = tableSyncClient.scan(name, "card0", "card", 1235, 0);
                Assert.assertTrue(it.valid());
                Assert.assertTrue(it.getCount() == 2);
            } catch (Exception e) {
                Assert.assertTrue(false);
            }
            nsc.dropTable(name);
    }

    @Test(dataProvider = "StorageMode")
    public void testPutTwoIndex(Common.StorageMode sm) {
        String name = String.valueOf(id.incrementAndGet());
        nsc.dropTable(name);
        ColumnDesc col0 = ColumnDesc.newBuilder().setName("card").setAddTsIdx(true).setType("string").build();
        ColumnDesc col1 = ColumnDesc.newBuilder().setName("mcc").setAddTsIdx(true).setType("string").build();
        ColumnDesc col2 = ColumnDesc.newBuilder().setName("amt").setAddTsIdx(false).setType("double").build();
        ColumnDesc col3 = ColumnDesc.newBuilder().setName("ts").setAddTsIdx(false).setType("int64").setIsTsCol(true).build();
        TableInfo table = TableInfo.newBuilder()
                .setName(name).setTtl(0)
                .addColumnDescV1(col0).addColumnDescV1(col1).addColumnDescV1(col2).addColumnDescV1(col3)
                .setStorageMode(sm)
                .build();
        boolean ok = nsc.createTable(table);
        Assert.assertTrue(ok);
        client.refreshRouteTable();
        try {
            tableSyncClient.put(name, 1122, new Object[]{"card1", "mcc1", 9.2d, 1234});
            Assert.assertTrue(false);
        } catch (Exception e) {
            Assert.assertTrue(true);
        }
        try {
            Map<String, Object> data = new HashMap<String, Object>();
            data.put("card", "card0");
            data.put("mcc", "mcc0");
            data.put("amt", 1.5);
            data.put("ts", 1234l);
            tableSyncClient.put(name, data);
            data.clear();
            data.put("card", "card0");
            data.put("mcc", "mcc1");
            data.put("amt", 1.6);
            data.put("ts", 1235l);
            tableSyncClient.put(name, data);
            KvIterator it = tableSyncClient.scan(name, "card0", "card", 1235, 0);
            Assert.assertTrue(it.valid());
            Assert.assertTrue(it.getCount() == 2);
            it = tableSyncClient.scan(name, "mcc0", "mcc", 1235, 0);
            Assert.assertTrue(it.valid());
            Assert.assertTrue(it.getCount() == 1);
        } catch (Exception e) {
            Assert.assertTrue(false);
        }
        nsc.dropTable(name);
    }

    public void testPutCombinedKey() {
        String name = String.valueOf(id.incrementAndGet());
        nsc.dropTable(name);
        ColumnDesc col0 = ColumnDesc.newBuilder().setName("card").setAddTsIdx(false).setType("string").build();
        ColumnDesc col1 = ColumnDesc.newBuilder().setName("mcc").setAddTsIdx(false).setType("string").build();
        ColumnDesc col2 = ColumnDesc.newBuilder().setName("amt").setAddTsIdx(false).setType("double").build();
        ColumnDesc col3 = ColumnDesc.newBuilder().setName("ts").setAddTsIdx(false).setType("int64").setIsTsCol(true).build();
        ColumnKey colKey1 = ColumnKey.newBuilder().setIndexName("card_mcc").addColName("card").addColName("mcc").addTsName("ts").build();
        TableInfo table = TableInfo.newBuilder()
                .setName(name).setTtl(0)
                .addColumnDescV1(col0).addColumnDescV1(col1).addColumnDescV1(col2).addColumnDescV1(col3)
                .addColumnKey(colKey1)
                .build();
        boolean ok = nsc.createTable(table);
        Assert.assertTrue(ok);
        client.refreshRouteTable();
        try {
            tableSyncClient.put(name, 1122, new Object[]{"card1", "mcc1", 9.2d, 1234});
            Assert.assertTrue(false);
        } catch (Exception e) {
            Assert.assertTrue(true);
        }
        try {
            Map<String, Object> data = new HashMap<String, Object>();
            data.put("card", "card0");
            data.put("mcc", "mcc0");
            data.put("amt", 1.5);
            data.put("ts", 1234l);
            tableSyncClient.put(name, data);
            data.clear();
            data.put("card", "card0");
            data.put("mcc", "mcc1");
            data.put("amt", 1.6);
            data.put("ts", 1235l);
            tableSyncClient.put(name, data);
            Map<String, Object> scan_key = new HashMap<String, Object>();
            scan_key.put("card", "card0");
            scan_key.put("mcc", "mcc0");
            KvIterator it = tableSyncClient.scan(name, scan_key, "card_mcc", 1235l, 0l, "ts", 0);
            Assert.assertTrue(it.valid());
            Assert.assertTrue(it.getCount() == 1);
            Object[] row = it.getDecodedValue();
            Assert.assertEquals(it.getKey(), 1234);
            Assert.assertEquals(row.length, 4);
            Assert.assertEquals(row[0], "card0");
            Assert.assertEquals(row[1], "mcc0");
            Assert.assertEquals(row[2], 1.5d);
            Assert.assertEquals(((Long) row[3]).longValue(), 1234l);
            scan_key.put("mcc", "mcc1");
            it = tableSyncClient.scan(name, scan_key, "card_mcc", 1235l, 0l, "ts", 0);
            Assert.assertTrue(it.valid());
            Assert.assertTrue(it.getCount() == 1);
            scan_key.put("mcc", "mcc2");
            it = tableSyncClient.scan(name, scan_key, "card_mcc", 1235l, 0l, "ts", 0);
            Assert.assertFalse(it.valid());
            row = tableSyncClient.getRow(name, new Object[]{"card0", "mcc0"}, "card_mcc", 1234, "ts", null);
            Assert.assertEquals(row.length, 4);
            Assert.assertEquals(row[0], "card0");
            Assert.assertEquals(row[1], "mcc0");
            Assert.assertEquals(row[2], 1.5d);

            Map<String, Object> key_map = new HashMap<String, Object>();
            key_map.put("card", "card0");
            key_map.put("mcc", "mcc1");
            row = tableSyncClient.getRow(name, key_map, "card_mcc", 1235, "ts", null);
            Assert.assertEquals(row[0], "card0");
            Assert.assertEquals(row[1], "mcc1");
            Assert.assertEquals(row[2], 1.6d);

            Assert.assertEquals(tableSyncClient.count(name, key_map, "card_mcc", "ts", false), 1);
            data.clear();
            data.put("card", "card0");
            data.put("mcc", "mcc1");
            data.put("amt", 1.6);
            data.put("ts", 1240l);
            tableSyncClient.put(name, data);
            Assert.assertEquals(tableSyncClient.count(name, key_map, "card_mcc", "ts", false), 2);

            data.clear();
            data.put("card", "card0");
            data.put("mcc", "mcc1");
            data.put("amt", 1.7);
            data.put("ts", 1245l);
            PutFuture pf = tableAsyncClient.put(name, data);
            Assert.assertTrue(pf.get());

            ScanFuture sf = tableAsyncClient.scan(name, key_map, "card_mcc", 1245, 0, "ts", 0);
            it = sf.get();
            Assert.assertTrue(it.valid());
            Assert.assertTrue(it.getCount() == 3);
            row = it.getDecodedValue();
            Assert.assertEquals(it.getKey(), 1245);
            Assert.assertEquals(row[0], "card0");
            Assert.assertEquals(row[1], "mcc1");
            Assert.assertEquals(row[2], 1.7d);

            GetFuture gf = tableAsyncClient.get(name, key_map, "card_mcc", 1235, "ts", null);
            row = gf.getRow();
            Assert.assertEquals(row[0], "card0");
            Assert.assertEquals(row[1], "mcc1");
            Assert.assertEquals(row[2], 1.6d);

            data.clear();
            data.put("card", "card0");
            data.put("mcc", "");
            data.put("amt", 1.8);
            data.put("ts", 1250l);
            tableSyncClient.put(name, data);
            row = tableSyncClient.getRow(name, new Object[]{"card0", ""}, "card_mcc", 0, "ts", null);
            Assert.assertEquals(row[0], "card0");
            Assert.assertEquals(row[1], "");
            Assert.assertEquals(row[2], 1.8);
        } catch (Exception e) {
            Assert.assertTrue(false);
        }
        nsc.dropTable(name);
    }

    @Test(dataProvider = "StorageMode")
    public void testPutMultiCombinedKey(Common.StorageMode sm) {
        String name = String.valueOf(id.incrementAndGet());
        nsc.dropTable(name);
        ColumnDesc col0 = ColumnDesc.newBuilder().setName("card").setAddTsIdx(false).setType("string").build();
        ColumnDesc col1 = ColumnDesc.newBuilder().setName("mcc").setAddTsIdx(false).setType("string").build();
        ColumnDesc col2 = ColumnDesc.newBuilder().setName("amt").setAddTsIdx(false).setType("double").build();
        ColumnDesc col3 = ColumnDesc.newBuilder().setName("ts").setAddTsIdx(false).setType("int64").setIsTsCol(true).build();
        ColumnDesc col4 = ColumnDesc.newBuilder().setName("ts_1").setAddTsIdx(false).setType("int64").setIsTsCol(true).build();
<<<<<<< HEAD
        ColumnDesc col5 = ColumnDesc.newBuilder().setName("ts_2").setAddTsIdx(false).setType("int64").setIsTsCol(true).build();
        ColumnKey colKey1 = ColumnKey.newBuilder().setIndexName("card").addTsName("ts").addTsName("ts_1").build();
        ColumnKey colKey2 = ColumnKey.newBuilder().setIndexName("mcc").addTsName("ts_1").build();
        ColumnKey colKey3 = ColumnKey.newBuilder().setIndexName("card2").addColName("card").addColName("mcc").addTsName("ts_1").addTsName("ts_2").build();
        TableInfo table = TableInfo.newBuilder()
                .setName(name).setTtl(0)
                .addColumnDescV1(col0).addColumnDescV1(col1).addColumnDescV1(col2).addColumnDescV1(col3).addColumnDescV1(col4).addColumnDescV1(col5)
                .addColumnKey(colKey1).addColumnKey(colKey2).addColumnKey(colKey3)
                .setStorageMode(sm)
=======
        ColumnDesc col5 = ColumnDesc.newBuilder().setName("col1").setAddTsIdx(false).setType("string").build();
        ColumnKey colKey1 = ColumnKey.newBuilder().setIndexName("card").addTsName("ts").addTsName("ts_1").build();
        ColumnKey colKey2 = ColumnKey.newBuilder().setIndexName("mcc").addTsName("ts").build();
        ColumnKey colKey3 = ColumnKey.newBuilder().setIndexName("col1").addTsName("ts_1").build();
        TableInfo table = TableInfo.newBuilder()
                .setName(name).setTtl(0)
                .addColumnDescV1(col0).addColumnDescV1(col1).addColumnDescV1(col2).addColumnDescV1(col3).addColumnDescV1(col4)
                .addColumnDescV1(col5)
                .addColumnKey(colKey1).addColumnKey(colKey2).addColumnKey(colKey3)
>>>>>>> 550e1821
                .setPartitionNum(1).setReplicaNum(1)
                .build();
        boolean ok = nsc.createTable(table);
        Assert.assertTrue(ok);
        client.refreshRouteTable();
        try {
            Map<String, Object> data = new HashMap<String, Object>();
            data.put("card", "card0");
            data.put("mcc", "mcc0");
            data.put("amt", 1.5);
            data.put("ts", 1234l);
            data.put("ts_1", 222l);
<<<<<<< HEAD
            data.put("ts_2", 2222l);
=======
            data.put("col1", "col_key0");
>>>>>>> 550e1821
            tableSyncClient.put(name, data);
            data.clear();
            data.put("card", "card0");
            data.put("mcc", "mcc1");
            data.put("amt", 1.6);
            data.put("ts", 1235l);
            data.put("ts_1", 333l);
<<<<<<< HEAD
            data.put("ts_2", 3333l);
=======
            data.put("col1", "col_key1");
>>>>>>> 550e1821
            tableSyncClient.put(name, data);
            KvIterator it = tableSyncClient.scan(name, "card0", "card", 1235l, 0l, "ts", 0);
            Assert.assertTrue(it.valid());
            Assert.assertTrue(it.getCount() == 2);
            Object[] row = it.getDecodedValue();
            Assert.assertEquals(it.getKey(), 1235);
            Assert.assertEquals(row.length, 6);
<<<<<<< HEAD
            Assert.assertEquals(row[0], "card0");
            Assert.assertEquals(row[1], "mcc1");
            Assert.assertEquals(row[2], 1.6d);
            Assert.assertEquals(((Long) row[3]).longValue(), 1235l);
            Assert.assertEquals(((Long) row[4]).longValue(), 333l);
            Assert.assertEquals(((Long) row[5]).longValue(), 3333l);
=======
            Assert.assertEquals(row[0],"card0");
            Assert.assertEquals(row[1],"mcc1");
            Assert.assertEquals(row[2],1.6d);
            Assert.assertEquals(((Long)row[3]).longValue(),1235l);
            Assert.assertEquals(((Long)row[4]).longValue(),333l);
            Assert.assertEquals(row[5],"col_key1");
>>>>>>> 550e1821
            it = tableSyncClient.scan(name, "card0", "card", 1235l, 0l, "ts_1", 0);
            Assert.assertTrue(it.getCount() == 2);
            row = it.getDecodedValue();
            Assert.assertEquals(it.getKey(), 333);
            Assert.assertEquals(row.length, 6);
<<<<<<< HEAD
            Assert.assertEquals(row[0], "card0");
            Assert.assertEquals(row[1], "mcc1");
            Assert.assertEquals(row[2], 1.6d);
            Assert.assertEquals(((Long) row[3]).longValue(), 1235l);
            Assert.assertEquals(((Long) row[4]).longValue(), 333l);
            Assert.assertEquals(((Long) row[5]).longValue(), 3333l);
            it = tableSyncClient.scan(name, "mcc1", "mcc", 1235l, 0l, "ts_1", 0);
            Assert.assertTrue(it.valid());
            Assert.assertTrue(it.getCount() == 1);

            Map<String, Object> query = new HashMap<String, Object>();
            query.put("card", "card0");
            query.put("mcc", "mcc0");
            it = tableSyncClient.scan(name, query, "card2", 3333l, 0l, "ts_2", 0);
=======
            Assert.assertEquals(row[0],"card0");
            Assert.assertEquals(row[1],"mcc1");
            Assert.assertEquals(row[2],1.6d);
            Assert.assertEquals(((Long)row[3]).longValue(),1235l);
            Assert.assertEquals(((Long)row[4]).longValue(),333l);
            Assert.assertEquals(row[5],"col_key1");
            it = tableSyncClient.scan(name, "mcc1", "mcc", 1235l, 0l, "ts", 0);
>>>>>>> 550e1821
            Assert.assertTrue(it.valid());
            Assert.assertTrue(it.getCount() == 1);
            it = tableSyncClient.scan(name, "col_key1", "col1", 1235l, 0l, "ts_1", 0);
            Assert.assertTrue(it.valid());
            Assert.assertTrue(it.getCount() == 1);
            it = tableSyncClient.scan(name, "col_key1", "col1", 1235l, 0l, "ts", 0);
            Assert.assertFalse(it.valid());
        } catch (Exception e) {
            e.printStackTrace();
            Assert.assertTrue(false);
        }
        nsc.dropTable(name);
    }

    public void putData(String name) {
        long ts = 10000;
        for (int i = 0; i < 20; i++) {
            Map<String, Object> dataMap = new HashMap<String, Object>();
            dataMap.put("card", "card" + String.valueOf(i));
            dataMap.put("mcc", "mcc" + String.valueOf(i % 10));
            for (int j = 0; j < 20; j++) {
                dataMap.put("amt", 1.2d + j);
                dataMap.put("ts", Long.valueOf(ts));
                ts++;
                dataMap.put("ts1", Long.valueOf(j + 1));
                try {
                    boolean ret = tableSyncClient.put(name, dataMap);
                    Assert.assertTrue(ret);
                } catch (Exception e) {
                    Assert.assertTrue(false);
                }
            }
        }
    }

    public void putDataWithTS(String name) {
        long ts = 10000;
        for (int i = 0; i < 20; i++) {
            Map<String, Object> dataMap = new HashMap<String, Object>();
            dataMap.put("card", "card" + String.valueOf(i));
            dataMap.put("mcc", "mcc" + String.valueOf(i % 10));
            for (int j = 0; j < 20; j++) {
                dataMap.put("amt", 1.2d + j);
                dataMap.put("ts", Long.valueOf(ts));
                dataMap.put("ts1", Long.valueOf(j));
                try {
                    boolean ret = tableSyncClient.put(name, ts, dataMap);
                    Assert.assertTrue(ret);
                } catch (Exception e) {
                    Assert.assertTrue(false);
                }
                ts++;
            }
        }
    }

    @Test
    public void testTs() {
        String name = String.valueOf(id.incrementAndGet());
        nsc.dropTable(name);
        ColumnDesc col0 = ColumnDesc.newBuilder().setName("card").setAddTsIdx(false).setType("string").build();
        ColumnDesc col1 = ColumnDesc.newBuilder().setName("mcc").setAddTsIdx(false).setType("string").build();
        ColumnDesc col2 = ColumnDesc.newBuilder().setName("amt").setAddTsIdx(false).setType("double").build();
        ColumnDesc col3 = ColumnDesc.newBuilder().setName("ts").setAddTsIdx(false).setType("int64").setIsTsCol(true).build();
        ColumnDesc col4 = ColumnDesc.newBuilder().setName("ts1").setAddTsIdx(false).setType("int64").build();
        ColumnKey colKey1 = ColumnKey.newBuilder().setIndexName("card").addTsName("ts").build();
        ColumnKey colKey2 = ColumnKey.newBuilder().setIndexName("mcc").addTsName("ts").build();
        TableInfo table = TableInfo.newBuilder()
                .setName(name).setTtl(0)
                .addColumnDescV1(col0).addColumnDescV1(col1).addColumnDescV1(col2).addColumnDescV1(col3).addColumnDescV1(col4)
                .addColumnKey(colKey1).addColumnKey(colKey2)
                .build();
        boolean ok = nsc.createTable(table);
        Assert.assertTrue(ok);
        client.refreshRouteTable();
        putData(name);
        try {
            KvIterator it = tableSyncClient.scan(name, "card0", "card", 20000, 0, "xxx", 0);
            Assert.assertTrue(false);
        } catch (Exception e) {
            Assert.assertTrue(true);
        }
        try {
            Object[]row = tableSyncClient.getRow(name, "card0", "card",  0, "xxx", null);

            Assert.assertTrue(false);
        } catch (Exception e) {
            Assert.assertTrue(true);
        }
        try {
            KvIterator it = tableSyncClient.scan(name, "card0", "card", 20000, 0, null, 0);
            Assert.assertEquals(20, it.getCount());
            it = tableSyncClient.scan(name, "card0", "card", 20000, 0, "ts", 0);
            Assert.assertEquals(20, it.getCount());
            Object[]row = tableSyncClient.getRow(name, "card0", "card",  10008, "ts", null);
            Assert.assertEquals("card0", row[0]);
            Assert.assertEquals(9.2d, row[2]);
            Assert.assertEquals(10008, (long)row[3]);
            GetFuture gf = tableAsyncClient.get(name, "card0", "card",  10008, "ts", null);
            row = gf.getRow();
            Assert.assertEquals("card0", row[0]);
            Assert.assertEquals(9.2d, row[2]);
            Assert.assertEquals(10008, (long)row[3]);
            Assert.assertEquals(20, tableSyncClient.count(name, "card0", "card"));

            it = tableSyncClient.traverse(name, "card");
            int count = 0;
            while(it.valid()) {
                count++;
                it.next();
            }
            Assert.assertEquals(400, count);

        } catch (Exception e) {
            Assert.assertTrue(false);
        }
        nsc.dropTable(name);
    }

    @Test
    public void testTwoTs() {
        String name = String.valueOf(id.incrementAndGet());
        nsc.dropTable(name);
        ColumnDesc col0 = ColumnDesc.newBuilder().setName("card").setAddTsIdx(false).setType("string").build();
        ColumnDesc col1 = ColumnDesc.newBuilder().setName("mcc").setAddTsIdx(false).setType("string").build();
        ColumnDesc col2 = ColumnDesc.newBuilder().setName("amt").setAddTsIdx(false).setType("double").build();
        ColumnDesc col3 = ColumnDesc.newBuilder().setName("ts").setAddTsIdx(false).setType("int64").setIsTsCol(true).build();
        ColumnDesc col4 = ColumnDesc.newBuilder().setName("ts1").setAddTsIdx(false).setType("int64").setIsTsCol(true).build();
        ColumnKey colKey1 = ColumnKey.newBuilder().setIndexName("card").addTsName("ts").addTsName("ts1").build();
        ColumnKey colKey2 = ColumnKey.newBuilder().setIndexName("mcc").addTsName("ts").build();
        TableInfo table = TableInfo.newBuilder()
                .setName(name).setTtl(0)
                .addColumnDescV1(col0).addColumnDescV1(col1).addColumnDescV1(col2).addColumnDescV1(col3).addColumnDescV1(col4)
                .addColumnKey(colKey1).addColumnKey(colKey2)
                .build();
        boolean ok = nsc.createTable(table);
        Assert.assertTrue(ok);
        client.refreshRouteTable();
        putData(name);
        try {
            KvIterator it = tableSyncClient.scan(name, "card0", "card", 20000, 0, "xxx", 0);
            Assert.assertTrue(false);
        } catch (Exception e) {
            Assert.assertTrue(true);
        }
        try {
            Object[]row = tableSyncClient.getRow(name, "card0", "card",  0, "xxx", null);

            Assert.assertTrue(false);
        } catch (Exception e) {
            Assert.assertTrue(true);
        }
        try {
            KvIterator it = tableSyncClient.scan(name, "card0", "card", 20000, 0, null, 0);
            Assert.assertEquals(20, it.getCount());
            it = tableSyncClient.scan(name, "card0", "card", 20000, 0, "ts", 0);
            Assert.assertEquals(20, it.getCount());
            it = tableSyncClient.scan(name, "card0", "card", 20000, 0, "ts1", 0);
            Assert.assertEquals(20, it.getCount());
            Object[]row = tableSyncClient.getRow(name, "card0", "card",  10008, "ts", null);
            Assert.assertEquals("card0", row[0]);
            Assert.assertEquals(9.2d, row[2]);
            Assert.assertEquals(10008, (long)row[3]);
            GetFuture gf = tableAsyncClient.get(name, "card0", "card",  10008, "ts", null);
            row = gf.getRow();
            Assert.assertEquals("card0", row[0]);
            Assert.assertEquals(9.2d, row[2]);
            Assert.assertEquals(10008, (long)row[3]);
            Assert.assertEquals(20, tableSyncClient.count(name, "card0", "card"));

            it = tableSyncClient.traverse(name, "card");
            int count = 0;
            while(it.valid()) {
                count++;
                it.next();
            }
            Assert.assertEquals(400, count);

        } catch (Exception e) {
            Assert.assertTrue(false);
        }
        nsc.dropTable(name);
    }

    @Test
    public void testCombinedKey() {
        String name = String.valueOf(id.incrementAndGet());
        nsc.dropTable(name);
        ColumnDesc col0 = ColumnDesc.newBuilder().setName("card").setAddTsIdx(false).setType("string").build();
        ColumnDesc col1 = ColumnDesc.newBuilder().setName("mcc").setAddTsIdx(false).setType("string").build();
        ColumnDesc col2 = ColumnDesc.newBuilder().setName("amt").setAddTsIdx(false).setType("double").build();
        ColumnDesc col3 = ColumnDesc.newBuilder().setName("ts").setAddTsIdx(false).setType("int64").build();
        ColumnDesc col4 = ColumnDesc.newBuilder().setName("ts1").setAddTsIdx(false).setType("int64").build();
        ColumnKey colKey1 = ColumnKey.newBuilder().setIndexName("card_mcc").addColName("card").addColName("mcc").build();
        TableInfo table = TableInfo.newBuilder()
                .setName(name).setTtl(0)
                .addColumnDescV1(col0).addColumnDescV1(col1).addColumnDescV1(col2).addColumnDescV1(col3).addColumnDescV1(col4)
                .addColumnKey(colKey1)
                .build();
        boolean ok = nsc.createTable(table);
        Assert.assertTrue(ok);
        client.refreshRouteTable();
        putDataWithTS(name);
        try {
            KvIterator it = tableSyncClient.scan(name, new Object[] {"card0", "mcc0"}, "card_mcc", 20000, 0, "xxx", 0);
            Assert.assertTrue(false);
        } catch (Exception e) {
            Assert.assertTrue(true);
        }
        try {
            Object[]row = tableSyncClient.getRow(name, new Object[] {"card0", "mcc0"}, "card_mcc",  0, "xxx", null);

            Assert.assertTrue(false);
        } catch (Exception e) {
            Assert.assertTrue(true);
        }
        try {
            KvIterator it = tableSyncClient.scan(name, new Object[] {"card0", "mcc0"}, "card_mcc", 20000, 0, null, 0);
            Assert.assertEquals(20, it.getCount());
            ScanFuture sf = tableAsyncClient.scan(name, new Object[] {"card0", "mcc0"}, "card_mcc", 20000, 0, null, 0);
            it = sf.get();
            Assert.assertEquals(20, it.getCount());
            Object[]row = tableSyncClient.getRow(name, new Object[] {"card0", "mcc0"}, "card_mcc",  10008, null, null);
            Assert.assertEquals("card0", row[0]);
            Assert.assertEquals(9.2d, row[2]);
            Assert.assertEquals(10008, (long)row[3]);
            GetFuture gf = tableAsyncClient.get(name, new Object[] {"card0", "mcc0"}, "card_mcc",  10008, null, null);
            row = gf.getRow();
            Assert.assertEquals("card0", row[0]);
            Assert.assertEquals(9.2d, row[2]);
            Assert.assertEquals(10008, (long)row[3]);
            Assert.assertEquals(20, tableSyncClient.count(name, new Object[] {"card0", "mcc0"}, "card_mcc", null, true));

            it = tableSyncClient.traverse(name, "card_mcc");
            int count = 0;
            while(it.valid()) {
                count++;
                it.next();
            }
            Assert.assertEquals(400, count);

        } catch (Exception e) {
            Assert.assertTrue(false);
        }
        nsc.dropTable(name);
    }

    @Test
    public void testCombinedKeyTS() {
        String name = String.valueOf(id.incrementAndGet());
        nsc.dropTable(name);
        ColumnDesc col0 = ColumnDesc.newBuilder().setName("card").setAddTsIdx(false).setType("string").build();
        ColumnDesc col1 = ColumnDesc.newBuilder().setName("mcc").setAddTsIdx(false).setType("string").build();
        ColumnDesc col2 = ColumnDesc.newBuilder().setName("amt").setAddTsIdx(false).setType("double").build();
        ColumnDesc col3 = ColumnDesc.newBuilder().setName("ts").setAddTsIdx(false).setType("int64").setIsTsCol(true).build();
        ColumnDesc col4 = ColumnDesc.newBuilder().setName("ts1").setAddTsIdx(false).setType("int64").build();
        ColumnKey colKey1 = ColumnKey.newBuilder().setIndexName("card_mcc").addColName("card").addColName("mcc").addTsName("ts").build();
        TableInfo table = TableInfo.newBuilder()
                .setName(name).setTtl(0)
                .addColumnDescV1(col0).addColumnDescV1(col1).addColumnDescV1(col2).addColumnDescV1(col3).addColumnDescV1(col4)
                .addColumnKey(colKey1)
                .build();
        boolean ok = nsc.createTable(table);
        Assert.assertTrue(ok);
        client.refreshRouteTable();
        putData(name);
        try {
            KvIterator it = tableSyncClient.scan(name, new Object[] {"card0", "mcc0"}, "card_mcc", 20000, 0, "xxx", 0);
            Assert.assertTrue(false);
        } catch (Exception e) {
            Assert.assertTrue(true);
        }
        try {
            Object[]row = tableSyncClient.getRow(name, new Object[] {"card0", "mcc0"}, "card_mcc",  0, "xxx", null);

            Assert.assertTrue(false);
        } catch (Exception e) {
            Assert.assertTrue(true);
        }
        try {
            KvIterator it = tableSyncClient.scan(name, new Object[] {"card0", "mcc0"}, "card_mcc", 20000, 0, "ts", 0);
            Assert.assertEquals(20, it.getCount());
            ScanFuture sf = tableAsyncClient.scan(name, new Object[] {"card0", "mcc0"}, "card_mcc", 20000, 0, "ts", 0);
            it = sf.get();
            Assert.assertEquals(20, it.getCount());
            Object[]row = tableSyncClient.getRow(name, new Object[] {"card0", "mcc0"}, "card_mcc",  10008, "ts", null);
            Assert.assertEquals("card0", row[0]);
            Assert.assertEquals(9.2d, row[2]);
            Assert.assertEquals(10008, (long)row[3]);
            GetFuture gf = tableAsyncClient.get(name, new Object[] {"card0", "mcc0"}, "card_mcc",  10008, "ts", null);
            row = gf.getRow();
            Assert.assertEquals("card0", row[0]);
            Assert.assertEquals(9.2d, row[2]);
            Assert.assertEquals(10008, (long)row[3]);
            Assert.assertEquals(20, tableSyncClient.count(name, new Object[] {"card0", "mcc0"}, "card_mcc", "ts", true));

            it = tableSyncClient.traverse(name, "card_mcc");
            int count = 0;
            while(it.valid()) {
                count++;
                it.next();
            }
            Assert.assertEquals(400, count);

        } catch (Exception e) {
            Assert.assertTrue(false);
        }
        nsc.dropTable(name);
    }

    @Test
    public void testCombinedKeyTwoTS() {
        String name = String.valueOf(id.incrementAndGet());
        nsc.dropTable(name);
        ColumnDesc col0 = ColumnDesc.newBuilder().setName("card").setAddTsIdx(false).setType("string").build();
        ColumnDesc col1 = ColumnDesc.newBuilder().setName("mcc").setAddTsIdx(false).setType("string").build();
        ColumnDesc col2 = ColumnDesc.newBuilder().setName("amt").setAddTsIdx(false).setType("double").build();
        ColumnDesc col3 = ColumnDesc.newBuilder().setName("ts").setAddTsIdx(false).setType("int64").setIsTsCol(true).build();
        ColumnDesc col4 = ColumnDesc.newBuilder().setName("ts1").setAddTsIdx(false).setType("int64").setIsTsCol(true).build();
        ColumnKey colKey1 = ColumnKey.newBuilder().setIndexName("card_mcc").addColName("card").addColName("mcc").addTsName("ts").addTsName("ts1").build();
        TableInfo table = TableInfo.newBuilder()
                .setName(name).setTtl(0)
                .addColumnDescV1(col0).addColumnDescV1(col1).addColumnDescV1(col2).addColumnDescV1(col3).addColumnDescV1(col4)
                .addColumnKey(colKey1)
                .build();
        boolean ok = nsc.createTable(table);
        Assert.assertTrue(ok);
        client.refreshRouteTable();
        putData(name);
        try {
            KvIterator it = tableSyncClient.scan(name, new Object[] {"card0", "mcc0"}, "card_mcc", 20000, 0, "xxx", 0);
            Assert.assertTrue(false);
        } catch (Exception e) {
            Assert.assertTrue(true);
        }
        try {
            Object[]row = tableSyncClient.getRow(name, new Object[] {"card0", "mcc0"}, "card_mcc",  0, "xxx", null);

            Assert.assertTrue(false);
        } catch (Exception e) {
            Assert.assertTrue(true);
        }
        try {
            KvIterator it = tableSyncClient.scan(name, new Object[] {"card0", "mcc0"}, "card_mcc", 20000, 0, "ts", 0);
            Assert.assertEquals(20, it.getCount());
            it = tableSyncClient.scan(name, new Object[] {"card0", "mcc0"}, "card_mcc", 20000, 0, "ts1", 0);
            Assert.assertEquals(20, it.getCount());
            ScanFuture sf = tableAsyncClient.scan(name, new Object[] {"card0", "mcc0"}, "card_mcc", 20000, 0, "ts", 0);
            it = sf.get();
            Assert.assertEquals(20, it.getCount());
            Object[]row = tableSyncClient.getRow(name, new Object[] {"card0", "mcc0"}, "card_mcc",  10008, "ts", null);
            Assert.assertEquals("card0", row[0]);
            Assert.assertEquals(9.2d, row[2]);
            Assert.assertEquals(10008, (long)row[3]);
            GetFuture gf = tableAsyncClient.get(name, new Object[] {"card0", "mcc0"}, "card_mcc",  10008, "ts", null);
            row = gf.getRow();
            Assert.assertEquals("card0", row[0]);
            Assert.assertEquals(9.2d, row[2]);
            Assert.assertEquals(10008, (long)row[3]);
            Assert.assertEquals(20, tableSyncClient.count(name, new Object[] {"card0", "mcc0"}, "card_mcc", "ts", true));

            it = tableSyncClient.traverse(name, "card_mcc", "ts1");
            int count = 0;
            while(it.valid()) {
                count++;
                it.next();
            }
            Assert.assertEquals(400, count);

        } catch (Exception e) {
            Assert.assertTrue(false);
        }
        nsc.dropTable(name);
    }

    @Test
    public void testTwoColIndex() {
        String name = String.valueOf(id.incrementAndGet());
        nsc.dropTable(name);
        ColumnDesc col0 = ColumnDesc.newBuilder().setName("card").setAddTsIdx(false).setType("string").build();
        ColumnDesc col1 = ColumnDesc.newBuilder().setName("mcc").setAddTsIdx(false).setType("string").build();
        ColumnDesc col2 = ColumnDesc.newBuilder().setName("amt").setAddTsIdx(false).setType("double").build();
        ColumnDesc col3 = ColumnDesc.newBuilder().setName("ts").setAddTsIdx(false).setType("int64").setIsTsCol(true).build();
        ColumnDesc col4 = ColumnDesc.newBuilder().setName("ts1").setAddTsIdx(false).setType("int64").setIsTsCol(true).build();
        ColumnKey colKey1 = ColumnKey.newBuilder().setIndexName("card").addColName("card").addTsName("ts").build();
        ColumnKey colKey2 = ColumnKey.newBuilder().setIndexName("card_mcc").addColName("card").addColName("mcc").addTsName("ts").addTsName("ts1").build();
        TableInfo table = TableInfo.newBuilder()
                .setName(name).setTtl(0)
                .addColumnDescV1(col0).addColumnDescV1(col1).addColumnDescV1(col2).addColumnDescV1(col3).addColumnDescV1(col4)
                .addColumnKey(colKey1).addColumnKey(colKey2)
                .build();
        boolean ok = nsc.createTable(table);
        Assert.assertTrue(ok);
        client.refreshRouteTable();
        putData(name);
        try {
            KvIterator it = tableSyncClient.scan(name, new Object[] {"card0", "mcc0"}, "card_mcc", 20000, 0, "xxx", 0);
            Assert.assertTrue(false);
        } catch (Exception e) {
            Assert.assertTrue(true);
        }
        try {
            Object[]row = tableSyncClient.getRow(name, new Object[] {"card0", "mcc0"}, "card_mcc",  0, "xxx", null);

            Assert.assertTrue(false);
        } catch (Exception e) {
            Assert.assertTrue(true);
        }
        try {
            KvIterator it = tableSyncClient.scan(name, new Object[] {"card0", "mcc0"}, "card_mcc", 20000, 0, "ts", 0);
            Assert.assertEquals(20, it.getCount());
            it = tableSyncClient.scan(name, new Object[] {"card0", "mcc0"}, "card_mcc", 20000, 0, "ts1", 0);
            Assert.assertEquals(20, it.getCount());
            it = tableSyncClient.scan(name, "card11", "card", 20000, 0, "ts", 0);
            Assert.assertEquals(20, it.getCount());
            ScanFuture sf = tableAsyncClient.scan(name, new Object[] {"card0", "mcc0"}, "card_mcc", 20000, 0, "ts", 0);
            it = sf.get();
            Assert.assertEquals(20, it.getCount());
            Object[]row = tableSyncClient.getRow(name, new Object[] {"card0", "mcc0"}, "card_mcc",  10008, "ts", null);
            Assert.assertEquals("card0", row[0]);
            Assert.assertEquals(9.2d, row[2]);
            Assert.assertEquals(10008, (long)row[3]);
            GetFuture gf = tableAsyncClient.get(name, new Object[] {"card0", "mcc0"}, "card_mcc",  10008, "ts", null);
            row = gf.getRow();
            Assert.assertEquals("card0", row[0]);
            Assert.assertEquals(9.2d, row[2]);
            Assert.assertEquals(10008, (long)row[3]);
            Assert.assertEquals(20, tableSyncClient.count(name, new Object[] {"card0", "mcc0"}, "card_mcc", "ts", true));

            it = tableSyncClient.traverse(name, "card_mcc", "ts1");
            int count = 0;
            while(it.valid()) {
                count++;
                it.next();
            }
            Assert.assertEquals(400, count);

        } catch (Exception e) {
            Assert.assertTrue(false);
        }
        nsc.dropTable(name);
    }

}<|MERGE_RESOLUTION|>--- conflicted
+++ resolved
@@ -36,11 +36,9 @@
     @DataProvider(name = "StorageMode")
     public Object[][] StorageMode() {
         return new Object[][] {
-                new Object[] {
-                        Common.StorageMode.kSSD,
-                        Common.StorageMode.kMemory,
-                        Common.StorageMode.kHDD
-                },
+                new Object[] { Common.StorageMode.kSSD },
+                new Object[] { Common.StorageMode.kHDD },
+                new Object[] { Common.StorageMode.kMemory },
         };
     }
 
@@ -263,27 +261,17 @@
         ColumnDesc col2 = ColumnDesc.newBuilder().setName("amt").setAddTsIdx(false).setType("double").build();
         ColumnDesc col3 = ColumnDesc.newBuilder().setName("ts").setAddTsIdx(false).setType("int64").setIsTsCol(true).build();
         ColumnDesc col4 = ColumnDesc.newBuilder().setName("ts_1").setAddTsIdx(false).setType("int64").setIsTsCol(true).build();
-<<<<<<< HEAD
-        ColumnDesc col5 = ColumnDesc.newBuilder().setName("ts_2").setAddTsIdx(false).setType("int64").setIsTsCol(true).build();
-        ColumnKey colKey1 = ColumnKey.newBuilder().setIndexName("card").addTsName("ts").addTsName("ts_1").build();
-        ColumnKey colKey2 = ColumnKey.newBuilder().setIndexName("mcc").addTsName("ts_1").build();
-        ColumnKey colKey3 = ColumnKey.newBuilder().setIndexName("card2").addColName("card").addColName("mcc").addTsName("ts_1").addTsName("ts_2").build();
-        TableInfo table = TableInfo.newBuilder()
-                .setName(name).setTtl(0)
-                .addColumnDescV1(col0).addColumnDescV1(col1).addColumnDescV1(col2).addColumnDescV1(col3).addColumnDescV1(col4).addColumnDescV1(col5)
-                .addColumnKey(colKey1).addColumnKey(colKey2).addColumnKey(colKey3)
-                .setStorageMode(sm)
-=======
         ColumnDesc col5 = ColumnDesc.newBuilder().setName("col1").setAddTsIdx(false).setType("string").build();
+        ColumnDesc col6 = ColumnDesc.newBuilder().setName("ts_2").setAddTsIdx(false).setType("int64").setIsTsCol(true).build();
         ColumnKey colKey1 = ColumnKey.newBuilder().setIndexName("card").addTsName("ts").addTsName("ts_1").build();
         ColumnKey colKey2 = ColumnKey.newBuilder().setIndexName("mcc").addTsName("ts").build();
         ColumnKey colKey3 = ColumnKey.newBuilder().setIndexName("col1").addTsName("ts_1").build();
-        TableInfo table = TableInfo.newBuilder()
-                .setName(name).setTtl(0)
-                .addColumnDescV1(col0).addColumnDescV1(col1).addColumnDescV1(col2).addColumnDescV1(col3).addColumnDescV1(col4)
-                .addColumnDescV1(col5)
-                .addColumnKey(colKey1).addColumnKey(colKey2).addColumnKey(colKey3)
->>>>>>> 550e1821
+        ColumnKey colKey4 = ColumnKey.newBuilder().setIndexName("card2").addColName("card").addColName("mcc").addTsName("ts_1").addTsName("ts_2").build();
+        TableInfo table = TableInfo.newBuilder()
+                .setName(name).setTtl(0)
+                .addColumnDescV1(col0).addColumnDescV1(col1).addColumnDescV1(col2).addColumnDescV1(col3).addColumnDescV1(col4).addColumnDescV1(col5).addColumnDescV1(col6)
+                .addColumnKey(colKey1).addColumnKey(colKey2).addColumnKey(colKey3).addColumnKey(colKey4)
+                .setStorageMode(sm)
                 .setPartitionNum(1).setReplicaNum(1)
                 .build();
         boolean ok = nsc.createTable(table);
@@ -296,11 +284,8 @@
             data.put("amt", 1.5);
             data.put("ts", 1234l);
             data.put("ts_1", 222l);
-<<<<<<< HEAD
+            data.put("col1", "col_key0");
             data.put("ts_2", 2222l);
-=======
-            data.put("col1", "col_key0");
->>>>>>> 550e1821
             tableSyncClient.put(name, data);
             data.clear();
             data.put("card", "card0");
@@ -308,11 +293,8 @@
             data.put("amt", 1.6);
             data.put("ts", 1235l);
             data.put("ts_1", 333l);
-<<<<<<< HEAD
+            data.put("col1", "col_key1");
             data.put("ts_2", 3333l);
-=======
-            data.put("col1", "col_key1");
->>>>>>> 550e1821
             tableSyncClient.put(name, data);
             KvIterator it = tableSyncClient.scan(name, "card0", "card", 1235l, 0l, "ts", 0);
             Assert.assertTrue(it.valid());
@@ -320,33 +302,25 @@
             Object[] row = it.getDecodedValue();
             Assert.assertEquals(it.getKey(), 1235);
             Assert.assertEquals(row.length, 6);
-<<<<<<< HEAD
             Assert.assertEquals(row[0], "card0");
             Assert.assertEquals(row[1], "mcc1");
             Assert.assertEquals(row[2], 1.6d);
             Assert.assertEquals(((Long) row[3]).longValue(), 1235l);
             Assert.assertEquals(((Long) row[4]).longValue(), 333l);
-            Assert.assertEquals(((Long) row[5]).longValue(), 3333l);
-=======
-            Assert.assertEquals(row[0],"card0");
-            Assert.assertEquals(row[1],"mcc1");
-            Assert.assertEquals(row[2],1.6d);
-            Assert.assertEquals(((Long)row[3]).longValue(),1235l);
-            Assert.assertEquals(((Long)row[4]).longValue(),333l);
             Assert.assertEquals(row[5],"col_key1");
->>>>>>> 550e1821
+            Assert.assertEquals(((Long) row[6]).longValue(), 3333l);
             it = tableSyncClient.scan(name, "card0", "card", 1235l, 0l, "ts_1", 0);
             Assert.assertTrue(it.getCount() == 2);
             row = it.getDecodedValue();
             Assert.assertEquals(it.getKey(), 333);
             Assert.assertEquals(row.length, 6);
-<<<<<<< HEAD
             Assert.assertEquals(row[0], "card0");
             Assert.assertEquals(row[1], "mcc1");
             Assert.assertEquals(row[2], 1.6d);
             Assert.assertEquals(((Long) row[3]).longValue(), 1235l);
             Assert.assertEquals(((Long) row[4]).longValue(), 333l);
-            Assert.assertEquals(((Long) row[5]).longValue(), 3333l);
+            Assert.assertEquals(row[5],"col_key1");
+            Assert.assertEquals(((Long) row[6]).longValue(), 3333l);
             it = tableSyncClient.scan(name, "mcc1", "mcc", 1235l, 0l, "ts_1", 0);
             Assert.assertTrue(it.valid());
             Assert.assertTrue(it.getCount() == 1);
@@ -355,15 +329,6 @@
             query.put("card", "card0");
             query.put("mcc", "mcc0");
             it = tableSyncClient.scan(name, query, "card2", 3333l, 0l, "ts_2", 0);
-=======
-            Assert.assertEquals(row[0],"card0");
-            Assert.assertEquals(row[1],"mcc1");
-            Assert.assertEquals(row[2],1.6d);
-            Assert.assertEquals(((Long)row[3]).longValue(),1235l);
-            Assert.assertEquals(((Long)row[4]).longValue(),333l);
-            Assert.assertEquals(row[5],"col_key1");
-            it = tableSyncClient.scan(name, "mcc1", "mcc", 1235l, 0l, "ts", 0);
->>>>>>> 550e1821
             Assert.assertTrue(it.valid());
             Assert.assertTrue(it.getCount() == 1);
             it = tableSyncClient.scan(name, "col_key1", "col1", 1235l, 0l, "ts_1", 0);
