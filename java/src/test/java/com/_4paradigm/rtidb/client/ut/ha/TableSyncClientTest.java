--- conflicted
+++ resolved
@@ -5,16 +5,12 @@
 import java.util.Map;
 import java.util.concurrent.atomic.AtomicInteger;
 
-<<<<<<< HEAD
-import com._4paradigm.rtidb.client.ut.Config;
-=======
 import com._4paradigm.rtidb.client.GetFuture;
 import com._4paradigm.rtidb.client.PutFuture;
 import com._4paradigm.rtidb.client.base.ClientBuilder;
 import com._4paradigm.rtidb.client.base.TestCaseBase;
 import com._4paradigm.rtidb.client.ha.TableHandler;
 import com._4paradigm.rtidb.client.base.Config;
->>>>>>> 0abd5bde
 import org.testng.Assert;
 import org.testng.annotations.AfterClass;
 import org.testng.annotations.BeforeClass;
@@ -31,38 +27,12 @@
 import com._4paradigm.rtidb.tablet.Tablet;
 import com.google.protobuf.ByteString;
 
-<<<<<<< HEAD
-public class TableSyncClientTest {
-    private static String zkEndpoints = Config.ZK_ENDPOINTS;
-    private static String zkRootPath = Config.ZK_ROOT_PATH;
-    private static String leaderPath  = zkRootPath + "/leader";
-    private static AtomicInteger id = new AtomicInteger(10000);
-    private static NameServerClientImpl nsc = new NameServerClientImpl(zkEndpoints, leaderPath);
-    private static RTIDBClientConfig config = new RTIDBClientConfig();
-    private static RTIDBClusterClient client = null;
-    private static TableSyncClient tableSyncClient = null;
-    private static String[] nodes = Config.NODES;
-    @BeforeClass
-    public static void setUp() {
-        try {
-            nsc.init();
-            config.setZkEndpoints(zkEndpoints);
-            config.setZkRootPath(zkRootPath);
-            client = new RTIDBClusterClient(config);
-            client.init();
-            tableSyncClient = new TableSyncClientImpl(client);
-        } catch (Exception e) {
-            // TODO Auto-generated catch block
-            e.printStackTrace();
-        }
-=======
 public class TableSyncClientTest extends TestCaseBase {
     private static AtomicInteger id = new AtomicInteger(10000);
     private static String[] nodes = Config.NODES;
     @BeforeClass
     public  void setUp() {
         super.setUp();
->>>>>>> 0abd5bde
     }
     @AfterClass
     public  void tearDown() {
