package com._4paradigm.rtidb.client.ut.ha;

import com._4paradigm.rtidb.client.KvIterator;
import com._4paradigm.rtidb.client.TableSyncClient;
import com._4paradigm.rtidb.client.base.ClientBuilder;
import com._4paradigm.rtidb.client.base.Config;
import com._4paradigm.rtidb.client.base.TestCaseBase;
import com._4paradigm.rtidb.client.ha.RTIDBClientConfig;
import com._4paradigm.rtidb.client.ha.impl.RTIDBClusterClient;
import com._4paradigm.rtidb.client.impl.TableSyncClientImpl;
import com._4paradigm.rtidb.common.Common;
import com._4paradigm.rtidb.ns.NS.ColumnDesc;
import com._4paradigm.rtidb.ns.NS.PartitionMeta;
import com._4paradigm.rtidb.ns.NS.TableInfo;
import com._4paradigm.rtidb.ns.NS.TablePartition;
import com._4paradigm.rtidb.tablet.Tablet;
import com.google.protobuf.ByteString;
import org.testng.Assert;
import org.testng.annotations.AfterClass;
import org.testng.annotations.BeforeClass;
import org.testng.annotations.Test;

import java.util.HashMap;
import java.util.List;
import java.util.Map;
import java.util.concurrent.atomic.AtomicInteger;

public class TableSyncClientTest extends TestCaseBase {
    private static AtomicInteger id = new AtomicInteger(10000);
    private static String[] nodes = Config.NODES;
    @BeforeClass
    public  void setUp() {
        super.setUp();
    }
    @AfterClass
    public  void tearDown() {
        super.tearDown();
    }
    
    private String createKvTable() {
        String name = String.valueOf(id.incrementAndGet());
        nsc.dropTable(name);
        PartitionMeta pm0_0 = PartitionMeta.newBuilder().setEndpoint(nodes[0]).setIsLeader(true).build();
        PartitionMeta pm0_1 = PartitionMeta.newBuilder().setEndpoint(nodes[1]).setIsLeader(false).build();
        TablePartition tp0 = TablePartition.newBuilder().addPartitionMeta(pm0_0).addPartitionMeta(pm0_1).setPid(0).build();
        TablePartition tp1 = TablePartition.newBuilder().addPartitionMeta(pm0_0).addPartitionMeta(pm0_1).setPid(1).build();
        
        TableInfo table = TableInfo.newBuilder().addTablePartition(tp0).addTablePartition(tp1)
                .setSegCnt(8).setName(name).setTtl(0).build();
        
        boolean ok = nsc.createTable(table);
        Assert.assertTrue(ok);
        client.refreshRouteTable();
        return name;
    }

    private String createSchemaTable(String ttlType) {
        String name = String.valueOf(id.incrementAndGet());
        nsc.dropTable(name);
        PartitionMeta pm0_0 = PartitionMeta.newBuilder().setEndpoint(nodes[0]).setIsLeader(true).build();
        PartitionMeta pm0_1 = PartitionMeta.newBuilder().setEndpoint(nodes[1]).setIsLeader(false).build();
        PartitionMeta pm0_2 = PartitionMeta.newBuilder().setEndpoint(nodes[0]).setIsLeader(false).build();
        PartitionMeta pm0_3 = PartitionMeta.newBuilder().setEndpoint(nodes[1]).setIsLeader(true).build();
        ColumnDesc col0 = ColumnDesc.newBuilder().setName("card").setAddTsIdx(true).setType("string").build();
        ColumnDesc col1 = ColumnDesc.newBuilder().setName("mcc").setAddTsIdx(true).setType("string").build();
        ColumnDesc col2 = ColumnDesc.newBuilder().setName("amt").setAddTsIdx(false).setType("double").build();
        TablePartition tp0 = TablePartition.newBuilder().addPartitionMeta(pm0_0).addPartitionMeta(pm0_1).setPid(0).build();
        TablePartition tp1 = TablePartition.newBuilder().addPartitionMeta(pm0_3).addPartitionMeta(pm0_2).setPid(1).build();
        TableInfo table = TableInfo.newBuilder().setTtlType(ttlType).addTablePartition(tp0).addTablePartition(tp1)
                .setSegCnt(8).setName(name).setTtl(10)
                .addColumnDesc(col0).addColumnDesc(col1).addColumnDesc(col2)
                .build();
        boolean ok = nsc.createTable(table);
        Assert.assertTrue(ok);
        client.refreshRouteTable();
        return name;
    }

    private String createSchemaTable() {
        String name = String.valueOf(id.incrementAndGet());
        nsc.dropTable(name);
        PartitionMeta pm0_0 = PartitionMeta.newBuilder().setEndpoint(nodes[0]).setIsLeader(true).build();
        PartitionMeta pm0_1 = PartitionMeta.newBuilder().setEndpoint(nodes[1]).setIsLeader(false).build();
        ColumnDesc col0 = ColumnDesc.newBuilder().setName("card").setAddTsIdx(true).setType("string").build();
        ColumnDesc col1 = ColumnDesc.newBuilder().setName("mcc").setAddTsIdx(true).setType("string").build();
        ColumnDesc col2 = ColumnDesc.newBuilder().setName("amt").setAddTsIdx(false).setType("double").build();
        TablePartition tp0 = TablePartition.newBuilder().addPartitionMeta(pm0_0).addPartitionMeta(pm0_1).setPid(0).build();
        TablePartition tp1 = TablePartition.newBuilder().addPartitionMeta(pm0_0).addPartitionMeta(pm0_1).setPid(1).build();
        TableInfo table = TableInfo.newBuilder().addTablePartition(tp0).addTablePartition(tp1)
                .setSegCnt(8).setName(name).setTtl(0)
                .addColumnDesc(col0).addColumnDesc(col1).addColumnDesc(col2)
                .build();
        boolean ok = nsc.createTable(table);
        Assert.assertTrue(ok);
        client.refreshRouteTable();
        return name;
    }
    
    @Test
    public void testPut() {
        String name = createKvTable();
        try {
            boolean ok = tableSyncClient.put(name, "test1", 9527, "value0");
            Assert.assertTrue(ok);
            ok = tableSyncClient.put(name, "test2", 9527, "value1");
            Assert.assertTrue(ok);
            ByteString bs = tableSyncClient.get(name, "test1");
            String value = new String(bs.toByteArray());
            Assert.assertEquals(value, "value0");
            bs = tableSyncClient.get(name, "test2");
            value = new String(bs.toByteArray());
            Assert.assertEquals(value, "value1");
            Thread.sleep(1000 * 5);
            List<TableInfo> tables = nsc.showTable(name);
            Assert.assertTrue(tables.get(0).getTablePartition(0).getRecordCnt() == 1);
            Assert.assertEquals(tables.get(0).getTablePartition(0).getRecordByteSize(), 235);

        } catch (Exception e) {
            e.printStackTrace();
            Assert.assertTrue(false);
        }finally {
            nsc.dropTable(name);
        }
        
    }
    
    @Test
    public void testSchemaPut() {
        
        String name = createSchemaTable();
        try {
            boolean ok = tableSyncClient.put(name, 9527, new Object[]{"card0", "mcc0", 9.15d});
            Assert.assertTrue(ok);
            ok = tableSyncClient.put(name, 9528, new Object[] {"card1", "mcc1", 9.2d});
            Assert.assertTrue(ok);
            Object[] row = tableSyncClient.getRow(name, "card0", 9527);
            Assert.assertEquals(row[0], "card0");
            Assert.assertEquals(row[1], "mcc0");
            Assert.assertEquals(row[2], 9.15d);
            row = tableSyncClient.getRow(name, "card1", 9528);
            Assert.assertEquals(row[0], "card1");
            Assert.assertEquals(row[1], "mcc1");
            Assert.assertEquals(row[2], 9.2d);
        } catch (Exception e) {
            e.printStackTrace();
            Assert.assertTrue(false);
        } finally {
            nsc.dropTable(name);
        }
    }
    
    @Test
    public void testScan() {
        String name = createKvTable();
        try {
            boolean ok = tableSyncClient.put(name, "test1", 9527, "value0");
            Assert.assertTrue(ok);
            ok = tableSyncClient.put(name, "test1", 9528, "value1");
            Assert.assertTrue(ok);
            ok = tableSyncClient.put(name, "test1", 9529, "value2");
            Assert.assertTrue(ok);
            KvIterator it = tableSyncClient.scan(name, "test1", 9529, 1000);
            Assert.assertTrue(it.getCount() == 3);
            Assert.assertTrue(it.valid());
            byte[] buffer = new byte[6];
            it.getValue().get(buffer);
            String value = new String(buffer);
            Assert.assertEquals(value, "value2");
            it.next();
            
            Assert.assertTrue(it.valid());
            it.getValue().get(buffer);
            value = new String(buffer);
            Assert.assertEquals(value, "value1");
            it.next();

            Assert.assertTrue(it.valid());
            it.getValue().get(buffer);
            value = new String(buffer);
            Assert.assertEquals(value, "value0");
            it.next();

            Assert.assertFalse(it.valid());
        } catch (Exception e) {
            e.printStackTrace();
            Assert.assertTrue(false);
        }finally {
            nsc.dropTable(name);
        }
    }

    @Test
    public void testDelete() {
        String name = createKvTable();
        try {
            boolean ok = tableSyncClient.put(name, "test1", 9527, "value0");
            Assert.assertTrue(ok);
            ok = tableSyncClient.put(name, "test1", 9528, "value1");
            Assert.assertTrue(ok);
            ok = tableSyncClient.put(name, "test1", 9529, "value2");
            Assert.assertTrue(ok);
            KvIterator it = tableSyncClient.scan(name, "test1", 9529, 1000);
            Assert.assertTrue(it.getCount() == 3);
            Assert.assertTrue(tableSyncClient.delete(name, "test1"));
            it = tableSyncClient.scan(name, "test1", 9529, 1000);
            Assert.assertTrue(it.getCount() == 0);
        } catch (Exception e) {
            e.printStackTrace();
            Assert.assertTrue(false);
        }finally {
            nsc.dropTable(name);
        }
    }

    @Test
    public void testDeleteSchema() {
        String name = createSchemaTable();
        try {
            Map<String, Object> rowMap = new HashMap<String, Object>();
            rowMap.put("card", "card0");
            rowMap.put("mcc", "mcc0");
            rowMap.put("amt", 9.15d);
            boolean ok = tableSyncClient.put(name, 9527, rowMap);
            Assert.assertTrue(ok);
            rowMap = new HashMap<String, Object>();
            rowMap.put("card", "card0");
            rowMap.put("mcc", "mcc1");
            rowMap.put("amt", 9.2d);
            ok = tableSyncClient.put(name, 9528, rowMap);
            Assert.assertTrue(ok);
            KvIterator it = tableSyncClient.scan(name, "card0", "card", 9529, 1000);
            Assert.assertTrue(it.getCount() == 2);
            Assert.assertTrue(tableSyncClient.delete(name, "card0", "card"));
            it = tableSyncClient.scan(name, "card0", "card", 9529, 1000);
            Assert.assertTrue(it.getCount() == 0);
        } catch (Exception e) {
            e.printStackTrace();
            Assert.assertTrue(false);
        }finally {
            nsc.dropTable(name);
        }
    }

    @Test
    public void testCount() {
        String name = createKvTable();
        try {
            boolean ok = tableSyncClient.put(name, "test1", 9527, "value0");
            Assert.assertTrue(ok);
            ok = tableSyncClient.put(name, "test1", 9528, "value1");
            Assert.assertTrue(ok);
            ok = tableSyncClient.put(name, "test1", 9529, "value2");
            Assert.assertTrue(ok);
            ok = tableSyncClient.put(name, "test2", 9529, "value3");
            Assert.assertTrue(ok);
            ok = tableSyncClient.put(name, "test3", 9530, "value1");
            Assert.assertTrue(ok);
            ok = tableSyncClient.put(name, "test3", 9530, "value2");
            Assert.assertTrue(ok);
            Assert.assertEquals(3, tableSyncClient.count(name, "test1"));
            Assert.assertEquals(3, tableSyncClient.count(name, "test1", true));
            Assert.assertEquals(1, tableSyncClient.count(name, "test2"));
            Assert.assertEquals(1, tableSyncClient.count(name, "test2", true));
            Assert.assertEquals(2, tableSyncClient.count(name, "test3"));
            RTIDBClientConfig configA = client.getConfig();
            RTIDBClientConfig configB = new RTIDBClientConfig();
            configB.setZkEndpoints(configA.getZkEndpoints());
            configB.setZkRootPath(configA.getZkRootPath());
            configB.setNsEndpoint(configA.getNsEndpoint());
            configB.setReadTimeout(configA.getReadTimeout());
            configB.setWriteTimeout(configA.getWriteTimeout());
            configB.setRemoveDuplicateByTime(true);
            RTIDBClusterClient testNSc = new RTIDBClusterClient(configB);
            testNSc.init();
            TableSyncClient tableSyncClientB = new TableSyncClientImpl(testNSc);
            Assert.assertEquals(1, tableSyncClientB.count(name, "test3", true));
            testNSc.close();
        } catch (Exception e) {
            e.printStackTrace();
            Assert.assertTrue(false);
        }finally {
            nsc.dropTable(name);
        }
    }

    @Test
<<<<<<< HEAD
=======
    public void testTsCountSchema() {
        String name = createTsSchemaTable();
        try{
            long now = System.currentTimeMillis();
            boolean ok = tableSyncClient.put(name, new Object[] {"card1", 1.1d, new DateTime(now)});
            Assert.assertTrue(ok);
            ok = tableSyncClient.put(name, new Object[] {"card1", 2.1d, new DateTime(now-1000)});
            Assert.assertTrue(ok);
            ok = tableSyncClient.put(name, new Object[] {"card1", 3.1d, new DateTime(now-2000)});
            Assert.assertTrue(ok);
            Assert.assertEquals(3, tableSyncClient.count(name, "card1", "card", "ts",  now, 0l));
            Assert.assertEquals(1, tableSyncClient.count(name, "card1", "card", "ts", true, now, now - 1000));
            Assert.assertEquals(3, tableSyncClient.count(name, "card1", "card", "ts",  now, now - 1000));
            Assert.assertEquals(1, tableSyncClient.count(name, "card1", "card", "ts", true, now, now - 1000));
            Assert.assertEquals(3, tableSyncClient.count(name, "card1", "card", "ts",  now, now - 2000));
            Assert.assertEquals(2, tableSyncClient.count(name, "card1", "card", "ts", true, now, now - 2000));
        }catch (Exception e) {
            e.printStackTrace();
            Assert.fail();
        } finally {
            nsc.dropTable(name);
        }
    }
    @Test
>>>>>>> 4533e3f5
    public void testCountSchema() {
        String name = createSchemaTable();
        try {
            Map<String, Object> rowMap = new HashMap<String, Object>();
            rowMap.put("card", "card0");
            rowMap.put("mcc", "mcc0");
            rowMap.put("amt", 9.15d);
            boolean ok = tableSyncClient.put(name, 9527, rowMap);
            Assert.assertTrue(ok);
            rowMap = new HashMap<String, Object>();
            rowMap.put("card", "card0");
            rowMap.put("mcc", "mcc1");
            rowMap.put("amt", 9.2d);
            ok = tableSyncClient.put(name, 9528, rowMap);
            Assert.assertTrue(ok);
            rowMap = new HashMap<String, Object>();
            rowMap.put("card", "card1");
            rowMap.put("mcc", "mcc2");
            rowMap.put("amt", 9.25d);
            ok = tableSyncClient.put(name, 9529, rowMap);
            Assert.assertTrue(ok);
            rowMap.put("card", "card1");
            rowMap.put("mcc", "mcc2");
            rowMap.put("amt", 9.3d);
            ok = tableSyncClient.put(name, 9529, rowMap);
            Assert.assertTrue(ok);
            Assert.assertEquals(2, tableSyncClient.count(name, "card0", "card"));
            Assert.assertEquals(2, tableSyncClient.count(name, "card0", "card", true));
            Assert.assertEquals(1, tableSyncClient.count(name, "mcc1", "mcc"));
            Assert.assertEquals(1, tableSyncClient.count(name, "mcc1", "mcc", true));
            Assert.assertEquals(2, tableSyncClient.count(name, "mcc2", "mcc"));
            Assert.assertEquals(2, tableSyncClient.count(name, "card1", "card"));
            RTIDBClientConfig configA = client.getConfig();
            RTIDBClientConfig configB = new RTIDBClientConfig();
            configB.setZkEndpoints(configA.getZkEndpoints());
            configB.setZkRootPath(configA.getZkRootPath());
            configB.setNsEndpoint(configA.getNsEndpoint());
            configB.setReadTimeout(configA.getReadTimeout());
            configB.setWriteTimeout(configA.getWriteTimeout());
            configB.setRemoveDuplicateByTime(true);
            RTIDBClusterClient testNSc = new RTIDBClusterClient(configB);
            testNSc.init();
            TableSyncClient tableSyncClientB = new TableSyncClientImpl(testNSc);
            Assert.assertEquals(1, tableSyncClientB.count(name, "mcc2", "mcc", true));
            Assert.assertEquals(1, tableSyncClientB.count(name, "card1", "card", true));
            testNSc.close();
        } catch (Exception e) {
            e.printStackTrace();
            Assert.assertTrue(false);
        }finally {
            nsc.dropTable(name);
        }
    }

    @Test
    public void testAddTableFieldWithColumnKey() {
        String name = String.valueOf(id.incrementAndGet());
        nsc.dropTable(name);
        Common.ColumnDesc col0 = Common.ColumnDesc.newBuilder().setName("card").setAddTsIdx(false).setType("string").build();
        Common.ColumnDesc col1 = Common.ColumnDesc.newBuilder().setName("mcc").setAddTsIdx(false).setType("string").build();
        Common.ColumnDesc col2 = Common.ColumnDesc.newBuilder().setName("amt").setAddTsIdx(false).setType("double").build();
        Common.ColumnDesc col3 = Common.ColumnDesc.newBuilder().setName("ts").setAddTsIdx(false).setType("int64").setIsTsCol(true).build();
        Common.ColumnDesc col4 = Common.ColumnDesc.newBuilder().setName("ts_1").setAddTsIdx(false).setType("int64").setIsTsCol(true).build();
        Common.ColumnKey colKey1 = Common.ColumnKey.newBuilder().setIndexName("card").addTsName("ts").addTsName("ts_1").build();
        Common.ColumnKey colKey2 = Common.ColumnKey.newBuilder().setIndexName("mcc").addTsName("ts").build();
        TableInfo table = TableInfo.newBuilder()
                .setName(name).setTtl(0)
                .addColumnDescV1(col0).addColumnDescV1(col1).addColumnDescV1(col2).addColumnDescV1(col3).addColumnDescV1(col4)
                .addColumnKey(colKey1).addColumnKey(colKey2)
                .setPartitionNum(1).setReplicaNum(1)
                .build();
        boolean ok = nsc.createTable(table);
        Assert.assertTrue(ok);
        client.refreshRouteTable();
        try {
            Map<String, Object> data = new HashMap<String, Object>();
            data.put("card", "card0");
            data.put("mcc", "mcc0");
            data.put("amt", 1.5);
            data.put("ts", 1234l);
            data.put("ts_1", 222l);
            tableSyncClient.put(name, data);

            ok = nsc.AddTableField(name, "aa", "string");
//            Thread.currentThread().sleep(15);
            Assert.assertTrue(ok);
            client.refreshRouteTable();

            data.clear();
            data.put("card", "card0");
            data.put("mcc", "mcc1");
            data.put("amt", 1.6);
            data.put("ts", 1235l);
            data.put("ts_1", 333l);
            data.put("aa", "aa1");
            tableSyncClient.put(name, data);

            data.clear();
            data.put("card", "card0");
            data.put("mcc", "mcc1");
            data.put("amt", 1.7);
            data.put("ts", 1236l);
            data.put("ts_1", 444l);
            tableSyncClient.put(name, data);

            Object[] row = tableSyncClient.getRow(name, "card0", "card", 1236l, "ts", null);
            Assert.assertEquals(row[0], "card0");
            Assert.assertEquals(row[1], "mcc1");
            Assert.assertEquals(row[2], 1.7);
            Assert.assertEquals(row[3], 1236l);
            Assert.assertEquals(row[4], 444l);
            Assert.assertEquals(row[5], null);

            KvIterator it = tableSyncClient.scan(name, "card0", "card", 1235l, 0l, "ts", 0);
            Assert.assertTrue(it.valid());
            Assert.assertEquals(it.getCount(), 2);
            row = it.getDecodedValue();
            Assert.assertEquals(it.getKey(), 1235);
            Assert.assertEquals(row.length, 6);
            Assert.assertEquals(row[0], "card0");
            Assert.assertEquals(row[1], "mcc1");
            Assert.assertEquals(row[2], 1.6d);
            Assert.assertEquals(((Long) row[3]).longValue(), 1235l);
            Assert.assertEquals(((Long) row[4]).longValue(), 333l);
            Assert.assertEquals(row[5], "aa1");
            it = tableSyncClient.scan(name, "card0", "card", 1235l, 0l, "ts_1", 0);
            Assert.assertEquals(it.getCount(), 3);
            row = it.getDecodedValue();
            Assert.assertEquals(it.getKey(), 444);
            Assert.assertEquals(row.length, 6);
            Assert.assertEquals(row[0], "card0");
            Assert.assertEquals(row[1], "mcc1");
            Assert.assertEquals(row[2], 1.7d);
            Assert.assertEquals(((Long) row[3]).longValue(), 1236l);
            Assert.assertEquals(((Long) row[4]).longValue(), 444l);
            Assert.assertEquals(row[5], null);
            it = tableSyncClient.scan(name, "mcc1", "mcc", 1235l, 0l, "ts", 0);
            Assert.assertTrue(it.valid());
            Assert.assertTrue(it.getCount() == 1);

            KvIterator itt = tableSyncClient.traverse(name, "card");
            Assert.assertTrue(itt.valid());
            row = itt.getDecodedValue();
            Assert.assertEquals(itt.getKey(), 1236);
            Assert.assertEquals(row.length, 6);
            Assert.assertEquals(row[0], "card0");
            Assert.assertEquals(row[1], "mcc1");
            Assert.assertEquals(row[2], 1.7d);
            Assert.assertEquals(((Long) row[3]).longValue(), 1236l);
            Assert.assertEquals(((Long) row[4]).longValue(), 444l);
            Assert.assertEquals(row[5], null);

            itt.next();
            Assert.assertTrue(itt.valid());
            row = itt.getDecodedValue();
            Assert.assertEquals(itt.getKey(), 1235);
            Assert.assertEquals(row.length, 6);
            Assert.assertEquals(row[0], "card0");
            Assert.assertEquals(row[1], "mcc1");
            Assert.assertEquals(row[2], 1.6d);
            Assert.assertEquals(((Long) row[3]).longValue(), 1235l);
            Assert.assertEquals(((Long) row[4]).longValue(), 333l);
            Assert.assertEquals(row[5], "aa1");

            itt.next();
            Assert.assertTrue(itt.valid());
            row = itt.getDecodedValue();
            Assert.assertEquals(itt.getKey(), 1234);
            Assert.assertEquals(row.length, 6);
            Assert.assertEquals(row[0], "card0");
            Assert.assertEquals(row[1], "mcc0");
            Assert.assertEquals(row[2], 1.5d);
            Assert.assertEquals(((Long) row[3]).longValue(), 1234l);
            Assert.assertEquals(((Long) row[4]).longValue(), 222l);
            Assert.assertEquals(row[5], null);

        } catch (Exception e) {
            Assert.assertTrue(false);
        }
        nsc.dropTable(name);
    }

    @Test
    public void testAddTableFieldWithoutColumnKey() {
        String name = createSchemaTable();
        try {
            Assert.assertTrue(tableSyncClient.put(name, 9527, new Object[]{"card0", "mcc0", 9.15d}));

            boolean ok = nsc.AddTableField(name, "aa", "string");
//            Thread.currentThread().sleep(15);
            Assert.assertTrue(ok);
            client.refreshRouteTable();

            Assert.assertTrue(tableSyncClient.put(name, 9528, new Object[]{"card1", "mcc1", 9.2d, "aa1"}));
            Assert.assertTrue(tableSyncClient.put(name, 9529, new Object[]{"card2", "mcc2", 9.3d}));

            Object[] row = tableSyncClient.getRow(name, "card0", 9527);
            Assert.assertEquals(row[0], "card0");
            Assert.assertEquals(row[1], "mcc0");
            Assert.assertEquals(row[2], 9.15d);
            Assert.assertEquals(row[3], null);

            row = tableSyncClient.getRow(name, "card1", 9528);
            Assert.assertEquals(row[0], "card1");
            Assert.assertEquals(row[1], "mcc1");
            Assert.assertEquals(row[2], 9.2d);
            Assert.assertEquals(row[3], "aa1");

            row = tableSyncClient.getRow(name, "card2", 9529);
            Assert.assertEquals(row[0], "card2");
            Assert.assertEquals(row[1], "mcc2");
            Assert.assertEquals(row[2], 9.3d);
            Assert.assertEquals(row[3], null);

            Assert.assertTrue(tableSyncClient.put(name, 9528, new Object[]{"card0", "mcc1", 9.2d, "aa1"}));
            Assert.assertTrue(tableSyncClient.put(name, 9529, new Object[]{"card0", "mcc2", 9.3d}));

            KvIterator it = tableSyncClient.scan(name, "card0", "card", 9530, 0);
            Assert.assertEquals(it.getCount(), 3);
            Assert.assertTrue(it.valid());
            row = it.getDecodedValue();
            Assert.assertEquals("card0", row[0]);
            Assert.assertEquals("mcc2", row[1]);
            Assert.assertEquals(9.3d, row[2]);
            Assert.assertEquals(null, row[3]);

            it.next();
            Assert.assertTrue(it.valid());
            row = it.getDecodedValue();
            Assert.assertEquals("card0", row[0]);
            Assert.assertEquals("mcc1", row[1]);
            Assert.assertEquals(9.2d, row[2]);
            Assert.assertEquals("aa1", row[3]);

            it.next();
            Assert.assertTrue(it.valid());
            row = it.getDecodedValue();
            Assert.assertEquals("card0", row[0]);
            Assert.assertEquals("mcc0", row[1]);
            Assert.assertEquals(9.15d, row[2]);
            Assert.assertEquals(null, row[3]);

            KvIterator itt = tableSyncClient.traverse(name, "card");
            Assert.assertTrue(itt.valid());
            row = itt.getDecodedValue();
            Assert.assertEquals(itt.getKey(), 9528);
            Assert.assertEquals(itt.getPK(), "card1");
            Assert.assertEquals(row.length, 4);
            Assert.assertEquals(row[0], "card1");
            Assert.assertEquals(row[1], "mcc1");
            Assert.assertEquals(row[2], 9.2d);

            itt.next();
            Assert.assertTrue(itt.valid());
            row = itt.getDecodedValue();
            Assert.assertEquals(itt.getKey(), 9529);
            Assert.assertEquals(itt.getPK(), "card0");
            Assert.assertEquals(row.length, 4);
            Assert.assertEquals(row[0], "card0");
            Assert.assertEquals(row[1], "mcc2");
            Assert.assertEquals(row[2], 9.3d);
            Assert.assertEquals(row[3], null);

            itt.next();
            Assert.assertTrue(itt.valid());
            row = itt.getDecodedValue();
            Assert.assertEquals(itt.getKey(), 9528);
            Assert.assertEquals(itt.getPK(), "card0");
            Assert.assertEquals(row.length, 4);
            Assert.assertEquals(row[0], "card0");
            Assert.assertEquals(row[1], "mcc1");
            Assert.assertEquals(row[2], 9.2d);
            Assert.assertEquals(row[3], "aa1");

            itt.next();
            Assert.assertTrue(itt.valid());
            row = itt.getDecodedValue();
            Assert.assertEquals(itt.getKey(), 9527);
            Assert.assertEquals(itt.getPK(), "card0");
            Assert.assertEquals(row.length, 4);
            Assert.assertEquals(row[0], "card0");
            Assert.assertEquals(row[1], "mcc0");
            Assert.assertEquals(row[2], 9.15d);
            Assert.assertEquals(row[3], null);

            itt.next();
            Assert.assertTrue(itt.valid());
            row = itt.getDecodedValue();
            Assert.assertEquals(itt.getKey(), 9529);
            Assert.assertEquals(itt.getPK(), "card2");
            Assert.assertEquals(row.length, 4);
            Assert.assertEquals(row[0], "card2");
            Assert.assertEquals(row[1], "mcc2");
            Assert.assertEquals(row[2], 9.3d);
            Assert.assertEquals(row[3], null);

        } catch (Exception e) {
            e.printStackTrace();
            Assert.assertTrue(false);
        } finally {
            nsc.dropTable(name);
        }
    }

    @Test
    public void testTraverse() {
        String name = createSchemaTable();
        try {
            Map<String, Object> rowMap = new HashMap<String, Object>();
            rowMap.put("card", "card0");
            rowMap.put("mcc", "mcc0");
            rowMap.put("amt", 9.15d);
            boolean ok = tableSyncClient.put(name, 9527, rowMap);
            Assert.assertTrue(ok);
            rowMap = new HashMap<String, Object>();
            rowMap.put("card", "card0");
            rowMap.put("mcc", "mcc1");
            rowMap.put("amt", 9.2d);
            ok = tableSyncClient.put(name, 9528, rowMap);
            Assert.assertTrue(ok);
            Thread.sleep(200);
            KvIterator it = tableSyncClient.traverse(name, "card");
            Assert.assertTrue(it.valid());
            Object[] row = it.getDecodedValue();
            Assert.assertEquals(it.getKey(), 9528);
            Assert.assertEquals(it.getPK(), "card0");
            Assert.assertEquals(row.length, 3);
            Assert.assertEquals(row[0], "card0");
            Assert.assertEquals(row[1], "mcc1");
            Assert.assertEquals(row[2], 9.2d);
            it.next();
            Assert.assertTrue(it.valid());
            row = it.getDecodedValue();
            Assert.assertEquals(it.getKey(), 9527);
            Assert.assertEquals(it.getPK(), "card0");
            Assert.assertEquals(row[0], "card0");
            Assert.assertEquals(row[1], "mcc0");
            Assert.assertEquals(row[2], 9.15d);
            it.next();
            Assert.assertFalse(it.valid());
            for (int i = 0; i < 200; i++) {
                rowMap = new HashMap<String, Object>();
                rowMap.put("card", "card" + (i + 9529));
                rowMap.put("mcc", "mcc" + i);
                rowMap.put("amt", 9.2d);
                ok = tableSyncClient.put(name, i + 9529, rowMap);
                Assert.assertTrue(ok);
            }
            it = tableSyncClient.traverse(name, "card");
            for (int j = 0; j < 202; j++) {
                Assert.assertTrue(it.valid());
                it.next();
            }
            Assert.assertFalse(it.valid());
        } catch (Exception e) {
            e.printStackTrace();
            Assert.assertTrue(false);
        }finally {
            nsc.dropTable(name);
        }
    }

    @Test
    public void testScanLimit() {
        String name = createKvTable();
        try {
            boolean ok = tableSyncClient.put(name, "test1", 9527, "value0");
            Assert.assertTrue(ok);
            ok = tableSyncClient.put(name, "test1", 9528, "value1");
            Assert.assertTrue(ok);
            ok = tableSyncClient.put(name, "test1", 9529, "value2");
            Assert.assertTrue(ok);
            KvIterator it = tableSyncClient.scan(name, "test1", 9529, 1000, 2);
            Assert.assertTrue(it.getCount() == 2);
            Assert.assertTrue(it.valid());
            byte[] buffer = new byte[6];
            it.getValue().get(buffer);
            String value = new String(buffer);
            Assert.assertEquals(value, "value2");
            it.next();

            Assert.assertTrue(it.valid());
            it.getValue().get(buffer);
            value = new String(buffer);
            Assert.assertEquals(value, "value1");
            it.next();
            Assert.assertFalse(it.valid());
        } catch (Exception e) {
            e.printStackTrace();
            Assert.assertTrue(false);
        } finally {
            nsc.dropTable(name);
        }
    }

    @Test
    public void testScanLatestN() {
        String name = createKvTable();
        try {
            boolean ok = tableSyncClient.put(name, "test1", 9527, "value0");
            Assert.assertTrue(ok);
            ok = tableSyncClient.put(name, "test1", 9528, "value1");
            Assert.assertTrue(ok);
            ok = tableSyncClient.put(name, "test1", 9529, "value2");
            Assert.assertTrue(ok);
            KvIterator it = tableSyncClient.scan(name, "test1",2);
            Assert.assertTrue(it.getCount() == 2);
            Assert.assertTrue(it.valid());
            byte[] buffer = new byte[6];
            it.getValue().get(buffer);
            String value = new String(buffer);
            Assert.assertEquals(value, "value2");
            it.next();

            Assert.assertTrue(it.valid());
            it.getValue().get(buffer);
            value = new String(buffer);
            Assert.assertEquals(value, "value1");
            it.next();
            Assert.assertFalse(it.valid());
        } catch (Exception e) {
            e.printStackTrace();
            Assert.assertTrue(false);
        } finally {
            nsc.dropTable(name);
        }
    }
    
    @Test
    public void testSchemaPutForMap() {
        
        String name = createSchemaTable();
        try {
            Map<String, Object> rowMap = new HashMap<String, Object>();
            rowMap.put("card", "card0");
            rowMap.put("mcc", "mcc0");
            rowMap.put("amt", 9.15d);
            boolean ok = tableSyncClient.put(name, 9527, rowMap);
            Assert.assertTrue(ok);
            rowMap = new HashMap<String, Object>();
            rowMap.put("card", "card1");
            rowMap.put("mcc", "mcc1");
            rowMap.put("amt", 9.2d);
            ok = tableSyncClient.put(name, 9528, rowMap);
            Assert.assertTrue(ok);
            Thread.sleep(200);
            Object[] row = tableSyncClient.getRow(name, "card0", 9527);
            Assert.assertEquals(row[0], "card0");
            Assert.assertEquals(row[1], "mcc0");
            Assert.assertEquals(row[2], 9.15d);
            row = tableSyncClient.getRow(name, "card1", 9528);
            Assert.assertEquals(row[0], "card1");
            Assert.assertEquals(row[1], "mcc1");
            Assert.assertEquals(row[2], 9.2d);
        } catch (Exception e) {
            e.printStackTrace();
            Assert.assertTrue(false);
        } finally {
            nsc.dropTable(name);
        }
    }

    @Test
    public void testNullDimension() {
        String name = createSchemaTable();
        try {
            boolean ok = tableSyncClient.put(name, 10, new Object[] { null, "1222", 1.0 });
            Assert.assertTrue(ok);
            KvIterator it = tableSyncClient.scan(name, "1222", "mcc", 12, 9);
            Assert.assertNotNull(it);
            Assert.assertEquals(it.getCount(), 1);
            Assert.assertTrue(it.valid());
            Object[] row = it.getDecodedValue();
            Assert.assertEquals(null, row[0]);
            Assert.assertEquals("1222", row[1]);
            Assert.assertEquals(1.0, row[2]);
        } catch (Exception e) {
            Assert.fail();
        }
        
        try {
            boolean ok = tableSyncClient.put(name, 10, new Object[] { "9527", null, 1.0 });
            Assert.assertTrue(ok);
            KvIterator it = tableSyncClient.scan(name, "9527", "card", 12, 9);
            Assert.assertNotNull(it);
            Assert.assertEquals(it.getCount(), 1);
            Assert.assertTrue(it.valid());
            Object[] row = it.getDecodedValue();
            Assert.assertEquals("9527", row[0]);
            Assert.assertEquals(null, row[1]);
            Assert.assertEquals(1.0, row[2]);
        } catch (Exception e) {
            Assert.fail();
        }
        
        try {
            tableSyncClient.put(name, 10, new Object[] { null, null, 1.0 });
            Assert.fail();
        } catch (Exception e) {
            Assert.assertTrue(true);
        }
        
        try {
            tableSyncClient.put(name, 10, new Object[] { "", "", 1.0 });
            Assert.fail();
        } catch (Exception e) {
            Assert.assertTrue(true);
        }
    }
    
    @Test
    public void testScanDuplicateRecord() {
        ClientBuilder.config.setRemoveDuplicateByTime(true);
        String name = createSchemaTable();
        try {
            boolean ok = tableSyncClient.put(name, 10, new Object[] { "card0", "1222", 1.0 });
            Assert.assertTrue(ok);
            ok = tableSyncClient.put(name, 10, new Object[] { "card0", "1223", 2.0 });
            Assert.assertTrue(ok);
            KvIterator it = tableSyncClient.scan(name, "card0", "card", 12, 9);
            Assert.assertEquals(it.getCount(), 1);
            Assert.assertTrue(it.valid());
            Object[] row = it.getDecodedValue();
            Assert.assertEquals("card0", row[0]);
            Assert.assertEquals("1223", row[1]);
            Assert.assertEquals(2.0, row[2]);
        } catch (Exception e) {
            Assert.fail();
        } finally {
            ClientBuilder.config.setRemoveDuplicateByTime(false);
        }
       
    }
      @Test
    public void testGetWithOperator() {
        String name = createSchemaTable("kLatestTime");
        try {
            boolean ok = tableSyncClient.put(name, 10, new Object[] { "card0", "1222", 1.0 });
            Assert.assertTrue(ok);
            ok = tableSyncClient.put(name, 11, new Object[] { "card0", "1224", 2.0 });
            Assert.assertTrue(ok);
            ok = tableSyncClient.put(name, 13, new Object[] { "card0", "1224", 3.0 });
            Assert.assertTrue(ok);
            // equal
            {
                Object[] row = tableSyncClient.getRow(name, "card0", 13, Tablet.GetType.kSubKeyEq);
                Assert.assertEquals(new Object[] { "card0", "1224", 3.0 }, row);
            }

            // le
            {
                Object[] row = tableSyncClient.getRow(name, "card0", 11, Tablet.GetType.kSubKeyLe);
                Assert.assertEquals(new Object[] { "card0", "1224", 2.0 }, row);
            }

            // ge
            {
                Object[] row = tableSyncClient.getRow(name, "card0", 12, Tablet.GetType.kSubKeyGe);
                Assert.assertEquals(new Object[] { "card0", "1224", 3.0 }, row);
            }

            // ge
            {
                Object[] row = tableSyncClient.getRow(name, "card0", 13, Tablet.GetType.kSubKeyGe);
                Assert.assertEquals(new Object[] { "card0", "1224", 3.0 }, row);
            }

            // gt
            {
                Object[] row = tableSyncClient.getRow(name, "card0", 12, Tablet.GetType.kSubKeyGt);
                Assert.assertEquals(new Object[] { "card0", "1224", 3.0 }, row);
            }

            // gt
            {
                Object[] row = tableSyncClient.getRow(name, "card0", 11, Tablet.GetType.kSubKeyGt);
                Assert.assertEquals(new Object[] { "card0", "1224", 3.0 }, row);
            }
             // le
            {
                Object[] row = tableSyncClient.getRow(name, "card0", 12, Tablet.GetType.kSubKeyLe);
                Assert.assertEquals(new Object[] { "card0", "1224", 2.0 }, row);
            }
        } catch (Exception e) {
            Assert.fail();
        }
    }

    @Test
    public void testIsRunning(){
        String name = String.valueOf(id.incrementAndGet());
        nsc.dropTable(name);
        PartitionMeta pm0_0 = PartitionMeta.newBuilder().setEndpoint(nodes[0]).setIsLeader(true).build();
        PartitionMeta pm0_1 = PartitionMeta.newBuilder().setEndpoint(nodes[1]).setIsLeader(false).build();
        ColumnDesc col0 = ColumnDesc.newBuilder().setName("card").setAddTsIdx(true).setType("string").build();
        ColumnDesc col1 = ColumnDesc.newBuilder().setName("mcc").setAddTsIdx(true).setType("string").build();
        ColumnDesc col2 = ColumnDesc.newBuilder().setName("amt").setAddTsIdx(false).setType("double").build();
        TablePartition tp0 = TablePartition.newBuilder().addPartitionMeta(pm0_0).addPartitionMeta(pm0_1).setPid(0).build();
        TablePartition tp1 = TablePartition.newBuilder().addPartitionMeta(pm0_0).addPartitionMeta(pm0_1).setPid(1).build();
        TableInfo table = TableInfo.newBuilder().setTtlType("kLatestTime").addTablePartition(tp0).addTablePartition(tp1)
                .setSegCnt(8).setName(name).setTtl(10)
                .addColumnDesc(col0).addColumnDesc(col1).addColumnDesc(col2)
                .build();
        System.out.println(table);
        boolean ok = nsc.createTable(table);
        Assert.assertTrue(ok);
        client.refreshRouteTable();
        System.out.println(name);
        try {
            ok = tableSyncClient.put(name, 9527, new Object[]{"card0", "mcc0", 9.15d});
            Assert.assertTrue(ok);
            ok = tableSyncClient.put(name, 9528, new Object[] {"card1", "mcc1", 9.2d});
            Assert.assertTrue(ok);
            Object[] row = tableSyncClient.getRow(name, "card0", 9527);
            Assert.assertEquals(row[0], "card0");
            Assert.assertEquals(row[1], "mcc0");
            Assert.assertEquals(row[2], 9.15d);
            row = tableSyncClient.getRow(name, "card1", 9528);
            Assert.assertEquals(row[0], "card1");
            Assert.assertEquals(row[1], "mcc1");
            Assert.assertEquals(row[2], 9.2d);
        } catch (Exception e) {
            e.printStackTrace();
            Assert.assertTrue(false);
        } finally {
            nsc.dropTable(name);
        }
//        return name;
    }


    @Test
    public void testGetWithOpDefault() {
        String name = createSchemaTable("kLatestTime");
        try {
            boolean ok  = tableSyncClient.put(name, 10, new Object[]{"card0", "1222", 1.0});
            Assert.assertTrue(ok);
            ok = tableSyncClient.put(name, 11, new Object[]{"card0", "1224", 2.0});
            Assert.assertTrue(ok);
            ok = tableSyncClient.put(name, 13, new Object[]{"card0", "1224", 3.0});
            Assert.assertTrue(ok);
            // range
            {
                Object[] row = tableSyncClient.getRow(name, "card0", "card", 14, null, Tablet.GetType.kSubKeyLe,
                        9, Tablet.GetType.kSubKeyGe);
                Assert.assertEquals(new Object[]{"card0", "1224", 3.0}, row);
            }

            //
            {
                Object[] row = tableSyncClient.getRow(name, "card0","card", 14, null, Tablet.GetType.kSubKeyLe,
                        14, Tablet.GetType.kSubKeyGe);
                Assert.assertEquals(null, row);
            }

            //
            {
                Object[] row = tableSyncClient.getRow(name, "card0","card", 13, null, Tablet.GetType.kSubKeyEq,
                        13, Tablet.GetType.kSubKeyEq);
                Assert.assertEquals(new Object[]{"card0", "1224", 3.0}, row);
            }

            {
                Object[] row = tableSyncClient.getRow(name, "card0","card", 11, null, Tablet.GetType.kSubKeyEq,
                        11, Tablet.GetType.kSubKeyEq);
                Assert.assertEquals(new Object[]{"card0", "1224", 2.0}, row);
            }

        } catch (Exception e) {
            Assert.fail();
        }
    }

    @Test
    public void testSchemaPutByKvWay() {

        String name = createSchemaTable();
        try {
            tableSyncClient.put(name, "11", 1535371622000l, "11");
            Assert.assertTrue(false);
        } catch (Exception e) {
            e.printStackTrace();
            Assert.assertTrue(true);
        } finally {
            nsc.dropTable(name);
        }
    }

    @Test
<<<<<<< HEAD
=======
    public void testCountSchemaTable() {
       String name = createSchemaTable();
       try {
           String k1 = "k1";
           String k2 = "k2";
           for (int i = 1; i < 10; i++) {
               boolean ok  = tableSyncClient.put(name, i, new Object[]{k1, k2, 1.0});
               Assert.assertTrue(ok);
           }
           int count = tableSyncClient.count(name, k1,"card", 10, 9);
           Assert.assertEquals(9, count);
           count = tableSyncClient.count(name, k1,"card", null,true, 10, 9);
           Assert.assertEquals(0, count);
           count = tableSyncClient.count(name, k1,"card", 10, 8);
           Assert.assertEquals(9, count);
           count = tableSyncClient.count(name, k1,"card", null, true,10, 8);
           Assert.assertEquals(1, count);
           count = tableSyncClient.count(name, k1,"card", null, true,10, 7);
           Assert.assertEquals(2, count);
       } catch (Exception e) {
           e.printStackTrace();
           Assert.fail();
       }
       try {
           int cnt = tableSyncClient.count(name, "k1","card", null, true,7, 10);
           Assert.fail();
       } catch (Exception e) {
           Assert.assertTrue(true);
       } finally {
           nsc.dropTable(name);
       }
    }

    @Test
    public void testCountKvTable() {
        String name = createKvTable();
        try {
            String key  = "k1";
            for (int i = 1; i < 10; i++) {
                boolean ok = tableSyncClient.put(name, key, i, String.valueOf(i));
                Assert.assertTrue(ok);
            }
            int count = tableSyncClient.count(name, key, 10, 9);
            Assert.assertEquals(9, count);
            count = tableSyncClient.count(name, key, null, null,true,10, 9);
            Assert.assertEquals(0, count);
            Assert.assertEquals(9, tableSyncClient.count(name, key, 10, 8));
            count = tableSyncClient.count(name, key, null, null, true,10, 8);
            Assert.assertEquals(1, count);
            count = tableSyncClient.count(name, key, null, null, true,10, 7);
            Assert.assertEquals(2, count);
        } catch (Exception e) {
            e.printStackTrace();
            Assert.fail();
        } finally {
            nsc.dropTable(name);
        }
    }

    @Test
>>>>>>> 4533e3f5
    public void testTraverSeEmptyKvTest() {
        String name = String.valueOf(id.incrementAndGet());
        nsc.dropTable(name);
        TableInfo tableinfo = TableInfo.newBuilder().setName(name).setSegCnt(8).setReplicaNum(1).setTtl(0).build();
        boolean ok = nsc.createTable(tableinfo);
        Assert.assertTrue(ok);
        client.refreshRouteTable();
        try {
            long basets = 1564992840;
            String[] value = {"test", "", "test1", ""};

            for (int i = 0; i < value.length; i++) {
                ok = tableSyncClient.put(name, "key1", basets + i, value[i]);
                Assert.assertTrue(ok);
                Assert.assertEquals(i + 1, tableSyncClient.count(name, "key1"));
            }

            KvIterator it = tableSyncClient.traverse(name);
            Assert.assertTrue(it.valid());
            for (int i = value.length -1; i > 0; i--) {
                byte[] buffer = new byte[it.getValue().remaining()];
                it.getValue().get(buffer);
                String v = new String(buffer);
                Assert.assertEquals(value[i], v);
                Assert.assertEquals(it.getKey(), basets + i);
                Assert.assertEquals(it.getPK(), "key1");
                it.next();
                Assert.assertTrue(it.valid());
            }
            it = tableSyncClient.traverse(name);
            for (int i = 0; i < value.length; i++) {
                Assert.assertTrue(it.valid());
                it.next();
            }
            Assert.assertFalse(it.valid());
        } catch (Exception e) {
            e.printStackTrace();
            Assert.assertTrue(false);
        } finally {
            nsc.dropTable(name);
        }

    }
}<|MERGE_RESOLUTION|>--- conflicted
+++ resolved
@@ -1,29 +1,31 @@
 package com._4paradigm.rtidb.client.ut.ha;
 
-import com._4paradigm.rtidb.client.KvIterator;
+import java.util.HashMap;
+import java.util.List;
+import java.util.Map;
+import java.util.concurrent.atomic.AtomicInteger;
+
 import com._4paradigm.rtidb.client.TableSyncClient;
 import com._4paradigm.rtidb.client.base.ClientBuilder;
+import com._4paradigm.rtidb.client.base.TestCaseBase;
 import com._4paradigm.rtidb.client.base.Config;
-import com._4paradigm.rtidb.client.base.TestCaseBase;
 import com._4paradigm.rtidb.client.ha.RTIDBClientConfig;
 import com._4paradigm.rtidb.client.ha.impl.RTIDBClusterClient;
 import com._4paradigm.rtidb.client.impl.TableSyncClientImpl;
 import com._4paradigm.rtidb.common.Common;
+import org.joda.time.DateTime;
+import org.testng.Assert;
+import org.testng.annotations.AfterClass;
+import org.testng.annotations.BeforeClass;
+import org.testng.annotations.Test;
+
+import com._4paradigm.rtidb.client.KvIterator;
 import com._4paradigm.rtidb.ns.NS.ColumnDesc;
 import com._4paradigm.rtidb.ns.NS.PartitionMeta;
 import com._4paradigm.rtidb.ns.NS.TableInfo;
 import com._4paradigm.rtidb.ns.NS.TablePartition;
 import com._4paradigm.rtidb.tablet.Tablet;
 import com.google.protobuf.ByteString;
-import org.testng.Assert;
-import org.testng.annotations.AfterClass;
-import org.testng.annotations.BeforeClass;
-import org.testng.annotations.Test;
-
-import java.util.HashMap;
-import java.util.List;
-import java.util.Map;
-import java.util.concurrent.atomic.AtomicInteger;
 
 public class TableSyncClientTest extends TestCaseBase {
     private static AtomicInteger id = new AtomicInteger(10000);
@@ -95,7 +97,25 @@
         client.refreshRouteTable();
         return name;
     }
-    
+
+
+    private String createTsSchemaTable() {
+        String name = String.valueOf(id.incrementAndGet());
+        nsc.dropTable(name);
+
+        Common.ColumnDesc col0 = Common.ColumnDesc.newBuilder().setName("card").setType("string").build();
+        Common.ColumnDesc col1 = Common.ColumnDesc.newBuilder().setName("amt").setType("double").build();
+        Common.ColumnDesc col2 = Common.ColumnDesc.newBuilder().setName("ts").setIsTsCol(true).setType("timestamp").build();
+        Common.ColumnKey key = Common.ColumnKey.newBuilder().setIndexName("card").addColName("card").addTsName("ts").build();
+        TableInfo table = TableInfo.newBuilder()
+                .setSegCnt(8).setName(name).setTtl(0).addColumnDescV1(col0).addColumnDescV1(col1).addColumnDescV1(col2).addColumnKey(key)
+                .build();
+        boolean ok = nsc.createTable(table);
+        Assert.assertTrue(ok);
+        client.refreshRouteTable();
+        return name;
+    }
+
     @Test
     public void testPut() {
         String name = createKvTable();
@@ -284,8 +304,6 @@
     }
 
     @Test
-<<<<<<< HEAD
-=======
     public void testTsCountSchema() {
         String name = createTsSchemaTable();
         try{
@@ -310,7 +328,6 @@
         }
     }
     @Test
->>>>>>> 4533e3f5
     public void testCountSchema() {
         String name = createSchemaTable();
         try {
@@ -1000,8 +1017,6 @@
     }
 
     @Test
-<<<<<<< HEAD
-=======
     public void testCountSchemaTable() {
        String name = createSchemaTable();
        try {
@@ -1062,7 +1077,6 @@
     }
 
     @Test
->>>>>>> 4533e3f5
     public void testTraverSeEmptyKvTest() {
         String name = String.valueOf(id.incrementAndGet());
         nsc.dropTable(name);
