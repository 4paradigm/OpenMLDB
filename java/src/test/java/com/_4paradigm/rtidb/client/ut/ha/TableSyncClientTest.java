package com._4paradigm.rtidb.client.ut.ha;

import com._4paradigm.rtidb.client.KvIterator;
import com._4paradigm.rtidb.client.TableSyncClient;
import com._4paradigm.rtidb.client.TabletException;
import com._4paradigm.rtidb.client.base.ClientBuilder;
import com._4paradigm.rtidb.client.base.Config;
import com._4paradigm.rtidb.client.base.TestCaseBase;
import com._4paradigm.rtidb.client.ha.RTIDBClientConfig;
import com._4paradigm.rtidb.client.ha.impl.RTIDBClusterClient;
import com._4paradigm.rtidb.client.impl.RelationalIterator;
import com._4paradigm.rtidb.client.impl.TableSyncClientImpl;
import com._4paradigm.rtidb.client.schema.*;
import com._4paradigm.rtidb.client.type.DataType;
import com._4paradigm.rtidb.client.type.IndexType;
import com._4paradigm.rtidb.client.type.TableType;
import com._4paradigm.rtidb.common.Common;
import com._4paradigm.rtidb.ns.NS.ColumnDesc;
import com._4paradigm.rtidb.ns.NS.PartitionMeta;
import com._4paradigm.rtidb.ns.NS.TableInfo;
import com._4paradigm.rtidb.ns.NS.TablePartition;
import com._4paradigm.rtidb.tablet.Tablet;
import com.google.protobuf.ByteString;
import org.joda.time.DateTime;
import org.testng.Assert;
import org.testng.annotations.AfterClass;
import org.testng.annotations.BeforeClass;
import org.testng.annotations.DataProvider;
import org.testng.annotations.Test;

import java.nio.ByteBuffer;
import java.sql.Timestamp;
import java.util.*;
import java.util.concurrent.ExecutionException;
import java.util.concurrent.TimeoutException;
import java.util.concurrent.atomic.AtomicInteger;

public class TableSyncClientTest extends TestCaseBase {
    private static AtomicInteger id = new AtomicInteger(10000);
    private static String[] nodes = Config.NODES;

    @BeforeClass
    public void setUp() {
        super.setUp();
    }

    @AfterClass
    public void tearDown() {
        super.tearDown();
    }

<<<<<<< HEAD
=======

>>>>>>> 563eca0c
    private String createKvTable() {
        String name = String.valueOf(id.incrementAndGet());
        nsc.dropTable(name);
        PartitionMeta pm0_0 = PartitionMeta.newBuilder().setEndpoint(nodes[0]).setIsLeader(true).build();
        PartitionMeta pm0_1 = PartitionMeta.newBuilder().setEndpoint(nodes[1]).setIsLeader(false).build();
        TablePartition tp0 = TablePartition.newBuilder().addPartitionMeta(pm0_0).addPartitionMeta(pm0_1).setPid(0).build();
        TablePartition tp1 = TablePartition.newBuilder().addPartitionMeta(pm0_0).addPartitionMeta(pm0_1).setPid(1).build();

        TableInfo table = TableInfo.newBuilder().addTablePartition(tp0).addTablePartition(tp1)
                .setSegCnt(8).setName(name).setTtl(0).build();

        boolean ok = nsc.createTable(table);
        Assert.assertTrue(ok);
        client.refreshRouteTable();
        return name;
    }

    private String createSchemaTable(String ttlType) {
        String name = String.valueOf(id.incrementAndGet());
        nsc.dropTable(name);
        PartitionMeta pm0_0 = PartitionMeta.newBuilder().setEndpoint(nodes[0]).setIsLeader(true).build();
        PartitionMeta pm0_1 = PartitionMeta.newBuilder().setEndpoint(nodes[1]).setIsLeader(false).build();
        PartitionMeta pm0_2 = PartitionMeta.newBuilder().setEndpoint(nodes[0]).setIsLeader(false).build();
        PartitionMeta pm0_3 = PartitionMeta.newBuilder().setEndpoint(nodes[1]).setIsLeader(true).build();
        ColumnDesc col0 = ColumnDesc.newBuilder().setName("card").setAddTsIdx(true).setType("string").build();
        ColumnDesc col1 = ColumnDesc.newBuilder().setName("mcc").setAddTsIdx(true).setType("string").build();
        ColumnDesc col2 = ColumnDesc.newBuilder().setName("amt").setAddTsIdx(false).setType("double").build();
        TablePartition tp0 = TablePartition.newBuilder().addPartitionMeta(pm0_0).addPartitionMeta(pm0_1).setPid(0).build();
        TablePartition tp1 = TablePartition.newBuilder().addPartitionMeta(pm0_3).addPartitionMeta(pm0_2).setPid(1).build();
        TableInfo table = TableInfo.newBuilder().setTtlType(ttlType).addTablePartition(tp0).addTablePartition(tp1)
                .setSegCnt(8).setName(name).setTtl(10)
                .addColumnDesc(col0).addColumnDesc(col1).addColumnDesc(col2)
                .build();
        boolean ok = nsc.createTable(table);
        Assert.assertTrue(ok);
        client.refreshRouteTable();
        return name;
    }

    private String createSchemaTable() {
        String name = String.valueOf(id.incrementAndGet());
        nsc.dropTable(name);
        PartitionMeta pm0_0 = PartitionMeta.newBuilder().setEndpoint(nodes[0]).setIsLeader(true).build();
        PartitionMeta pm0_1 = PartitionMeta.newBuilder().setEndpoint(nodes[1]).setIsLeader(false).build();
        ColumnDesc col0 = ColumnDesc.newBuilder().setName("card").setAddTsIdx(true).setType("string").build();
        ColumnDesc col1 = ColumnDesc.newBuilder().setName("mcc").setAddTsIdx(true).setType("string").build();
        ColumnDesc col2 = ColumnDesc.newBuilder().setName("amt").setAddTsIdx(false).setType("double").build();
        TablePartition tp0 = TablePartition.newBuilder().addPartitionMeta(pm0_0).addPartitionMeta(pm0_1).setPid(0).build();
        TablePartition tp1 = TablePartition.newBuilder().addPartitionMeta(pm0_0).addPartitionMeta(pm0_1).setPid(1).build();
        TableInfo table = TableInfo.newBuilder().addTablePartition(tp0).addTablePartition(tp1)
                .setSegCnt(8).setName(name).setTtl(0)
                .addColumnDesc(col0).addColumnDesc(col1).addColumnDesc(col2)
                .build();
        boolean ok = nsc.createTable(table);
        Assert.assertTrue(ok);
        client.refreshRouteTable();
        return name;
    }


    private String createTsSchemaTable() {
        String name = String.valueOf(id.incrementAndGet());
        nsc.dropTable(name);

        Common.ColumnDesc col0 = Common.ColumnDesc.newBuilder().setName("card").setType("string").build();
        Common.ColumnDesc col1 = Common.ColumnDesc.newBuilder().setName("amt").setType("double").build();
        Common.ColumnDesc col2 = Common.ColumnDesc.newBuilder().setName("ts").setIsTsCol(true).setType("timestamp").build();
        Common.ColumnKey key = Common.ColumnKey.newBuilder().setIndexName("card").addColName("card").addTsName("ts").build();
        TableInfo table = TableInfo.newBuilder()
                .setSegCnt(8).setName(name).setTtl(0).addColumnDescV1(col0).addColumnDescV1(col1).addColumnDescV1(col2).addColumnKey(key)
                .build();
        boolean ok = nsc.createTable(table);
        Assert.assertTrue(ok);
        client.refreshRouteTable();
        return name;
    }

    private String createRelationalTable(IndexType indexType) throws TabletException {
        String name = String.valueOf(id.incrementAndGet());
        nsc.dropTable(name);
        TableDesc tableDesc = new TableDesc();
        tableDesc.setName(name);
        tableDesc.setTableType(TableType.kRelational);
        List<com._4paradigm.rtidb.client.schema.ColumnDesc> list = new ArrayList<>();
        {
            com._4paradigm.rtidb.client.schema.ColumnDesc col = new com._4paradigm.rtidb.client.schema.ColumnDesc();
            col.setName("id");
            col.setDataType(DataType.BigInt);
            col.setNotNull(true);
            list.add(col);
        }
        {
            com._4paradigm.rtidb.client.schema.ColumnDesc col = new com._4paradigm.rtidb.client.schema.ColumnDesc();
            col.setName("attribute");
            col.setDataType(DataType.Varchar);
            col.setNotNull(true);
            list.add(col);
        }
        {
            com._4paradigm.rtidb.client.schema.ColumnDesc col = new com._4paradigm.rtidb.client.schema.ColumnDesc();
            col.setName("image");
            col.setDataType(DataType.Blob);
            col.setNotNull(false);
            list.add(col);
        }
        tableDesc.setColumnDescList(list);

        List<IndexDef> indexs = new ArrayList<>();
        IndexDef indexDef = new IndexDef();
        indexDef.setIndexName("id");
        indexDef.setIndexType(indexType);
        List<String> colNameList = new ArrayList<>();
        colNameList.add("id");
        indexDef.setColNameList(colNameList);
        indexs.add(indexDef);

        tableDesc.setIndexs(indexs);
        boolean ok = nsc.createTable(tableDesc);
        Assert.assertTrue(ok);
        client.refreshRouteTable();

        return name;
    }

    class RelationTestArgs {
        TableDesc tableDesc;
        List<Map<String, Object>> projectionList;
        Object[] row;
        Object[] expected;
    }

    ;

    private RelationTestArgs createRelationalArgs(Object[] input, List<Map<String, Object>> projectList, Object[] expect) {
        String name = String.valueOf(id.incrementAndGet());
        nsc.dropTable(name);
        TableDesc tableDesc = new TableDesc();
        tableDesc.setName(name);
        tableDesc.setTableType(TableType.kRelational);
        List<com._4paradigm.rtidb.client.schema.ColumnDesc> list = new ArrayList<>();
        {
            com._4paradigm.rtidb.client.schema.ColumnDesc col = new com._4paradigm.rtidb.client.schema.ColumnDesc();
            col.setName("id");
            col.setDataType(DataType.BigInt);
            col.setNotNull(true);
            list.add(col);
        }
        {
            com._4paradigm.rtidb.client.schema.ColumnDesc col = new com._4paradigm.rtidb.client.schema.ColumnDesc();
            col.setName("attribute");
            col.setDataType(DataType.Varchar);
            col.setNotNull(true);
            list.add(col);
        }
        {
            com._4paradigm.rtidb.client.schema.ColumnDesc col = new com._4paradigm.rtidb.client.schema.ColumnDesc();
            col.setName("image");
            col.setDataType(DataType.Blob);
            col.setNotNull(false);
            list.add(col);
        }
        {
            com._4paradigm.rtidb.client.schema.ColumnDesc col = new com._4paradigm.rtidb.client.schema.ColumnDesc();
            col.setName("memory");
            col.setDataType(DataType.Int);
            col.setNotNull(false);
            list.add(col);
        }
        {
            com._4paradigm.rtidb.client.schema.ColumnDesc col = new com._4paradigm.rtidb.client.schema.ColumnDesc();
            col.setName("price");
            col.setDataType(DataType.Double);
            col.setNotNull(false);
            list.add(col);
        }
        tableDesc.setColumnDescList(list);

        List<IndexDef> indexs = new ArrayList<>();
        {
            IndexDef indexDef = new IndexDef();
            indexDef.setIndexName("id");
            indexDef.setIndexType(IndexType.PrimaryKey);
            List<String> colNameList = new ArrayList<>();
            colNameList.add("id");
            indexDef.setColNameList(colNameList);
            indexs.add(indexDef);
        }
        {
            IndexDef indexDef = new IndexDef();
            indexDef.setIndexName("attribute");
            indexDef.setIndexType(IndexType.Unique);
            List<String> colNameList = new ArrayList<>();
            colNameList.add("attribute");
            indexDef.setColNameList(colNameList);
            indexs.add(indexDef);
        }
        {
            IndexDef indexDef = new IndexDef();
            indexDef.setIndexName("memory");
            indexDef.setIndexType(IndexType.NoUnique);
            List<String> colNameList = new ArrayList<>();
            colNameList.add("memory");
            indexDef.setColNameList(colNameList);
            indexs.add(indexDef);
        }
        tableDesc.setIndexs(indexs);

        RelationTestArgs args = new RelationTestArgs();
        args.tableDesc = tableDesc;
        args.row = input;
        args.expected = expect;
        args.projectionList = projectList;

        return args;
    }

    private String createRelationalTableMultiIndex() {
        String name = String.valueOf(id.incrementAndGet());
        nsc.dropTable(name);
        TableDesc tableDesc = new TableDesc();
        tableDesc.setName(name);
        tableDesc.setTableType(TableType.kRelational);
        List<com._4paradigm.rtidb.client.schema.ColumnDesc> list = new ArrayList<>();
        {
            com._4paradigm.rtidb.client.schema.ColumnDesc col = new com._4paradigm.rtidb.client.schema.ColumnDesc();
            col.setName("id");
            col.setDataType(DataType.BigInt);
            col.setNotNull(true);
            list.add(col);
        }
        {
            com._4paradigm.rtidb.client.schema.ColumnDesc col = new com._4paradigm.rtidb.client.schema.ColumnDesc();
            col.setName("attribute");
            col.setDataType(DataType.Varchar);
            col.setNotNull(true);
            list.add(col);
        }
        {
            com._4paradigm.rtidb.client.schema.ColumnDesc col = new com._4paradigm.rtidb.client.schema.ColumnDesc();
            col.setName("image");
            col.setDataType(DataType.Blob);
            col.setNotNull(false);
            list.add(col);
        }
        {
            com._4paradigm.rtidb.client.schema.ColumnDesc col = new com._4paradigm.rtidb.client.schema.ColumnDesc();
            col.setName("memory");
            col.setDataType(DataType.Int);
            col.setNotNull(false);
            list.add(col);
        }
        {
            com._4paradigm.rtidb.client.schema.ColumnDesc col = new com._4paradigm.rtidb.client.schema.ColumnDesc();
            col.setName("price");
            col.setDataType(DataType.Double);
            col.setNotNull(false);
            list.add(col);
        }
        tableDesc.setColumnDescList(list);

        List<IndexDef> indexs = new ArrayList<>();
        {
            IndexDef indexDef = new IndexDef();
            indexDef.setIndexName("id");
            indexDef.setIndexType(IndexType.PrimaryKey);
            List<String> colNameList = new ArrayList<>();
            colNameList.add("id");
            indexDef.setColNameList(colNameList);
            indexs.add(indexDef);
        }
        {
            IndexDef indexDef = new IndexDef();
            indexDef.setIndexName("attribute");
            indexDef.setIndexType(IndexType.Unique);
            List<String> colNameList = new ArrayList<>();
            colNameList.add("attribute");
            indexDef.setColNameList(colNameList);
            indexs.add(indexDef);
        }
        {
            IndexDef indexDef = new IndexDef();
            indexDef.setIndexName("memory");
            indexDef.setIndexType(IndexType.NoUnique);
            List<String> colNameList = new ArrayList<>();
            colNameList.add("memory");
            indexDef.setColNameList(colNameList);
            indexs.add(indexDef);
        }
        tableDesc.setIndexs(indexs);
        boolean ok = nsc.createTable(tableDesc);
        Assert.assertTrue(ok);
        client.refreshRouteTable();

        return name;
    }

    private String createRelationalTable(DataType pkDataType) {
        String name = String.valueOf(id.incrementAndGet());
        nsc.dropTable(name);
        TableDesc tableDesc = new TableDesc();
        tableDesc.setName(name);
        tableDesc.setTableType(TableType.kRelational);
        List<com._4paradigm.rtidb.client.schema.ColumnDesc> list = new ArrayList<>();
        {
            com._4paradigm.rtidb.client.schema.ColumnDesc col = new com._4paradigm.rtidb.client.schema.ColumnDesc();
            col.setName("id");
            col.setDataType(pkDataType);
            col.setNotNull(true);
            list.add(col);
        }
        {
            com._4paradigm.rtidb.client.schema.ColumnDesc col = new com._4paradigm.rtidb.client.schema.ColumnDesc();
            col.setName("attribute");
            col.setDataType(DataType.Varchar);
            col.setNotNull(true);
            list.add(col);
        }
        {
            com._4paradigm.rtidb.client.schema.ColumnDesc col = new com._4paradigm.rtidb.client.schema.ColumnDesc();
            col.setName("image");
            col.setDataType(DataType.Varchar);
            col.setNotNull(true);
            list.add(col);
        }
        tableDesc.setColumnDescList(list);

        List<IndexDef> indexs = new ArrayList<>();
        IndexDef indexDef = new IndexDef();
        indexDef.setIndexName("id");
        indexDef.setIndexType(IndexType.PrimaryKey);
        List<String> colNameList = new ArrayList<>();
        colNameList.add("id");
        indexDef.setColNameList(colNameList);
        indexs.add(indexDef);

        tableDesc.setIndexs(indexs);
        boolean ok = nsc.createTable(tableDesc);
        Assert.assertTrue(ok);
        client.refreshRouteTable();

        return name;
    }

    @Test
    public void testPut() {
        String name = createKvTable();
        try {
            boolean ok = tableSyncClient.put(name, "test1", 9527, "value0");
            Assert.assertTrue(ok);
            ok = tableSyncClient.put(name, "test2", 9527, "value1");
            Assert.assertTrue(ok);
            ByteString bs = tableSyncClient.get(name, "test1");
            String value = new String(bs.toByteArray());
            Assert.assertEquals(value, "value0");
            bs = tableSyncClient.get(name, "test2");
            value = new String(bs.toByteArray());
            Assert.assertEquals(value, "value1");
            Thread.sleep(1000 * 5);
            List<TableInfo> tables = nsc.showTable(name);
            Assert.assertTrue(tables.get(0).getTablePartition(0).getRecordCnt() == 1);
            Assert.assertEquals(tables.get(0).getTablePartition(0).getRecordByteSize(), 235);

        } catch (Exception e) {
            e.printStackTrace();
            Assert.assertTrue(false);
        } finally {
            nsc.dropTable(name);
        }

    }

    @Test
    public void testSchemaPut() {

        String name = createSchemaTable();
        try {
            boolean ok = tableSyncClient.put(name, 9527, new Object[]{"card0", "mcc0", 9.15d});
            Assert.assertTrue(ok);
            ok = tableSyncClient.put(name, 9528, new Object[]{"card1", "mcc1", 9.2d});
            Assert.assertTrue(ok);
            Object[] row = tableSyncClient.getRow(name, "card0", 9527);
            Assert.assertEquals(row[0], "card0");
            Assert.assertEquals(row[1], "mcc0");
            Assert.assertEquals(row[2], 9.15d);
            row = tableSyncClient.getRow(name, "card1", 9528);
            Assert.assertEquals(row[0], "card1");
            Assert.assertEquals(row[1], "mcc1");
            Assert.assertEquals(row[2], 9.2d);
        } catch (Exception e) {
            e.printStackTrace();
            Assert.assertTrue(false);
        } finally {
            nsc.dropTable(name);
        }
    }

    @Test
    public void testScan() {
        String name = createKvTable();
        try {
            boolean ok = tableSyncClient.put(name, "test1", 9527, "value0");
            Assert.assertTrue(ok);
            ok = tableSyncClient.put(name, "test1", 9528, "value1");
            Assert.assertTrue(ok);
            ok = tableSyncClient.put(name, "test1", 9529, "value2");
            Assert.assertTrue(ok);
            KvIterator it = tableSyncClient.scan(name, "test1", 9529, 1000);
            Assert.assertTrue(it.getCount() == 3);
            Assert.assertTrue(it.valid());
            byte[] buffer = new byte[6];
            it.getValue().get(buffer);
            String value = new String(buffer);
            Assert.assertEquals(value, "value2");
            it.next();

            Assert.assertTrue(it.valid());
            it.getValue().get(buffer);
            value = new String(buffer);
            Assert.assertEquals(value, "value1");
            it.next();

            Assert.assertTrue(it.valid());
            it.getValue().get(buffer);
            value = new String(buffer);
            Assert.assertEquals(value, "value0");
            it.next();

            Assert.assertFalse(it.valid());
        } catch (Exception e) {
            e.printStackTrace();
            Assert.assertTrue(false);
        } finally {
            nsc.dropTable(name);
        }
    }

    @Test
    public void testDelete() {
        String name = createKvTable();
        try {
            boolean ok = tableSyncClient.put(name, "test1", 9527, "value0");
            Assert.assertTrue(ok);
            ok = tableSyncClient.put(name, "test1", 9528, "value1");
            Assert.assertTrue(ok);
            ok = tableSyncClient.put(name, "test1", 9529, "value2");
            Assert.assertTrue(ok);
            KvIterator it = tableSyncClient.scan(name, "test1", 9529, 1000);
            Assert.assertTrue(it.getCount() == 3);
            Assert.assertTrue(tableSyncClient.delete(name, "test1"));
            it = tableSyncClient.scan(name, "test1", 9529, 1000);
            Assert.assertTrue(it.getCount() == 0);
        } catch (Exception e) {
            e.printStackTrace();
            Assert.assertTrue(false);
        } finally {
            nsc.dropTable(name);
        }
    }

    @Test
    public void testDeleteSchema() {
        String name = createSchemaTable();
        try {
            Map<String, Object> rowMap = new HashMap<String, Object>();
            rowMap.put("card", "card0");
            rowMap.put("mcc", "mcc0");
            rowMap.put("amt", 9.15d);
            boolean ok = tableSyncClient.put(name, 9527, rowMap);
            Assert.assertTrue(ok);
            rowMap = new HashMap<String, Object>();
            rowMap.put("card", "card0");
            rowMap.put("mcc", "mcc1");
            rowMap.put("amt", 9.2d);
            ok = tableSyncClient.put(name, 9528, rowMap);
            Assert.assertTrue(ok);
            KvIterator it = tableSyncClient.scan(name, "card0", "card", 9529, 1000);
            Assert.assertTrue(it.getCount() == 2);
            Assert.assertTrue(tableSyncClient.delete(name, "card0", "card"));
            it = tableSyncClient.scan(name, "card0", "card", 9529, 1000);
            Assert.assertTrue(it.getCount() == 0);
        } catch (Exception e) {
            e.printStackTrace();
            Assert.assertTrue(false);
        } finally {
            nsc.dropTable(name);
        }
    }

    @Test
    public void testCount() {
        String name = createKvTable();
        try {
            boolean ok = tableSyncClient.put(name, "test1", 9527, "value0");
            Assert.assertTrue(ok);
            ok = tableSyncClient.put(name, "test1", 9528, "value1");
            Assert.assertTrue(ok);
            ok = tableSyncClient.put(name, "test1", 9529, "value2");
            Assert.assertTrue(ok);
            ok = tableSyncClient.put(name, "test2", 9529, "value3");
            Assert.assertTrue(ok);
            ok = tableSyncClient.put(name, "test3", 9530, "value1");
            Assert.assertTrue(ok);
            ok = tableSyncClient.put(name, "test3", 9530, "value2");
            Assert.assertTrue(ok);
            Assert.assertEquals(3, tableSyncClient.count(name, "test1"));
            Assert.assertEquals(3, tableSyncClient.count(name, "test1", true));
            Assert.assertEquals(1, tableSyncClient.count(name, "test2"));
            Assert.assertEquals(1, tableSyncClient.count(name, "test2", true));
            Assert.assertEquals(2, tableSyncClient.count(name, "test3"));
            RTIDBClientConfig configA = client.getConfig();
            RTIDBClientConfig configB = new RTIDBClientConfig();
            configB.setZkEndpoints(configA.getZkEndpoints());
            configB.setZkRootPath(configA.getZkRootPath());
            configB.setNsEndpoint(configA.getNsEndpoint());
            configB.setReadTimeout(configA.getReadTimeout());
            configB.setWriteTimeout(configA.getWriteTimeout());
            configB.setRemoveDuplicateByTime(true);
            RTIDBClusterClient testNSc = new RTIDBClusterClient(configB);
            testNSc.init();
            TableSyncClient tableSyncClientB = new TableSyncClientImpl(testNSc);
            Assert.assertEquals(1, tableSyncClientB.count(name, "test3", true));
            testNSc.close();
        } catch (Exception e) {
            e.printStackTrace();
            Assert.assertTrue(false);
        } finally {
            nsc.dropTable(name);
        }
    }

    @Test
    public void testTsCountSchema() {
        String name = createTsSchemaTable();
        try {
            long now = System.currentTimeMillis();
            boolean ok = tableSyncClient.put(name, new Object[]{"card1", 1.1d, new DateTime(now)});
            Assert.assertTrue(ok);
            ok = tableSyncClient.put(name, new Object[]{"card1", 2.1d, new DateTime(now - 1000)});
            Assert.assertTrue(ok);
            ok = tableSyncClient.put(name, new Object[]{"card1", 3.1d, new DateTime(now - 2000)});
            Assert.assertTrue(ok);
            Assert.assertEquals(3, tableSyncClient.count(name, "card1", "card", "ts", now, 0l));
            Assert.assertEquals(1, tableSyncClient.count(name, "card1", "card", "ts", now, now - 1000));
            Assert.assertEquals(2, tableSyncClient.count(name, "card1", "card", "ts", now, now - 2000));
        } catch (Exception e) {
            e.printStackTrace();
            Assert.fail();
        } finally {
            nsc.dropTable(name);
        }
    }

    @Test
    public void testCountSchema() {
        String name = createSchemaTable();
        try {
            Map<String, Object> rowMap = new HashMap<String, Object>();
            rowMap.put("card", "card0");
            rowMap.put("mcc", "mcc0");
            rowMap.put("amt", 9.15d);
            boolean ok = tableSyncClient.put(name, 9527, rowMap);
            Assert.assertTrue(ok);
            rowMap = new HashMap<String, Object>();
            rowMap.put("card", "card0");
            rowMap.put("mcc", "mcc1");
            rowMap.put("amt", 9.2d);
            ok = tableSyncClient.put(name, 9528, rowMap);
            Assert.assertTrue(ok);
            rowMap = new HashMap<String, Object>();
            rowMap.put("card", "card1");
            rowMap.put("mcc", "mcc2");
            rowMap.put("amt", 9.25d);
            ok = tableSyncClient.put(name, 9529, rowMap);
            Assert.assertTrue(ok);
            rowMap.put("card", "card1");
            rowMap.put("mcc", "mcc2");
            rowMap.put("amt", 9.3d);
            ok = tableSyncClient.put(name, 9529, rowMap);
            Assert.assertTrue(ok);
            Assert.assertEquals(2, tableSyncClient.count(name, "card0", "card"));
            Assert.assertEquals(2, tableSyncClient.count(name, "card0", "card", true));
            Assert.assertEquals(1, tableSyncClient.count(name, "mcc1", "mcc"));
            Assert.assertEquals(1, tableSyncClient.count(name, "mcc1", "mcc", true));
            Assert.assertEquals(2, tableSyncClient.count(name, "mcc2", "mcc"));
            Assert.assertEquals(2, tableSyncClient.count(name, "card1", "card"));
            RTIDBClientConfig configA = client.getConfig();
            RTIDBClientConfig configB = new RTIDBClientConfig();
            configB.setZkEndpoints(configA.getZkEndpoints());
            configB.setZkRootPath(configA.getZkRootPath());
            configB.setNsEndpoint(configA.getNsEndpoint());
            configB.setReadTimeout(configA.getReadTimeout());
            configB.setWriteTimeout(configA.getWriteTimeout());
            configB.setRemoveDuplicateByTime(true);
            RTIDBClusterClient testNSc = new RTIDBClusterClient(configB);
            testNSc.init();
            TableSyncClient tableSyncClientB = new TableSyncClientImpl(testNSc);
            Assert.assertEquals(1, tableSyncClientB.count(name, "mcc2", "mcc", true));
            Assert.assertEquals(1, tableSyncClientB.count(name, "card1", "card", true));
            testNSc.close();
        } catch (Exception e) {
            e.printStackTrace();
            Assert.assertTrue(false);
        } finally {
            nsc.dropTable(name);
        }
    }

    @Test
    public void testPutForIgnoreTime() {
        String name = String.valueOf(id.incrementAndGet());
        nsc.dropTable(name);
        Common.ColumnDesc col0 = Common.ColumnDesc.newBuilder().setName("card").setAddTsIdx(false).setType("string").build();
        Common.ColumnDesc col1 = Common.ColumnDesc.newBuilder().setName("mcc").setAddTsIdx(false).setType("string").build();
        Common.ColumnDesc col2 = Common.ColumnDesc.newBuilder().setName("amt").setAddTsIdx(false).setType("double").build();
        Common.ColumnDesc col3 = Common.ColumnDesc.newBuilder().setName("ts").setAddTsIdx(false).setType("timestamp").setIsTsCol(true).build();
        Common.ColumnDesc col4 = Common.ColumnDesc.newBuilder().setName("ts_1").setAddTsIdx(false).setType("int64").setIsTsCol(true).build();
        Common.ColumnKey colKey1 = Common.ColumnKey.newBuilder().setIndexName("card").addTsName("ts").addTsName("ts_1").build();
        Common.ColumnKey colKey2 = Common.ColumnKey.newBuilder().setIndexName("mcc").addTsName("ts").build();
        TableInfo table = TableInfo.newBuilder()
                .setName(name).setTtl(0)
                .addColumnDescV1(col0).addColumnDescV1(col1).addColumnDescV1(col2).addColumnDescV1(col3).addColumnDescV1(col4)
                .addColumnKey(colKey1).addColumnKey(colKey2)
                .setPartitionNum(1).setReplicaNum(1)
                .build();
        boolean ok = nsc.createTable(table);
        Assert.assertTrue(ok);
        client.refreshRouteTable();
        try {
            Assert.assertEquals(tableSyncClient.getSchema(name).size(), 5);
            Map<String, Object> data = new HashMap<String, Object>();
            data.put("card", "card0");
            data.put("mcc", "mcc1");
            data.put("amt", 1.7);
            data.put("ts", Timestamp.valueOf("2018-11-22 01:10:22"));
            data.put("ts_1", 444l);
            tableSyncClient.put(name, 111111111l, data);

            Object[] row = tableSyncClient.getRow(name, "card0", "card", Timestamp.valueOf("2018-11-22 01:10:22").getTime(), "ts", null);
            Assert.assertEquals(row[0], "card0");
            Assert.assertEquals(row[1], "mcc1");
            Assert.assertEquals(row[2], 1.7);
            Assert.assertEquals(((DateTime) row[3]).getMillis(), Timestamp.valueOf("2018-11-22 01:10:22").getTime());
            Assert.assertEquals(row[4], 444l);

            Assert.assertTrue(tableSyncClient.put(name, 111111111l, new Object[]{"card1", "mcc1", 1.7, Timestamp.valueOf("2018-11-22 01:10:22"), 444l}));
            row = tableSyncClient.getRow(name, "card1", "card", 444l, "ts_1", null);
            Assert.assertEquals(row[0], "card1");
            Assert.assertEquals(row[1], "mcc1");
            Assert.assertEquals(row[2], 1.7);
            Assert.assertEquals(((DateTime) row[3]).getMillis(), Timestamp.valueOf("2018-11-22 01:10:22").getTime());
            Assert.assertEquals(row[4], 444l);

        } catch (Exception e) {
            e.printStackTrace();
            Assert.assertTrue(false);
        } finally {
            nsc.dropTable(name);
        }
    }

    @Test
    public void testCreateRelationalTable() {
        String name = "";
        try {
            name = createRelationalTable(IndexType.PrimaryKey);
        } catch (Exception e) {
            e.printStackTrace();
            Assert.assertTrue(false);
        } finally {
            nsc.dropTable(name);
        }
    }

    @Test
    public void testRelationalTable() {
        String name = "";
        try {
            name = createRelationalTable(IndexType.PrimaryKey);
            List<com._4paradigm.rtidb.client.schema.ColumnDesc> schema = tableSyncClient.getSchema(name);
            Assert.assertEquals(schema.size(), 3);

            //put
            WriteOption wo = new WriteOption();
            Map<String, Object> data = new HashMap<String, Object>();
            data.put("id", 11l);
            data.put("attribute", "a1");
            data.put("image", "i1");

            boolean ok = tableSyncClient.put(name, data, wo);
            Assert.assertTrue(ok);

            data.clear();
            data.put("id", 12l);
            data.put("attribute", "a2");
            data.put("image", "i2");
            tableSyncClient.put(name, data, wo);

            ReadOption ro;
            RelationalIterator it;
            Map<String, Object> queryMap;
            //query
            {
                Map<String, Object> index = new HashMap<>();
                index.put("id", 11l);
                Set<String> colSet = new HashSet<>();
                colSet.add("id");
                colSet.add("image");
                ro = new ReadOption(index, null, colSet, 1);
                it = tableSyncClient.query(name, ro);
                Assert.assertTrue(it.valid());
                queryMap = it.getDecodedValue();
                Assert.assertEquals(queryMap.size(), 2);
                Assert.assertEquals(queryMap.get("id"), 11l);
                Assert.assertEquals(queryMap.get("image"), "i1");
            }
            {
                Map<String, Object> index2 = new HashMap<>();
                index2.put("id", 12l);
                ro = new ReadOption(index2, null, null, 1);
                it = tableSyncClient.query(name, ro);
                Assert.assertTrue(it.valid());

                queryMap = it.getDecodedValue();
                Assert.assertEquals(queryMap.size(), 3);
                Assert.assertEquals(queryMap.get("id"), 12l);
                Assert.assertEquals(queryMap.get("attribute"), "a2");
                Assert.assertEquals(queryMap.get("image"), "i2");
            }
            //batch query
            {
                List<ReadOption> ros = new ArrayList<ReadOption>();
                {
                    Map<String, Object> index = new HashMap<>();
                    index.put("id", 12l);
                    ro = new ReadOption(index, null, null, 1);
                    ros.add(ro);
                }
                {
                    Map<String, Object> index2 = new HashMap<>();
                    index2.put("id", 11l);
                    ro = new ReadOption(index2, null, null, 1);
                    ros.add(ro);
                }
                it = tableSyncClient.batchQuery(name, ros);
                Assert.assertEquals(it.getCount(), 2);

                Assert.assertTrue(it.valid());
                queryMap = it.getDecodedValue();
                Assert.assertEquals(queryMap.size(), 3);
                Assert.assertEquals(queryMap.get("id"), 12l);
                Assert.assertEquals(queryMap.get("attribute"), "a2");
                Assert.assertEquals(queryMap.get("image"), "i2");

                it.next();
                queryMap = it.getDecodedValue();
                Assert.assertEquals(queryMap.size(), 3);
                Assert.assertEquals(queryMap.get("id"), 11l);
                Assert.assertEquals(queryMap.get("attribute"), "a1");
                Assert.assertEquals(queryMap.get("image"), "i1");

                it.next();
                Assert.assertFalse(it.valid());
            }


            //update
            {
                Map<String, Object> conditionColumns = new HashMap<>();
                conditionColumns.put("id", 11l);
                Map<String, Object> valueColumns = new HashMap<>();
                valueColumns.put("attribute", "a3");
                valueColumns.put("image", "i3");
                ok = tableSyncClient.update(name, conditionColumns, valueColumns, wo);
                Assert.assertTrue(ok);

                Map<String, Object> index = new HashMap<>();
                index.put("id", 11l);
                ro = new ReadOption(index, null, null, 1);
                it = tableSyncClient.query(name, ro);
                Assert.assertTrue(it.valid());

                queryMap = it.getDecodedValue();
                Assert.assertEquals(queryMap.size(), 3);
                Assert.assertEquals(queryMap.get("id"), 11l);
                Assert.assertEquals(queryMap.get("attribute"), "a3");
                Assert.assertEquals(queryMap.get("image"), "i3");
            }
            {
                Map<String, Object> conditionColumns2 = new HashMap<>();
                conditionColumns2.put("id", 12l);
                Map<String, Object> valueColumns2 = new HashMap<>();
                valueColumns2.put("attribute", "a3");
                ok = tableSyncClient.update(name, conditionColumns2, valueColumns2, wo);
                Assert.assertTrue(ok);

                Map<String, Object> index2 = new HashMap<>();
                index2.put("id", 12l);
                ro = new ReadOption(index2, null, null, 1);
                it = tableSyncClient.query(name, ro);
                Assert.assertTrue(it.valid());

                queryMap = it.getDecodedValue();
                Assert.assertEquals(queryMap.size(), 3);
                Assert.assertEquals(queryMap.get("id"), 12l);
                Assert.assertEquals(queryMap.get("attribute"), "a3");
                Assert.assertEquals(queryMap.get("image"), "i2");
            }
            {
                Map<String, Object> conditionColumns2 = new HashMap<>();
                conditionColumns2.put("id", 12l);
                Map<String, Object> valueColumns2 = new HashMap<>();
                valueColumns2.put("attribute", null);
                try {
                    tableSyncClient.update(name, conditionColumns2, valueColumns2, wo);
                    Assert.assertTrue(false);
                } catch (Exception e) {
                    Assert.assertTrue(true);
                }
            }
            {
                Map<String, Object> conditionColumns2 = new HashMap<>();
                conditionColumns2.put("id", 12l);
                Map<String, Object> valueColumns2 = new HashMap<>();
                valueColumns2.put("image", null);
                ok = tableSyncClient.update(name, conditionColumns2, valueColumns2, wo);
                Assert.assertTrue(ok);

                Map<String, Object> index3 = new HashMap<>();
                index3.put("id", 12l);
                ro = new ReadOption(index3, null, null, 1);
                it = tableSyncClient.query(name, ro);
                Assert.assertTrue(it.valid());

                queryMap = it.getDecodedValue();
                Assert.assertEquals(queryMap.size(), 3);
                Assert.assertEquals(queryMap.get("id"), 12l);
                Assert.assertEquals(queryMap.get("attribute"), "a3");
                Assert.assertEquals(queryMap.get("image"), null);
            }

        } catch (Exception e) {
            e.printStackTrace();
            Assert.assertTrue(false);
        } finally {
            nsc.dropTable(name);
        }
    }

    @Test
    public void testRelationalTableWithMultiIndex() {
        String name = "";
        try {
            name = createRelationalTableMultiIndex();
            List<com._4paradigm.rtidb.client.schema.ColumnDesc> schema = tableSyncClient.getSchema(name);
            Assert.assertEquals(schema.size(), 5);

            //put
            WriteOption wo = new WriteOption();
            Map<String, Object> data = new HashMap<String, Object>();
            data.put("id", 11l);
            data.put("attribute", "a1");
            data.put("image", "i1");
            data.put("memory", 11);
            data.put("price", 11.1);

            boolean ok = tableSyncClient.put(name, data, wo);
            Assert.assertTrue(ok);

            data.clear();
            data.put("id", 12l);
            data.put("attribute", "a2");
            data.put("image", "i2");
            data.put("memory", 12);
            data.put("price", 12.2);
            tableSyncClient.put(name, data, wo);

            //query
            ReadOption ro;
            RelationalIterator it;
            Map<String, Object> queryMap;
            {
                Map<String, Object> index = new HashMap<>();
                index.put("id", 10l);
                Set<String> colSet = new HashSet<>();
                colSet.add("id");
                colSet.add("image");
                colSet.add("price");
                ro = new ReadOption(index, null, colSet, 1);
                it = tableSyncClient.query(name, ro);
                Assert.assertFalse(it.valid());
            }
            {
                Map<String, Object> index = new HashMap<>();
                index.put("id", 11l);
                Set<String> colSet = new HashSet<>();
                colSet.add("id");
                colSet.add("image");
                colSet.add("price");
                ro = new ReadOption(index, null, colSet, 1);
                it = tableSyncClient.query(name, ro);
                Assert.assertTrue(it.valid());

                queryMap = it.getDecodedValue();
                Assert.assertEquals(queryMap.size(), 3);
                Assert.assertEquals(queryMap.get("id"), 11l);
                Assert.assertEquals(queryMap.get("image"), "i1");
                Assert.assertEquals(queryMap.get("price"), 11.1);
            }
            {
                Map<String, Object> index2 = new HashMap<>();
                index2.put("id", 12l);
                ro = new ReadOption(index2, null, null, 1);
                it = tableSyncClient.query(name, ro);
                Assert.assertTrue(it.valid());

                queryMap = it.getDecodedValue();
                Assert.assertEquals(queryMap.size(), 5);
                Assert.assertEquals(queryMap.get("id"), 12l);
                Assert.assertEquals(queryMap.get("attribute"), "a2");
                Assert.assertEquals(queryMap.get("image"), "i2");
                Assert.assertEquals(queryMap.get("memory"), 12);
                Assert.assertEquals(queryMap.get("price"), 12.2);
            }
            {
                Map<String, Object> index3 = new HashMap<>();
                index3.put("attribute", "a2");
                ro = new ReadOption(index3, null, null, 1);
                it = tableSyncClient.query(name, ro);
                Assert.assertTrue(it.valid());

                queryMap = it.getDecodedValue();
                Assert.assertEquals(queryMap.size(), 5);
                Assert.assertEquals(queryMap.get("id"), 12l);
                Assert.assertEquals(queryMap.get("attribute"), "a2");
                Assert.assertEquals(queryMap.get("image"), "i2");
                Assert.assertEquals(queryMap.get("memory"), 12);
                Assert.assertEquals(queryMap.get("price"), 12.2);
            }
            {
                Map<String, Object> index3 = new HashMap<>();
                index3.put("attribute", "aa");
                ro = new ReadOption(index3, null, null, 1);
                it = tableSyncClient.query(name, ro);
                Assert.assertFalse(it.valid());
            }
            {
                Map<String, Object> index3 = new HashMap<>();
                index3.put("memory", 10);
                ro = new ReadOption(index3, null, null, 1);
                it = tableSyncClient.query(name, ro);
                Assert.assertFalse(it.valid());
            }
            {
                Map<String, Object> index3 = new HashMap<>();
                index3.put("memory", 12);
                ro = new ReadOption(index3, null, null, 1);
                it = tableSyncClient.query(name, ro);
                Assert.assertTrue(it.valid());
                Assert.assertEquals(it.getCount(), 1);

                queryMap = it.getDecodedValue();
                Assert.assertEquals(queryMap.size(), 5);
                Assert.assertEquals(queryMap.get("id"), 12l);
                Assert.assertEquals(queryMap.get("attribute"), "a2");
                Assert.assertEquals(queryMap.get("image"), "i2");
                Assert.assertEquals(queryMap.get("memory"), 12);
                Assert.assertEquals(queryMap.get("price"), 12.2);

                it.next();
                Assert.assertFalse(it.valid());
            }

            //put second repeated
            data.clear();
            data.put("id", 13l);
            data.put("attribute", "a2");
            data.put("image", "i2");
            data.put("memory", 12);
            data.put("price", 12.2);
            try {
                tableSyncClient.put(name, data, wo);
                Assert.assertTrue(false);
            } catch (TabletException e) {
                Assert.assertTrue(true);
            }

            data.clear();
            data.put("id", 13l);
            data.put("attribute", "a3");
            data.put("image", "i2");
            data.put("memory", 12);
            data.put("price", 12.2);
            tableSyncClient.put(name, data, wo);

            {
                //query no unique
                Map<String, Object> index3 = new HashMap<>();
                index3.put("memory", 12);
                ro = new ReadOption(index3, null, null, 2);
                it = tableSyncClient.query(name, ro);
                Assert.assertTrue(it.valid());
                Assert.assertEquals(it.getCount(), 2);

                queryMap = it.getDecodedValue();
                Assert.assertEquals(queryMap.size(), 5);
                Assert.assertEquals(queryMap.get("id"), 12l);
                Assert.assertEquals(queryMap.get("attribute"), "a2");
                Assert.assertEquals(queryMap.get("image"), "i2");
                Assert.assertEquals(queryMap.get("memory"), 12);
                Assert.assertEquals(queryMap.get("price"), 12.2);

                it.next();
                Assert.assertTrue(it.valid());
                queryMap = it.getDecodedValue();
                Assert.assertEquals(queryMap.size(), 5);
                Assert.assertEquals(queryMap.get("id"), 13l);
                Assert.assertEquals(queryMap.get("attribute"), "a3");
                Assert.assertEquals(queryMap.get("image"), "i2");
                Assert.assertEquals(queryMap.get("memory"), 12);
                Assert.assertEquals(queryMap.get("price"), 12.2);

                it.next();
                Assert.assertFalse(it.valid());
            }

            //batch query
            {
                List<ReadOption> ros = new ArrayList<ReadOption>();
                {
                    Map<String, Object> index = new HashMap<>();
                    index.put("id", 12l);
                    ro = new ReadOption(index, null, null, 1);
                    ros.add(ro);
                }
                {
                    Map<String, Object> index2 = new HashMap<>();
                    index2.put("memory", 12);
                    ro = new ReadOption(index2, null, null, 2);
                    ros.add(ro);
                }
                it = tableSyncClient.batchQuery(name, ros);
                Assert.assertEquals(it.getCount(), 3);

                Assert.assertTrue(it.valid());
                queryMap = it.getDecodedValue();
                Assert.assertEquals(queryMap.size(), 5);
                Assert.assertEquals(queryMap.get("id"), 12l);
                Assert.assertEquals(queryMap.get("attribute"), "a2");
                Assert.assertEquals(queryMap.get("image"), "i2");
                Assert.assertEquals(queryMap.get("memory"), 12);
                Assert.assertEquals(queryMap.get("price"), 12.2);

                it.next();
                Assert.assertTrue(it.valid());
                Assert.assertEquals(queryMap.size(), 5);
                Assert.assertEquals(queryMap.get("id"), 12l);
                Assert.assertEquals(queryMap.get("attribute"), "a2");
                Assert.assertEquals(queryMap.get("image"), "i2");
                Assert.assertEquals(queryMap.get("memory"), 12);
                Assert.assertEquals(queryMap.get("price"), 12.2);

                it.next();
                Assert.assertTrue(it.valid());
                queryMap = it.getDecodedValue();
                Assert.assertEquals(queryMap.size(), 5);
                Assert.assertEquals(queryMap.get("id"), 13l);
                Assert.assertEquals(queryMap.get("attribute"), "a3");
                Assert.assertEquals(queryMap.get("image"), "i2");
                Assert.assertEquals(queryMap.get("memory"), 12);
                Assert.assertEquals(queryMap.get("price"), 12.2);

                it.next();
                Assert.assertFalse(it.valid());
            }
        } catch (Exception e) {
            e.printStackTrace();
            Assert.assertTrue(false);
        } finally {
            nsc.dropTable(name);
        }
    }

    @DataProvider(name = "relational_delete_case")
    public Object[][] genCase() {
        Object[] arr = new Object[3];
        Map data = new HashMap<String, Object>();
        data.put("id", 11l);
        data.put("attribute", "a1");
        data.put("image", "i1");
        data.put("memory", 11);
        data.put("price", 11.1);
        arr[0] = new HashMap<>(data);

        List<Map<String, Object>> list = new ArrayList<>();
        Map<String, Object> conditionColumns = new HashMap<>();
        conditionColumns.put("id", 11l);
        list.add(conditionColumns);

        return new Object[][]{
                new Object[]{createRelationalArgs(arr, list, new Object[]{5, 1, 0})},
        };
    }

    @Test(dataProvider = "relational_delete_case")
    public void testRelationalPkDelete(RelationTestArgs args) {
        nsc.dropTable(args.tableDesc.getName());
        boolean ok = nsc.createTable(args.tableDesc);
        Assert.assertTrue(ok);
        client.refreshRouteTable();
        String name = args.tableDesc.getName();

        try {
            List<com._4paradigm.rtidb.client.schema.ColumnDesc> schema = tableSyncClient.getSchema(name);
            Assert.assertEquals(schema.size(), args.expected[0]);

            //put
            WriteOption wo = new WriteOption();
            Map<String, Object> data = new HashMap<String, Object>();
            ok = tableSyncClient.put(args.tableDesc.getName(), (Map) (args.row[0]), wo);
            Assert.assertTrue(ok);

            //traverse
            ReadOption ro = new ReadOption(null, null, null, 1);
            RelationalIterator it = tableSyncClient.traverse(name, ro);
            Assert.assertEquals(it.getCount(), args.expected[1]);

            //delete pk
            {
                ok = tableSyncClient.delete(name, args.projectionList.get(0));
                Assert.assertTrue(ok);
                ro = new ReadOption(args.projectionList.get(0), null, null, 1);
                it = tableSyncClient.query(name, ro);
                Assert.assertFalse(it.valid());
            }
            //traverse
            it = tableSyncClient.traverse(name, ro);
            Assert.assertEquals(it.getCount(), args.expected[2]);
        } catch (Exception e) {
            e.printStackTrace();
            Assert.assertTrue(false);
        } finally {
            nsc.dropTable(name);
        }
    }


    @Test
    public void testRelationalDelete() {
        String name = "";
        try {
            name = createRelationalTableMultiIndex();
            List<com._4paradigm.rtidb.client.schema.ColumnDesc> schema = tableSyncClient.getSchema(name);
            Assert.assertEquals(schema.size(), 5);

            //put
            WriteOption wo = new WriteOption();
            Map<String, Object> data = new HashMap<String, Object>();
            data.put("id", 11l);
            data.put("attribute", "a1");
            data.put("image", "i1");
            data.put("memory", 11);
            data.put("price", 11.1);
            boolean ok = tableSyncClient.put(name, data, wo);
            Assert.assertTrue(ok);

            //traverse
            ReadOption ro = new ReadOption(null, null, null, 1);
            RelationalIterator it = tableSyncClient.traverse(name, ro);
            Assert.assertEquals(it.getCount(), 1);

            //delete pk
            {
                Map<String, Object> conditionColumns2 = new HashMap<>();
                conditionColumns2.put("id", 11l);
                ok = tableSyncClient.delete(name, conditionColumns2);
                Assert.assertTrue(ok);
                ro = new ReadOption(conditionColumns2, null, null, 1);
                it = tableSyncClient.query(name, ro);
                Assert.assertFalse(it.valid());
            }
            //traverse
            it = tableSyncClient.traverse(name, ro);
            Assert.assertEquals(it.getCount(), 0);

            data.clear();
            data.put("id", 11l);
            data.put("attribute", "a1");
            data.put("image", "i1");
            data.put("memory", 11);
            data.put("price", 11.1);
            ok = tableSyncClient.put(name, data, wo);
            Assert.assertTrue(ok);

            data.clear();
            data.put("id", 12l);
            data.put("attribute", "a2");
            data.put("image", "i2");
            data.put("memory", 12);
            data.put("price", 12.2);
            tableSyncClient.put(name, data, wo);

            data.clear();
            data.put("id", 13l);
            data.put("attribute", "a3");
            data.put("image", "i2");
            data.put("memory", 12);
            data.put("price", 12.2);
            tableSyncClient.put(name, data, wo);

            //traverse
            ro = new ReadOption(null, null, null, 1);
            it = tableSyncClient.traverse(name, ro);
            Assert.assertEquals(it.getCount(), 3);

            //delete unique
            {
                Map<String, Object> conditionColumns2 = new HashMap<>();
                conditionColumns2.put("attribute", "a3");
                ok = tableSyncClient.delete(name, conditionColumns2);
                Assert.assertTrue(ok);
                ro = new ReadOption(conditionColumns2, null, null, 1);
                it = tableSyncClient.query(name, ro);
                Assert.assertFalse(it.valid());
            }
            it = tableSyncClient.traverse(name, ro);
            Assert.assertEquals(it.getCount(), 2);
            Assert.assertTrue(it.valid());
            Map queryMap = it.getDecodedValue();
            Assert.assertEquals(queryMap.get("attribute"), "a1");

            it.next();
            Assert.assertTrue(it.valid());
            queryMap = it.getDecodedValue();
            Assert.assertEquals(queryMap.get("attribute"), "a2");

            data.clear();
            data.put("id", 13l);
            data.put("attribute", "a3");
            data.put("image", "i2");
            data.put("memory", 12);
            data.put("price", 12.2);
            tableSyncClient.put(name, data, wo);

            data.clear();
            data.put("id", 14l);
            data.put("attribute", "a4");
            data.put("image", "i2");
            data.put("memory", 13);
            data.put("price", 12.2);
            tableSyncClient.put(name, data, wo);

            //traverse
            it = tableSyncClient.traverse(name, ro);
            Assert.assertEquals(it.getCount(), 4);

            //delete no unique
            {
                Map<String, Object> conditionColumns = new HashMap<>();
                conditionColumns.put("memory", 12);
                ok = tableSyncClient.delete(name, conditionColumns);
                Assert.assertTrue(ok);
                ro = new ReadOption(conditionColumns, null, null, 1);
                it = tableSyncClient.query(name, ro);
                Assert.assertFalse(it.valid());

                Map<String, Object> conditionColumns2 = new HashMap<>();
                conditionColumns2.put("memory", 13);
                ro = new ReadOption(conditionColumns2, null, null, 1);
                it = tableSyncClient.query(name, ro);
                Assert.assertTrue(it.valid());
                Assert.assertEquals(it.getCount(), 1);
                queryMap = it.getDecodedValue();
                Assert.assertEquals(queryMap.get("memory"), 13);
            }
            it = tableSyncClient.traverse(name, ro);
            Assert.assertEquals(it.getCount(), 2);
            Assert.assertTrue(it.valid());
            queryMap = it.getDecodedValue();
            Assert.assertEquals(queryMap.get("memory"), 11);

        } catch (Exception e) {
            e.printStackTrace();
            Assert.assertTrue(false);
        } finally {
            nsc.dropTable(name);
        }
    }

    @Test
    public void testRelationalTableTraverse() {
        String name = "";
        try {
            name = createRelationalTable(IndexType.PrimaryKey);
            List<com._4paradigm.rtidb.client.schema.ColumnDesc> schema = tableSyncClient.getSchema(name);
            Assert.assertEquals(schema.size(), 3);

            //put
            WriteOption wo = new WriteOption();
            Map<String, Object> data = new HashMap<String, Object>();
            for (long i = 0; i < 10; i++) {
                data.put("id", i);
                data.put("attribute", "a" + i);
                data.put("image", "i" + i);
                boolean ok = tableSyncClient.put(name, data, wo);
                data.clear();
                Assert.assertTrue(ok);
            }

            Set<String> colSet = new HashSet<>();
            colSet.add("id");
            colSet.add("image");
            ReadOption ro = new ReadOption(null, null, colSet, 1);

            //traverse
            RelationalIterator trit = tableSyncClient.traverse(name, ro);
            Assert.assertEquals(trit.getCount(), 10);
            for (long i = 0; i < 10; i++) {
                Assert.assertTrue(trit.valid());
                Map<String, Object> TraverseMap = trit.getDecodedValue();
                Assert.assertEquals(TraverseMap.size(), 2);
                Assert.assertEquals(TraverseMap.get("id"), i);
                Assert.assertEquals(TraverseMap.get("image"), "i" + i);
                trit.next();
            }
            Assert.assertFalse(trit.valid());
        } catch (Exception e) {
            e.printStackTrace();
            Assert.assertTrue(false);
        } finally {
            nsc.dropTable(name);
        }
    }

    @Test
    public void testRelationalTableTraverseVarcharKey() {
        String name = createRelationalTable(DataType.Varchar);
        try {
            List<com._4paradigm.rtidb.client.schema.ColumnDesc> schema = tableSyncClient.getSchema(name);
            Assert.assertEquals(schema.size(), 3);

            //put
            WriteOption wo = new WriteOption();
            Map<String, Object> data = new HashMap<String, Object>();
            for (long i = 0; i < 1000; i++) {
                data.put("id", String.format("%04d", i));
                data.put("attribute", "a" + i);
                data.put("image", "i" + i);
                boolean ok = tableSyncClient.put(name, data, wo);
                data.clear();
                Assert.assertTrue(ok);
            }

            Set<String> colSet = new HashSet<>();
            colSet.add("id");
            colSet.add("image");
            ReadOption ro = new ReadOption(null, null, colSet, 1);

            //traverse
            RelationalIterator trit = tableSyncClient.traverse(name, ro);
            for (long i = 0; i < 1000; i++) {
                Assert.assertTrue(trit.valid());
                Map<String, Object> TraverseMap = trit.getDecodedValue();
                Assert.assertEquals(TraverseMap.size(), 2);
                Assert.assertEquals(TraverseMap.get("id"), String.format("%04d", i));
                Assert.assertEquals(TraverseMap.get("image"), "i" + i);
                trit.next();
            }
            Assert.assertFalse(trit.valid());
        } catch (Exception e) {
            e.printStackTrace();
            Assert.assertTrue(false);
        } finally {
            nsc.dropTable(name);
        }
    }

    @Test
    public void testRelationalTableTraverseStringKey() {
        String name = createRelationalTable(DataType.String);
        try {
            List<com._4paradigm.rtidb.client.schema.ColumnDesc> schema = tableSyncClient.getSchema(name);
            Assert.assertEquals(schema.size(), 3);

            //put
            WriteOption wo = new WriteOption();
            Map<String, Object> data = new HashMap<String, Object>();
            for (long i = 1; i < 1000; i++) {
                data.put("id", String.format("%04d", i));
                data.put("attribute", "a" + i);
                data.put("image", "i" + i);
                boolean ok = tableSyncClient.put(name, data, wo);
                data.clear();
                Assert.assertTrue(ok);
            }

            Set<String> colSet = new HashSet<>();
            colSet.add("id");
            colSet.add("image");
            ReadOption ro = new ReadOption(null, null, colSet, 1);

            //traverse
            RelationalIterator trit = tableSyncClient.traverse(name, ro);
            //update key
            {
                data.clear();
                Map<String, Object> conditionColumns = new HashMap<>();
                conditionColumns.put("id", "0110");
                data.put("attribute", "aup1110");
                data.put("image", "iup1110");
                boolean ok = tableSyncClient.update(name, conditionColumns, data, wo);
                Assert.assertTrue(ok);

                ro = new ReadOption(conditionColumns, null, null, 1);
                RelationalIterator it = tableSyncClient.query(name, ro);
                Map<String, Object> valueMap = new HashMap<>();
                valueMap = it.getDecodedValue();
                Assert.assertEquals(valueMap.size(), 3);
                Assert.assertEquals(valueMap.get("id"), "0110");
                Assert.assertEquals(valueMap.get("attribute"), "aup1110");
                Assert.assertEquals(valueMap.get("image"), "iup1110");
            }
            for (long i = 1; i < 1000; i++) {
                Assert.assertTrue(trit.valid());
                Map<String, Object> TraverseMap = trit.getDecodedValue();
                Assert.assertEquals(TraverseMap.size(), 2);
                Assert.assertEquals(TraverseMap.get("id"), String.format("%04d", i));
                Assert.assertEquals(TraverseMap.get("image"), "i" + i);
                trit.next();
            }
            Assert.assertFalse(trit.valid());
        } catch (Exception e) {
            e.printStackTrace();
            Assert.assertTrue(false);
        } finally {
            nsc.dropTable(name);
        }
    }

    @Test
    public void testRelationalTableBatchQueryVarcharKey() {
        String name = createRelationalTable(DataType.String);
        try {
            List<com._4paradigm.rtidb.client.schema.ColumnDesc> schema = tableSyncClient.getSchema(name);
            Assert.assertEquals(schema.size(), 3);

            //put
            WriteOption wo = new WriteOption();
            Map<String, Object> data = new HashMap<String, Object>();
            for (long i = 0; i < 1000; i++) {
                data.put("id", String.format("%04d", i));
                data.put("attribute", "a" + i);
                data.put("image", "i" + i);
                boolean ok = tableSyncClient.put(name, data, wo);
                data.clear();
                Assert.assertTrue(ok);
            }

            List<ReadOption> ros = new ArrayList<ReadOption>();
            for (int i = 0; i < 1000; i++) {
                Set<String> colSet = new HashSet<>();
                colSet.add("id");
                colSet.add("image");

                Map<String, Object> index = new HashMap<String, Object>();
//                if (i % 13 == 0) {
//                    index.put("id", String.format("%04d", 1000 + i));
//                } else {
//                    index.put("id", String.format("%04d", i));
//                }
                index.put("id", String.format("%04d", i));
                ReadOption ro = new ReadOption(index, null, colSet, 1);
                ros.add(ro);
            }

//            for (int i = 1000; i < 1200; i++) {
//                Set<String> colSet = new HashSet<>();
//                colSet.add("id");
//                colSet.add("image");
//                Map<String, Object> index = new HashMap<String, Object>();
//                index.put("id", String.format("%04d", i));
//                ReadOption ro = new ReadOption(index, null, colSet, 1);
//                ros.add(ro);
//            }

            //traverse
            RelationalIterator trit = tableSyncClient.batchQuery(name, ros);
            Assert.assertEquals(trit.getCount(), 1000);
            for (long i = 0; i < 1000; i++) {
//                trit.next();
                Assert.assertTrue(trit.valid());
                Map<String, Object> TraverseMap = trit.getDecodedValue();
//                if (i % 13 == 0) {
//                    i++;
//                }
                Assert.assertEquals(TraverseMap.size(), 2);
                Assert.assertEquals(TraverseMap.get("id"), String.format("%04d", i));
                Assert.assertEquals(TraverseMap.get("image"), "i" + i);
                trit.next();
            }
            Assert.assertFalse(trit.valid());
        } catch (Exception e) {
            e.printStackTrace();
            Assert.assertTrue(false);
        } finally {
            nsc.dropTable(name);
        }
    }

    @Test
    public void testAutoGenPk() {
        String name = "";
        try {
            name = createRelationalTable(IndexType.AutoGen);
            List<com._4paradigm.rtidb.client.schema.ColumnDesc> schema = tableSyncClient.getSchema(name);
            Assert.assertEquals(schema.size(), 3);

            //put
            WriteOption wo = new WriteOption();
            Map<String, Object> data = new HashMap<String, Object>();
            data.put("id", 11l);
            data.put("attribute", "a1");
            data.put("image", "i1");
            try {
                tableSyncClient.put(name, data, wo);
                Assert.fail();
            } catch (TabletException e) {
                Assert.assertTrue(true);
            }
            data.clear();
            data.put("attribute", "a1");
            data.put("image", "i1");
            boolean ok = tableSyncClient.put(name, data, wo);
            Assert.assertTrue(ok);

            //traverse
            ReadOption ro = new ReadOption(null, null, null, 1);
            RelationalIterator it = tableSyncClient.traverse(name, ro);
            Assert.assertTrue(it.valid());
            Map<String, Object> map = it.getDecodedValue();
            Assert.assertEquals(map.size(), 3);
            Assert.assertEquals(map.get("attribute"), "a1");
            Assert.assertEquals(map.get("image"), "i1");

        } catch (Exception e) {
            e.printStackTrace();
            Assert.assertTrue(false);
        } finally {
            nsc.dropTable(name);
        }
    }

    @Test
    public void testAddTableFieldWithColumnKey() {
        String name = String.valueOf(id.incrementAndGet());
        nsc.dropTable(name);
        Common.ColumnDesc col0 = Common.ColumnDesc.newBuilder().setName("card").setAddTsIdx(false).setType("string").build();
        Common.ColumnDesc col1 = Common.ColumnDesc.newBuilder().setName("mcc").setAddTsIdx(false).setType("string").build();
        Common.ColumnDesc col2 = Common.ColumnDesc.newBuilder().setName("amt").setAddTsIdx(false).setType("double").build();
        Common.ColumnDesc col3 = Common.ColumnDesc.newBuilder().setName("ts").setAddTsIdx(false).setType("int64").setIsTsCol(true).build();
        Common.ColumnDesc col4 = Common.ColumnDesc.newBuilder().setName("ts_1").setAddTsIdx(false).setType("int64").setIsTsCol(true).build();
        Common.ColumnKey colKey1 = Common.ColumnKey.newBuilder().setIndexName("card").addTsName("ts").addTsName("ts_1").build();
        Common.ColumnKey colKey2 = Common.ColumnKey.newBuilder().setIndexName("mcc").addTsName("ts").build();
        TableInfo table = TableInfo.newBuilder()
                .setName(name).setTtl(0)
                .addColumnDescV1(col0).addColumnDescV1(col1).addColumnDescV1(col2).addColumnDescV1(col3).addColumnDescV1(col4)
                .addColumnKey(colKey1).addColumnKey(colKey2)
                .setPartitionNum(1).setReplicaNum(1)
                .build();
        boolean ok = nsc.createTable(table);
        Assert.assertTrue(ok);
        client.refreshRouteTable();
        try {
            Assert.assertEquals(tableSyncClient.getSchema(name).size(), 5);
            Map<String, Object> data = new HashMap<String, Object>();
            data.put("card", "card0");
            data.put("mcc", "mcc0");
            data.put("amt", 1.5);
            data.put("ts", 1234l);
            data.put("ts_1", 222l);
            tableSyncClient.put(name, data);

            KvIterator itt = tableSyncClient.traverse(name, "card");
            Assert.assertTrue(itt.valid());
            Assert.assertEquals(itt.getSchema().size(), 5);

            ok = nsc.addTableField(name, "aa", "string");
//            Thread.currentThread().sleep(15);
            Assert.assertTrue(ok);
            client.refreshRouteTable();
            Assert.assertEquals(tableSyncClient.getSchema(name).size(), 6);

            data.clear();
            data.put("card", "card0");
            data.put("mcc", "mcc1");
            data.put("amt", 1.6);
            data.put("ts", 1235l);
            data.put("ts_1", 333l);
            data.put("aa", "aa1");
            tableSyncClient.put(name, data);

            data.clear();
            data.put("card", "card0");
            data.put("mcc", "mcc1");
            data.put("amt", 1.7);
            data.put("ts", 1236l);
            data.put("ts_1", 444l);
            tableSyncClient.put(name, data);

            Object[] row = tableSyncClient.getRow(name, "card0", "card", 1236l, "ts", null);
            Assert.assertEquals(row[0], "card0");
            Assert.assertEquals(row[1], "mcc1");
            Assert.assertEquals(row[2], 1.7);
            Assert.assertEquals(row[3], 1236l);
            Assert.assertEquals(row[4], 444l);
            Assert.assertEquals(row[5], null);

            KvIterator it = tableSyncClient.scan(name, "card0", "card", 1235l, 0l, "ts", 0);
            Assert.assertTrue(it.valid());
            Assert.assertEquals(it.getCount(), 2);
            Assert.assertEquals(it.getSchema().size(), 6);
            row = it.getDecodedValue();
            Assert.assertEquals(it.getKey(), 1235);
            Assert.assertEquals(row.length, 6);
            Assert.assertEquals(row[0], "card0");
            Assert.assertEquals(row[1], "mcc1");
            Assert.assertEquals(row[2], 1.6d);
            Assert.assertEquals(((Long) row[3]).longValue(), 1235l);
            Assert.assertEquals(((Long) row[4]).longValue(), 333l);
            Assert.assertEquals(row[5], "aa1");
            it = tableSyncClient.scan(name, "card0", "card", 1235l, 0l, "ts_1", 0);
            Assert.assertEquals(it.getCount(), 3);
            row = it.getDecodedValue();
            Assert.assertEquals(it.getKey(), 444);
            Assert.assertEquals(row.length, 6);
            Assert.assertEquals(row[0], "card0");
            Assert.assertEquals(row[1], "mcc1");
            Assert.assertEquals(row[2], 1.7d);
            Assert.assertEquals(((Long) row[3]).longValue(), 1236l);
            Assert.assertEquals(((Long) row[4]).longValue(), 444l);
            Assert.assertEquals(row[5], null);
            it = tableSyncClient.scan(name, "mcc1", "mcc", 1235l, 0l, "ts", 0);
            Assert.assertTrue(it.valid());
            Assert.assertTrue(it.getCount() == 1);

            itt = tableSyncClient.traverse(name, "card");
            Assert.assertTrue(itt.valid());
            Assert.assertEquals(it.getSchema().size(), 6);
            row = itt.getDecodedValue();
            Assert.assertEquals(itt.getKey(), 1236);
            Assert.assertEquals(row.length, 6);
            Assert.assertEquals(row[0], "card0");
            Assert.assertEquals(row[1], "mcc1");
            Assert.assertEquals(row[2], 1.7d);
            Assert.assertEquals(((Long) row[3]).longValue(), 1236l);
            Assert.assertEquals(((Long) row[4]).longValue(), 444l);
            Assert.assertEquals(row[5], null);

            itt.next();
            Assert.assertTrue(itt.valid());
            row = itt.getDecodedValue();
            Assert.assertEquals(itt.getKey(), 1235);
            Assert.assertEquals(row.length, 6);
            Assert.assertEquals(row[0], "card0");
            Assert.assertEquals(row[1], "mcc1");
            Assert.assertEquals(row[2], 1.6d);
            Assert.assertEquals(((Long) row[3]).longValue(), 1235l);
            Assert.assertEquals(((Long) row[4]).longValue(), 333l);
            Assert.assertEquals(row[5], "aa1");

            itt.next();
            Assert.assertTrue(itt.valid());
            row = itt.getDecodedValue();
            Assert.assertEquals(itt.getKey(), 1234);
            Assert.assertEquals(row.length, 6);
            Assert.assertEquals(row[0], "card0");
            Assert.assertEquals(row[1], "mcc0");
            Assert.assertEquals(row[2], 1.5d);
            Assert.assertEquals(((Long) row[3]).longValue(), 1234l);
            Assert.assertEquals(((Long) row[4]).longValue(), 222l);
            Assert.assertEquals(row[5], null);

            ok = nsc.addTableField(name, "bb", "string");
//            Thread.currentThread().sleep(15);
            Assert.assertTrue(ok);
            client.refreshRouteTable();
            Assert.assertEquals(tableSyncClient.getSchema(name).size(), 7);
            itt = tableSyncClient.traverse(name, "card");
            Assert.assertTrue(itt.valid());
            Assert.assertEquals(itt.getSchema().size(), 7);

        } catch (Exception e) {
            e.printStackTrace();
            Assert.assertTrue(false);
        }
        nsc.dropTable(name);
    }

    @Test
    public void testAddTableFieldWithoutColumnKey() {
        String name = createSchemaTable();
        try {
            Assert.assertEquals(tableSyncClient.getSchema(name).size(), 3);
            Assert.assertTrue(tableSyncClient.put(name, 9527, new Object[]{"card0", "mcc0", 9.15d}));

            boolean ok = nsc.addTableField(name, "aa", "string");
//            Thread.currentThread().sleep(15);
            Assert.assertTrue(ok);
            client.refreshRouteTable();
            Assert.assertEquals(tableSyncClient.getSchema(name).size(), 4);

            Assert.assertTrue(tableSyncClient.put(name, 9528, new Object[]{"card1", "mcc1", 9.2d, "aa1"}));
            Assert.assertTrue(tableSyncClient.put(name, 9529, new Object[]{"card2", "mcc2", 9.3d}));

            Object[] row = tableSyncClient.getRow(name, "card0", 9527);
            Assert.assertEquals(row[0], "card0");
            Assert.assertEquals(row[1], "mcc0");
            Assert.assertEquals(row[2], 9.15d);
            Assert.assertEquals(row[3], null);

            row = tableSyncClient.getRow(name, "card1", 9528);
            Assert.assertEquals(row[0], "card1");
            Assert.assertEquals(row[1], "mcc1");
            Assert.assertEquals(row[2], 9.2d);
            Assert.assertEquals(row[3], "aa1");

            row = tableSyncClient.getRow(name, "card2", 9529);
            Assert.assertEquals(row[0], "card2");
            Assert.assertEquals(row[1], "mcc2");
            Assert.assertEquals(row[2], 9.3d);
            Assert.assertEquals(row[3], null);

            Assert.assertTrue(tableSyncClient.put(name, 9528, new Object[]{"card0", "mcc1", 9.2d, "aa1"}));
            Assert.assertTrue(tableSyncClient.put(name, 9529, new Object[]{"card0", "mcc2", 9.3d}));

            KvIterator it = tableSyncClient.scan(name, "card0", "card", 9530, 0);
            Assert.assertEquals(it.getCount(), 3);
            Assert.assertTrue(it.valid());
            row = it.getDecodedValue();
            Assert.assertEquals("card0", row[0]);
            Assert.assertEquals("mcc2", row[1]);
            Assert.assertEquals(9.3d, row[2]);
            Assert.assertEquals(null, row[3]);

            it.next();
            Assert.assertTrue(it.valid());
            row = it.getDecodedValue();
            Assert.assertEquals("card0", row[0]);
            Assert.assertEquals("mcc1", row[1]);
            Assert.assertEquals(9.2d, row[2]);
            Assert.assertEquals("aa1", row[3]);

            it.next();
            Assert.assertTrue(it.valid());
            row = it.getDecodedValue();
            Assert.assertEquals("card0", row[0]);
            Assert.assertEquals("mcc0", row[1]);
            Assert.assertEquals(9.15d, row[2]);
            Assert.assertEquals(null, row[3]);

            KvIterator itt = tableSyncClient.traverse(name, "card");
            Assert.assertTrue(itt.valid());
            row = itt.getDecodedValue();
            Assert.assertEquals(itt.getKey(), 9528);
            Assert.assertEquals(itt.getPK(), "card1");
            Assert.assertEquals(row.length, 4);
            Assert.assertEquals(row[0], "card1");
            Assert.assertEquals(row[1], "mcc1");
            Assert.assertEquals(row[2], 9.2d);

            itt.next();
            Assert.assertTrue(itt.valid());
            row = itt.getDecodedValue();
            Assert.assertEquals(itt.getKey(), 9529);
            Assert.assertEquals(itt.getPK(), "card0");
            Assert.assertEquals(row.length, 4);
            Assert.assertEquals(row[0], "card0");
            Assert.assertEquals(row[1], "mcc2");
            Assert.assertEquals(row[2], 9.3d);
            Assert.assertEquals(row[3], null);

            itt.next();
            Assert.assertTrue(itt.valid());
            row = itt.getDecodedValue();
            Assert.assertEquals(itt.getKey(), 9528);
            Assert.assertEquals(itt.getPK(), "card0");
            Assert.assertEquals(row.length, 4);
            Assert.assertEquals(row[0], "card0");
            Assert.assertEquals(row[1], "mcc1");
            Assert.assertEquals(row[2], 9.2d);
            Assert.assertEquals(row[3], "aa1");

            itt.next();
            Assert.assertTrue(itt.valid());
            row = itt.getDecodedValue();
            Assert.assertEquals(itt.getKey(), 9527);
            Assert.assertEquals(itt.getPK(), "card0");
            Assert.assertEquals(row.length, 4);
            Assert.assertEquals(row[0], "card0");
            Assert.assertEquals(row[1], "mcc0");
            Assert.assertEquals(row[2], 9.15d);
            Assert.assertEquals(row[3], null);

            itt.next();
            Assert.assertTrue(itt.valid());
            row = itt.getDecodedValue();
            Assert.assertEquals(itt.getKey(), 9529);
            Assert.assertEquals(itt.getPK(), "card2");
            Assert.assertEquals(row.length, 4);
            Assert.assertEquals(row[0], "card2");
            Assert.assertEquals(row[1], "mcc2");
            Assert.assertEquals(row[2], 9.3d);
            Assert.assertEquals(row[3], null);

        } catch (Exception e) {
            e.printStackTrace();
            Assert.assertTrue(false);
        } finally {
            nsc.dropTable(name);
        }
    }

    @Test
    public void testCodecForAddTableFiled() {
        String name = createSchemaTable();
        try {
            Assert.assertEquals(tableSyncClient.getSchema(name).size(), 3);
            Assert.assertTrue(tableSyncClient.put(name, 9527, new Object[]{"card0", "mcc0", 9.15d}));

            boolean ok = nsc.addTableField(name, "aa", "string");
//            Thread.currentThread().sleep(15);
            Assert.assertTrue(ok);
            client.refreshRouteTable();
            Assert.assertEquals(tableSyncClient.getSchema(name).size(), 4);
        } catch (Exception e) {
            e.printStackTrace();
            Assert.fail();
        }
        List<com._4paradigm.rtidb.client.schema.ColumnDesc> schema = new ArrayList<com._4paradigm.rtidb.client.schema.ColumnDesc>();
        com._4paradigm.rtidb.client.schema.ColumnDesc col1 = new com._4paradigm.rtidb.client.schema.ColumnDesc();
        col1.setAddTsIndex(true);
        col1.setName("card");
        col1.setType(ColumnType.kString);
        schema.add(col1);

        com._4paradigm.rtidb.client.schema.ColumnDesc col2 = new com._4paradigm.rtidb.client.schema.ColumnDesc();
        col2.setAddTsIndex(true);
        col2.setName("mcc");
        col2.setType(ColumnType.kString);
        schema.add(col2);

        com._4paradigm.rtidb.client.schema.ColumnDesc col3 = new com._4paradigm.rtidb.client.schema.ColumnDesc();
        col3.setAddTsIndex(false);
        col3.setName("amt");
        col3.setType(ColumnType.kDouble);
        schema.add(col3);

        com._4paradigm.rtidb.client.schema.ColumnDesc col4 = new com._4paradigm.rtidb.client.schema.ColumnDesc();
        col4.setAddTsIndex(false);
        col4.setName("aa");
        col4.setType(ColumnType.kString);
        schema.add(col4);
        try {
            ByteBuffer buffer = RowCodec.encode(new Object[]{"9527", "1234", 1.0, "aa1"}, schema);
            buffer.rewind();

            Object[] row = new Object[4];
            RowCodec.decode(buffer, schema, row, 0, 4);
            Assert.assertEquals("9527", row[0]);
            Assert.assertEquals("1234", row[1]);
            Assert.assertEquals(1.0, row[2]);
            Assert.assertEquals("aa1", row[3]);

            buffer.rewind();
            row = new Object[3];
            schema = schema.subList(0, 2);
            RowCodec.decode(buffer, schema, row, 0, 3);
            Assert.assertEquals("9527", row[0]);
            Assert.assertEquals("1234", row[1]);
            Assert.assertEquals(1.0, row[2]);
        } catch (TabletException e) {
            Assert.assertTrue(false);
        }
    }

    @Test
    public void testTraverse() {
        String name = createSchemaTable();
        try {
            Map<String, Object> rowMap = new HashMap<String, Object>();
            rowMap.put("card", "card0");
            rowMap.put("mcc", "mcc0");
            rowMap.put("amt", 9.15d);
            boolean ok = tableSyncClient.put(name, 9527, rowMap);
            Assert.assertTrue(ok);
            rowMap = new HashMap<String, Object>();
            rowMap.put("card", "card0");
            rowMap.put("mcc", "mcc1");
            rowMap.put("amt", 9.2d);
            ok = tableSyncClient.put(name, 9528, rowMap);
            Assert.assertTrue(ok);
            Thread.sleep(200);
            KvIterator it = tableSyncClient.traverse(name, "card");
            Assert.assertTrue(it.valid());
            Object[] row = it.getDecodedValue();
            Assert.assertEquals(it.getKey(), 9528);
            Assert.assertEquals(it.getPK(), "card0");
            Assert.assertEquals(row.length, 3);
            Assert.assertEquals(row[0], "card0");
            Assert.assertEquals(row[1], "mcc1");
            Assert.assertEquals(row[2], 9.2d);
            it.next();
            Assert.assertTrue(it.valid());
            row = it.getDecodedValue();
            Assert.assertEquals(it.getKey(), 9527);
            Assert.assertEquals(it.getPK(), "card0");
            Assert.assertEquals(row[0], "card0");
            Assert.assertEquals(row[1], "mcc0");
            Assert.assertEquals(row[2], 9.15d);
            it.next();
            Assert.assertFalse(it.valid());
            for (int i = 0; i < 200; i++) {
                rowMap = new HashMap<String, Object>();
                rowMap.put("card", "card" + (i + 9529));
                rowMap.put("mcc", "mcc" + i);
                rowMap.put("amt", 9.2d);
                ok = tableSyncClient.put(name, i + 9529, rowMap);
                Assert.assertTrue(ok);
            }
            it = tableSyncClient.traverse(name, "card");
            for (int j = 0; j < 202; j++) {
                Assert.assertTrue(it.valid());
                it.next();
            }
            Assert.assertFalse(it.valid());
        } catch (Exception e) {
            e.printStackTrace();
            Assert.assertTrue(false);
        } finally {
            nsc.dropTable(name);
        }
    }

    @Test
    public void testScanLimit() {
        String name = createKvTable();
        try {
            boolean ok = tableSyncClient.put(name, "test1", 9527, "value0");
            Assert.assertTrue(ok);
            ok = tableSyncClient.put(name, "test1", 9528, "value1");
            Assert.assertTrue(ok);
            ok = tableSyncClient.put(name, "test1", 9529, "value2");
            Assert.assertTrue(ok);
            KvIterator it = tableSyncClient.scan(name, "test1", 9529, 1000, 2);
            Assert.assertTrue(it.getCount() == 2);
            Assert.assertTrue(it.valid());
            byte[] buffer = new byte[6];
            it.getValue().get(buffer);
            String value = new String(buffer);
            Assert.assertEquals(value, "value2");
            it.next();

            Assert.assertTrue(it.valid());
            it.getValue().get(buffer);
            value = new String(buffer);
            Assert.assertEquals(value, "value1");
            it.next();
            Assert.assertFalse(it.valid());
        } catch (Exception e) {
            e.printStackTrace();
            Assert.assertTrue(false);
        } finally {
            nsc.dropTable(name);
        }
    }

    @Test
    public void testScanLatestN() {
        String name = createKvTable();
        try {
            boolean ok = tableSyncClient.put(name, "test1", 9527, "value0");
            Assert.assertTrue(ok);
            ok = tableSyncClient.put(name, "test1", 9528, "value1");
            Assert.assertTrue(ok);
            ok = tableSyncClient.put(name, "test1", 9529, "value2");
            Assert.assertTrue(ok);
            KvIterator it = tableSyncClient.scan(name, "test1", 2);
            Assert.assertTrue(it.getCount() == 2);
            Assert.assertTrue(it.valid());
            byte[] buffer = new byte[6];
            it.getValue().get(buffer);
            String value = new String(buffer);
            Assert.assertEquals(value, "value2");
            it.next();

            Assert.assertTrue(it.valid());
            it.getValue().get(buffer);
            value = new String(buffer);
            Assert.assertEquals(value, "value1");
            it.next();
            Assert.assertFalse(it.valid());
        } catch (Exception e) {
            e.printStackTrace();
            Assert.assertTrue(false);
        } finally {
            nsc.dropTable(name);
        }
    }

    @Test
    public void testSchemaPutForMap() {

        String name = createSchemaTable();
        try {
            Map<String, Object> rowMap = new HashMap<String, Object>();
            rowMap.put("card", "card0");
            rowMap.put("mcc", "mcc0");
            rowMap.put("amt", 9.15d);
            boolean ok = tableSyncClient.put(name, 9527, rowMap);
            Assert.assertTrue(ok);
            rowMap = new HashMap<String, Object>();
            rowMap.put("card", "card1");
            rowMap.put("mcc", "mcc1");
            rowMap.put("amt", 9.2d);
            ok = tableSyncClient.put(name, 9528, rowMap);
            Assert.assertTrue(ok);
            Thread.sleep(200);
            Object[] row = tableSyncClient.getRow(name, "card0", 9527);
            Assert.assertEquals(row[0], "card0");
            Assert.assertEquals(row[1], "mcc0");
            Assert.assertEquals(row[2], 9.15d);
            row = tableSyncClient.getRow(name, "card1", 9528);
            Assert.assertEquals(row[0], "card1");
            Assert.assertEquals(row[1], "mcc1");
            Assert.assertEquals(row[2], 9.2d);
        } catch (Exception e) {
            e.printStackTrace();
            Assert.assertTrue(false);
        } finally {
            nsc.dropTable(name);
        }
    }

    @Test
    public void testNullDimension() {
        String name = createSchemaTable();
        try {
            boolean ok = tableSyncClient.put(name, 10, new Object[]{null, "1222", 1.0});
            Assert.assertTrue(ok);
            KvIterator it = tableSyncClient.scan(name, "1222", "mcc", 12, 9);
            Assert.assertNotNull(it);
            Assert.assertEquals(it.getCount(), 1);
            Assert.assertTrue(it.valid());
            Object[] row = it.getDecodedValue();
            Assert.assertEquals(null, row[0]);
            Assert.assertEquals("1222", row[1]);
            Assert.assertEquals(1.0, row[2]);
        } catch (Exception e) {
            e.printStackTrace();
            Assert.fail();
        }

        try {
            boolean ok = tableSyncClient.put(name, 10, new Object[]{"9527", null, 1.0});
            Assert.assertTrue(ok);
            KvIterator it = tableSyncClient.scan(name, "9527", "card", 12, 9);
            Assert.assertNotNull(it);
            Assert.assertEquals(it.getCount(), 1);
            Assert.assertTrue(it.valid());
            Object[] row = it.getDecodedValue();
            Assert.assertEquals("9527", row[0]);
            Assert.assertEquals(null, row[1]);
            Assert.assertEquals(1.0, row[2]);
        } catch (Exception e) {
            Assert.fail();
        }

        try {
            tableSyncClient.put(name, 10, new Object[]{null, null, 1.0});
            Assert.fail();
        } catch (Exception e) {
            Assert.assertTrue(true);
        }

        try {
            tableSyncClient.put(name, 10, new Object[]{"", "", 1.0});
            Assert.fail();
        } catch (Exception e) {
            Assert.assertTrue(true);
        }
    }

    @Test
    public void testScanDuplicateRecord() {
        ClientBuilder.config.setRemoveDuplicateByTime(true);
        String name = createSchemaTable();
        try {
            boolean ok = tableSyncClient.put(name, 10, new Object[]{"card0", "1222", 1.0});
            Assert.assertTrue(ok);
            ok = tableSyncClient.put(name, 10, new Object[]{"card0", "1223", 2.0});
            Assert.assertTrue(ok);
            KvIterator it = tableSyncClient.scan(name, "card0", "card", 12, 9);
            Assert.assertEquals(it.getCount(), 1);
            Assert.assertTrue(it.valid());
            Object[] row = it.getDecodedValue();
            Assert.assertEquals("card0", row[0]);
            Assert.assertEquals("1223", row[1]);
            Assert.assertEquals(2.0, row[2]);
        } catch (Exception e) {
            e.printStackTrace();
            Assert.fail();
        } finally {
            ClientBuilder.config.setRemoveDuplicateByTime(false);
        }

    }

    @Test
    public void testGetWithOperator() {
        String name = createSchemaTable("kLatestTime");
        try {
            boolean ok = tableSyncClient.put(name, 10, new Object[]{"card0", "1222", 1.0});
            Assert.assertTrue(ok);
            ok = tableSyncClient.put(name, 11, new Object[]{"card0", "1224", 2.0});
            Assert.assertTrue(ok);
            ok = tableSyncClient.put(name, 13, new Object[]{"card0", "1224", 3.0});
            Assert.assertTrue(ok);
            // equal
            {
                Object[] row = tableSyncClient.getRow(name, "card0", 13, Tablet.GetType.kSubKeyEq);
                Assert.assertEquals(new Object[]{"card0", "1224", 3.0}, row);
            }

            // le
            {
                Object[] row = tableSyncClient.getRow(name, "card0", 11, Tablet.GetType.kSubKeyLe);
                Assert.assertEquals(new Object[]{"card0", "1224", 2.0}, row);
            }

            // ge
            {
                Object[] row = tableSyncClient.getRow(name, "card0", 12, Tablet.GetType.kSubKeyGe);
                Assert.assertEquals(new Object[]{"card0", "1224", 3.0}, row);
            }

            // ge
            {
                Object[] row = tableSyncClient.getRow(name, "card0", 13, Tablet.GetType.kSubKeyGe);
                Assert.assertEquals(new Object[]{"card0", "1224", 3.0}, row);
            }

            // gt
            {
                Object[] row = tableSyncClient.getRow(name, "card0", 12, Tablet.GetType.kSubKeyGt);
                Assert.assertEquals(new Object[]{"card0", "1224", 3.0}, row);
            }

            // gt
            {
                Object[] row = tableSyncClient.getRow(name, "card0", 11, Tablet.GetType.kSubKeyGt);
                Assert.assertEquals(new Object[]{"card0", "1224", 3.0}, row);
            }
            // le
            {
                Object[] row = tableSyncClient.getRow(name, "card0", 12, Tablet.GetType.kSubKeyLe);
                Assert.assertEquals(new Object[]{"card0", "1224", 2.0}, row);
            }
        } catch (Exception e) {
            Assert.fail();
        }
    }

    @Test
    public void testIsRunning() {
        String name = String.valueOf(id.incrementAndGet());
        nsc.dropTable(name);
        PartitionMeta pm0_0 = PartitionMeta.newBuilder().setEndpoint(nodes[0]).setIsLeader(true).build();
        PartitionMeta pm0_1 = PartitionMeta.newBuilder().setEndpoint(nodes[1]).setIsLeader(false).build();
        ColumnDesc col0 = ColumnDesc.newBuilder().setName("card").setAddTsIdx(true).setType("string").build();
        ColumnDesc col1 = ColumnDesc.newBuilder().setName("mcc").setAddTsIdx(true).setType("string").build();
        ColumnDesc col2 = ColumnDesc.newBuilder().setName("amt").setAddTsIdx(false).setType("double").build();
        TablePartition tp0 = TablePartition.newBuilder().addPartitionMeta(pm0_0).addPartitionMeta(pm0_1).setPid(0).build();
        TablePartition tp1 = TablePartition.newBuilder().addPartitionMeta(pm0_0).addPartitionMeta(pm0_1).setPid(1).build();
        TableInfo table = TableInfo.newBuilder().setTtlType("kLatestTime").addTablePartition(tp0).addTablePartition(tp1)
                .setSegCnt(8).setName(name).setTtl(10)
                .addColumnDesc(col0).addColumnDesc(col1).addColumnDesc(col2)
                .build();
        System.out.println(table);
        boolean ok = nsc.createTable(table);
        Assert.assertTrue(ok);
        client.refreshRouteTable();
        System.out.println(name);
        try {
            ok = tableSyncClient.put(name, 9527, new Object[]{"card0", "mcc0", 9.15d});
            Assert.assertTrue(ok);
            ok = tableSyncClient.put(name, 9528, new Object[]{"card1", "mcc1", 9.2d});
            Assert.assertTrue(ok);
            Object[] row = tableSyncClient.getRow(name, "card0", 9527);
            Assert.assertEquals(row[0], "card0");
            Assert.assertEquals(row[1], "mcc0");
            Assert.assertEquals(row[2], 9.15d);
            row = tableSyncClient.getRow(name, "card1", 9528);
            Assert.assertEquals(row[0], "card1");
            Assert.assertEquals(row[1], "mcc1");
            Assert.assertEquals(row[2], 9.2d);
        } catch (Exception e) {
            e.printStackTrace();
            Assert.assertTrue(false);
        } finally {
            nsc.dropTable(name);
        }
//        return name;
    }


    @Test
    public void testGetWithOpDefault() {
        String name = createSchemaTable("kLatestTime");
        try {
            boolean ok = tableSyncClient.put(name, 10, new Object[]{"card0", "1222", 1.0});
            Assert.assertTrue(ok);
            ok = tableSyncClient.put(name, 11, new Object[]{"card0", "1224", 2.0});
            Assert.assertTrue(ok);
            ok = tableSyncClient.put(name, 13, new Object[]{"card0", "1224", 3.0});
            Assert.assertTrue(ok);
            // range
            {
                Object[] row = tableSyncClient.getRow(name, "card0", "card", 14, null, Tablet.GetType.kSubKeyLe,
                        9, Tablet.GetType.kSubKeyGe);
                Assert.assertEquals(new Object[]{"card0", "1224", 3.0}, row);
            }

            //
            {
                Object[] row = tableSyncClient.getRow(name, "card0", "card", 14, null, Tablet.GetType.kSubKeyLe,
                        14, Tablet.GetType.kSubKeyGe);
                Assert.assertEquals(null, row);
            }

            //
            {
                Object[] row = tableSyncClient.getRow(name, "card0", "card", 13, null, Tablet.GetType.kSubKeyEq,
                        13, Tablet.GetType.kSubKeyEq);
                Assert.assertEquals(new Object[]{"card0", "1224", 3.0}, row);
            }

            {
                Object[] row = tableSyncClient.getRow(name, "card0", "card", 11, null, Tablet.GetType.kSubKeyEq,
                        11, Tablet.GetType.kSubKeyEq);
                Assert.assertEquals(new Object[]{"card0", "1224", 2.0}, row);
            }

        } catch (Exception e) {
            Assert.fail();
        }
    }

    @Test
    public void testSchemaPutByKvWay() {

        String name = createSchemaTable();
        try {
            tableSyncClient.put(name, "11", 1535371622000l, "11");
            Assert.assertTrue(false);
        } catch (Exception e) {
            e.printStackTrace();
            Assert.assertTrue(true);
        } finally {
            nsc.dropTable(name);
        }
    }

    @Test
    public void testCountSchemaTable() {
        String name = createSchemaTable();
        try {
            String k1 = "k1";
            String k2 = "k2";
            for (int i = 1; i < 10; i++) {
                boolean ok = tableSyncClient.put(name, i, new Object[]{k1, k2, 1.0});
                Assert.assertTrue(ok);
            }
            int count = tableSyncClient.count(name, k1, "card", 10, 9);
            Assert.assertEquals(0, count);
            count = tableSyncClient.count(name, k1, "card", null, 10, 9);
            Assert.assertEquals(0, count);
            count = tableSyncClient.count(name, k1, "card", 10, 8);
            Assert.assertEquals(1, count);
            count = tableSyncClient.count(name, k1, "card", null, 10, 8);
            Assert.assertEquals(1, count);
            count = tableSyncClient.count(name, k1, "card", null, 10, 7);
            Assert.assertEquals(2, count);
        } catch (Exception e) {
            e.printStackTrace();
            Assert.fail();
        }
        try {
            int cnt = tableSyncClient.count(name, "k1", "card", null, 7, 10);
            Assert.fail();
        } catch (Exception e) {
            Assert.assertTrue(true);
        } finally {
            nsc.dropTable(name);
        }
    }

    @Test
    public void testNoTsPut() throws TabletException, ExecutionException, InterruptedException, TimeoutException {
        String name = createSchemaTable();
        Map<String, Object> row = new HashMap<>();
        row.put("card", "card1");
        row.put("mcc", "cc1");
        row.put("amt", 1.0d);
        boolean ok = tableSyncClient.put(name, row);
        Assert.assertTrue(ok);
        ok = tableSyncClient.put(name, new Object[]{"card2", "cc2", 2.0d});
        Assert.assertTrue(ok);
    }

    @Test
    public void testCountKvTable() {
        String name = createKvTable();
        try {
            String key = "k1";
            for (int i = 1; i < 10; i++) {
                boolean ok = tableSyncClient.put(name, key, i, String.valueOf(i));
                Assert.assertTrue(ok);
            }
            int count = tableSyncClient.count(name, key, 10, 9);
            Assert.assertEquals(0, count);
            count = tableSyncClient.count(name, key, null, null, 10, 9);
            Assert.assertEquals(0, count);
            Assert.assertEquals(1, tableSyncClient.count(name, key, 10, 8));
            count = tableSyncClient.count(name, key, null, null, 10, 8);
            Assert.assertEquals(1, count);
            count = tableSyncClient.count(name, key, null, null, 10, 7);
            Assert.assertEquals(2, count);
        } catch (Exception e) {
            e.printStackTrace();
            Assert.fail();
        } finally {
            nsc.dropTable(name);
        }
    }

    @Test
    public void testTraverSeEmptyKvTest() {
        String name = String.valueOf(id.incrementAndGet());
        nsc.dropTable(name);
        TableInfo tableinfo = TableInfo.newBuilder().setName(name).setSegCnt(8).setReplicaNum(1).setTtl(0).build();
        boolean ok = nsc.createTable(tableinfo);
        Assert.assertTrue(ok);
        client.refreshRouteTable();
        try {
            long basets = 1564992840;
            String[] value = {"test", "", "test1", ""};

            for (int i = 0; i < value.length; i++) {
                ok = tableSyncClient.put(name, "key1", basets + i, value[i]);
                Assert.assertTrue(ok);
                Assert.assertEquals(i + 1, tableSyncClient.count(name, "key1"));
            }

            KvIterator it = tableSyncClient.traverse(name);
            Assert.assertTrue(it.valid());
            for (int i = value.length - 1; i > 0; i--) {
                byte[] buffer = new byte[it.getValue().remaining()];
                it.getValue().get(buffer);
                String v = new String(buffer);
                Assert.assertEquals(value[i], v);
                Assert.assertEquals(it.getKey(), basets + i);
                Assert.assertEquals(it.getPK(), "key1");
                it.next();
                Assert.assertTrue(it.valid());
            }
            it = tableSyncClient.traverse(name);
            for (int i = 0; i < value.length; i++) {
                Assert.assertTrue(it.valid());
                it.next();
            }
            Assert.assertFalse(it.valid());
        } catch (Exception e) {
            e.printStackTrace();
            Assert.assertTrue(false);
        } finally {
            nsc.dropTable(name);
        }

    }
}<|MERGE_RESOLUTION|>--- conflicted
+++ resolved
@@ -49,10 +49,6 @@
         super.tearDown();
     }
 
-<<<<<<< HEAD
-=======
-
->>>>>>> 563eca0c
     private String createKvTable() {
         String name = String.valueOf(id.incrementAndGet());
         nsc.dropTable(name);
