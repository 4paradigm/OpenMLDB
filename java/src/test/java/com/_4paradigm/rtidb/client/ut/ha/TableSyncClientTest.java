--- conflicted
+++ resolved
@@ -168,7 +168,6 @@
     }
     
     @Test
-<<<<<<< HEAD
     public void testSchemaPutForMap() {
         
         String name = createSchemaTable();
@@ -199,7 +198,9 @@
             Assert.assertTrue(false);
         } finally {
             nsc.dropTable(name);
-=======
+        }
+    }
+
     public void testNullDimension() {
         String name = createSchemaTable();
         try {
@@ -244,7 +245,6 @@
             Assert.fail();
         } catch (Exception e) {
             Assert.assertTrue(true);
->>>>>>> 414771d3
         }
     }
     
