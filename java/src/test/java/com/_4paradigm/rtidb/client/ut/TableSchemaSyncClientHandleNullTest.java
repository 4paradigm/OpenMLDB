--- conflicted
+++ resolved
@@ -25,17 +25,8 @@
 public class TableSchemaSyncClientHandleNullTest extends TestCaseBase {
 
     private final static AtomicInteger id = new AtomicInteger(7100);
-<<<<<<< HEAD
-    private static TableSyncClientImpl tableClient = null;
-    private static TabletClientImpl tabletClient = null;
-    private static EndPoint endpoint = new EndPoint(Config.ENDPOINT);
-//    private static EndPoint endpoint = new EndPoint("192.168.22.152:9501");
-    private static RTIDBClientConfig config = new RTIDBClientConfig();
-    private static RTIDBSingleNodeClient snc = new RTIDBSingleNodeClient(config, endpoint);
-=======
     private  TableSyncClientImpl tableClient = null;
     private  TabletClientImpl tabletClient = null;
->>>>>>> 0abd5bde
 
     @BeforeClass
     public void setUp() {
