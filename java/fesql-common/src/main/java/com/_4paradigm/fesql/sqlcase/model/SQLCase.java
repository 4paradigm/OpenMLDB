--- conflicted
+++ resolved
@@ -10,10 +10,7 @@
 
 @Data
 public class SQLCase implements Serializable{
-<<<<<<< HEAD
-=======
     int level = 0;
->>>>>>> dec7cd5a
     String id;
     String desc;
     String mode;
@@ -32,7 +29,6 @@
     InputDesc batch_request;
     ExpectDesc expect;
     String spName = genAutoName();
-    private Map<Integer,ExpectDesc> expectProvider;
 
     private Map<Integer,ExpectDesc> expectProvider;
 
@@ -82,5 +78,4 @@
         sql = builder.toString();
         return sql;
     }
-
 }