<project xmlns="http://maven.apache.org/POM/4.0.0"
         xmlns:xsi="http://www.w3.org/2001/XMLSchema-instance"
         xsi:schemaLocation="http://maven.apache.org/POM/4.0.0 http://maven.apache.org/xsd/maven-4.0.0.xsd">

    <parent>
        <artifactId>openmldb-parent</artifactId>
        <groupId>com.4paradigm.openmldb</groupId>
        <version>0.5.0-SNAPSHOT</version>
        <relativePath>../pom.xml</relativePath>
    </parent>
    <modelVersion>4.0.0</modelVersion>
    <artifactId>openmldb-jdbc</artifactId>
    <packaging>jar</packaging>
    <name>openmldb-jdbc</name>

    <properties>
        <project.build.sourceEncoding>UTF-8</project.build.sourceEncoding>
    </properties>

    <dependencies>
<<<<<<< HEAD
=======
        <dependency>
            <groupId>org.projectlombok</groupId>
            <artifactId>lombok</artifactId>
            <version>1.16.8</version>
        </dependency>
        <dependency>
            <groupId>org.slf4j</groupId>
            <artifactId>slf4j-api</artifactId>
            <version>1.7.21</version>
        </dependency>
>>>>>>> e9748469
        <dependency>
            <groupId>commons-io</groupId>
            <artifactId>commons-io</artifactId>
            <version>2.7</version>
        </dependency>
        <dependency>
            <groupId>com.4paradigm.openmldb</groupId>
            <artifactId>openmldb-native</artifactId>
            <version>${variant.native.version}</version>
        </dependency>

        <dependency>
            <groupId>org.projectlombok</groupId>
            <artifactId>lombok</artifactId>
            <version>1.18.22</version>
            <scope>test</scope>
        </dependency>

        <!-- https://mvnrepository.com/artifact/org.slf4j/slf4j-log4j12 -->
        <dependency>
            <groupId>org.slf4j</groupId>
            <artifactId>slf4j-log4j12</artifactId>
            <version>1.7.21</version>
        </dependency>

        <!-- https://mvnrepository.com/artifact/log4j/log4j -->
        <dependency>
            <groupId>log4j</groupId>
            <artifactId>log4j</artifactId>
            <version>1.2.17</version>
        </dependency>

        <!-- https://mvnrepository.com/artifact/org.testng/testng -->
        <dependency>
            <groupId>org.testng</groupId>
            <artifactId>testng</artifactId>
            <version>6.14.3</version>
            <scope>test</scope>
        </dependency>

    </dependencies>

    <build>
        <resources>
            <resource>
                <directory>src/main/resources</directory>
                <includes>
                    <include>**/*</include>
                </includes>
            </resource>
            <resource>
                <directory>src/main/java</directory>
                <includes>
                    <include>**/*</include>
                </includes>
            </resource>
        </resources>
        <plugins>
            <plugin>
                <groupId>org.apache.maven.plugins</groupId>
                <artifactId>maven-compiler-plugin</artifactId>
            </plugin>
            <plugin>
                <groupId>org.apache.maven.plugins</groupId>
                <artifactId>maven-surefire-plugin</artifactId>
            </plugin>
            <plugin>
                <groupId>org.codehaus.mojo</groupId>
                <artifactId>versions-maven-plugin</artifactId>
            </plugin>
        </plugins>
    </build>
</project><|MERGE_RESOLUTION|>--- conflicted
+++ resolved
@@ -18,8 +18,6 @@
     </properties>
 
     <dependencies>
-<<<<<<< HEAD
-=======
         <dependency>
             <groupId>org.projectlombok</groupId>
             <artifactId>lombok</artifactId>
@@ -30,7 +28,6 @@
             <artifactId>slf4j-api</artifactId>
             <version>1.7.21</version>
         </dependency>
->>>>>>> e9748469
         <dependency>
             <groupId>commons-io</groupId>
             <artifactId>commons-io</artifactId>
@@ -40,13 +37,6 @@
             <groupId>com.4paradigm.openmldb</groupId>
             <artifactId>openmldb-native</artifactId>
             <version>${variant.native.version}</version>
-        </dependency>
-
-        <dependency>
-            <groupId>org.projectlombok</groupId>
-            <artifactId>lombok</artifactId>
-            <version>1.18.22</version>
-            <scope>test</scope>
         </dependency>
 
         <!-- https://mvnrepository.com/artifact/org.slf4j/slf4j-log4j12 -->
