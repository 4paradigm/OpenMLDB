--- conflicted
+++ resolved
@@ -74,11 +74,8 @@
             if (resultSet != null) {
                 resultSet.delete();
             }
-<<<<<<< HEAD
-=======
             queryFuture.delete();
             queryFuture = null;
->>>>>>> 72f752bd
             logger.error("call procedure failed: {}", msg);
             throw new ExecutionException(new SqlException("call procedure failed: " + msg));
         }
