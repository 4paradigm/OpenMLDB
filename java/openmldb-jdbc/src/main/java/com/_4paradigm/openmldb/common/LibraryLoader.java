--- conflicted
+++ resolved
@@ -91,11 +91,7 @@
     /**
      * Extract library in resource into filesystem
      * @param path the path that will be extracted.
-<<<<<<< HEAD
-     * @param isTemp true if a temp file is created, otherwise false.
-=======
      * @param isTemp whether to create a temp file.
->>>>>>> 59b85589
      * @return the absolute path of the resources.
      * @throws IOException if the resources cannot be found.
      */
