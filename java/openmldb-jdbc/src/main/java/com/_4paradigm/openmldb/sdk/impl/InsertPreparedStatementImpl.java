/*
 * Copyright 2021 4Paradigm
 *
 * Licensed under the Apache License, Version 2.0 (the "License");
 * you may not use this file except in compliance with the License.
 * You may obtain a copy of the License at
 *
 *   http://www.apache.org/licenses/LICENSE-2.0
 *
 * Unless required by applicable law or agreed to in writing, software
 * distributed under the License is distributed on an "AS IS" BASIS,
 * WITHOUT WARRANTIES OR CONDITIONS OF ANY KIND, either express or implied.
 * See the License for the specific language governing permissions and
 * limitations under the License.
 */

package com._4paradigm.openmldb.sdk.impl;

import com._4paradigm.openmldb.*;

import com._4paradigm.openmldb.common.codec.CodecUtil;
import com._4paradigm.openmldb.common.codec.FlexibleRowBuilder;
import com._4paradigm.openmldb.jdbc.PreparedStatement;
import com._4paradigm.openmldb.jdbc.SQLInsertMetaData;
import org.slf4j.Logger;
import org.slf4j.LoggerFactory;

import java.nio.ByteBuffer;
import java.nio.ByteOrder;
import java.sql.*;
import java.sql.Date;
import java.sql.ResultSet;
import java.util.*;

public class InsertPreparedStatementImpl extends PreparedStatement {
    private static final Logger logger = LoggerFactory.getLogger(InsertPreparedStatementImpl.class);

    private SQLRouter router;
    private FlexibleRowBuilder rowBuilder;
    private InsertPreparedStatementMeta cache;

    private Set<Integer> indexCol;
    private Map<Integer, List<Integer>> indexMap;
    private Map<Integer, String> indexValue;
    private Map<Integer, String> defaultIndexValue;
    private List<AbstractMap.SimpleImmutableEntry<ByteBuffer, ByteBuffer>> batchValues;

    public InsertPreparedStatementImpl(InsertPreparedStatementMeta cache, SQLRouter router) throws SQLException {
        this.router = router;
        rowBuilder = new FlexibleRowBuilder(cache.getCodecMeta());
        this.cache = cache;
        indexCol = cache.getIndexPos();
        indexMap = cache.getIndexMap();
        indexValue = new HashMap<>();
        defaultIndexValue = cache.getDefaultIndexValue();
        batchValues = new ArrayList<>();
    }

    private int getSchemaIdx(int idx) throws SQLException {
        return cache.getSchemaIdx(idx - 1);
    }

    @Override
    @Deprecated
    public ResultSet executeQuery() throws SQLException {
        throw new SQLException("current do not support this method");
    }

    @Override
    @Deprecated
    public int executeUpdate() throws SQLException {
        throw new SQLException("current do not support this method");
    }

    private boolean setNull(int i) throws SQLException {
        if (!cache.getSchema().isNullable(i)) {
            throw new SQLException("this column not allow null");
        }
        return rowBuilder.setNULL(i);
    }

    @Override
    public void setNull(int i, int i1) throws SQLException {
        int realIdx = getSchemaIdx(i);
        if (!setNull(realIdx)) {
            throw new SQLException("set null failed. pos is " + i);
        }
        if (indexCol.contains(realIdx)) {
            indexValue.put(realIdx, InsertPreparedStatementMeta.NONETOKEN);
        }
    }

    @Override
    public void setBoolean(int i, boolean b) throws SQLException {
        int realIdx = getSchemaIdx(i);
        if (!rowBuilder.setBool(realIdx, b)) {
            throw new SQLException("set bool failed. pos is " + i);
        }
        if (indexCol.contains(realIdx)) {
            indexValue.put(realIdx, String.valueOf(b));
        }
    }

    @Override
    public void setShort(int i, short i1) throws SQLException {
        int realIdx = getSchemaIdx(i);
        if (!rowBuilder.setSmallInt(realIdx, i1)) {
            throw new SQLException("set short failed. pos is " + i);
        }
        if (indexCol.contains(realIdx)) {
            indexValue.put(realIdx, String.valueOf(i1));
        }
    }

    @Override
    public void setInt(int i, int i1) throws SQLException {
        int realIdx = getSchemaIdx(i);
        if (!rowBuilder.setInt(realIdx, i1)) {
            throw new SQLException("set int failed. pos is " + i);
        }
        if (indexCol.contains(realIdx)) {
            indexValue.put(realIdx, String.valueOf(i1));
        }
    }

    @Override
    public void setLong(int i, long l) throws SQLException {
        int realIdx = getSchemaIdx(i);
        if (!rowBuilder.setBigInt(realIdx, l)) {
            throw new SQLException("set long failed. pos is " + i);
        }
        if (indexCol.contains(realIdx)) {
            indexValue.put(realIdx, String.valueOf(l));
        }
    }

    @Override
    public void setFloat(int i, float v) throws SQLException {
        if (!rowBuilder.setFloat(getSchemaIdx(i), v)) {
            throw new SQLException("set float failed. pos is " + i);
        }
    }

    @Override
    public void setDouble(int i, double v) throws SQLException {
        if (!rowBuilder.setDouble(getSchemaIdx(i), v)) {
            throw new SQLException("set double failed. pos is " + i);
        }
    }

    @Override
    public void setString(int i, String s) throws SQLException {
        int realIdx = getSchemaIdx(i);
        if (s == null) {
            setNull(realIdx);
            if (indexCol.contains(realIdx)) {
                indexValue.put(realIdx, InsertPreparedStatementMeta.NONETOKEN);
            }
            return;
        }
        if (!rowBuilder.setString(getSchemaIdx(i), s)) {
            throw new SQLException("set string failed. pos is " + i);
        }
        if (indexCol.contains(realIdx)) {
            if (s.isEmpty()) {
                indexValue.put(realIdx, InsertPreparedStatementMeta.EMPTY_STRING);
            } else {
                indexValue.put(realIdx, s);
            }
        }
    }

    @Override
    public void setDate(int i, Date date) throws SQLException {
        int realIdx = getSchemaIdx(i);
        if (indexCol.contains(realIdx)) {
            if (date != null) {
                indexValue.put(realIdx, String.valueOf(CodecUtil.dateToDateInt(date)));
            } else {
                indexValue.put(realIdx, InsertPreparedStatementMeta.NONETOKEN);
            }
        }
        if (date == null) {
            if (!setNull(realIdx)) {
                throw new SQLException("set date failed. pos is " + i);
            }
            return;
        }
        if (!rowBuilder.setDate(realIdx, date)) {
            throw new SQLException("set date failed. pos is " + i);
        }
    }


    @Override
    public void setTimestamp(int i, Timestamp timestamp) throws SQLException {
        int realIdx = getSchemaIdx(i);
        if (indexCol.contains(realIdx)) {
            if (timestamp != null) {
                indexValue.put(realIdx, String.valueOf(timestamp.getTime()));
            } else {
                indexValue.put(realIdx, InsertPreparedStatementMeta.NONETOKEN);
            }
        }
        if (timestamp == null) {
            if (!setNull(realIdx)) {
                throw new SQLException("set timestamp failed. pos is " + i);
            }
            return;
        }
        if (!rowBuilder.setTimestamp(realIdx, timestamp)) {
            throw new SQLException("set timestamp failed. pos is " + i);
        }
    }

    @Override
    public void clearParameters() throws SQLException {
        rowBuilder.clear();
        indexValue.clear();
    }

    private ByteBuffer buildDimension() throws SQLException {
        int totalLen = 0;
        Map<Integer, Integer> lenMap = new HashMap<>();
        for (Map.Entry<Integer, List<Integer>> entry : indexMap.entrySet()) {
            totalLen += 4; // encode the size of idx(int)
            totalLen += 4; // encode the value size
            int curLen = entry.getValue().size() - 1;
            for (Integer pos : entry.getValue()) {
                if (indexValue.containsKey(pos)) {
                    curLen += indexValue.get(pos).getBytes(CodecUtil.CHARSET).length;
                } else if (defaultIndexValue.containsKey(pos)) {
                    curLen += defaultIndexValue.get(pos).getBytes(CodecUtil.CHARSET).length;
                } else {
                    throw new SQLException("cannot get index value. pos is " + pos);
                }
            }
            totalLen += curLen;
            lenMap.put(entry.getKey(), curLen);
        }
        ByteBuffer dimensionValue = ByteBuffer.allocate(totalLen).order(ByteOrder.LITTLE_ENDIAN);
        for (Map.Entry<Integer, List<Integer>> entry : indexMap.entrySet()) {
            Integer indexPos = entry.getKey();
            dimensionValue.putInt(indexPos);
            dimensionValue.putInt(lenMap.get(indexPos));
            for (int i = 0; i < entry.getValue().size(); i++) {
                int pos = entry.getValue().get(i);
                if (i > 0) {
                    dimensionValue.put((byte)'|');
                }
                if (indexValue.containsKey(pos)) {
                    dimensionValue.put(indexValue.get(pos).getBytes(CodecUtil.CHARSET));
                } else {
                    dimensionValue.put(defaultIndexValue.get(pos).getBytes(CodecUtil.CHARSET));
                }
            }
        }
        return dimensionValue;
    }

    private ByteBuffer buildRow() throws SQLException {
        Map<Integer, Object> defaultValue = cache.getDefaultValue();
        if (!defaultValue.isEmpty()) {
            for (Map.Entry<Integer, Object> entry : defaultValue.entrySet()) {
                int idx = entry.getKey();
                Object val = entry.getValue();
                if (val == null) {
                    rowBuilder.setNULL(idx);
                    continue;
                }
                switch (cache.getSchema().getColumnType(idx)) {
                    case Types.BOOLEAN:
                        rowBuilder.setBool(idx, (boolean)val);
                        break;
                    case Types.SMALLINT:
                        rowBuilder.setSmallInt(idx, (short)val);
                        break;
                    case Types.INTEGER:
                        rowBuilder.setInt(idx, (int)val);
                        break;
                    case Types.BIGINT:
                        rowBuilder.setBigInt(idx, (long)val);
                        break;
                    case Types.FLOAT:
                        rowBuilder.setFloat(idx, (float)val);
                        break;
                    case Types.DOUBLE:
                        rowBuilder.setDouble(idx, (double)val);
                        break;
                    case Types.DATE:
                        rowBuilder.setDate(idx, (Date)val);
                        break;
                    case Types.TIMESTAMP:
                        rowBuilder.setTimestamp(idx, (Timestamp)val);
                        break;
                    case Types.VARCHAR:
                        rowBuilder.setString(idx, (String)val);
                        break;
                }
            }
        }
        if (!rowBuilder.build()) {
            throw new SQLException("encode row failed");
        }
        return rowBuilder.getValue();
    }

    @Override
    public boolean execute() throws SQLException {
        if (closed) {
            throw new SQLException("InsertPreparedStatement closed");
        }
        if (!batchValues.isEmpty()) {
            throw new SQLException("please use executeBatch");
        }
        ByteBuffer dimensions = buildDimension();
        ByteBuffer value = buildRow();
        Status status = new Status();
        // actually only one row
        boolean ok = router.ExecuteInsert(cache.getDatabase(), cache.getName(),
                cache.getTid(), cache.getPartitionNum(),
<<<<<<< HEAD
                dimensions.array(), dimensions.capacity(), value.array(), value.capacity(), status);
=======
                dimensions.array(), dimensions.capacity(), value.array(), value.capacity(), cache.isPutIfAbsent(), status);
>>>>>>> d12babd9
        // cleanup rows even if insert failed
        // we can't execute() again without set new row, so we must clean up here
        clearParameters();
        if (!ok) {
            logger.error("execute insert failed: {}", status.ToString());
            status.delete();
            return false;
        }

        status.delete();
        if (closeOnComplete) {
            close();
        }
        return true;
    }

    @Override
    public void addBatch() throws SQLException {
        if (closed) {
            throw new SQLException("InsertPreparedStatement closed");
        }
        batchValues.add(new AbstractMap.SimpleImmutableEntry<>(buildDimension(), buildRow()));
        clearParameters();
    }


    @Override
    public ResultSetMetaData getMetaData() throws SQLException {
        return new SQLInsertMetaData(cache.getSchema(), cache.getHoleIdx());
    }

    @Override
    public void setDate(int i, Date date, Calendar calendar) throws SQLException {
        setDate(i, date);
    }

    @Override
    public void setTimestamp(int i, Timestamp timestamp, Calendar calendar) throws SQLException {
        setTimestamp(i, timestamp);
    }

    @Override
    public void close() throws SQLException {
        if (closed) {
            return;
        }
        closed = true;
    }

    @Override
    public int[] executeBatch() throws SQLException {
        if (closed) {
            throw new SQLException("InsertPreparedStatement closed");
        }
        int[] result = new int[batchValues.size()];
        Status status = new Status();
        for (int i = 0; i < batchValues.size(); i++) {
            AbstractMap.SimpleImmutableEntry<ByteBuffer, ByteBuffer> pair = batchValues.get(i);
            boolean ok = router.ExecuteInsert(cache.getDatabase(), cache.getName(),
                    cache.getTid(), cache.getPartitionNum(),
                    pair.getKey().array(), pair.getKey().capacity(),
<<<<<<< HEAD
                    pair.getValue().array(), pair.getValue().capacity(), status);
=======
                    pair.getValue().array(), pair.getValue().capacity(), cache.isPutIfAbsent(), status);
>>>>>>> d12babd9
            if (!ok) {
                // TODO(hw): may lost log, e.g. openmldb-batch online import in yarn mode?
                logger.warn(status.ToString());
            }
            result[i] = ok ? 0 : -1;
        }
        status.delete();
        clearParameters();
        batchValues.clear();
        return result;
    }
}<|MERGE_RESOLUTION|>--- conflicted
+++ resolved
@@ -319,11 +319,7 @@
         // actually only one row
         boolean ok = router.ExecuteInsert(cache.getDatabase(), cache.getName(),
                 cache.getTid(), cache.getPartitionNum(),
-<<<<<<< HEAD
-                dimensions.array(), dimensions.capacity(), value.array(), value.capacity(), status);
-=======
                 dimensions.array(), dimensions.capacity(), value.array(), value.capacity(), cache.isPutIfAbsent(), status);
->>>>>>> d12babd9
         // cleanup rows even if insert failed
         // we can't execute() again without set new row, so we must clean up here
         clearParameters();
@@ -385,11 +381,7 @@
             boolean ok = router.ExecuteInsert(cache.getDatabase(), cache.getName(),
                     cache.getTid(), cache.getPartitionNum(),
                     pair.getKey().array(), pair.getKey().capacity(),
-<<<<<<< HEAD
-                    pair.getValue().array(), pair.getValue().capacity(), status);
-=======
                     pair.getValue().array(), pair.getValue().capacity(), cache.isPutIfAbsent(), status);
->>>>>>> d12babd9
             if (!ok) {
                 // TODO(hw): may lost log, e.g. openmldb-batch online import in yarn mode?
                 logger.warn(status.ToString());
