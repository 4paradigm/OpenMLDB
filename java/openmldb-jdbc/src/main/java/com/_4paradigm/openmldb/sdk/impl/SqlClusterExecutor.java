/*
 * Copyright 2021 4Paradigm
 *
 * Licensed under the Apache License, Version 2.0 (the "License");
 * you may not use this file except in compliance with the License.
 * You may obtain a copy of the License at
 *
 *   http://www.apache.org/licenses/LICENSE-2.0
 *
 * Unless required by applicable law or agreed to in writing, software
 * distributed under the License is distributed on an "AS IS" BASIS,
 * WITHOUT WARRANTIES OR CONDITIONS OF ANY KIND, either express or implied.
 * See the License for the specific language governing permissions and
 * limitations under the License.
 */

package com._4paradigm.openmldb.sdk.impl;

import com._4paradigm.openmldb.ColumnDescPair;
import com._4paradigm.openmldb.ColumnDescVector;
import com._4paradigm.openmldb.ExplainInfo;
import com._4paradigm.openmldb.ResultSet;
import com._4paradigm.openmldb.SQLInsertRow;
import com._4paradigm.openmldb.SQLInsertRows;
import com._4paradigm.openmldb.SQLRequestRow;
import com._4paradigm.openmldb.SQLRouter;
import com._4paradigm.openmldb.SQLRouterOptions;
import com._4paradigm.openmldb.StandaloneOptions;
import com._4paradigm.openmldb.Status;
import com._4paradigm.openmldb.TableColumnDescPair;
import com._4paradigm.openmldb.TableColumnDescPairVector;
import com._4paradigm.openmldb.DBTableColumnDescPair;
import com._4paradigm.openmldb.DBTableColumnDescPairVector;
import com._4paradigm.openmldb.DBTableVector;
import com._4paradigm.openmldb.TableReader;
import com._4paradigm.openmldb.VectorString;
import com._4paradigm.openmldb.common.LibraryLoader;
import com._4paradigm.openmldb.common.Pair;
import com._4paradigm.openmldb.common.zk.ZKClient;
import com._4paradigm.openmldb.common.zk.ZKConfig;
import com._4paradigm.openmldb.jdbc.CallablePreparedStatement;
import com._4paradigm.openmldb.proto.NS;
import com._4paradigm.openmldb.sdk.*;
import com._4paradigm.openmldb.sql_router_sdk;
import org.slf4j.Logger;
import org.slf4j.LoggerFactory;

import java.sql.PreparedStatement;
import java.sql.SQLException;
import java.sql.Statement;
import java.util.ArrayList;
import java.util.HashSet;
import java.util.List;
import java.util.Map;
import java.util.concurrent.ConcurrentHashMap;
import java.util.concurrent.atomic.AtomicBoolean;
import java.util.stream.Collectors;

public class SqlClusterExecutor implements SqlExecutor {
    private static final Logger logger = LoggerFactory.getLogger(SqlClusterExecutor.class);

    private static final AtomicBoolean initialized = new AtomicBoolean(false);
    private SQLRouter sqlRouter;
    private DeploymentManager deploymentManager;
    private ZKClient zkClient;
<<<<<<< HEAD
=======
    private InsertPreparedStatementCache insertCache;
>>>>>>> 72f752bd

    public SqlClusterExecutor(SdkOption option, String libraryPath) throws SqlException {
        initJavaSdkLibrary(libraryPath);

        if (option.isClusterMode()) {
            SQLRouterOptions sqlOpt = option.buildSQLRouterOptions();
            this.sqlRouter = sql_router_sdk.NewClusterSQLRouter(sqlOpt);
            sqlOpt.delete();
            zkClient = new ZKClient(ZKConfig.builder()
                    .cluster(option.getZkCluster())
                    .namespace(option.getZkPath())
                    .sessionTimeout((int)option.getSessionTimeout())
                    .build());
            try {
                if (!zkClient.connect()) {
                    throw new SqlException("zk client connect failed.");
                }
            } catch (Exception e) {
                throw new SqlException("init zk client failed. " + e.getMessage());
            }
        } else {
            StandaloneOptions sqlOpt = option.buildStandaloneOptions();
            this.sqlRouter = sql_router_sdk.NewStandaloneSQLRouter(sqlOpt);
            sqlOpt.delete();
        }
        if (sqlRouter == null) {
            throw new SqlException("fail to create sql executor");
        }
        deploymentManager = new DeploymentManager(zkClient);
<<<<<<< HEAD
=======
        insertCache = new InsertPreparedStatementCache(option.getMaxSqlCacheSize(), zkClient);
>>>>>>> 72f752bd
    }

    public SqlClusterExecutor(SdkOption option) throws SqlException {
        this(option, "sql_jsdk");
    }

    synchronized public static void initJavaSdkLibrary(String libraryPath) {
        if (!initialized.get()) {
            if (libraryPath == null || libraryPath.isEmpty()) {
                LibraryLoader.loadLibrary("sql_jsdk");
            } else {
                LibraryLoader.loadLibrary(libraryPath);
            }
            initialized.set(true);
        }
    }

    @Override
    public boolean executeDDL(String db, String sql) {
        Status status = new Status();
        boolean ok = sqlRouter.ExecuteDDL(db, sql, status);
        if (ok) {
            sqlRouter.RefreshCatalog();
        } else {
            logger.error("executeDDL failed: {}", status.ToString());
        }
        status.delete();
        return ok;
    }

    @Override
    public boolean executeInsert(String db, String sql) {
        Status status = new Status();
        boolean ok = sqlRouter.ExecuteInsert(db, sql, status);
        if (!ok) {
            logger.error("executeInsert failed: {}", status.ToString());
        }
        status.delete();
        return ok;
    }

    @Override
    public boolean executeInsert(String db, String sql, SQLInsertRow row) {
        Status status = new Status();
        boolean ok = sqlRouter.ExecuteInsert(db, sql, row, status);
        if (!ok) {
            logger.error("executeInsert failed: {}", status.ToString());
        }
        status.delete();
        return ok;
    }

    @Override
    public boolean executeInsert(String db, String sql, SQLInsertRows rows) {
        Status status = new Status();
        boolean ok = sqlRouter.ExecuteInsert(db, sql, rows, status);
        if (!ok) {
            logger.error("executeInsert failed: {}", status.ToString());
        }
        status.delete();
        return ok;
    }

    @Override
    public java.sql.ResultSet executeSQL(String db, String sql) {
        Status status = new Status();
        ResultSet rs = sqlRouter.ExecuteSQL(db, sql, status);
        if (status.getCode() != 0) {
            logger.error("executeSQL failed: {}", status.ToString());
        }
        status.delete();
        return new NativeResultSet(rs);
    }

    @Override
    public SQLInsertRow getInsertRow(String db, String sql) {
        Status status = new Status();
        SQLInsertRow row = sqlRouter.GetInsertRow(db, sql, status);
        if (status.getCode() != 0) {
            logger.error("getInsertRow failed: {}", status.ToString());
        }
        status.delete();
        return row;
    }

    @Override
    public Statement getStatement() {
        return new com._4paradigm.openmldb.jdbc.Statement(sqlRouter);
    }

    @Override
    public PreparedStatement getInsertPreparedStmt(String db, String sql) throws SQLException {
        InsertPreparedStatementMeta meta = insertCache.get(db, sql);
        if (meta == null) {
            Status status = new Status();
            SQLInsertRow row = sqlRouter.GetInsertRow(db, sql, status);
            if (!status.IsOK()) {
                String msg = status.ToString();
                status.delete();
                if (row != null) {
                    row.delete();
                }
                throw new SQLException("getSQLInsertRow failed, " + msg);
            }
            status.delete();
            String name = row.GetTableInfo().getName();
            NS.TableInfo tableInfo = getTableInfo(db, name);
            meta = new InsertPreparedStatementMeta(sql, tableInfo, row);
            row.delete();
            insertCache.put(db, sql, meta);
        }
        return new InsertPreparedStatementImpl(meta, this.sqlRouter);
    }

    @Override
    public PreparedStatement getDeletePreparedStmt(String db, String sql) throws SQLException {
        return new DeletePreparedStatementImpl(db, sql, this.sqlRouter);
    }

    @Override
    public PreparedStatement getRequestPreparedStmt(String db, String sql) throws SQLException {
        return new RequestPreparedStatementImpl(db, sql, this.sqlRouter);
    }

    @Override
    public PreparedStatement getPreparedStatement(String db, String sql) throws SQLException {
        return new PreparedStatementImpl(db, sql, this.sqlRouter);
    }

    @Override
    public PreparedStatement getBatchRequestPreparedStmt(String db, String sql,
            List<Integer> commonColumnIndices) throws SQLException {
        return new BatchRequestPreparedStatementImpl(
                db, sql, this.sqlRouter, commonColumnIndices);
    }

    @Override
    public CallablePreparedStatement getCallablePreparedStmt(String db, String deploymentName) throws SQLException {
        Deployment deployment = deploymentManager.getDeployment(db, deploymentName);
        if (deployment == null) {
            try {
                ProcedureInfo procedureInfo = showProcedure(db, deploymentName);
                deployment = new Deployment(procedureInfo);
                deploymentManager.addDeployment(db, deploymentName, deployment);
            } catch (Exception e) {
                throw new SQLException("deployment does not exist. db name " + db + " deployment name " + deploymentName);
            }
        }
        return new CallablePreparedStatementImpl(deployment, this.sqlRouter);
    }

    @Override
    public CallablePreparedStatement getCallablePreparedStmtBatch(String db, String deploymentName)
            throws SQLException {
        Deployment deployment = deploymentManager.getDeployment(db, deploymentName);
        if (deployment == null) {
            try {
                ProcedureInfo procedureInfo = showProcedure(db, deploymentName);
                deployment = new Deployment(procedureInfo);
                deploymentManager.addDeployment(db, deploymentName, deployment);
            } catch (Exception e) {
                throw new SQLException("deployment does not exist. db name " + db + " deployment name " + deploymentName);
            }
        }
        return new BatchCallablePreparedStatementImpl(deployment, this.sqlRouter);
    }

    @Override
    public SQLInsertRows getInsertRows(String db, String sql) {
        Status status = new Status();
        SQLInsertRows rows = sqlRouter.GetInsertRows(db, sql, status);
        if (status.getCode() != 0) {
            logger.error("getInsertRows failed: {}", status.ToString());
        }
        status.delete();
        return rows;
    }

    @Override
    public ResultSet executeSQLRequest(String db, String sql, SQLRequestRow row) {
        // TODO(wangtaize) add execption
        Status status = new Status();
        ResultSet rs = sqlRouter.ExecuteSQLRequest(db, sql, row, status);
        if (status.getCode() != 0) {
            logger.error("executeSQLRequest failed: {}", status.ToString());
        }
        status.delete();
        return rs;
    }

    @Override
    public Schema getInputSchema(String dbName, String sql) throws SQLException {
        Status status = new Status();
        ExplainInfo explain = sqlRouter.Explain(dbName, sql, status);
        if (status.getCode() != 0 || explain == null) {
            String msg = status.ToString();
            status.delete();
            if (explain != null) {
                explain.delete();
            }
            throw new SQLException("getInputSchema failed: " + msg);
        }
        status.delete();
        List<Column> columnList = new ArrayList<>();
        com._4paradigm.openmldb.Schema schema = explain.GetInputSchema();
        for (int i = 0; i < schema.GetColumnCnt(); i++) {
            Column column = new Column();
            column.setColumnName(schema.GetColumnName(i));
            column.setSqlType(Common.type2SqlType(schema.GetColumnType(i)));
            column.setNotNull(schema.IsColumnNotNull(i));
            column.setConstant(schema.IsConstant(i));
            columnList.add(column);
        }
        schema.delete();
        explain.delete();
        return new Schema(columnList);
    }

    @Override
    public Schema getTableSchema(String dbName, String tableName) throws SQLException {
        com._4paradigm.openmldb.Schema schema = sqlRouter.GetTableSchema(dbName, tableName);
        if (schema == null) {
            throw new SQLException(String.format("table %s not found in db %s", tableName, dbName));
        }

        Schema ret = Common.convertSchema(schema);
        schema.delete();
        return ret;
    }

    @Override
    public com._4paradigm.openmldb.sdk.ProcedureInfo showProcedure(String dbName, String proName) throws SQLException {
        Status status = new Status();
        com._4paradigm.openmldb.ProcedureInfo procedureInfo = sqlRouter.ShowProcedure(dbName, proName, status);
        if (procedureInfo == null || status.getCode() != 0) {
            String msg = status.ToString();
            status.delete();
            if (procedureInfo != null) {
                procedureInfo.delete();
            }
            throw new SQLException("ShowProcedure failed: " + msg);
        }
        status.delete();
        com._4paradigm.openmldb.sdk.ProcedureInfo spInfo = Common.convertProcedureInfo(procedureInfo);
        procedureInfo.delete();
        return spInfo;
    }

    private static TableColumnDescPairVector convertSchema(Map<String, Schema> tables) throws SQLException {
        TableColumnDescPairVector result = new TableColumnDescPairVector();
        for (Map.Entry<String, Schema> entry : tables.entrySet()) {
            String table = entry.getKey();
            Schema schema = entry.getValue();
            ColumnDescVector columnDescVector = new ColumnDescVector();
            List<Column> columnList = schema.getColumnList();
            for (Column column : columnList) {
                String columnName = column.getColumnName();
                int sqlType = column.getSqlType();
                columnDescVector.add(new ColumnDescPair(columnName, Common.sqlTypeToDataType(sqlType)));
            }
            result.add(new TableColumnDescPair(table, columnDescVector));
        }
        return result;
    }

    public static List<String> genDDL(String sql, Map<String, Map<String, Schema>> tableSchema)
            throws SQLException {
        SqlClusterExecutor.initJavaSdkLibrary("");

        if (null == tableSchema || tableSchema.isEmpty()) {
            throw new SQLException("input schema is null or empty");
        }
        List<String> results = new ArrayList<>();
        // TODO(hw): multi db is not supported now
        for (Map.Entry<String, Map<String, Schema>> entry : tableSchema.entrySet()) {
            Map<String, Schema> schemaMap = entry.getValue();
            TableColumnDescPairVector tableColumnDescPairVector = convertSchema(schemaMap);
            VectorString ddlList = sql_router_sdk.GenDDL(sql, tableColumnDescPairVector);
            results.addAll(ddlList); // hard copy
            ddlList.delete();
            tableColumnDescPairVector.delete();
        }
        return results;
    }

    public static Schema genOutputSchema(String sql, String usedDB, Map<String, Map<String, Schema>> tableSchema)
            throws SQLException {
        SqlClusterExecutor.initJavaSdkLibrary("");

        if (null == tableSchema || tableSchema.isEmpty()) {
            throw new SQLException("input schema is null or empty");
        }
        DBTableColumnDescPairVector dbTableColumnDescPairVector = new DBTableColumnDescPairVector();
        // com._4paradigm.openmldb.Schema has no ctor, so we use a new struct
        // map -> vector, for swig
        for (Map.Entry<String, Map<String, Schema>> entry : tableSchema.entrySet()) {
            String db = entry.getKey();
            Map<String, Schema> schemaMap = entry.getValue();
            dbTableColumnDescPairVector.add(new DBTableColumnDescPair(db, convertSchema(schemaMap)));
        }
        com._4paradigm.openmldb.Schema outputSchema = sql_router_sdk.GenOutputSchema(sql, usedDB,
                dbTableColumnDescPairVector);
        // TODO(hw): if we convert com._4paradigm.openmldb.Schema(cPtr) failed, it will
        // throw an exception, we can't do the later delete()
        Schema ret = Common.convertSchema(outputSchema);
        outputSchema.delete();
        dbTableColumnDescPairVector.delete();
        return ret;
    }

    // for back compatibility, genOutputSchema can set no usedDB, just use the first db in tableSchema
    public static Schema genOutputSchema(String sql, Map<String, Map<String, Schema>> tableSchema)
            throws SQLException {
        return genOutputSchema(sql, tableSchema.keySet().iterator().next(), tableSchema);
    }

    // NOTICE: even tableSchema is <db, <table, schema>>, we'll assume that all
    // tables in one db in sql_router_sdk
    public static List<String> validateSQLInBatch(String sql, String usedDB,
            Map<String, Map<String, Schema>> tableSchema) throws SQLException {
        SqlClusterExecutor.initJavaSdkLibrary("");

        if (null == tableSchema || tableSchema.isEmpty()) {
            throw new SQLException("input schema is null or empty");
        }
        DBTableColumnDescPairVector dbTableColumnDescPairVector = new DBTableColumnDescPairVector();
        for (Map.Entry<String, Map<String, Schema>> entry : tableSchema.entrySet()) {
            String db = entry.getKey();
            Map<String, Schema> schemaMap = entry.getValue();
            dbTableColumnDescPairVector.add(new DBTableColumnDescPair(db, convertSchema(schemaMap)));
        }
        List<String> err = sql_router_sdk.ValidateSQLInBatch(sql, usedDB, dbTableColumnDescPairVector);
        dbTableColumnDescPairVector.delete();
        return err;
    }

    // for back compatibility, validateSQLInBatch can set no usedDB, just use the first db in tableSchema
    // so if only one db, sql can be <table>, otherwise sql must be <db>.<table>
    public static List<String> validateSQLInBatch(String sql, Map<String, Map<String, Schema>> tableSchema)
            throws SQLException {
        return validateSQLInBatch(sql, tableSchema.keySet().iterator().next(), tableSchema);
    }

    // return: the same as validateSQLInBatch
    public static List<String> validateSQLInRequest(String sql, String usedDB,
            Map<String, Map<String, Schema>> tableSchema)
            throws SQLException {
        SqlClusterExecutor.initJavaSdkLibrary("");

        if (null == tableSchema || tableSchema.isEmpty()) {
            throw new SQLException("input schema is null or empty");
        }
        DBTableColumnDescPairVector dbTableColumnDescPairVector = new DBTableColumnDescPairVector();
        for (Map.Entry<String, Map<String, Schema>> entry : tableSchema.entrySet()) {
            String db = entry.getKey();
            Map<String, Schema> schemaMap = entry.getValue();
            dbTableColumnDescPairVector.add(new DBTableColumnDescPair(db, convertSchema(schemaMap)));
        }
        List<String> err = sql_router_sdk.ValidateSQLInRequest(sql, usedDB, dbTableColumnDescPairVector);
        dbTableColumnDescPairVector.delete();
        return err;
    }

    // for back compatibility, validateSQLInRequest can set no usedDB, just use the first db in tableSchema
    public static List<String> validateSQLInRequest(String sql, Map<String, Map<String, Schema>> tableSchema)
            throws SQLException {
        return validateSQLInRequest(sql, tableSchema.keySet().iterator().next(), tableSchema);
    }

    // list<db,table>, the first table is main table, [1, end) are dependent
    // tables(no main table)
    // TODO(hw): returned pair db may be empty? seems always not empty
    public static List<Pair<String, String>> getDependentTables(String sql, String usedDB,
            Map<String, Map<String, Schema>> tableSchema)
            throws SQLException {
        SqlClusterExecutor.initJavaSdkLibrary("");

        if (null == tableSchema || tableSchema.isEmpty()) {
            throw new SQLException("input schema is null or empty");
        }
        DBTableColumnDescPairVector dbTableColumnDescPairVector = new DBTableColumnDescPairVector();
        for (Map.Entry<String, Map<String, Schema>> entry : tableSchema.entrySet()) {
            String db = entry.getKey();
            Map<String, Schema> schemaMap = entry.getValue();
            dbTableColumnDescPairVector.add(new DBTableColumnDescPair(db, convertSchema(schemaMap)));
        }
        DBTableVector tables = sql_router_sdk.GetDependentTables(sql, usedDB, dbTableColumnDescPairVector);
        List<Pair<String, String>> ret = new ArrayList<>();
        for (int i = 0; i < tables.size(); i++) {
            ret.add(new Pair<>(tables.get(i).getFirst(), tables.get(i).getSecond()));
        }
        tables.delete();
        dbTableColumnDescPairVector.delete();
        return ret;
    }

    // literal merge, and validated by validateSQLInRequest, notice that mainTable
    // may not in usedDB
    // return: select * from ..., including the join keys
    private static String mergeSQLWithPartValidate(List<String> sqls, String usedDB, String mainTable,
            List<String> uniqueKeys,
            Map<String, Map<String, Schema>> tableSchema) throws SQLException {
        // make uniqueKeys more unique, gen keys selection
        List<String> uniqueKeysNewName = new ArrayList<>();
        List<String> uniqueKeysRenamed = new ArrayList<>(); // always db.table.key
        for (int i = 0; i < uniqueKeys.size(); i++) {
            uniqueKeysNewName.add(String.format("merge_%s_", uniqueKeys.get(i)));
            // <mainTable>.<key> as merge_<key>_?, use <mainTable>.<key> to avoid ambiguous
            // column with other tables
            uniqueKeysRenamed.add(String.format("%s.%s as merge_%s_", mainTable, uniqueKeys.get(i), uniqueKeys.get(i)));
        }
        List<String> outParts = new ArrayList<>();
        for (int i = 0; i < sqls.size(); i++) {
            // add unique key to each sql
            String sql = sqls.get(i);
            if (!sql.toLowerCase().startsWith("select ")) {
                throw new IllegalArgumentException("sql must be select");
            }
            // remove the last ';'
            if (sql.endsWith(";")) {
                sql = sql.substring(0, sql.length() - 1);
            }
            // (select <keys>, <origin features> from ...) as out<i>
            final int idx = i;
            String outSelection = String.format("select %s,%s",
                    uniqueKeysRenamed.stream().map(keyRenamed -> keyRenamed + idx).collect(Collectors.joining(", ")),
                    sql.substring(6));
            // validate
            List<String> ret = SqlClusterExecutor.validateSQLInRequest(outSelection, usedDB, tableSchema);
            if (!ret.isEmpty()) {
                throw new SQLException("sql with uniquekeys [" + outSelection + "] is invalid: " + ret);
            }
            outParts.add(String.format("(%s) as out%d", outSelection, i));
        }
        // last join all parts
        StringBuilder sb = new StringBuilder();
        sb.append("select * from ");
        for (int i = 0; i < outParts.size(); i++) {
            if (i > 0) {
                sb.append(" last join ");
            }
            sb.append(outParts.get(i));
            if (i > 0) {
                // on out0.<key> = out1.<key> and out0.<key> = out2.<key> ...
                sb.append(" on ");
                String equalPattern = "out0.%s0 = out%d.%s%d";
                final int idx = i;
                sb.append(uniqueKeysNewName.stream()
                        .map(newNamePrefix -> String.format(equalPattern, newNamePrefix, idx, newNamePrefix, idx))
                        .collect(Collectors.joining(" and ")));
            }
        }
        sb.append(";");
        return sb.toString();
    }

    // input: sqls, using db, unique keys in main table, table schema
    // with table schema, we can except join keys and validate the merged sql
    public static String mergeSQL(List<String> sqls, String usedDB, List<String> uniqueKeys,
            Map<String, Map<String, Schema>> tableSchema)
            throws SQLException {
        // ensure each sql is valid
        for (String sql : sqls) {
            List<String> ret = SqlClusterExecutor.validateSQLInRequest(sql, usedDB,
                    tableSchema);
            if (!ret.isEmpty()) {
                throw new SQLException("sql is invalid, can't merge: " + ret + ", sql: " + sql);
            }
        }

        // get main table from first sql
        Pair<String, String> mainTablePr = SqlClusterExecutor.getDependentTables(sqls.get(0), usedDB, tableSchema).get(0);
        String mainTable = mainTablePr.getKey().isEmpty() ? usedDB : mainTablePr.getKey() + "." + mainTablePr.getValue();
        // main table is used to combine unique keys, to avoid some ambiguous column
        // name problem, whatever the main table pattern in sql(even renamed),
        // <db>.<table>.<key> as merge_<key>_ always works
        String merged = mergeSQLWithPartValidate(sqls, usedDB, mainTable, uniqueKeys, tableSchema);

        // try to do column filter, if failed, we'll throw an exception
        Schema outputSchema = SqlClusterExecutor.genOutputSchema(merged, usedDB, tableSchema);
        List<String> cols = outputSchema.getColumnList().stream().map(c -> c.getColumnName())
                .collect(Collectors.toList());
        if (!cols.stream().allMatch(new HashSet<>()::add)) {
            throw new SQLException(
                    "output schema contains ambiguous column name, can't do column filter. please use alias " + cols);
        }
        // TODO(hw): merge_ is unique enough?
        String filtered = "select " + cols.stream().filter(name -> !name.startsWith("merge_"))
                .collect(Collectors.joining("`, `", "`", "`")) + merged.substring(8);
        merged = filtered;

        // validate
        List<String> ret = SqlClusterExecutor.validateSQLInRequest(merged, usedDB, tableSchema);
        if (!ret.isEmpty()) {
            throw new SQLException("merged sql is invalid: " + ret + ", merged sql: " + merged);
        }
        return merged;
    }

    @Override
    public boolean createDB(String db) {
        Status status = new Status();
        boolean ok = sqlRouter.CreateDB(db, status);
        if (status.getCode() != 0) {
            logger.error("create db failed: {}", status.ToString());
        }
        status.delete();
        return ok;
    }

    @Override
    public TableReader getTableReader() {
        return sqlRouter.GetTableReader();
    }

    @Override
    public boolean dropDB(String db) {
        Status status = new Status();
        boolean ok = sqlRouter.DropDB(db, status);
        if (status.getCode() != 0) {
            logger.error("drop db failed: {}", status.ToString());
        }
        status.delete();
        return ok;
    }

    @Override
    public void close() {
        if (sqlRouter != null) {
            sqlRouter.delete();
            sqlRouter = null;
        }
    }

    public List<String> showDatabases() {
        List<String> databases = new ArrayList<>();

        Status status = new Status();
        VectorString dbs = new VectorString();
        boolean ok = sqlRouter.ShowDB(dbs, status);
        if (!ok) {
            logger.error("showDatabases failed: {}", status.ToString());
        } else {
            databases.addAll(dbs);
        }

        status.delete();
        dbs.delete();
        return databases;
    }

    @Override
    public List<String> getTableNames(String db) {
        VectorString names = sqlRouter.GetTableNames(db);
        List<String> tableNames = new ArrayList<>(names);
        names.delete();
        return tableNames;
    }

    public NS.TableInfo getTableInfo(String db, String table) {
        return sqlRouter.GetTableInfo(db, table);
    }

    public boolean updateOfflineTableInfo(NS.TableInfo info) {
        return sqlRouter.UpdateOfflineTableInfo(info);
    }

    public boolean refreshCatalog() {
        return sqlRouter.RefreshCatalog();
    }
}<|MERGE_RESOLUTION|>--- conflicted
+++ resolved
@@ -63,10 +63,7 @@
     private SQLRouter sqlRouter;
     private DeploymentManager deploymentManager;
     private ZKClient zkClient;
-<<<<<<< HEAD
-=======
     private InsertPreparedStatementCache insertCache;
->>>>>>> 72f752bd
 
     public SqlClusterExecutor(SdkOption option, String libraryPath) throws SqlException {
         initJavaSdkLibrary(libraryPath);
@@ -96,10 +93,7 @@
             throw new SqlException("fail to create sql executor");
         }
         deploymentManager = new DeploymentManager(zkClient);
-<<<<<<< HEAD
-=======
         insertCache = new InsertPreparedStatementCache(option.getMaxSqlCacheSize(), zkClient);
->>>>>>> 72f752bd
     }
 
     public SqlClusterExecutor(SdkOption option) throws SqlException {
