/*
 * Copyright 2021 4Paradigm
 *
 * Licensed under the Apache License, Version 2.0 (the "License");
 * you may not use this file except in compliance with the License.
 * You may obtain a copy of the License at
 *
 *   http://www.apache.org/licenses/LICENSE-2.0
 *
 * Unless required by applicable law or agreed to in writing, software
 * distributed under the License is distributed on an "AS IS" BASIS,
 * WITHOUT WARRANTIES OR CONDITIONS OF ANY KIND, either express or implied.
 * See the License for the specific language governing permissions and
 * limitations under the License.
 */

package com._4paradigm.openmldb.sdk.impl;

import com._4paradigm.openmldb.ColumnDescPair;
import com._4paradigm.openmldb.ColumnDescVector;
import com._4paradigm.openmldb.ExplainInfo;
import com._4paradigm.openmldb.ResultSet;
import com._4paradigm.openmldb.SQLInsertRow;
import com._4paradigm.openmldb.SQLInsertRows;
import com._4paradigm.openmldb.SQLRequestRow;
import com._4paradigm.openmldb.SQLRouter;
import com._4paradigm.openmldb.SQLRouterOptions;
import com._4paradigm.openmldb.StandaloneOptions;
import com._4paradigm.openmldb.Status;
import com._4paradigm.openmldb.TableColumnDescPair;
import com._4paradigm.openmldb.TableColumnDescPairVector;
import com._4paradigm.openmldb.DBTableColumnDescPair;
import com._4paradigm.openmldb.DBTableColumnDescPairVector;
import com._4paradigm.openmldb.DBTableVector;
import com._4paradigm.openmldb.TableReader;
import com._4paradigm.openmldb.VectorString;
import com._4paradigm.openmldb.common.LibraryLoader;
import com._4paradigm.openmldb.common.Pair;
import com._4paradigm.openmldb.jdbc.CallablePreparedStatement;
import com._4paradigm.openmldb.jdbc.SQLResultSet;
import com._4paradigm.openmldb.proto.NS;
import com._4paradigm.openmldb.sdk.Column;
import com._4paradigm.openmldb.sdk.Common;
import com._4paradigm.openmldb.sdk.Schema;
import com._4paradigm.openmldb.sdk.SdkOption;
import com._4paradigm.openmldb.sdk.SqlException;
import com._4paradigm.openmldb.sdk.SqlExecutor;
import com._4paradigm.openmldb.sql_router_sdk;
import org.slf4j.Logger;
import org.slf4j.LoggerFactory;

import java.sql.PreparedStatement;
import java.sql.SQLException;
import java.sql.Statement;
import java.util.ArrayList;
import java.util.HashSet;
import java.util.List;
import java.util.Map;
import java.util.concurrent.atomic.AtomicBoolean;
import java.util.stream.Collectors;

public class SqlClusterExecutor implements SqlExecutor {
    private static final Logger logger = LoggerFactory.getLogger(SqlClusterExecutor.class);

    private static final AtomicBoolean initialized = new AtomicBoolean(false);
    private SQLRouter sqlRouter;

    public SqlClusterExecutor(SdkOption option, String libraryPath) throws SqlException {
        initJavaSdkLibrary(libraryPath);

        if (option.isClusterMode()) {
            SQLRouterOptions sqlOpt = option.buildSQLRouterOptions();
            this.sqlRouter = sql_router_sdk.NewClusterSQLRouter(sqlOpt);
            sqlOpt.delete();
        } else {
            StandaloneOptions sqlOpt = option.buildStandaloneOptions();
            this.sqlRouter = sql_router_sdk.NewStandaloneSQLRouter(sqlOpt);
            sqlOpt.delete();
        }
        if (sqlRouter == null) {
            throw new SqlException("fail to create sql executor");
        }
    }

    public SqlClusterExecutor(SdkOption option) throws SqlException {
        this(option, "sql_jsdk");
    }

    synchronized public static void initJavaSdkLibrary(String libraryPath) {
        if (!initialized.get()) {
            if (libraryPath == null || libraryPath.isEmpty()) {
                LibraryLoader.loadLibrary("sql_jsdk");
            } else {
                LibraryLoader.loadLibrary(libraryPath);
            }
            initialized.set(true);
        }
    }

    @Override
    public boolean executeDDL(String db, String sql) {
        Status status = new Status();
        boolean ok = sqlRouter.ExecuteDDL(db, sql, status);
        if (ok) {
            sqlRouter.RefreshCatalog();
        } else {
            logger.error("executeDDL failed: {}", status.ToString());
        }
        status.delete();
        return ok;
    }

    @Override
    public boolean executeInsert(String db, String sql) {
        Status status = new Status();
        boolean ok = sqlRouter.ExecuteInsert(db, sql, status);
        if (!ok) {
            logger.error("executeInsert failed: {}", status.ToString());
        }
        status.delete();
        return ok;
    }

    @Override
    public boolean executeInsert(String db, String sql, SQLInsertRow row) {
        Status status = new Status();
        boolean ok = sqlRouter.ExecuteInsert(db, sql, row, status);
        if (!ok) {
            logger.error("executeInsert failed: {}", status.ToString());
        }
        status.delete();
        return ok;
    }

    @Override
    public boolean executeInsert(String db, String sql, SQLInsertRows rows) {
        Status status = new Status();
        boolean ok = sqlRouter.ExecuteInsert(db, sql, rows, status);
        if (!ok) {
            logger.error("executeInsert failed: {}", status.ToString());
        }
        status.delete();
        return ok;
    }

    @Override
    public java.sql.ResultSet executeSQL(String db, String sql) {
        Status status = new Status();
        ResultSet rs = sqlRouter.ExecuteSQL(db, sql, status);
        if (status.getCode() != 0) {
            logger.error("executeSQL failed: {}", status.ToString());
        }
        status.delete();
        return new SQLResultSet(rs);
    }

    @Override
    public SQLInsertRow getInsertRow(String db, String sql) {
        Status status = new Status();
        SQLInsertRow row = sqlRouter.GetInsertRow(db, sql, status);
        if (status.getCode() != 0) {
            logger.error("getInsertRow failed: {}", status.ToString());
        }
        status.delete();
        return row;
    }

    @Override
    public Statement getStatement() {
        return new com._4paradigm.openmldb.jdbc.Statement(sqlRouter);
    }

    @Override
    public PreparedStatement getInsertPreparedStmt(String db, String sql) throws SQLException {
        return new InsertPreparedStatementImpl(db, sql, this.sqlRouter);
    }

    @Override
    public PreparedStatement getDeletePreparedStmt(String db, String sql) throws SQLException {
        return new DeletePreparedStatementImpl(db, sql, this.sqlRouter);
    }

    @Override
    public PreparedStatement getRequestPreparedStmt(String db, String sql) throws SQLException {
        return new RequestPreparedStatementImpl(db, sql, this.sqlRouter);
    }

    @Override
    public PreparedStatement getPreparedStatement(String db, String sql) throws SQLException {
        return new PreparedStatementImpl(db, sql, this.sqlRouter);
    }

    @Override
    public PreparedStatement getBatchRequestPreparedStmt(String db, String sql,
            List<Integer> commonColumnIndices) throws SQLException {
        return new BatchRequestPreparedStatementImpl(
                db, sql, this.sqlRouter, commonColumnIndices);
    }

    @Override
    public CallablePreparedStatement getCallablePreparedStmt(String db, String deploymentName) throws SQLException {
        return new CallablePreparedStatementImpl(db, deploymentName, this.sqlRouter);
    }

    @Override
    public CallablePreparedStatement getCallablePreparedStmtBatch(String db, String deploymentName)
            throws SQLException {
        return new BatchCallablePreparedStatementImpl(db, deploymentName, this.sqlRouter);
    }

    @Override
    public SQLInsertRows getInsertRows(String db, String sql) {
        Status status = new Status();
        SQLInsertRows rows = sqlRouter.GetInsertRows(db, sql, status);
        if (status.getCode() != 0) {
            logger.error("getInsertRows failed: {}", status.ToString());
        }
        status.delete();
        return rows;
    }

    @Override
    public ResultSet executeSQLRequest(String db, String sql, SQLRequestRow row) {
        // TODO(wangtaize) add execption
        Status status = new Status();
        ResultSet rs = sqlRouter.ExecuteSQLRequest(db, sql, row, status);
        if (status.getCode() != 0) {
            logger.error("executeSQLRequest failed: {}", status.ToString());
        }
        status.delete();
        return rs;
    }

    @Override
    public Schema getInputSchema(String dbName, String sql) throws SQLException {
        Status status = new Status();
        ExplainInfo explain = sqlRouter.Explain(dbName, sql, status);
        if (status.getCode() != 0 || explain == null) {
            String msg = status.ToString();
            status.delete();
            if (explain != null) {
                explain.delete();
            }
            throw new SQLException("getInputSchema failed: " + msg);
        }
        status.delete();
        List<Column> columnList = new ArrayList<>();
        com._4paradigm.openmldb.Schema schema = explain.GetInputSchema();
        for (int i = 0; i < schema.GetColumnCnt(); i++) {
            Column column = new Column();
            column.setColumnName(schema.GetColumnName(i));
            column.setSqlType(Common.type2SqlType(schema.GetColumnType(i)));
            column.setNotNull(schema.IsColumnNotNull(i));
            column.setConstant(schema.IsConstant(i));
            columnList.add(column);
        }
        schema.delete();
        explain.delete();
        return new Schema(columnList);
    }

    @Override
    public Schema getTableSchema(String dbName, String tableName) throws SQLException {
        com._4paradigm.openmldb.Schema schema = sqlRouter.GetTableSchema(dbName, tableName);
        if (schema == null) {
            throw new SQLException(String.format("table %s not found in db %s", tableName, dbName));
        }

        Schema ret = Common.convertSchema(schema);
        schema.delete();
        return ret;
    }

    @Override
    public com._4paradigm.openmldb.sdk.ProcedureInfo showProcedure(String dbName, String proName) throws SQLException {
        Status status = new Status();
        com._4paradigm.openmldb.ProcedureInfo procedureInfo = sqlRouter.ShowProcedure(dbName, proName, status);
        if (procedureInfo == null || status.getCode() != 0) {
            String msg = status.ToString();
            status.delete();
            if (procedureInfo != null) {
                procedureInfo.delete();
            }
            throw new SQLException("ShowProcedure failed: " + msg);
        }
        status.delete();
        com._4paradigm.openmldb.sdk.ProcedureInfo spInfo = new com._4paradigm.openmldb.sdk.ProcedureInfo();
        spInfo.setDbName(procedureInfo.GetDbName());
        spInfo.setProName(procedureInfo.GetSpName());
        spInfo.setSql(procedureInfo.GetSql());
        spInfo.setInputSchema(Common.convertSchema(procedureInfo.GetInputSchema()));
        spInfo.setOutputSchema(Common.convertSchema(procedureInfo.GetOutputSchema()));
        spInfo.setMainTable(procedureInfo.GetMainTable());
        spInfo.setInputTables(procedureInfo.GetTables());
        spInfo.setInputDbs(procedureInfo.GetDbs());
        procedureInfo.delete();
        return spInfo;
    }

    private static TableColumnDescPairVector convertSchema(Map<String, Schema> tables) throws SQLException {
        TableColumnDescPairVector result = new TableColumnDescPairVector();
        for (Map.Entry<String, Schema> entry : tables.entrySet()) {
            String table = entry.getKey();
            Schema schema = entry.getValue();
            ColumnDescVector columnDescVector = new ColumnDescVector();
            List<Column> columnList = schema.getColumnList();
            for (Column column : columnList) {
                String columnName = column.getColumnName();
                int sqlType = column.getSqlType();
                columnDescVector.add(new ColumnDescPair(columnName, Common.sqlTypeToDataType(sqlType)));
            }
            result.add(new TableColumnDescPair(table, columnDescVector));
        }
        return result;
    }

    public static List<String> genDDL(String sql, Map<String, Map<String, Schema>> tableSchema)
            throws SQLException {
        SqlClusterExecutor.initJavaSdkLibrary("");

        if (null == tableSchema || tableSchema.isEmpty()) {
            throw new SQLException("input schema is null or empty");
        }
        List<String> results = new ArrayList<>();
        // TODO(hw): multi db is not supported now, create db.table works?
        for (Map.Entry<String, Map<String, Schema>> entry : tableSchema.entrySet()) {
            Map<String, Schema> schemaMap = entry.getValue();
            TableColumnDescPairVector tableColumnDescPairVector = convertSchema(schemaMap);
            VectorString ddlList = sql_router_sdk.GenDDL(sql, tableColumnDescPairVector);
            results.addAll(ddlList); // hard copy
            ddlList.delete();
            tableColumnDescPairVector.delete();
        }
        return results;
    }

    public static Schema genOutputSchema(String sql, String usedDB, Map<String, Map<String, Schema>> tableSchema)
            throws SQLException {
        SqlClusterExecutor.initJavaSdkLibrary("");

        if (null == tableSchema || tableSchema.isEmpty()) {
            throw new SQLException("input schema is null or empty");
        }
        DBTableColumnDescPairVector dbTableColumnDescPairVector = new DBTableColumnDescPairVector();
        // com._4paradigm.openmldb.Schema has no ctor, so we use a new struct
        // map -> vector, for swig
        for (Map.Entry<String, Map<String, Schema>> entry : tableSchema.entrySet()) {
            String db = entry.getKey();
            Map<String, Schema> schemaMap = entry.getValue();
            dbTableColumnDescPairVector.add(new DBTableColumnDescPair(db, convertSchema(schemaMap)));
        }
<<<<<<< HEAD
        com._4paradigm.openmldb.Schema outputSchema = sql_router_sdk.GenOutputSchema(sql, usedDB,
                dbTableColumnDescPairVector);
=======
        com._4paradigm.openmldb.Schema outputSchema = sql_router_sdk.GenOutputSchema(sql, tableColumnDescPairVector);
>>>>>>> 6fd1ae5e
        // TODO(hw): if we convert com._4paradigm.openmldb.Schema(cPtr) failed, it will
        // throw an exception, we can't do the later delete()
        Schema ret = Common.convertSchema(outputSchema);
        outputSchema.delete();
        dbTableColumnDescPairVector.delete();
        return ret;
    }

<<<<<<< HEAD
    // for back compatibility, genOutputSchema can set no usedDB, just use the first db in tableSchema
    public static Schema genOutputSchema(String sql, Map<String, Map<String, Schema>> tableSchema)
            throws SQLException {
        return genOutputSchema(sql, tableSchema.keySet().iterator().next(), tableSchema);
    }

    // NOTICE: even tableSchema is <db, <table, schema>>, we'll assume that all
=======
    // NOTICE: even tableSchema is <db, <table, schea>>, we'll assume that all
>>>>>>> 6fd1ae5e
    // tables in one db in sql_router_sdk
    // returns
    // 1. empty list: means valid
    // 2. otherwise a list(len 2):[0] the error msg; [1] the trace
<<<<<<< HEAD
    public static List<String> validateSQLInBatch(String sql, String usedDB,
            Map<String, Map<String, Schema>> tableSchema) throws SQLException {
=======
    public static List<String> validateSQLInBatch(String sql, Map<String, Map<String, Schema>> tableSchema)
            throws SQLException {
>>>>>>> 6fd1ae5e
        SqlClusterExecutor.initJavaSdkLibrary("");

        if (null == tableSchema || tableSchema.isEmpty()) {
            throw new SQLException("input schema is null or empty");
        }
        DBTableColumnDescPairVector dbTableColumnDescPairVector = new DBTableColumnDescPairVector();
        for (Map.Entry<String, Map<String, Schema>> entry : tableSchema.entrySet()) {
            String db = entry.getKey();
            Map<String, Schema> schemaMap = entry.getValue();
            dbTableColumnDescPairVector.add(new DBTableColumnDescPair(db, convertSchema(schemaMap)));
        }
        List<String> err = sql_router_sdk.ValidateSQLInBatch(sql, usedDB, dbTableColumnDescPairVector);
        dbTableColumnDescPairVector.delete();
        return err;
    }

    // for back compatibility, validateSQLInBatch can set no usedDB, just use the first db in tableSchema
    // so if only one db, sql can be <table>, otherwise sql must be <db>.<table>
    public static List<String> validateSQLInBatch(String sql, Map<String, Map<String, Schema>> tableSchema)
            throws SQLException {
        return validateSQLInBatch(sql, tableSchema.keySet().iterator().next(), tableSchema);
    }

    // return: the same as validateSQLInBatch
<<<<<<< HEAD
    public static List<String> validateSQLInRequest(String sql, String usedDB,
            Map<String, Map<String, Schema>> tableSchema)
=======
    public static List<String> validateSQLInRequest(String sql, Map<String, Map<String, Schema>> tableSchema)
>>>>>>> 6fd1ae5e
            throws SQLException {
        SqlClusterExecutor.initJavaSdkLibrary("");

        if (null == tableSchema || tableSchema.isEmpty()) {
            throw new SQLException("input schema is null or empty");
        }
        DBTableColumnDescPairVector dbTableColumnDescPairVector = new DBTableColumnDescPairVector();
        for (Map.Entry<String, Map<String, Schema>> entry : tableSchema.entrySet()) {
            String db = entry.getKey();
            Map<String, Schema> schemaMap = entry.getValue();
            dbTableColumnDescPairVector.add(new DBTableColumnDescPair(db, convertSchema(schemaMap)));
        }
        List<String> err = sql_router_sdk.ValidateSQLInRequest(sql, usedDB, dbTableColumnDescPairVector);
        dbTableColumnDescPairVector.delete();
        return err;
    }

<<<<<<< HEAD
    // for back compatibility, validateSQLInRequest can set no usedDB, just use the first db in tableSchema
    public static List<String> validateSQLInRequest(String sql, Map<String, Map<String, Schema>> tableSchema)
            throws SQLException {
        return validateSQLInRequest(sql, tableSchema.keySet().iterator().next(), tableSchema);
    }

    // list<db,table>, the first table is main table, [1, end) are dependent
    // tables(no main table)
    // TODO(hw): returned pair db may be empty? seems always not empty
    public static List<Pair<String, String>> getDependentTables(String sql, String usedDB,
            Map<String, Map<String, Schema>> tableSchema)
            throws SQLException {
        SqlClusterExecutor.initJavaSdkLibrary("");

        if (null == tableSchema || tableSchema.isEmpty()) {
            throw new SQLException("input schema is null or empty");
        }
        DBTableColumnDescPairVector dbTableColumnDescPairVector = new DBTableColumnDescPairVector();
        for (Map.Entry<String, Map<String, Schema>> entry : tableSchema.entrySet()) {
            String db = entry.getKey();
            Map<String, Schema> schemaMap = entry.getValue();
            dbTableColumnDescPairVector.add(new DBTableColumnDescPair(db, convertSchema(schemaMap)));
        }
        DBTableVector tables = sql_router_sdk.GetDependentTables(sql, usedDB, dbTableColumnDescPairVector);
        List<Pair<String, String>> ret = new ArrayList<>();
        for (int i = 0; i < tables.size(); i++) {
            ret.add(new Pair<>(tables.get(i).getFirst(), tables.get(i).getSecond()));
        }
        tables.delete();
        dbTableColumnDescPairVector.delete();
        return ret;
    }

    // literal merge, and validated by validateSQLInRequest, notice that mainTable
    // may not in usedDB
    // return: select * from ..., including the join keys
    private static String mergeSQLWithPartValidate(List<String> sqls, String usedDB, String mainTable,
            List<String> uniqueKeys,
            Map<String, Map<String, Schema>> tableSchema) throws SQLException {
        // make uniqueKeys more unique, gen keys selection
        List<String> uniqueKeysNewName = new ArrayList<>();
        List<String> uniqueKeysRenamed = new ArrayList<>(); // always db.table.key
=======
    // literal merge, should be validated by validateSQLInRequest
    // return: select * from ..., including the join keys
    private static String mergeSQLWithPartValidate(List<String> sqls, String mainTable, List<String> uniqueKeys,
            Map<String, Map<String, Schema>> tableSchema) throws SQLException {
        // make uniqueKeys more unique, gen keys selection
        List<String> uniqueKeysNewName = new ArrayList<>();
        List<String> uniqueKeysRenamed = new ArrayList<>();
>>>>>>> 6fd1ae5e
        for (int i = 0; i < uniqueKeys.size(); i++) {
            uniqueKeysNewName.add(String.format("merge_%s_", uniqueKeys.get(i)));
            // <mainTable>.<key> as merge_<key>_?, use <mainTable>.<key> to avoid ambiguous
            // column with other tables
            uniqueKeysRenamed.add(String.format("%s.%s as merge_%s_", mainTable, uniqueKeys.get(i), uniqueKeys.get(i)));
        }
        List<String> outParts = new ArrayList<>();
        for (int i = 0; i < sqls.size(); i++) {
            // add unique key to each sql
            String sql = sqls.get(i);
            if (!sql.toLowerCase().startsWith("select ")) {
                throw new IllegalArgumentException("sql must be select");
            }
            // remove the last ';'
            if (sql.endsWith(";")) {
                sql = sql.substring(0, sql.length() - 1);
            }
            // (select <keys>, <origin features> from ...) as out<i>
            final int idx = i;
            String outSelection = String.format("select %s,%s",
                    uniqueKeysRenamed.stream().map(keyRenamed -> keyRenamed + idx).collect(Collectors.joining(", ")),
                    sql.substring(6));
            // validate
<<<<<<< HEAD
            List<String> ret = SqlClusterExecutor.validateSQLInRequest(outSelection, usedDB, tableSchema);
=======
            List<String> ret = SqlClusterExecutor.validateSQLInRequest(outSelection, tableSchema);
>>>>>>> 6fd1ae5e
            if (!ret.isEmpty()) {
                throw new SQLException("sql with uniquekeys [" + outSelection + "] is invalid: " + ret);
            }
            outParts.add(String.format("(%s) as out%d", outSelection, i));
        }
        // last join all parts
        StringBuilder sb = new StringBuilder();
        sb.append("select * from ");
        for (int i = 0; i < outParts.size(); i++) {
            if (i > 0) {
                sb.append(" last join ");
            }
            sb.append(outParts.get(i));
            if (i > 0) {
                // on out0.<key> = out1.<key> and out0.<key> = out2.<key> ...
                sb.append(" on ");
                String equalPattern = "out0.%s0 = out%d.%s%d";
                final int idx = i;
                sb.append(uniqueKeysNewName.stream()
                        .map(newNamePrefix -> String.format(equalPattern, newNamePrefix, idx, newNamePrefix, idx))
                        .collect(Collectors.joining(" and ")));
            }
        }
        sb.append(";");
        return sb.toString();
    }

<<<<<<< HEAD
    // input: sqls, using db, unique keys in main table, table schema
    // with table schema, we can except join keys and validate the merged sql
    public static String mergeSQL(List<String> sqls, String db, List<String> uniqueKeys,
=======
    // with table schema, we can except join keys and validate the merged sql
    public static String mergeSQL(List<String> sqls, String mainTable, List<String> uniqueKeys,
>>>>>>> 6fd1ae5e
            Map<String, Map<String, Schema>> tableSchema)
            throws SQLException {
        // ensure each sql is valid
        for (String sql : sqls) {
<<<<<<< HEAD
            List<String> ret = SqlClusterExecutor.validateSQLInRequest(sql, db,
                    tableSchema);
            if (!ret.isEmpty()) {
                throw new SQLException("sql is invalid, can't merge: " + ret + ", sql: " + sql);
            }
        }

        // get main table from first sql
        Pair<String, String> mainTablePr = SqlClusterExecutor.getDependentTables(sqls.get(0), db, tableSchema).get(0);
        String mainTable = mainTablePr.getKey().isEmpty() ? db : mainTablePr.getKey() + "." + mainTablePr.getValue();
        // main table is used to combine unique keys, to avoid some ambiguous column
        // name problem, whatever the main table pattern in sql(even renamed),
        // <db>.<table>.<key> as merge_<key>_ always works
        String merged = mergeSQLWithPartValidate(sqls, db, mainTable, uniqueKeys, tableSchema);
=======
            List<String> ret = SqlClusterExecutor.validateSQLInRequest(sql, tableSchema);
            if (!ret.isEmpty()) {
                throw new SQLException("sql is invalid, can't merge: " + ret);
            }
        }
        String merged = mergeSQLWithPartValidate(sqls, mainTable, uniqueKeys, tableSchema);
>>>>>>> 6fd1ae5e

        // try to do column filter, if failed, we'll throw an exception
        Schema outputSchema = SqlClusterExecutor.genOutputSchema(merged, tableSchema);
        List<String> cols = outputSchema.getColumnList().stream().map(c -> c.getColumnName())
                .collect(Collectors.toList());
        if (!cols.stream().allMatch(new HashSet<>()::add)) {
            throw new SQLException(
                    "output schema contains ambiguous column name, can't do column filter. please use alias " + cols);
        }
        // TODO(hw): merge_ is unique enough?
        String filtered = "select " + cols.stream().filter(name -> !name.startsWith("merge_"))
                .collect(Collectors.joining("`, `", "`", "`")) + merged.substring(8);
        merged = filtered;

        // validate
<<<<<<< HEAD
        List<String> ret = SqlClusterExecutor.validateSQLInRequest(merged, db, tableSchema);
        if (!ret.isEmpty()) {
            throw new SQLException("merged sql is invalid: " + ret + ", merged sql: " + merged);
=======
        List<String> ret = SqlClusterExecutor.validateSQLInRequest(merged, tableSchema);
        if (!ret.isEmpty()) {
            throw new SQLException("merged sql is invalid: " + ret);
>>>>>>> 6fd1ae5e
        }
        return merged;
    }

    @Override
    public boolean createDB(String db) {
        Status status = new Status();
        boolean ok = sqlRouter.CreateDB(db, status);
        if (status.getCode() != 0) {
            logger.error("create db failed: {}", status.ToString());
        }
        status.delete();
        return ok;
    }

    @Override
    public TableReader getTableReader() {
        return sqlRouter.GetTableReader();
    }

    @Override
    public boolean dropDB(String db) {
        Status status = new Status();
        boolean ok = sqlRouter.DropDB(db, status);
        if (status.getCode() != 0) {
            logger.error("drop db failed: {}", status.ToString());
        }
        status.delete();
        return ok;
    }

    @Override
    public void close() {
        if (sqlRouter != null) {
            sqlRouter.delete();
            sqlRouter = null;
        }
    }

    public List<String> showDatabases() {
        List<String> databases = new ArrayList<>();

        Status status = new Status();
        VectorString dbs = new VectorString();
        boolean ok = sqlRouter.ShowDB(dbs, status);
        if (!ok) {
            logger.error("showDatabases failed: {}", status.ToString());
        } else {
            databases.addAll(dbs);
        }

        status.delete();
        dbs.delete();
        return databases;
    }

    @Override
    public List<String> getTableNames(String db) {
        VectorString names = sqlRouter.GetTableNames(db);
        List<String> tableNames = new ArrayList<>(names);
        names.delete();
        return tableNames;
    }

    public NS.TableInfo getTableInfo(String db, String table) {
        return sqlRouter.GetTableInfo(db, table);
    }

    public boolean updateOfflineTableInfo(NS.TableInfo info) {
        return sqlRouter.UpdateOfflineTableInfo(info);
    }

    public boolean refreshCatalog() {
        return sqlRouter.RefreshCatalog();
    }
}<|MERGE_RESOLUTION|>--- conflicted
+++ resolved
@@ -349,12 +349,8 @@
             Map<String, Schema> schemaMap = entry.getValue();
             dbTableColumnDescPairVector.add(new DBTableColumnDescPair(db, convertSchema(schemaMap)));
         }
-<<<<<<< HEAD
         com._4paradigm.openmldb.Schema outputSchema = sql_router_sdk.GenOutputSchema(sql, usedDB,
                 dbTableColumnDescPairVector);
-=======
-        com._4paradigm.openmldb.Schema outputSchema = sql_router_sdk.GenOutputSchema(sql, tableColumnDescPairVector);
->>>>>>> 6fd1ae5e
         // TODO(hw): if we convert com._4paradigm.openmldb.Schema(cPtr) failed, it will
         // throw an exception, we can't do the later delete()
         Schema ret = Common.convertSchema(outputSchema);
@@ -363,28 +359,15 @@
         return ret;
     }
 
-<<<<<<< HEAD
     // for back compatibility, genOutputSchema can set no usedDB, just use the first db in tableSchema
     public static Schema genOutputSchema(String sql, Map<String, Map<String, Schema>> tableSchema)
             throws SQLException {
-        return genOutputSchema(sql, tableSchema.keySet().iterator().next(), tableSchema);
     }
 
     // NOTICE: even tableSchema is <db, <table, schema>>, we'll assume that all
-=======
-    // NOTICE: even tableSchema is <db, <table, schea>>, we'll assume that all
->>>>>>> 6fd1ae5e
     // tables in one db in sql_router_sdk
-    // returns
-    // 1. empty list: means valid
-    // 2. otherwise a list(len 2):[0] the error msg; [1] the trace
-<<<<<<< HEAD
     public static List<String> validateSQLInBatch(String sql, String usedDB,
             Map<String, Map<String, Schema>> tableSchema) throws SQLException {
-=======
-    public static List<String> validateSQLInBatch(String sql, Map<String, Map<String, Schema>> tableSchema)
-            throws SQLException {
->>>>>>> 6fd1ae5e
         SqlClusterExecutor.initJavaSdkLibrary("");
 
         if (null == tableSchema || tableSchema.isEmpty()) {
@@ -409,12 +392,8 @@
     }
 
     // return: the same as validateSQLInBatch
-<<<<<<< HEAD
     public static List<String> validateSQLInRequest(String sql, String usedDB,
             Map<String, Map<String, Schema>> tableSchema)
-=======
-    public static List<String> validateSQLInRequest(String sql, Map<String, Map<String, Schema>> tableSchema)
->>>>>>> 6fd1ae5e
             throws SQLException {
         SqlClusterExecutor.initJavaSdkLibrary("");
 
@@ -432,7 +411,6 @@
         return err;
     }
 
-<<<<<<< HEAD
     // for back compatibility, validateSQLInRequest can set no usedDB, just use the first db in tableSchema
     public static List<String> validateSQLInRequest(String sql, Map<String, Map<String, Schema>> tableSchema)
             throws SQLException {
@@ -475,15 +453,6 @@
         // make uniqueKeys more unique, gen keys selection
         List<String> uniqueKeysNewName = new ArrayList<>();
         List<String> uniqueKeysRenamed = new ArrayList<>(); // always db.table.key
-=======
-    // literal merge, should be validated by validateSQLInRequest
-    // return: select * from ..., including the join keys
-    private static String mergeSQLWithPartValidate(List<String> sqls, String mainTable, List<String> uniqueKeys,
-            Map<String, Map<String, Schema>> tableSchema) throws SQLException {
-        // make uniqueKeys more unique, gen keys selection
-        List<String> uniqueKeysNewName = new ArrayList<>();
-        List<String> uniqueKeysRenamed = new ArrayList<>();
->>>>>>> 6fd1ae5e
         for (int i = 0; i < uniqueKeys.size(); i++) {
             uniqueKeysNewName.add(String.format("merge_%s_", uniqueKeys.get(i)));
             // <mainTable>.<key> as merge_<key>_?, use <mainTable>.<key> to avoid ambiguous
@@ -507,11 +476,7 @@
                     uniqueKeysRenamed.stream().map(keyRenamed -> keyRenamed + idx).collect(Collectors.joining(", ")),
                     sql.substring(6));
             // validate
-<<<<<<< HEAD
             List<String> ret = SqlClusterExecutor.validateSQLInRequest(outSelection, usedDB, tableSchema);
-=======
-            List<String> ret = SqlClusterExecutor.validateSQLInRequest(outSelection, tableSchema);
->>>>>>> 6fd1ae5e
             if (!ret.isEmpty()) {
                 throw new SQLException("sql with uniquekeys [" + outSelection + "] is invalid: " + ret);
             }
@@ -539,20 +504,14 @@
         return sb.toString();
     }
 
-<<<<<<< HEAD
     // input: sqls, using db, unique keys in main table, table schema
     // with table schema, we can except join keys and validate the merged sql
-    public static String mergeSQL(List<String> sqls, String db, List<String> uniqueKeys,
-=======
-    // with table schema, we can except join keys and validate the merged sql
-    public static String mergeSQL(List<String> sqls, String mainTable, List<String> uniqueKeys,
->>>>>>> 6fd1ae5e
+    public static String mergeSQL(List<String> sqls, String usedDB, List<String> uniqueKeys,
             Map<String, Map<String, Schema>> tableSchema)
             throws SQLException {
         // ensure each sql is valid
         for (String sql : sqls) {
-<<<<<<< HEAD
-            List<String> ret = SqlClusterExecutor.validateSQLInRequest(sql, db,
+            List<String> ret = SqlClusterExecutor.validateSQLInRequest(sql, usedDB,
                     tableSchema);
             if (!ret.isEmpty()) {
                 throw new SQLException("sql is invalid, can't merge: " + ret + ", sql: " + sql);
@@ -560,20 +519,12 @@
         }
 
         // get main table from first sql
-        Pair<String, String> mainTablePr = SqlClusterExecutor.getDependentTables(sqls.get(0), db, tableSchema).get(0);
-        String mainTable = mainTablePr.getKey().isEmpty() ? db : mainTablePr.getKey() + "." + mainTablePr.getValue();
+        Pair<String, String> mainTablePr = SqlClusterExecutor.getDependentTables(sqls.get(0), usedDB, tableSchema).get(0);
+        String mainTable = mainTablePr.getKey().isEmpty() ? usedDB : mainTablePr.getKey() + "." + mainTablePr.getValue();
         // main table is used to combine unique keys, to avoid some ambiguous column
         // name problem, whatever the main table pattern in sql(even renamed),
         // <db>.<table>.<key> as merge_<key>_ always works
-        String merged = mergeSQLWithPartValidate(sqls, db, mainTable, uniqueKeys, tableSchema);
-=======
-            List<String> ret = SqlClusterExecutor.validateSQLInRequest(sql, tableSchema);
-            if (!ret.isEmpty()) {
-                throw new SQLException("sql is invalid, can't merge: " + ret);
-            }
-        }
-        String merged = mergeSQLWithPartValidate(sqls, mainTable, uniqueKeys, tableSchema);
->>>>>>> 6fd1ae5e
+        String merged = mergeSQLWithPartValidate(sqls, usedDB, mainTable, uniqueKeys, tableSchema);
 
         // try to do column filter, if failed, we'll throw an exception
         Schema outputSchema = SqlClusterExecutor.genOutputSchema(merged, tableSchema);
@@ -589,15 +540,9 @@
         merged = filtered;
 
         // validate
-<<<<<<< HEAD
-        List<String> ret = SqlClusterExecutor.validateSQLInRequest(merged, db, tableSchema);
+        List<String> ret = SqlClusterExecutor.validateSQLInRequest(merged, usedDB, tableSchema);
         if (!ret.isEmpty()) {
             throw new SQLException("merged sql is invalid: " + ret + ", merged sql: " + merged);
-=======
-        List<String> ret = SqlClusterExecutor.validateSQLInRequest(merged, tableSchema);
-        if (!ret.isEmpty()) {
-            throw new SQLException("merged sql is invalid: " + ret);
->>>>>>> 6fd1ae5e
         }
         return merged;
     }
