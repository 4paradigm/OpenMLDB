--- conflicted
+++ resolved
@@ -62,10 +62,6 @@
     private static final AtomicBoolean initialized = new AtomicBoolean(false);
     private SQLRouter sqlRouter;
     private DeploymentManager deploymentManager;
-<<<<<<< HEAD
-    private ZKClient zkClient;
-=======
->>>>>>> d12babd9
     private InsertPreparedStatementCache insertCache;
 
     public SqlClusterExecutor(SdkOption option, String libraryPath) throws SqlException {
@@ -75,19 +71,6 @@
             SQLRouterOptions sqlOpt = option.buildSQLRouterOptions();
             this.sqlRouter = sql_router_sdk.NewClusterSQLRouter(sqlOpt);
             sqlOpt.delete();
-<<<<<<< HEAD
-            zkClient = new ZKClient(ZKConfig.builder()
-                    .cluster(option.getZkCluster())
-                    .namespace(option.getZkPath())
-                    .sessionTimeout((int)option.getSessionTimeout())
-                    .build());
-            try {
-                if (!zkClient.connect()) {
-                    throw new SqlException("zk client connect failed.");
-                }
-            } catch (Exception e) {
-                throw new SqlException("init zk client failed. " + e.getMessage());
-=======
             if (!option.isLight()) {
                 zkClient = new ZKClient(ZKConfig.builder()
                         .cluster(option.getZkCluster())
@@ -101,7 +84,6 @@
                 } catch (Exception e) {
                     throw new SqlException("init zk client failed", e);
                 }
->>>>>>> d12babd9
             }
         } else {
             StandaloneOptions sqlOpt = option.buildStandaloneOptions();
