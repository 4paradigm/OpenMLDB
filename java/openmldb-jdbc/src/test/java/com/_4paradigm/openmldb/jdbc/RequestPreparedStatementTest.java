/*
 * Copyright 2021 4Paradigm
 *
 * Licensed under the Apache License, Version 2.0 (the "License");
 * you may not use this file except in compliance with the License.
 * You may obtain a copy of the License at
 *
 *   http://www.apache.org/licenses/LICENSE-2.0
 *
 * Unless required by applicable law or agreed to in writing, software
 * distributed under the License is distributed on an "AS IS" BASIS,
 * WITHOUT WARRANTIES OR CONDITIONS OF ANY KIND, either express or implied.
 * See the License for the specific language governing permissions and
 * limitations under the License.
 */

package com._4paradigm.openmldb.jdbc;

import com._4paradigm.openmldb.sdk.SdkOption;
import com._4paradigm.openmldb.sdk.SqlExecutor;
import com._4paradigm.openmldb.sdk.impl.SqlClusterExecutor;

import java.sql.*;

import org.testng.Assert;
import org.testng.annotations.DataProvider;
import org.testng.annotations.Test;

import java.sql.PreparedStatement;
import java.util.ArrayList;
import java.util.List;
import java.util.Random;

public class RequestPreparedStatementTest {
    private final Random random = new Random(System.currentTimeMillis());
    public static SqlExecutor executor;

    static {
        try {
            SdkOption option = new SdkOption();
            option.setZkPath(TestConfig.ZK_PATH);
            option.setZkCluster(TestConfig.ZK_CLUSTER);
            option.setSessionTimeout(200000);
            executor = new SqlClusterExecutor(option);
            java.sql.Statement state = executor.getStatement();
            state.execute("SET @@execute_mode='online';");
            state.close();
        } catch (Exception e) {
            e.printStackTrace();
        }
    }

    @DataProvider(name = "createOption")
    Object[][] getCreateParm() {
        return new Object[][] { {"NoCompress", "Memory"},
                                {"NoCompress", "HDD"},
                                {"Snappy", "Memory"},
                                {"Snappy", "HDD"} };
    }

    @Test(dataProvider = "createOption")
    public void testRequest(String compressType, String storageMode) {
        String dbname = "db" + random.nextInt(100000);
        executor.dropDB(dbname);
        boolean ok = executor.createDB(dbname);
        Assert.assertTrue(ok);
        String baseSql = "create table trans(c1 string,\n" +
                "                   c3 int,\n" +
                "                   c4 bigint,\n" +
                "                   c5 float,\n" +
                "                   c6 double,\n" +
                "                   c7 timestamp,\n" +
                "                   c8 date,\n" +
                "                   index(key=c1, ts=c7))\n ";
        String createTableSql = String.format("%s OPTIONS (compress_type='%s', storage_mode='%s');",
                baseSql, compressType, storageMode);
        executor.executeDDL(dbname, createTableSql);
        String insertSql = "insert into trans values(\"aa\",23,33,1.4,2.4,1590738993000,\"2020-05-04\");";
        PreparedStatement pstmt = null;
        try {
            pstmt = executor.getInsertPreparedStmt(dbname, insertSql);
            Assert.assertTrue(pstmt.execute());
        } catch (Exception e) {
            e.printStackTrace();
            Assert.fail();
        } finally {
            if (pstmt != null) {
                try {
                    pstmt.close();
                } catch (Exception throwables) {
                    throwables.printStackTrace();
                }
            }
        }

        String selectSql = "SELECT c1, c3, sum(c4) OVER w1 as w1_c4_sum FROM trans WINDOW w1 AS " +
                "(PARTITION BY trans.c1 ORDER BY trans.c7 ROWS BETWEEN 2 PRECEDING AND CURRENT ROW);";
        ResultSet resultSet = null;
        try {
            pstmt = executor.getRequestPreparedStmt(dbname, selectSql);

            pstmt.setString(1, "bb");
            pstmt.setInt(2, 24);
            pstmt.setLong(3, 34l);
            pstmt.setFloat(4, 1.5f);
            pstmt.setDouble(5, 2.5);
            pstmt.setTimestamp(6, new Timestamp(1590738994000l));
            pstmt.setDate(7, Date.valueOf("2020-05-05"));

            resultSet = pstmt.executeQuery();

            Assert.assertEquals(resultSet.getMetaData().getColumnCount(), 3);
            Assert.assertTrue(resultSet.next());
            Assert.assertEquals(resultSet.getString(1), "bb");
            Assert.assertEquals(resultSet.getInt(2), 24);
            Assert.assertEquals(resultSet.getLong(3), 34);
            Assert.assertFalse(resultSet.next());

            String drop = "drop table trans;";
            ok = executor.executeDDL(dbname, drop);
            Assert.assertTrue(ok);
            ok = executor.dropDB(dbname);
            Assert.assertTrue(ok);
        } catch (Exception e) {
            e.printStackTrace();
            Assert.fail();
        } finally {
            try {
                if (resultSet != null) {
                    resultSet.close();
                }
                if (pstmt != null) {
                    pstmt.close();
                }
            } catch (Exception throwables) {
                throwables.printStackTrace();
            }
        }
    }

<<<<<<< HEAD
    @Test
    public void testDeploymentRequest() {
=======
    @Test(dataProvider = "createOption")
    public void testDeploymentRequest(String compressType, String storageMode) {
>>>>>>> 72f752bd
        java.sql.Statement state = executor.getStatement();
        String dbname = "db" + random.nextInt(100000);
        String deploymentName = "dp_test1";
        try {
            state.execute("drop database if exists " + dbname + ";");
            state.execute("create database " + dbname + ";");
            state.execute("use " + dbname + ";");
<<<<<<< HEAD
            String createTableSql = "create table trans(c1 string,\n" +
=======
            String baseSql = "create table trans(c1 string,\n" +
>>>>>>> 72f752bd
                    "                   c3 int,\n" +
                    "                   c4 bigint,\n" +
                    "                   c5 float,\n" +
                    "                   c6 double,\n" +
                    "                   c7 timestamp,\n" +
                    "                   c8 date,\n" +
<<<<<<< HEAD
                    "                   index(key=c1, ts=c7));";
=======
                    "                   index(key=c1, ts=c7))";
            String createTableSql = String.format(" %s OPTIONS (compress_type='%s', storage_mode='%s');",
                    baseSql, compressType, storageMode);
>>>>>>> 72f752bd
            state.execute(createTableSql);
            String selectSql = "SELECT c1, c3, sum(c4) OVER w1 as w1_c4_sum FROM trans WINDOW w1 AS " +
                    "(PARTITION BY trans.c1 ORDER BY trans.c7 ROWS BETWEEN 2 PRECEDING AND CURRENT ROW);";
            String deploySql = "DEPLOY " + deploymentName + " " + selectSql;
            state.execute(deploySql);
        } catch (SQLException e) {
            e.printStackTrace();
            Assert.fail();
        }
        String insertSql = "insert into trans values(\"aa\",23,33,1.4,2.4,1590738993000,\"2020-05-04\");";
        PreparedStatement pstmt = null;
        try {
            pstmt = executor.getInsertPreparedStmt(dbname, insertSql);
            Assert.assertTrue(pstmt.execute());
        } catch (Exception e) {
            e.printStackTrace();
            Assert.fail();
        } finally {
            if (pstmt != null) {
                try {
                    pstmt.close();
                } catch (Exception throwables) {
                    throwables.printStackTrace();
                }
            }
        }

        ResultSet resultSet = null;
        try {
            Thread.sleep(1000);
            pstmt = executor.getCallablePreparedStmt(dbname, deploymentName);

            pstmt.setString(1, "bb");
            pstmt.setInt(2, 24);
            pstmt.setLong(3, 34l);
            pstmt.setFloat(4, 1.5f);
            pstmt.setDouble(5, 2.5);
            pstmt.setTimestamp(6, new Timestamp(1590738994000l));
            pstmt.setDate(7, Date.valueOf("2020-05-05"));

            resultSet = pstmt.executeQuery();

            Assert.assertEquals(resultSet.getMetaData().getColumnCount(), 3);
            Assert.assertTrue(resultSet.next());
            Assert.assertEquals(resultSet.getString(1), "bb");
            Assert.assertEquals(resultSet.getInt(2), 24);
            Assert.assertEquals(resultSet.getLong(3), 34);
            Assert.assertFalse(resultSet.next());

            state.execute("drop deployment " + deploymentName + ";");
            String drop = "drop table trans;";
            boolean ok = executor.executeDDL(dbname, drop);
            Assert.assertTrue(ok);
            ok = executor.dropDB(dbname);
            Assert.assertTrue(ok);
        } catch (Exception e) {
            e.printStackTrace();
            Assert.fail();
        } finally {
            try {
                state.close();
                if (resultSet != null) {
                    resultSet.close();
                }
                if (pstmt != null) {
                    pstmt.close();
                }
            } catch (Exception throwables) {
                throwables.printStackTrace();
            }
        }
    }

<<<<<<< HEAD
    @Test
    public void testBatchRequest() {
=======
    @Test(dataProvider = "createOption")
    public void testBatchRequest(String compressType, String storageMode) {
>>>>>>> 72f752bd
        String dbname = "db" + random.nextInt(100000);
        executor.dropDB(dbname);
        boolean ok = executor.createDB(dbname);
        Assert.assertTrue(ok);
        String baseSql = "create table trans(c1 string,\n" +
                "                   c3 int,\n" +
                "                   c4 bigint,\n" +
                "                   c5 float,\n" +
                "                   c6 double,\n" +
                "                   c7 timestamp,\n" +
                "                   c8 date,\n" +
                "                   index(key=c1, ts=c7))";
        String createTableSql = String.format(" %s OPTIONS (compress_type='%s', storage_mode='%s');",
                baseSql, compressType, storageMode);
        executor.executeDDL(dbname, createTableSql);
        String insertSql = "insert into trans values(\"aa\",23,33,1.4,2.4,1590738993000,\"2020-05-04\");";
        PreparedStatement pstmt = null;
        try {
            pstmt = executor.getInsertPreparedStmt(dbname, insertSql);
            Assert.assertTrue(pstmt.execute());
        } catch (Exception e) {
            e.printStackTrace();
            Assert.fail();
        } finally {
            if (pstmt != null) {
                try {
                    pstmt.close();
                } catch (Exception throwables) {
                    throwables.printStackTrace();
                }
            }
        }

        String selectSql = "SELECT c1, c3, sum(c4) OVER w1 as w1_c4_sum FROM trans WINDOW w1 AS " +
                "(PARTITION BY trans.c1 ORDER BY trans.c7 ROWS BETWEEN 2 PRECEDING AND CURRENT ROW);";
        ResultSet resultSet = null;
        try {
            List<Integer> list = new ArrayList<Integer>();
            pstmt = executor.getBatchRequestPreparedStmt(dbname, selectSql, list);
            int batchSize = 5;
            for (int idx = 0; idx < batchSize; idx++) {
                pstmt.setString(1, "bb");
                pstmt.setInt(2, 24);
                pstmt.setLong(3, 34l);
                pstmt.setFloat(4, 1.5f);
                pstmt.setDouble(5, 2.5);
                pstmt.setTimestamp(6, new Timestamp(1590738994000l + idx));
                pstmt.setDate(7, Date.valueOf("2020-05-05"));
                pstmt.addBatch();
            }

            resultSet = pstmt.executeQuery();

            Assert.assertEquals(resultSet.getMetaData().getColumnCount(), 3);
            int resultNum = 0;
            while (resultSet.next()) {
                Assert.assertEquals(resultSet.getString(1), "bb");
                Assert.assertEquals(resultSet.getInt(2), 24);
                Assert.assertEquals(resultSet.getLong(3), 34);
                resultNum++;
            }
            Assert.assertEquals(resultNum, batchSize);

            String drop = "drop table trans;";
            ok = executor.executeDDL(dbname, drop);
            Assert.assertTrue(ok);
            ok = executor.dropDB(dbname);
            Assert.assertTrue(ok);
        } catch (Exception e) {
            e.printStackTrace();
            Assert.fail();
        } finally {
            try {
                if (resultSet != null) {
                    resultSet.close();
                }
                if (pstmt != null) {
                    pstmt.close();
                }
            } catch (Exception throwables) {
                throwables.printStackTrace();
            }
        }
    }

<<<<<<< HEAD
    @Test
    public void testDeploymentBatchRequest() {
=======
    @Test(dataProvider = "createOption")
    public void testDeploymentBatchRequest(String compressType, String storageMode) {
>>>>>>> 72f752bd
        java.sql.Statement state = executor.getStatement();
        String dbname = "db" + random.nextInt(100000);
        String deploymentName = "dp_test1";
        try {
            state.execute("drop database if exists " + dbname + ";");
            state.execute("create database " + dbname + ";");
            state.execute("use " + dbname + ";");
<<<<<<< HEAD
            String createTableSql = "create table trans(c1 string,\n" +
=======
            String baseSql = "create table trans(c1 string,\n" +
>>>>>>> 72f752bd
                    "                   c3 int,\n" +
                    "                   c4 bigint,\n" +
                    "                   c5 float,\n" +
                    "                   c6 double,\n" +
                    "                   c7 timestamp,\n" +
                    "                   c8 date,\n" +
<<<<<<< HEAD
                    "                   index(key=c1, ts=c7));";
=======
                    "                   index(key=c1, ts=c7))";
            String createTableSql = String.format(" %s OPTIONS (compress_type='%s', storage_mode='%s');",
                    baseSql, compressType, storageMode);
>>>>>>> 72f752bd
            state.execute(createTableSql);
            String selectSql = "SELECT c1, c3, sum(c4) OVER w1 as w1_c4_sum FROM trans WINDOW w1 AS " +
                    "(PARTITION BY trans.c1 ORDER BY trans.c7 ROWS BETWEEN 2 PRECEDING AND CURRENT ROW);";
            String deploySql = "DEPLOY " + deploymentName + " " + selectSql;
            state.execute(deploySql);
        } catch (SQLException e) {
            e.printStackTrace();
            Assert.fail();
        }
        String insertSql = "insert into trans values(\"aa\",23,33,1.4,2.4,1590738993000,\"2020-05-04\");";
        PreparedStatement pstmt = null;
        try {
            pstmt = executor.getInsertPreparedStmt(dbname, insertSql);
            Assert.assertTrue(pstmt.execute());
        } catch (Exception e) {
            e.printStackTrace();
            Assert.fail();
        } finally {
            if (pstmt != null) {
                try {
                    pstmt.close();
                } catch (Exception throwables) {
                    throwables.printStackTrace();
                }
            }
        }

        ResultSet resultSet = null;
        try {
            Thread.sleep(1000);
            pstmt = executor.getCallablePreparedStmtBatch(dbname, deploymentName);

            int batchSize = 5;
            for (int idx = 0; idx < batchSize; idx++) {
                pstmt.setString(1, "bb");
                pstmt.setInt(2, 24);
                pstmt.setLong(3, 34l);
                pstmt.setFloat(4, 1.5f);
                pstmt.setDouble(5, 2.5);
                pstmt.setTimestamp(6, new Timestamp(1590738994000l + idx));
                pstmt.setDate(7, Date.valueOf("2020-05-05"));
                pstmt.addBatch();
            }

            resultSet = pstmt.executeQuery();

            Assert.assertEquals(resultSet.getMetaData().getColumnCount(), 3);
            int resultNum = 0;
            while (resultSet.next()) {
                Assert.assertEquals(resultSet.getString(1), "bb");
                Assert.assertEquals(resultSet.getInt(2), 24);
                Assert.assertEquals(resultSet.getLong(3), 34);
                resultNum++;
            }
            Assert.assertEquals(resultNum, batchSize);

            state.execute("drop deployment " + deploymentName + ";");
            String drop = "drop table trans;";
            boolean ok = executor.executeDDL(dbname, drop);
            Assert.assertTrue(ok);
            ok = executor.dropDB(dbname);
            Assert.assertTrue(ok);
        } catch (Exception e) {
            e.printStackTrace();
            Assert.fail();
        } finally {
            try {
                state.close();
                if (resultSet != null) {
                    resultSet.close();
                }
                if (pstmt != null) {
                    pstmt.close();
                }
            } catch (Exception throwables) {
                throwables.printStackTrace();
            }
        }
    }
<<<<<<< HEAD
=======

    @Test
    public void testResultSetNull() {
        java.sql.Statement state = executor.getStatement();
        String dbname = "db" + random.nextInt(100000);
        String deploymentName = "dp_test1";
        try {
            state.execute("drop database if exists " + dbname + ";");
            state.execute("create database " + dbname + ";");
            state.execute("use " + dbname + ";");
            String baseSql = "create table trans(c1 string,\n" +
                    "                   c3 int,\n" +
                    "                   c4 bigint,\n" +
                    "                   c5 float,\n" +
                    "                   c6 double,\n" +
                    "                   c7 timestamp,\n" +
                    "                   c8 date,\n" +
                    "                   index(key=c1, ts=c7));";
            state.execute(baseSql);
            String selectSql = "SELECT c1, c3, sum(c4) OVER w1 as w1_c4_sum FROM trans WINDOW w1 AS " +
                    "(PARTITION BY trans.c1 ORDER BY trans.c7 ROWS_RANGE BETWEEN 2s PRECEDING AND 0s OPEN PRECEDING EXCLUDE CURRENT_TIME);";
            String deploySql = "DEPLOY " + deploymentName + " " + selectSql;
            state.execute(deploySql);
        } catch (SQLException e) {
            e.printStackTrace();
            Assert.fail();
        }
        PreparedStatement pstmt = null;
        ResultSet resultSet = null;
        try {
            Thread.sleep(100);
            pstmt = executor.getCallablePreparedStmt(dbname, deploymentName);

            pstmt.setString(1, "aa");
            pstmt.setInt(2, 20);
            pstmt.setNull(3, Types.BIGINT);
            pstmt.setFloat(4, 1.1f);
            pstmt.setDouble(5, 2.1);
            pstmt.setTimestamp(6, new Timestamp(0));
            pstmt.setDate(7, Date.valueOf("2020-05-01"));

            resultSet = pstmt.executeQuery();

            Assert.assertEquals(resultSet.getMetaData().getColumnCount(), 3);
            while (resultSet.next()) {
                Assert.assertEquals(resultSet.getString(1), "aa");
                Assert.assertEquals(resultSet.getNString(1), "aa");
                Assert.assertEquals(resultSet.getInt(2), 20);
                Assert.assertEquals(resultSet.getNString(2), "20");
                Assert.assertTrue(resultSet.getNString(3) == null);
            }

            state.execute("drop deployment " + deploymentName + ";");
            String drop = "drop table trans;";
            boolean ok = executor.executeDDL(dbname, drop);
            Assert.assertTrue(ok);
            ok = executor.dropDB(dbname);
            Assert.assertTrue(ok);
        } catch (Exception e) {
            e.printStackTrace();
            Assert.fail();
        } finally {
            try {
                state.close();
                if (resultSet != null) {
                    resultSet.close();
                }
                if (pstmt != null) {
                    pstmt.close();
                }
            } catch (Exception throwables) {
                throwables.printStackTrace();
            }
        }
    }

>>>>>>> 72f752bd
}<|MERGE_RESOLUTION|>--- conflicted
+++ resolved
@@ -138,13 +138,8 @@
         }
     }
 
-<<<<<<< HEAD
-    @Test
-    public void testDeploymentRequest() {
-=======
     @Test(dataProvider = "createOption")
     public void testDeploymentRequest(String compressType, String storageMode) {
->>>>>>> 72f752bd
         java.sql.Statement state = executor.getStatement();
         String dbname = "db" + random.nextInt(100000);
         String deploymentName = "dp_test1";
@@ -152,24 +147,16 @@
             state.execute("drop database if exists " + dbname + ";");
             state.execute("create database " + dbname + ";");
             state.execute("use " + dbname + ";");
-<<<<<<< HEAD
-            String createTableSql = "create table trans(c1 string,\n" +
-=======
             String baseSql = "create table trans(c1 string,\n" +
->>>>>>> 72f752bd
                     "                   c3 int,\n" +
                     "                   c4 bigint,\n" +
                     "                   c5 float,\n" +
                     "                   c6 double,\n" +
                     "                   c7 timestamp,\n" +
                     "                   c8 date,\n" +
-<<<<<<< HEAD
-                    "                   index(key=c1, ts=c7));";
-=======
                     "                   index(key=c1, ts=c7))";
             String createTableSql = String.format(" %s OPTIONS (compress_type='%s', storage_mode='%s');",
                     baseSql, compressType, storageMode);
->>>>>>> 72f752bd
             state.execute(createTableSql);
             String selectSql = "SELECT c1, c3, sum(c4) OVER w1 as w1_c4_sum FROM trans WINDOW w1 AS " +
                     "(PARTITION BY trans.c1 ORDER BY trans.c7 ROWS BETWEEN 2 PRECEDING AND CURRENT ROW);";
@@ -243,13 +230,8 @@
         }
     }
 
-<<<<<<< HEAD
-    @Test
-    public void testBatchRequest() {
-=======
     @Test(dataProvider = "createOption")
     public void testBatchRequest(String compressType, String storageMode) {
->>>>>>> 72f752bd
         String dbname = "db" + random.nextInt(100000);
         executor.dropDB(dbname);
         boolean ok = executor.createDB(dbname);
@@ -335,13 +317,8 @@
         }
     }
 
-<<<<<<< HEAD
-    @Test
-    public void testDeploymentBatchRequest() {
-=======
     @Test(dataProvider = "createOption")
     public void testDeploymentBatchRequest(String compressType, String storageMode) {
->>>>>>> 72f752bd
         java.sql.Statement state = executor.getStatement();
         String dbname = "db" + random.nextInt(100000);
         String deploymentName = "dp_test1";
@@ -349,24 +326,16 @@
             state.execute("drop database if exists " + dbname + ";");
             state.execute("create database " + dbname + ";");
             state.execute("use " + dbname + ";");
-<<<<<<< HEAD
-            String createTableSql = "create table trans(c1 string,\n" +
-=======
             String baseSql = "create table trans(c1 string,\n" +
->>>>>>> 72f752bd
                     "                   c3 int,\n" +
                     "                   c4 bigint,\n" +
                     "                   c5 float,\n" +
                     "                   c6 double,\n" +
                     "                   c7 timestamp,\n" +
                     "                   c8 date,\n" +
-<<<<<<< HEAD
-                    "                   index(key=c1, ts=c7));";
-=======
                     "                   index(key=c1, ts=c7))";
             String createTableSql = String.format(" %s OPTIONS (compress_type='%s', storage_mode='%s');",
                     baseSql, compressType, storageMode);
->>>>>>> 72f752bd
             state.execute(createTableSql);
             String selectSql = "SELECT c1, c3, sum(c4) OVER w1 as w1_c4_sum FROM trans WINDOW w1 AS " +
                     "(PARTITION BY trans.c1 ORDER BY trans.c7 ROWS BETWEEN 2 PRECEDING AND CURRENT ROW);";
@@ -446,8 +415,6 @@
             }
         }
     }
-<<<<<<< HEAD
-=======
 
     @Test
     public void testResultSetNull() {
@@ -524,5 +491,4 @@
         }
     }
 
->>>>>>> 72f752bd
 }