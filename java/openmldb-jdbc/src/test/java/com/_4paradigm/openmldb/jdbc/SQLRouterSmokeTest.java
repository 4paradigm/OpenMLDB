/*
 * Copyright 2021 4Paradigm
 *
 * Licensed under the Apache License, Version 2.0 (the "License");
 * you may not use this file except in compliance with the License.
 * You may obtain a copy of the License at
 *
 *   http://www.apache.org/licenses/LICENSE-2.0
 *
 * Unless required by applicable law or agreed to in writing, software
 * distributed under the License is distributed on an "AS IS" BASIS,
 * WITHOUT WARRANTIES OR CONDITIONS OF ANY KIND, either express or implied.
 * See the License for the specific language governing permissions and
 * limitations under the License.
 */

package com._4paradigm.openmldb.jdbc;

import com._4paradigm.openmldb.SQLInsertRow;
import com._4paradigm.openmldb.SQLInsertRows;
import com._4paradigm.openmldb.proto.NS;
import com._4paradigm.openmldb.sdk.Column;
import com._4paradigm.openmldb.sdk.Schema;
import com._4paradigm.openmldb.sdk.SdkOption;
import com._4paradigm.openmldb.sdk.SqlExecutor;
import com._4paradigm.openmldb.sdk.impl.SqlClusterExecutor;

import org.testng.Assert;
import org.testng.annotations.DataProvider;
import org.testng.annotations.Test;
import org.testng.collections.Maps;

import java.sql.PreparedStatement;
import java.sql.ResultSetMetaData;
import java.sql.SQLException;
import java.sql.Types;
import java.util.ArrayList;
import java.util.Collections;
import java.util.HashMap;
import java.util.List;
import java.util.Map;
import java.util.Arrays;

public class SQLRouterSmokeTest {
    public static SqlExecutor clusterExecutor;
    public static SqlExecutor standaloneExecutor;

    static {
        try {
            SdkOption option = new SdkOption();
            option.setZkPath(TestConfig.ZK_PATH);
            option.setZkCluster(TestConfig.ZK_CLUSTER);
            option.setSessionTimeout(200000);
            clusterExecutor = new SqlClusterExecutor(option);
            java.sql.Statement state = clusterExecutor.getStatement();
            state.execute("SET @@execute_mode='online';");
            state.close();
            // create standalone router
            SdkOption standaloneOption = new SdkOption();
            standaloneOption.setHost(TestConfig.HOST);
            standaloneOption.setPort(TestConfig.PORT);
            standaloneOption.setClusterMode(false);
            standaloneOption.setSessionTimeout(20000);
            standaloneExecutor = new SqlClusterExecutor(standaloneOption);
        } catch (Exception e) {
            e.printStackTrace();
        }
    }

    @Test
    void testMoreOptions() throws Exception {
        SdkOption option = new SdkOption();
        option.setZkPath(TestConfig.ZK_PATH);
        option.setZkCluster(TestConfig.ZK_CLUSTER);
        option.setSessionTimeout(200000);
        option.setMaxSqlCacheSize(100);
        option.setZkLogLevel(2);
        SqlExecutor tmp = new SqlClusterExecutor(option);
    }

    @DataProvider(name = "executor")
    public Object[] executor() {
        return new Object[] { clusterExecutor, standaloneExecutor };
    }

    @Test(dataProvider = "executor")
    public void testSmoke(SqlExecutor router) {
        try {
            String dbname = "SQLRouterSmokeTest" + System.currentTimeMillis();
            String tableName = "tsql1010";

            // create db
            boolean ok = router.createDB(dbname);
            Assert.assertTrue(ok);
            String ddl = String.format("create table %s (col1 bigint, col2 string, index(key=col2, ts=col1));",
                    tableName);
            // create table
            ok = router.executeDDL(dbname, ddl);
            Assert.assertTrue(ok);
            NS.TableInfo info = router.getTableInfo(dbname, tableName);
            Assert.assertEquals(info.getName(), tableName);

            // insert normal (1000, 'hello')
            String insert = "insert into tsql1010 values(1000, 'hello');";
            ok = router.executeInsert(dbname, insert);
            Assert.assertTrue(ok);
            // insert placeholder (1001, 'world')
            String insertPlaceholder = "insert into tsql1010 values(?, ?);";
            PreparedStatement impl = router.getInsertPreparedStmt(dbname, insertPlaceholder);
            impl.setLong(1, 1001);
            impl.setString(2, "world");
            ok = impl.execute();
            Assert.assertTrue(ok);
            // insert placeholder batch (1002, 'hi'), (1003, 'word')
            SQLInsertRows insertRows = router.getInsertRows(dbname, insertPlaceholder);
            SQLInsertRow row1 = insertRows.NewRow();
            row1.Init(2);
            row1.AppendInt64(1002);
            row1.AppendString("hi");
            SQLInsertRow row2 = insertRows.NewRow();
            row2.Init(4);
            row2.AppendInt64(1003);
            row2.AppendString("word");
            ok = router.executeInsert(dbname, insertPlaceholder, insertRows);
            Assert.assertTrue(ok);

            // select
            String select1 = "select * from tsql1010;";
            com._4paradigm.openmldb.jdbc.SQLResultSet rs1 = (com._4paradigm.openmldb.jdbc.SQLResultSet) router
                    .executeSQL(dbname, select1);

            Assert.assertEquals(2, rs1.GetInternalSchema().GetColumnCnt());
            Assert.assertEquals("kTypeInt64", rs1.GetInternalSchema().GetColumnType(0).toString());
            Assert.assertEquals("kTypeString", rs1.GetInternalSchema().GetColumnType(1).toString());

            List<Long> col1Insert = new ArrayList<>();
            List<String> col2Insert = new ArrayList<>();
            while (rs1.next()) {
                col1Insert.add(rs1.getLong(1));
                col2Insert.add(rs1.getString(2));
            }
            Collections.sort(col1Insert);
            Collections.sort(col2Insert);

            Assert.assertEquals(col1Insert,
                    Arrays.asList(Long.valueOf(1000), Long.valueOf(1001), Long.valueOf(1002), Long.valueOf(1003)));
            Assert.assertEquals(col2Insert, Arrays.asList("hello", "hi", "word", "world"));
            rs1.close();

            String select2 = "select col1 from tsql1010;";
            com._4paradigm.openmldb.jdbc.SQLResultSet rs2 = (com._4paradigm.openmldb.jdbc.SQLResultSet) router
                    .executeSQL(dbname, select2);
            Assert.assertEquals(1, rs2.GetInternalSchema().GetColumnCnt());
            Assert.assertEquals("kTypeInt64", rs2.GetInternalSchema().GetColumnType(0).toString());

            List<Long> col1InsertRes = new ArrayList<>();
            while (rs2.next()) {
                col1InsertRes.add(rs2.getLong(1));
            }
            Collections.sort(col1InsertRes);
            Assert.assertEquals(col1InsertRes,
                    Arrays.asList(Long.valueOf(1000), Long.valueOf(1001), Long.valueOf(1002), Long.valueOf(1003)));
            rs2.close();

            String select3 = "select col2 from tsql1010;";
            com._4paradigm.openmldb.jdbc.SQLResultSet rs3 = (com._4paradigm.openmldb.jdbc.SQLResultSet) router
                    .executeSQL(dbname, select3);
            Assert.assertEquals(1, rs3.GetInternalSchema().GetColumnCnt());
            Assert.assertEquals("kTypeString", rs3.GetInternalSchema().GetColumnType(0).toString());

            List<String> col2InsertRes = new ArrayList<>();
            while (rs3.next()) {
                col2InsertRes.add(rs3.getString(1));
            }
            Collections.sort(col2InsertRes);
            Assert.assertEquals(col2InsertRes, Arrays.asList("hello", "hi", "word", "world"));
            rs3.close();

            // parameterized query
            String parameterizedQuerySql = "select col1, col2 from tsql1010 where col2 = ? and col1 < ?;";
            PreparedStatement query_statement = router.getPreparedStatement(dbname, parameterizedQuerySql);
            // col2 = "hi" and col1 < 1003
            {
                query_statement.setString(1, "hi");
                query_statement.setLong(2, 1003);
                com._4paradigm.openmldb.jdbc.SQLResultSet rs4 = (com._4paradigm.openmldb.jdbc.SQLResultSet) query_statement
                        .executeQuery();
                Assert.assertEquals(2, rs4.GetInternalSchema().GetColumnCnt());
                Assert.assertEquals("kTypeInt64", rs4.GetInternalSchema().GetColumnType(0).toString());
                Assert.assertEquals("kTypeString", rs4.GetInternalSchema().GetColumnType(1).toString());
                Assert.assertTrue(rs4.next());
                Assert.assertEquals(1002, rs4.getLong(1));
                Assert.assertEquals("hi", rs4.getString(2));
                Assert.assertFalse(rs4.next());
                rs4.close();
            }
            // col2 = "hi" and col1 < 1002
            {
                query_statement.setString(1, "hi");
                query_statement.setLong(2, 1002);
                com._4paradigm.openmldb.jdbc.SQLResultSet rs4 = (com._4paradigm.openmldb.jdbc.SQLResultSet) query_statement
                        .executeQuery();
                Assert.assertEquals(2, rs4.GetInternalSchema().GetColumnCnt());
                Assert.assertEquals("kTypeInt64", rs4.GetInternalSchema().GetColumnType(0).toString());
                Assert.assertEquals("kTypeString", rs4.GetInternalSchema().GetColumnType(1).toString());
                Assert.assertFalse(rs4.next());
                rs4.close();
            }
            // col2 = "world" and col1 < 1003
            {
                query_statement.setString(1, "world");
                query_statement.setLong(2, 1003);
                com._4paradigm.openmldb.jdbc.SQLResultSet rs4 = (com._4paradigm.openmldb.jdbc.SQLResultSet) query_statement
                        .executeQuery();
                Assert.assertEquals(2, rs4.GetInternalSchema().GetColumnCnt());
                Assert.assertEquals("kTypeInt64", rs4.GetInternalSchema().GetColumnType(0).toString());
                Assert.assertEquals("kTypeString", rs4.GetInternalSchema().GetColumnType(1).toString());
                Assert.assertTrue(rs4.next());
                Assert.assertEquals(1001, rs4.getLong(1));
                Assert.assertEquals("world", rs4.getString(2));
                Assert.assertFalse(rs4.next());
                rs4.close();
            }
            // col2 = "hello" and col1 < 1003
            {
                query_statement.setString(1, "hello");
                query_statement.setLong(2, 1003);
                com._4paradigm.openmldb.jdbc.SQLResultSet rs4 = (com._4paradigm.openmldb.jdbc.SQLResultSet) query_statement
                        .executeQuery();
                Assert.assertEquals(2, rs4.GetInternalSchema().GetColumnCnt());
                Assert.assertEquals("kTypeInt64", rs4.GetInternalSchema().GetColumnType(0).toString());
                Assert.assertEquals("kTypeString", rs4.GetInternalSchema().GetColumnType(1).toString());
                Assert.assertTrue(rs4.next());
                Assert.assertEquals(1000, rs4.getLong(1));
                Assert.assertEquals("hello", rs4.getString(2));
                Assert.assertFalse(rs4.next());
                rs4.close();
            }
            // col2 = "word" and col1 < 1003
            {
                query_statement.setString(1, "word");
                query_statement.setLong(2, 1003);
                com._4paradigm.openmldb.jdbc.SQLResultSet rs4 = (com._4paradigm.openmldb.jdbc.SQLResultSet) query_statement
                        .executeQuery();
                Assert.assertEquals(2, rs4.GetInternalSchema().GetColumnCnt());
                Assert.assertEquals("kTypeInt64", rs4.GetInternalSchema().GetColumnType(0).toString());
                Assert.assertEquals("kTypeString", rs4.GetInternalSchema().GetColumnType(1).toString());
                Assert.assertFalse(rs4.next());
                rs4.close();
            }
            // drop table
            String drop = "drop table tsql1010;";
            ok = router.executeDDL(dbname, drop);
            Assert.assertTrue(ok);
            // insert into deleted table, can't get insert row
            SQLInsertRow insertRow = router.getInsertRow(dbname, insertPlaceholder);
            Assert.assertNull(insertRow);
            // drop database
            ok = router.dropDB(dbname);
            Assert.assertTrue(ok);
        } catch (Exception e) {
            e.printStackTrace();
            Assert.fail();
        }
    }

    @Test(dataProvider = "executor")
    public void testParameterizedQueryFail(SqlExecutor router) {
        try {
            String dbname = "SQLRouterSmokeTest" + System.currentTimeMillis();
            // create db
            router.dropDB(dbname);
            boolean ok = router.createDB(dbname);
            Assert.assertTrue(ok);
            String ddl = "create table tsql1010 ( col1 bigint, col2 string, index(key=col2, ts=col1));";
            // create table
            ok = router.executeDDL(dbname, ddl);
            Assert.assertTrue(ok);
            // parameterized query
            String parameterizedQuerySql = "select col1, col2 from tsql1010 where col2 = ? and col1 < ?;";
            PreparedStatement query_statement = router.getPreparedStatement(dbname, parameterizedQuerySql);
            // missing 2nd parameter
            {
                query_statement.setString(1, "hi");
                com._4paradigm.openmldb.jdbc.SQLResultSet rs4 = (com._4paradigm.openmldb.jdbc.SQLResultSet) query_statement
                        .executeQuery();
                Assert.fail("executeQuery is expected to throw exception");
                rs4.close();
            }
        } catch (Exception e) {
            e.printStackTrace();
        }
    }

    @Test(dataProvider = "executor")
    public void testInsertMeta(SqlExecutor router) {
        String dbname = "SQLRouterSmokeTest" + System.currentTimeMillis();
        // create db
        router.dropDB(dbname);
        boolean ok = router.createDB(dbname);
        Assert.assertTrue(ok);
        String ddl = "create table tsql1010 ( col1 bigint, col2 date, col3 string, col4 string, col5 int, index(key=col3, ts=col1));";
        // create table
        ok = router.executeDDL(dbname, ddl);
        Assert.assertTrue(ok);
        java.sql.Date d1 = new java.sql.Date(2019 - 1900, 1 - 1, 1);
        java.sql.Date d2 = new java.sql.Date(2019 - 1900, 2 - 1, 20);
        java.sql.Date d3 = new java.sql.Date(2019 - 1900, 3 - 1, 3);
        java.sql.Date d4 = new java.sql.Date(2019 - 1900, 4 - 1, 24);
        java.sql.Date d5 = new java.sql.Date(2019 - 1900, 5 - 1, 5);
        String date1 = String.format("%s-%02d-%02d", d1.getYear() + 1900, d1.getMonth() + 1, d1.getDate());
        String fullInsert = String.format("insert into tsql1010 values(1000, '%s', 'guangdong', '广州', 1);", date1);
        try {

            PreparedStatement ps = router.getInsertPreparedStmt(dbname, fullInsert);
            Assert.assertEquals(ps.getMetaData().getColumnCount(), 0);
            ps.close();
        } catch (Exception e) {
            Assert.fail();
        }

        String insert1 = "insert into tsql1010 values(?, '2019-01-12', 'xx', 'xx', 1);";
        try {
            PreparedStatement ps = router.getInsertPreparedStmt(dbname, insert1);
            Assert.assertEquals(ps.getMetaData().getColumnCount(), 1);
            String col = ps.getMetaData().getColumnName(1);
            Assert.assertEquals(col, "col1");
            int type = ps.getMetaData().getColumnType(1);
            Assert.assertEquals(Types.BIGINT, type);
        } catch (Exception e) {
            Assert.fail();
        }

    }

    @Test(dataProvider = "executor")
    public void testInsertPreparedState(SqlExecutor router) {
        try {
            String dbname = "SQLRouterSmokeTest" + System.currentTimeMillis();
            // create db
            router.dropDB(dbname);
            boolean ok = router.createDB(dbname);
            Assert.assertTrue(ok);
            String ddl = "create table tsql1010 ( col1 bigint, col2 date, col3 string, col4 string, col5 int," +
                    " index(key=col3, ts=col1));";
            // create table
            ok = router.executeDDL(dbname, ddl);
            Assert.assertTrue(ok);
            // insert normal
            java.sql.Date d1 = new java.sql.Date(2019 - 1900, 1 - 1, 1);
            java.sql.Date d2 = new java.sql.Date(2019 - 1900, 2 - 1, 2);
            java.sql.Date d3 = new java.sql.Date(2019 - 1900, 3 - 1, 3);
            java.sql.Date d4 = new java.sql.Date(2019 - 1900, 4 - 1, 4);
            java.sql.Date d5 = new java.sql.Date(2019 - 1900, 5 - 1, 5);
            String date1 = String.format("%s-%02d-%02d", d1.getYear() + 1900, d1.getMonth() + 1, d1.getDate());
            String fullInsert = String.format("insert into tsql1010 values(1000, '%s', 'guangdong', '广州', 1);", date1);
            ok = router.executeInsert(dbname, fullInsert);
            Assert.assertTrue(ok);
            Object[][] datas = new Object[][] {
                    { 1000L, d1, "guangdong", "广州", 1 },
                    { 1001L, d2, "jiangsu", "nanjing", 2 },
                    { 1002L, d3, "sandong", "jinan", 3 },
                    { 1003L, d4, "zhejiang", "hangzhou", 4 },
                    { 1004L, d5, "henan", "zhenzhou", 5 },
            };
            // insert placeholder
            String date2 = String.format("%s-%s-%s", d2.getYear() + 1900, d2.getMonth() + 1, d2.getDate());
            String insert = String.format("insert into tsql1010 values(?, '%s', 'jiangsu', 'nanjing', 2);", date2);
            PreparedStatement impl = router.getInsertPreparedStmt(dbname, insert);
            impl.setLong(1, 1001);
            try {
                impl.setInt(2, 1002);
            } catch (Exception e) {
                Assert.assertEquals("out of data range", e.getMessage());
            }
            ok = impl.execute();
            Assert.assertTrue(ok);

            // custom insert order
            insert = "insert into tsql1010 (col1, col3, col2, col4, col5) values (1002, ?, ?, 'jinan', 3);";
            PreparedStatement impl2 = router.getInsertPreparedStmt(dbname, insert);
            ResultSetMetaData metaData = impl2.getMetaData();
            Assert.assertEquals(metaData.getColumnCount(), 2);
            Assert.assertEquals(metaData.getColumnName(1), "col3");
            Assert.assertEquals(metaData.getColumnType(1), Types.VARCHAR);
            Assert.assertEquals(metaData.getColumnTypeName(1), "string");
            try {
                impl2.setString(2, "c");
            } catch (Exception e) {
                Assert.assertTrue(e.getMessage().contains("data type not match"));
            }
            impl2.setString(1, "sandong");
            impl2.setDate(2, d3);
            ok = impl2.execute();
            Assert.assertTrue(ok);

            insert = "insert into tsql1010 values(?, ?, ?, ?, ?);";
            PreparedStatement impl3 = router.getInsertPreparedStmt(dbname, insert);
            impl3.setLong(1, 1003);
            impl3.setString(3, "zhejiangxx");
            impl3.setString(3, "zhejiang");
            impl3.setString(4, "xxhangzhou");
            impl3.setString(4, "hangzhou");
            impl3.setDate(2, d4);
            impl3.setInt(5, 4);
            impl3.closeOnCompletion();
            Assert.assertTrue(impl3.isCloseOnCompletion());
            ok = impl3.execute();
            Assert.assertTrue(ok);
            try {
                impl3.execute();
            } catch (Exception e) {
                Assert.assertEquals("InsertPreparedStatement closed", e.getMessage());
            }
            insert = "insert into tsql1010 values(?, ?, ?, 'zhenzhou', 5);";
            PreparedStatement impl4 = router.getInsertPreparedStmt(dbname, insert);
            impl4.close();
            Assert.assertTrue(impl4.isClosed());
            PreparedStatement impl5 = router.getInsertPreparedStmt(dbname, insert);
            impl5.setLong(1, 1004);
            impl5.setDate(2, d5);
            impl5.setString(3, "henan");
            ok = impl5.execute();
            Assert.assertTrue(ok);
            // select
            String select1 = "select * from tsql1010;";
            com._4paradigm.openmldb.jdbc.SQLResultSet rs1 = (com._4paradigm.openmldb.jdbc.SQLResultSet) router
                    .executeSQL(dbname, select1);
            Assert.assertEquals(5, rs1.GetInternalSchema().GetColumnCnt());
            Assert.assertEquals("kTypeInt64", rs1.GetInternalSchema().GetColumnType(0).toString());
            Assert.assertEquals("kTypeDate", rs1.GetInternalSchema().GetColumnType(1).toString());
            Assert.assertEquals("kTypeString", rs1.GetInternalSchema().GetColumnType(2).toString());
            Assert.assertEquals("kTypeString", rs1.GetInternalSchema().GetColumnType(3).toString());
            Assert.assertEquals("kTypeInt32", rs1.GetInternalSchema().GetColumnType(4).toString());
            while (rs1.next()) {
                int idx = rs1.getInt(5);
                int suffix = idx - 1;
                Assert.assertTrue(suffix < datas.length);
                Assert.assertEquals(datas[suffix][0], rs1.getLong(1));
                Assert.assertEquals(datas[suffix][4], idx);
                Assert.assertEquals(datas[suffix][2], rs1.getString(3));
                Assert.assertEquals(datas[suffix][3], rs1.getString(4));
                java.sql.Date tmpDate = (java.sql.Date) datas[suffix][1];
                java.sql.Date getData = rs1.getDate(2);
                Assert.assertEquals(tmpDate.getYear(), getData.getYear());
                Assert.assertEquals(tmpDate.getDate(), getData.getDate());
                Assert.assertEquals(tmpDate.getMonth(), getData.getMonth());
            }
            rs1.close();

            String select2 = "select col1 from tsql1010;";
            com._4paradigm.openmldb.jdbc.SQLResultSet rs2 = (com._4paradigm.openmldb.jdbc.SQLResultSet) router
                    .executeSQL(dbname, select2);
            Assert.assertEquals(1, rs2.GetInternalSchema().GetColumnCnt());
            Assert.assertEquals("kTypeInt64", rs2.GetInternalSchema().GetColumnType(0).toString());
            rs2.close();
            // drop table
            String drop = "drop table tsql1010;";
            ok = router.executeDDL(dbname, drop);
            Assert.assertTrue(ok);
            // insert into deleted table
            ok = router.executeInsert(dbname, fullInsert);
            Assert.assertFalse(ok);
            // drop database
            ok = router.dropDB(dbname);
            Assert.assertTrue(ok);
        } catch (Exception e) {
            e.printStackTrace();
            Assert.fail();
        }
    }

    @Test(dataProvider = "executor")
    public void testInsertPreparedStateBatch(SqlExecutor router) {
        Object[][] batchData = new Object[][] {
                {
                        "insert into tsql1010 values(?, ?, 'zhao', 1.0, null, 'z');",
                        new Object[][] {
                                { 1000l, 1l }, { 1001l, 2l }, { 1002l, 3l }, { 1003l, 4l }, }
                },
                {
                        "insert into tsql1010 values(?, ?, 'zhao', 1.0, null, 'z');",
                        new Object[][] {
                                { 1004l, 5l }, { 1005l, 6l }, { 1006l, 7l }, { 1007l, 8l }, }
                },
                {
                        "insert into tsql1010 values(?, ?, ?, 2.0, null, ?);",
                        "insert into tsql1010 values(1008, 9, 'zhao', 2.0, null, 'z');",
                        "insert into tsql1010 values(1009, 10, 'zhao', 2.0, null, 'z');",
                        "insert into tsql1010 values(1010, 11, 'zhao', 2.0, null, 'z');",
                }
        };
        try {
            String dbname = "SQLRouterSmokeTest" + System.currentTimeMillis();
            // create db
            router.dropDB(dbname);
            boolean ok = router.createDB(dbname);
            Assert.assertTrue(ok);
            String ddl = "create table tsql1010 ( col1 bigint, col2 bigint, col3 string, col4 float, col5 date, col6 string, index(key=col2, ts=col1));";
            // create table
            ok = router.executeDDL(dbname, ddl);
            Assert.assertTrue(ok);
            // insert normal
            int i = 0;
            String insertPlaceholder = "insert into tsql1010 values(?, 2, 'taiyuan', 2.0);";
            PreparedStatement impl = router.getInsertPreparedStmt(dbname, (String) batchData[i][0]);
            Object[][] datas1 = (Object[][]) batchData[i][1];
            for (int j = 0; j < datas1.length; j++) {
                try {
                    impl.setInt(2, 1002);
                } catch (Exception e) {
                    Assert.assertTrue(e.getMessage().contains("data type not match"));
                }
                try {
                    // set failed, so the row is uncompleted, appending row will be failed
                    impl.execute();
                } catch (Exception e) {
                    if (j > 0) {
                        // j > 0, addBatch has been called
                        Assert.assertEquals(e.getMessage(), "please use executeBatch");
                    } else {
                        Assert.assertTrue(e.getMessage().contains("append failed"));
                    }
                }
                impl.setLong(1, (Long) datas1[j][0]);
                impl.setLong(2, (Long) datas1[j][1]);
                impl.addBatch();
            }
            try {
                ok = impl.execute();
            } catch (Exception e) {
                Assert.assertEquals(e.getMessage(), "please use executeBatch");
            }
            impl.executeBatch();
            Assert.assertTrue(ok);
            String select1 = "select * from tsql1010;";
            com._4paradigm.openmldb.jdbc.SQLResultSet rs1 = (com._4paradigm.openmldb.jdbc.SQLResultSet) router
                    .executeSQL(dbname, select1);
            Assert.assertEquals(6, rs1.GetInternalSchema().GetColumnCnt());
            rs1.close();
            i++;
            PreparedStatement impl2 = router.getInsertPreparedStmt(dbname, (String) batchData[i][0]);
            datas1 = (Object[][]) batchData[i][1];
            // value setting error won't break anything
            for (int j = 0; j < datas1.length; j++) {
                try {
                    impl2.setInt(2, 1002);
                } catch (Exception e) {
                    Assert.assertTrue(e.getMessage().contains("data type not match"));
                }
                try {
                    impl2.execute();
                } catch (Exception e) {
                    if (j > 0) {
                        Assert.assertEquals(e.getMessage(), "please use executeBatch");
                    } else {
                        Assert.assertTrue(e.getMessage().contains("append failed"));
                    }
                }
                impl2.setLong(1, (Long) datas1[j][0]);
                impl2.setLong(2, (Long) datas1[j][1]);
                impl2.addBatch();
            }

            try {
                ok = impl2.execute();
            } catch (Exception e) {
                Assert.assertEquals(e.getMessage(), "please use executeBatch");
            }
            i++;
            // can't use addBatch(String sql)
            Object[] datas2 = batchData[i];
            try {
                impl2.addBatch((String) datas2[0]);
            } catch (Exception e) {
                Assert.assertEquals(e.getMessage(), "cannot take arguments in PreparedStatement");
            }

            int[] result = impl.executeBatch();
            int[] expected = new int[result.length];
            Assert.assertEquals(result, expected);

            String select2 = "select * from tsql1010;";
            com._4paradigm.openmldb.jdbc.SQLResultSet rs2 = (com._4paradigm.openmldb.jdbc.SQLResultSet) router
                    .executeSQL(dbname, select1);
            Assert.assertEquals(6, rs2.GetInternalSchema().GetColumnCnt());
            int recordCnt = 0;
            while (rs2.next()) {
                recordCnt++;
            }
            Assert.assertEquals(datas1.length, recordCnt);
            rs2.close();
            // drop table
            String drop = "drop table tsql1010;";
            ok = router.executeDDL(dbname, drop);
            Assert.assertTrue(ok);
            // insert into deleted table
            ok = router.executeInsert(dbname, "insert into tsql1010 values(1009, 10, 'zhao', 2.0, null, 'z')");
            Assert.assertFalse(ok);
            // drop database
            ok = router.dropDB(dbname);
            Assert.assertTrue(ok);
        } catch (Exception e) {
            e.printStackTrace();
            Assert.fail();
        }
    }

    @Test
    public void testDDLParseMethods() throws SQLException {
        Map<String, Map<String, Schema>> schemaMaps = new HashMap<>();
        Schema sch = new Schema(Collections.singletonList(new Column("c1", Types.VARCHAR)));
        Map<String, Schema> dbSchema = new HashMap<>();
        dbSchema.put("t1", sch);
        schemaMaps.put("db1", dbSchema);
        List<String> ddls = SqlClusterExecutor.genDDL("select c1 from t1;", schemaMaps);
        Assert.assertEquals(ddls.size(), 1);
        List<Column> schema = SqlClusterExecutor.genOutputSchema("select c1 from t1;", schemaMaps).getColumnList();
        Assert.assertEquals(schema.size(), 1);
        Assert.assertEquals(schema.get(0).getColumnName(), "c1");
        Assert.assertEquals(schema.get(0).getSqlType(), Types.VARCHAR);

        // if input schema is null or empty
        try {
            SqlClusterExecutor.genDDL("", null);
            Assert.fail("null input schema will throw an exception");
        } catch (SQLException ignored) {
        }
        try {
            SqlClusterExecutor.genOutputSchema("", null);
            Assert.fail("null input schema will throw an exception");
        } catch (SQLException ignored) {
        }
        try {
            SqlClusterExecutor.genDDL("", Maps.<String, Map<String, Schema>>newHashMap());
            Assert.fail("null input schema will throw an exception");
        } catch (SQLException ignored) {
        }
        try {
            SqlClusterExecutor.genOutputSchema("", Maps.<String, Map<String, Schema>>newHashMap());
            Assert.fail("null input schema will throw an exception");
        } catch (SQLException ignored) {
        }

        // if parse fails, genDDL will create table without index
        List<String> res1 = SqlClusterExecutor.genDDL("select not_exist from t1;", schemaMaps);
        Assert.assertEquals(res1.size(), 1);
        Assert.assertFalse(res1.get(0).contains("index"));
        // if parse fails, the output schema result is empty, can't convert to
        // sdk.Schema
        try {
            SqlClusterExecutor.genOutputSchema("select not_exist from t1;", schemaMaps);
        } catch (SQLException ignored) {
        }

        // multi db genOutputSchema
        schemaMaps.put("db2", dbSchema);
        schema = SqlClusterExecutor
                .genOutputSchema("select t11.c1 from db1.t1 t1 last join db2.t1 t11 on t1.c1==t11.c1;", schemaMaps)
                .getColumnList();
        Assert.assertEquals(schema.size(), 1);
    }

    @Test
<<<<<<< HEAD
    public void testValidateSQL(SqlExecutor router) throws SQLException {
=======
    public void testValidateSQL() throws SQLException {
>>>>>>> 23410e98
        // even the input schmea has 2 dbs, we will make all tables in one fake
        // database.
        Map<String, Map<String, Schema>> schemaMaps = new HashMap<>();
        Schema sch = new Schema(Collections.singletonList(new Column("c1", Types.VARCHAR)));
        Map<String, Schema> dbSchema = new HashMap<>();
        dbSchema.put("t1", sch);
        schemaMaps.put("db1", dbSchema);
        dbSchema = new HashMap<>();
        dbSchema.put("t2", sch);
        schemaMaps.put("db2", dbSchema);

        List<String> ret = SqlClusterExecutor.validateSQLInBatch("select c1 from t1;", schemaMaps);
        Assert.assertEquals(ret.size(), 0);
        ret = SqlClusterExecutor.validateSQLInBatch("select c1 from t2;", schemaMaps);
        Assert.assertEquals(ret.size(), 0);
        ret = SqlClusterExecutor.validateSQLInBatch("select c1 from db1.t1;", schemaMaps);
        Assert.assertEquals(ret.size(), 2); // db is unsupported

        ret = SqlClusterExecutor.validateSQLInBatch("swlect c1 from t1;", schemaMaps);
        Assert.assertEquals(ret.size(), 2);
        Assert.assertTrue(ret.get(0).contains("Syntax error"));

        ret = SqlClusterExecutor.validateSQLInBatch("select foo(c1) from t1;", schemaMaps);
        Assert.assertEquals(ret.size(), 2);
        Assert.assertTrue(ret.get(0).contains("Fail to resolve expression"));

        // if has the same name tables, the first one will be used
        schemaMaps = new HashMap<>();
        Schema sch2 = new Schema(Collections.singletonList(new Column("c2", Types.VARCHAR)));
        dbSchema = new HashMap<>();
        dbSchema.put("t1", sch);
        schemaMaps.put("db1", dbSchema);
        dbSchema = new HashMap<>();
        dbSchema.put("t1", sch2);
        schemaMaps.put("db2", dbSchema);

        ret = SqlClusterExecutor.validateSQLInBatch("select c1 from t1;", schemaMaps);
        Assert.assertEquals(ret.size(), 0);
        ret = SqlClusterExecutor.validateSQLInBatch("select c2 from t1;", schemaMaps);
        Assert.assertEquals(ret.size(), 2);

        // if input schema is null or empty
        try {
            SqlClusterExecutor.validateSQLInBatch("", null);
            Assert.fail("null input schema will throw an exception");
        } catch (SQLException e) {
            Assert.assertEquals(e.getMessage(), "input schema is null or empty");
        }

        ret = SqlClusterExecutor.validateSQLInRequest("select count(c1) from t1;", schemaMaps);
        Assert.assertEquals(ret.size(), 2);
        Assert.assertTrue(ret.get(0).contains("Aggregate over a table cannot be supported in online serving"));
        dbSchema = new HashMap<>();
        dbSchema.put("t3", new Schema(Arrays.asList(new Column("c1", Types.VARCHAR),
                new Column("c2", Types.BIGINT))));
        schemaMaps.put("db3", dbSchema);
        ret = SqlClusterExecutor.validateSQLInRequest("select count(c1) over w1 from t3 window " +
                "w1 as(partition by c1 order by c2 rows between unbounded preceding and current row);", schemaMaps);
        Assert.assertEquals(ret.size(), 0);
    }

    @Test
    public void testMergeSQL() throws SQLException {
        // full table pattern
        List<String> sqls = Arrays.asList(
                // some features in current row
                "select c1 from main",
                // window
                "select sum(c1) over w1 of2 from main window w1 as (partition by c1 order by c2 rows between unbounded preceding and current row);",
                // join
                "select t1.c2 of3 from main last join t1 on main.c1==t1.c1;",
                // join in order
                "select t1.c2 of4 from main last join t1 order by t1.c2 on main.c1==t1.c1;",
                // window union
                "select sum(c2) over w1 from main window w1 as (union (select \"\" as id, * from t1) partition by c1 order by c2 rows between unbounded preceding and current row)");

        // validate merged sql
        Map<String, Map<String, Schema>> schemaMaps = new HashMap<>();
        HashMap<String, Schema> dbSchema = new HashMap<>();
        dbSchema.put("main", new Schema(Arrays.asList(new Column("id", Types.VARCHAR), new Column("c1", Types.BIGINT),
                new Column("c2", Types.BIGINT))));
        dbSchema.put("t1", new Schema(Arrays.asList(new Column("c1", Types.BIGINT), new Column("c2", Types.BIGINT))));
        schemaMaps.put("foo", dbSchema);

        String filtered = SqlClusterExecutor.mergeSQL(sqls, "main", Arrays.asList("id"), schemaMaps);
        Assert.assertEquals(filtered,
                "select `c1`, `of2`, `of3`, `of4`, `sum(c2)over w1` from (select main.id as merge_id_0, c1 from main) as out0 last join (select main.id as merge_id_1, sum(c1) over w1 of2 from main window w1 as (partition by c1 order by c2 rows between unbounded preceding and current row)) as out1 on out0.merge_id_0 = out1.merge_id_1 last join (select main.id as merge_id_2, t1.c2 of3 from main last join t1 on main.c1==t1.c1) as out2 on out0.merge_id_0 = out2.merge_id_2 last join (select main.id as merge_id_3, t1.c2 of4 from main last join t1 order by t1.c2 on main.c1==t1.c1) as out3 on out0.merge_id_0 = out3.merge_id_3 last join (select main.id as merge_id_4, sum(c2) over w1 from main window w1 as (union (select \"\" as id, * from t1) partition by c1 order by c2 rows between unbounded preceding and current row)) as out4 on out0.merge_id_0 = out4.merge_id_4;");

        // add a function col without rename
        List<String> sqls2 = new ArrayList<>(sqls);
        sqls2.add("select int(`c1`) from main");
        String merged1 = SqlClusterExecutor.mergeSQL(sqls2, "main", Arrays.asList("id"), schemaMaps);
        Assert.assertFalse(merged1.startsWith("select * from "));

        // add a ambiguous col-int(c1), throw exception
        try {
            sqls2.add("select int(`c1`) from main");
            SqlClusterExecutor.mergeSQL(sqls2, "main", Arrays.asList("id"), schemaMaps);
            Assert.fail("ambiguous col should throw exception");
        } catch (SQLException e) {
            Assert.assertTrue(e.getMessage().contains("ambiguous"));
        }

        // join keys
        String merged_keys = SqlClusterExecutor.mergeSQL(sqls, "main", Arrays.asList("id", "c1", "c2"), schemaMaps);
        Assert.assertEquals(merged_keys,
                "select `c1`, `of2`, `of3`, `of4`, `sum(c2)over w1` from (select main.id as merge_id_0, main.c1 as merge_c1_0, main.c2 as merge_c2_0, c1 from main) as out0 last join (select main.id as merge_id_1, main.c1 as merge_c1_1, main.c2 as merge_c2_1, sum(c1) over w1 of2 from main window w1 as (partition by c1 order by c2 rows between unbounded preceding and current row)) as out1 on out0.merge_id_0 = out1.merge_id_1 and out0.merge_c1_0 = out1.merge_c1_1 and out0.merge_c2_0 = out1.merge_c2_1 last join (select main.id as merge_id_2, main.c1 as merge_c1_2, main.c2 as merge_c2_2, t1.c2 of3 from main last join t1 on main.c1==t1.c1) as out2 on out0.merge_id_0 = out2.merge_id_2 and out0.merge_c1_0 = out2.merge_c1_2 and out0.merge_c2_0 = out2.merge_c2_2 last join (select main.id as merge_id_3, main.c1 as merge_c1_3, main.c2 as merge_c2_3, t1.c2 of4 from main last join t1 order by t1.c2 on main.c1==t1.c1) as out3 on out0.merge_id_0 = out3.merge_id_3 and out0.merge_c1_0 = out3.merge_c1_3 and out0.merge_c2_0 = out3.merge_c2_3 last join (select main.id as merge_id_4, main.c1 as merge_c1_4, main.c2 as merge_c2_4, sum(c2) over w1 from main window w1 as (union (select \"\" as id, * from t1) partition by c1 order by c2 rows between unbounded preceding and current row)) as out4 on out0.merge_id_0 = out4.merge_id_4 and out0.merge_c1_0 = out4.merge_c1_4 and out0.merge_c2_0 = out4.merge_c2_4;");

    }
}<|MERGE_RESOLUTION|>--- conflicted
+++ resolved
@@ -662,11 +662,7 @@
     }
 
     @Test
-<<<<<<< HEAD
-    public void testValidateSQL(SqlExecutor router) throws SQLException {
-=======
     public void testValidateSQL() throws SQLException {
->>>>>>> 23410e98
         // even the input schmea has 2 dbs, we will make all tables in one fake
         // database.
         Map<String, Map<String, Schema>> schemaMaps = new HashMap<>();
