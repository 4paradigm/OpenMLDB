--- conflicted
+++ resolved
@@ -754,7 +754,6 @@
         dbSchema.put("t1", new Schema(Arrays.asList(new Column("c1", Types.BIGINT), new Column("c2", Types.BIGINT))));
         schemaMaps.put("foo", dbSchema);
 
-<<<<<<< HEAD
         String filtered = SqlClusterExecutor.mergeSQL(sqls, "foo", Arrays.asList("id"), schemaMaps);
         Assert.assertEquals(filtered,
                 "select `c1`, `of2`, `of3`, `of4`, `sum(c2)over w1` from (select foo.main.id as merge_id_0, c1 from main) as out0 "
@@ -767,37 +766,21 @@
                         + "on out0.merge_id_0 = out3.merge_id_3 " + "last join"
                         + " (select foo.main.id as merge_id_4, sum(c2) over w1 from main window w1 as (union (select \"\" as id, * from t1) partition by c1 order by c2 rows between unbounded preceding and current row)) as out4 "
                         + "on out0.merge_id_0 = out4.merge_id_4;");
-=======
-        String filtered = SqlClusterExecutor.mergeSQL(sqls, "main", Arrays.asList("id"), schemaMaps);
-        Assert.assertEquals(filtered,
-                "select `c1`, `of2`, `of3`, `of4`, `sum(c2)over w1` from (select main.id as merge_id_0, c1 from main) as out0 last join (select main.id as merge_id_1, sum(c1) over w1 of2 from main window w1 as (partition by c1 order by c2 rows between unbounded preceding and current row)) as out1 on out0.merge_id_0 = out1.merge_id_1 last join (select main.id as merge_id_2, t1.c2 of3 from main last join t1 on main.c1==t1.c1) as out2 on out0.merge_id_0 = out2.merge_id_2 last join (select main.id as merge_id_3, t1.c2 of4 from main last join t1 order by t1.c2 on main.c1==t1.c1) as out3 on out0.merge_id_0 = out3.merge_id_3 last join (select main.id as merge_id_4, sum(c2) over w1 from main window w1 as (union (select \"\" as id, * from t1) partition by c1 order by c2 rows between unbounded preceding and current row)) as out4 on out0.merge_id_0 = out4.merge_id_4;");
->>>>>>> 6fd1ae5e
 
         // add a function col without rename
         List<String> sqls2 = new ArrayList<>(sqls);
         sqls2.add("select int(`c1`) from main");
-<<<<<<< HEAD
         String merged1 = SqlClusterExecutor.mergeSQL(sqls2, "foo", Arrays.asList("id"), schemaMaps);
-=======
-        String merged1 = SqlClusterExecutor.mergeSQL(sqls2, "main", Arrays.asList("id"), schemaMaps);
->>>>>>> 6fd1ae5e
         Assert.assertFalse(merged1.startsWith("select * from "));
-
         // add a ambiguous col-int(c1), throw exception
         try {
-            sqls2.add("select int(`c1`) from main");
-<<<<<<< HEAD
             SqlClusterExecutor.mergeSQL(sqls2, "foo", Arrays.asList("id"), schemaMaps);
-=======
-            SqlClusterExecutor.mergeSQL(sqls2, "main", Arrays.asList("id"), schemaMaps);
->>>>>>> 6fd1ae5e
             Assert.fail("ambiguous col should throw exception");
         } catch (SQLException e) {
             Assert.assertTrue(e.getMessage().contains("ambiguous"));
         }
 
         // join keys
-<<<<<<< HEAD
         String mergedKeys = SqlClusterExecutor.mergeSQL(sqls, "foo", Arrays.asList("id", "c1", "c2"), schemaMaps);
         Assert.assertEquals(mergedKeys,
                 "select `c1`, `of2`, `of3`, `of4`, `sum(c2)over w1` from "
@@ -807,7 +790,6 @@
                         + "(partition by c1 order by c2 rows between unbounded preceding and current row)) as out1 "
                         + "on out0.merge_id_0 = out1.merge_id_1 and out0.merge_c1_0 = out1.merge_c1_1 and out0.merge_c2_0 = out1.merge_c2_1 "
                         + "last join "
-                        + "(select foo.main.id as merge_id_2, foo.main.c1 as merge_c1_2, foo.main.c2 as merge_c2_2, t1.c2 of3 from main last join t1 on main.c1==t1.c1) as out2 "
                         + "on out0.merge_id_0 = out2.merge_id_2 and out0.merge_c1_0 = out2.merge_c1_2 and out0.merge_c2_0 = out2.merge_c2_2 "
                         + "last join "
                         + "(select foo.main.id as merge_id_3, foo.main.c1 as merge_c1_3, foo.main.c2 as merge_c2_3, t1.c2 of4 from main last join t1 order by t1.c2 on main.c1==t1.c1) as out3 "
@@ -867,11 +849,5 @@
                 + "on out0.merge_id_0 = out2.merge_id_2 and out0.merge_c1_0 = out2.merge_c1_2 last join "
                 + "(select db.main.id as merge_id_3, db.main.c1 as merge_c1_3, sum(c2) over w1 from main window w1 as (union (select \"\" as id, * from t1) partition by c1 order by c2 rows between unbounded preceding and current row)) as out3 "
                 + "on out0.merge_id_0 = out3.merge_id_3 and out0.merge_c1_0 = out3.merge_c1_3;");
-=======
-        String merged_keys = SqlClusterExecutor.mergeSQL(sqls, "main", Arrays.asList("id", "c1", "c2"), schemaMaps);
-        Assert.assertEquals(merged_keys,
-                "select `c1`, `of2`, `of3`, `of4`, `sum(c2)over w1` from (select main.id as merge_id_0, main.c1 as merge_c1_0, main.c2 as merge_c2_0, c1 from main) as out0 last join (select main.id as merge_id_1, main.c1 as merge_c1_1, main.c2 as merge_c2_1, sum(c1) over w1 of2 from main window w1 as (partition by c1 order by c2 rows between unbounded preceding and current row)) as out1 on out0.merge_id_0 = out1.merge_id_1 and out0.merge_c1_0 = out1.merge_c1_1 and out0.merge_c2_0 = out1.merge_c2_1 last join (select main.id as merge_id_2, main.c1 as merge_c1_2, main.c2 as merge_c2_2, t1.c2 of3 from main last join t1 on main.c1==t1.c1) as out2 on out0.merge_id_0 = out2.merge_id_2 and out0.merge_c1_0 = out2.merge_c1_2 and out0.merge_c2_0 = out2.merge_c2_2 last join (select main.id as merge_id_3, main.c1 as merge_c1_3, main.c2 as merge_c2_3, t1.c2 of4 from main last join t1 order by t1.c2 on main.c1==t1.c1) as out3 on out0.merge_id_0 = out3.merge_id_3 and out0.merge_c1_0 = out3.merge_c1_3 and out0.merge_c2_0 = out3.merge_c2_3 last join (select main.id as merge_id_4, main.c1 as merge_c1_4, main.c2 as merge_c2_4, sum(c2) over w1 from main window w1 as (union (select \"\" as id, * from t1) partition by c1 order by c2 rows between unbounded preceding and current row)) as out4 on out0.merge_id_0 = out4.merge_id_4 and out0.merge_c1_0 = out4.merge_c1_4 and out0.merge_c2_0 = out4.merge_c2_4;");
-
->>>>>>> 6fd1ae5e
     }
 }