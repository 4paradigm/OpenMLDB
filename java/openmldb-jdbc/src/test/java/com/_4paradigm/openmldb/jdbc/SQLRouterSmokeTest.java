/*
 * Copyright 2021 4Paradigm
 *
 * Licensed under the Apache License, Version 2.0 (the "License");
 * you may not use this file except in compliance with the License.
 * You may obtain a copy of the License at
 *
 *   http://www.apache.org/licenses/LICENSE-2.0
 *
 * Unless required by applicable law or agreed to in writing, software
 * distributed under the License is distributed on an "AS IS" BASIS,
 * WITHOUT WARRANTIES OR CONDITIONS OF ANY KIND, either express or implied.
 * See the License for the specific language governing permissions and
 * limitations under the License.
 */

package com._4paradigm.openmldb.jdbc;

import com._4paradigm.openmldb.SQLInsertRow;
import com._4paradigm.openmldb.SQLInsertRows;
import com._4paradigm.openmldb.common.Pair;
import com._4paradigm.openmldb.proto.NS;
import com._4paradigm.openmldb.sdk.Column;
import com._4paradigm.openmldb.sdk.DAGNode;
import com._4paradigm.openmldb.sdk.Schema;
import com._4paradigm.openmldb.sdk.SdkOption;
import com._4paradigm.openmldb.sdk.SqlExecutor;
import com._4paradigm.openmldb.sdk.impl.SqlClusterExecutor;

import org.testng.Assert;
import org.testng.annotations.DataProvider;
import org.testng.annotations.Test;
import org.testng.collections.Maps;

import java.sql.PreparedStatement;
import java.sql.ResultSetMetaData;
import java.sql.SQLException;
import java.sql.Types;
import java.util.ArrayList;
import java.util.Collections;
import java.util.HashMap;
import java.util.List;
import java.util.Map;
import java.util.NoSuchElementException;
import java.util.Arrays;

public class SQLRouterSmokeTest {
    public static SqlExecutor clusterExecutor;
    public static SqlExecutor lightClusterExecutor;
    public static SqlExecutor standaloneExecutor;

    static {
        try {
            SdkOption option = new SdkOption();
            option.setZkPath(TestConfig.ZK_PATH);
            option.setZkCluster(TestConfig.ZK_CLUSTER);
            option.setSessionTimeout(200000);
            clusterExecutor = new SqlClusterExecutor(option);
            setOnlineMode(clusterExecutor);
            option.setLight(true);
            lightClusterExecutor = new SqlClusterExecutor(option);
            setOnlineMode(lightClusterExecutor);
            // create standalone router
            SdkOption standaloneOption = new SdkOption();
            standaloneOption.setHost(TestConfig.HOST);
            standaloneOption.setPort(TestConfig.PORT);
            standaloneOption.setClusterMode(false);
            standaloneOption.setSessionTimeout(20000);
            standaloneExecutor = new SqlClusterExecutor(standaloneOption);
        } catch (Exception e) {
            e.printStackTrace();
        }
    }

    static void setOnlineMode(SqlExecutor executor) {
        java.sql.Statement state = executor.getStatement();
        try {
            state.execute("SET @@execute_mode='online';");
            state.close();
        } catch (Exception e) {
            e.printStackTrace();
        }
    }

    @Test
    void testMoreOptions() throws Exception {
        SdkOption option = new SdkOption();
        option.setZkPath(TestConfig.ZK_PATH);
        option.setZkCluster(TestConfig.ZK_CLUSTER);
        option.setSessionTimeout(200000);
        option.setMaxSqlCacheSize(100);
        option.setZkLogLevel(2);
        SqlExecutor tmp = new SqlClusterExecutor(option);
    }

    @DataProvider(name = "executor")
    public Object[] executor() {
        return new Object[] { clusterExecutor, lightClusterExecutor, standaloneExecutor };
    }

    @Test(dataProvider = "executor")
    public void testSmoke(SqlExecutor router) {
        try {
            String dbname = "SQLRouterSmokeTest" + System.currentTimeMillis();
            String tableName = "tsql1010";

            // create db
            boolean ok = router.createDB(dbname);
            Assert.assertTrue(ok);
            String ddl = String.format("create table %s (col1 bigint, col2 string, index(key=col2, ts=col1));",
                    tableName);
            // create table
            ok = router.executeDDL(dbname, ddl);
            Assert.assertTrue(ok);
            NS.TableInfo info = router.getTableInfo(dbname, tableName);
            Assert.assertEquals(info.getName(), tableName);

            // insert normal (1000, 'hello')
            String insert = "insert into tsql1010 values(1000, 'hello');";
            ok = router.executeInsert(dbname, insert);
            Assert.assertTrue(ok);
            // insert placeholder (1001, 'world')
            String insertPlaceholder = "insert into tsql1010 values(?, ?);";
            PreparedStatement impl = router.getInsertPreparedStmt(dbname, insertPlaceholder);
            impl.setLong(1, 1001);
            impl.setString(2, "world");
            ok = impl.execute();
            Assert.assertTrue(ok);
            // insert placeholder batch (1002, 'hi'), (1003, 'word')
            SQLInsertRows insertRows = router.getInsertRows(dbname, insertPlaceholder);
            SQLInsertRow row1 = insertRows.NewRow();
            row1.Init(2);
            row1.AppendInt64(1002);
            row1.AppendString("hi");
            SQLInsertRow row2 = insertRows.NewRow();
            row2.Init(4);
            row2.AppendInt64(1003);
            row2.AppendString("word");
            ok = router.executeInsert(dbname, insertPlaceholder, insertRows);
            Assert.assertTrue(ok);

            // select
            String select1 = "select * from tsql1010;";
<<<<<<< HEAD
            SQLResultSet rs1 = (SQLResultSet) router .executeSQL(dbname, select1);
=======
            SQLResultSet rs1 = (SQLResultSet) router.executeSQL(dbname, select1);
>>>>>>> d12babd9

            Assert.assertEquals(2, rs1.GetInternalSchema().getColumnList().size());
            Assert.assertEquals(Types.BIGINT, rs1.GetInternalSchema().getColumnType(0));
            Assert.assertEquals(Types.VARCHAR, rs1.GetInternalSchema().getColumnType(1));

            List<Long> col1Insert = new ArrayList<>();
            List<String> col2Insert = new ArrayList<>();
            while (rs1.next()) {
                col1Insert.add(rs1.getLong(1));
                col2Insert.add(rs1.getString(2));
            }
            Collections.sort(col1Insert);
            Collections.sort(col2Insert);

            Assert.assertEquals(col1Insert,
                    Arrays.asList(Long.valueOf(1000), Long.valueOf(1001), Long.valueOf(1002), Long.valueOf(1003)));
            Assert.assertEquals(col2Insert, Arrays.asList("hello", "hi", "word", "world"));
            rs1.close();

            String select2 = "select col1 from tsql1010;";
            SQLResultSet rs2 = (SQLResultSet) router .executeSQL(dbname, select2);
            Assert.assertEquals(1, rs2.GetInternalSchema().size());
            Assert.assertEquals(Types.BIGINT, rs2.GetInternalSchema().getColumnType(0));

            List<Long> col1InsertRes = new ArrayList<>();
            while (rs2.next()) {
                col1InsertRes.add(rs2.getLong(1));
            }
            Collections.sort(col1InsertRes);
            Assert.assertEquals(col1InsertRes,
                    Arrays.asList(Long.valueOf(1000), Long.valueOf(1001), Long.valueOf(1002), Long.valueOf(1003)));
            rs2.close();

            String select3 = "select col2 from tsql1010;";
            SQLResultSet rs3 = (SQLResultSet) router .executeSQL(dbname, select3);
            Assert.assertEquals(1, rs3.GetInternalSchema().size());
            Assert.assertEquals(Types.VARCHAR, rs3.GetInternalSchema().getColumnType(0));

            List<String> col2InsertRes = new ArrayList<>();
            while (rs3.next()) {
                col2InsertRes.add(rs3.getString(1));
            }
            Collections.sort(col2InsertRes);
            Assert.assertEquals(col2InsertRes, Arrays.asList("hello", "hi", "word", "world"));
            rs3.close();

            // parameterized query
            String parameterizedQuerySql = "select col1, col2 from tsql1010 where col2 = ? and col1 < ?;";
            PreparedStatement query_statement = router.getPreparedStatement(dbname, parameterizedQuerySql);
            // col2 = "hi" and col1 < 1003
            {
                query_statement.setString(1, "hi");
                query_statement.setLong(2, 1003);
                SQLResultSet rs4 = (SQLResultSet) query_statement .executeQuery();
                Assert.assertEquals(2, rs4.GetInternalSchema().size());
                Assert.assertEquals(Types.BIGINT, rs4.GetInternalSchema().getColumnType(0));
                Assert.assertEquals(Types.VARCHAR, rs4.GetInternalSchema().getColumnType(1));
                Assert.assertTrue(rs4.next());
                Assert.assertEquals(1002, rs4.getLong(1));
                Assert.assertEquals("hi", rs4.getString(2));
                Assert.assertFalse(rs4.next());
                rs4.close();
            }
            // col2 = "hi" and col1 < 1002
            {
                query_statement.setString(1, "hi");
                query_statement.setLong(2, 1002);
                SQLResultSet rs4 = (SQLResultSet) query_statement .executeQuery();
                Assert.assertEquals(2, rs4.GetInternalSchema().size());
                Assert.assertEquals(Types.BIGINT, rs4.GetInternalSchema().getColumnType(0));
                Assert.assertEquals(Types.VARCHAR, rs4.GetInternalSchema().getColumnType(1));
                Assert.assertFalse(rs4.next());
                rs4.close();
            }
            // col2 = "world" and col1 < 1003
            {
                query_statement.setString(1, "world");
                query_statement.setLong(2, 1003);
                SQLResultSet rs4 = (SQLResultSet) query_statement .executeQuery();
                Assert.assertEquals(2, rs4.GetInternalSchema().size());
                Assert.assertEquals(Types.BIGINT, rs4.GetInternalSchema().getColumnType(0));
                Assert.assertEquals(Types.VARCHAR, rs4.GetInternalSchema().getColumnType(1));
                Assert.assertTrue(rs4.next());
                Assert.assertEquals(1001, rs4.getLong(1));
                Assert.assertEquals("world", rs4.getString(2));
                Assert.assertFalse(rs4.next());
                rs4.close();
            }
            // col2 = "hello" and col1 < 1003
            {
                query_statement.setString(1, "hello");
                query_statement.setLong(2, 1003);
                SQLResultSet rs4 = (SQLResultSet) query_statement .executeQuery();
                Assert.assertEquals(2, rs4.GetInternalSchema().size());
                Assert.assertEquals(Types.BIGINT, rs4.GetInternalSchema().getColumnType(0));
                Assert.assertEquals(Types.VARCHAR, rs4.GetInternalSchema().getColumnType(1));
                Assert.assertTrue(rs4.next());
                Assert.assertEquals(1000, rs4.getLong(1));
                Assert.assertEquals("hello", rs4.getString(2));
                Assert.assertFalse(rs4.next());
                rs4.close();
            }
            // col2 = "word" and col1 < 1003
            {
                query_statement.setString(1, "word");
                query_statement.setLong(2, 1003);
                SQLResultSet rs4 = (SQLResultSet) query_statement .executeQuery();
                Assert.assertEquals(2, rs4.GetInternalSchema().size());
                Assert.assertEquals(Types.BIGINT, rs4.GetInternalSchema().getColumnType(0));
                Assert.assertEquals(Types.VARCHAR, rs4.GetInternalSchema().getColumnType(1));
                Assert.assertFalse(rs4.next());
                rs4.close();
            }
            // drop table
            String drop = "drop table tsql1010;";
            ok = router.executeDDL(dbname, drop);
            Assert.assertTrue(ok);
            // insert into deleted table, can't get insert row
            SQLInsertRow insertRow = router.getInsertRow(dbname, insertPlaceholder);
            Assert.assertNull(insertRow);
            // drop database
            ok = router.dropDB(dbname);
            Assert.assertTrue(ok);
        } catch (Exception e) {
            e.printStackTrace();
            Assert.fail();
        }
    }

    @Test(dataProvider = "executor")
    public void testParameterizedQueryFail(SqlExecutor router) {
        try {
            String dbname = "SQLRouterSmokeTest" + System.currentTimeMillis();
            // create db
            router.dropDB(dbname);
            boolean ok = router.createDB(dbname);
            Assert.assertTrue(ok);
            String ddl = "create table tsql1010 ( col1 bigint, col2 string, index(key=col2, ts=col1));";
            // create table
            ok = router.executeDDL(dbname, ddl);
            Assert.assertTrue(ok);
            // parameterized query
            String parameterizedQuerySql = "select col1, col2 from tsql1010 where col2 = ? and col1 < ?;";
            PreparedStatement query_statement = router.getPreparedStatement(dbname, parameterizedQuerySql);
            // missing 2nd parameter
            {
                query_statement.setString(1, "hi");
                SQLResultSet rs4 = (SQLResultSet) query_statement .executeQuery();
                Assert.fail("executeQuery is expected to throw exception");
                rs4.close();
            }
        } catch (Exception e) {
            e.printStackTrace();
        }
    }

    @Test(dataProvider = "executor")
    public void testInsertMeta(SqlExecutor router) {
        String dbname = "SQLRouterSmokeTest" + System.currentTimeMillis();
        // create db
        router.dropDB(dbname);
        boolean ok = router.createDB(dbname);
        Assert.assertTrue(ok);
        String ddl = "create table tsql1010 ( col1 bigint, col2 date, col3 string, col4 string, col5 int, index(key=col3, ts=col1));";
        // create table
        ok = router.executeDDL(dbname, ddl);
        Assert.assertTrue(ok);
        java.sql.Date d1 = new java.sql.Date(2019 - 1900, 1 - 1, 1);
        java.sql.Date d2 = new java.sql.Date(2019 - 1900, 2 - 1, 20);
        java.sql.Date d3 = new java.sql.Date(2019 - 1900, 3 - 1, 3);
        java.sql.Date d4 = new java.sql.Date(2019 - 1900, 4 - 1, 24);
        java.sql.Date d5 = new java.sql.Date(2019 - 1900, 5 - 1, 5);
        String date1 = String.format("%s-%02d-%02d", d1.getYear() + 1900, d1.getMonth() + 1, d1.getDate());
        String fullInsert = String.format("insert into tsql1010 values(1000, '%s', 'guangdong', '广州', 1);", date1);
        try {

            PreparedStatement ps = router.getInsertPreparedStmt(dbname, fullInsert);
            Assert.assertEquals(ps.getMetaData().getColumnCount(), 0);
            ps.close();
        } catch (Exception e) {
            Assert.fail();
        }

        String insert1 = "insert into tsql1010 values(?, '2019-01-12', 'xx', 'xx', 1);";
        try {
            PreparedStatement ps = router.getInsertPreparedStmt(dbname, insert1);
            Assert.assertEquals(ps.getMetaData().getColumnCount(), 1);
            String col = ps.getMetaData().getColumnName(1);
            Assert.assertEquals(col, "col1");
            int type = ps.getMetaData().getColumnType(1);
            Assert.assertEquals(Types.BIGINT, type);
        } catch (Exception e) {
            Assert.fail();
        }

    }

    @Test(dataProvider = "executor")
    public void testInsertPreparedState(SqlExecutor router) {
        try {
            String dbname = "SQLRouterSmokeTest" + System.currentTimeMillis();
            // create db
            router.dropDB(dbname);
            boolean ok = router.createDB(dbname);
            Assert.assertTrue(ok);
            String ddl = "create table tsql1010 ( col1 bigint, col2 date, col3 string, col4 string, col5 int," +
                    " index(key=col3, ts=col1));";
            // create table
            ok = router.executeDDL(dbname, ddl);
            Assert.assertTrue(ok);
            // insert normal
            java.sql.Date d1 = new java.sql.Date(2019 - 1900, 1 - 1, 1);
            java.sql.Date d2 = new java.sql.Date(2019 - 1900, 2 - 1, 2);
            java.sql.Date d3 = new java.sql.Date(2019 - 1900, 3 - 1, 3);
            java.sql.Date d4 = new java.sql.Date(2019 - 1900, 4 - 1, 4);
            java.sql.Date d5 = new java.sql.Date(2019 - 1900, 5 - 1, 5);
            String date1 = String.format("%s-%02d-%02d", d1.getYear() + 1900, d1.getMonth() + 1, d1.getDate());
            String fullInsert = String.format("insert into tsql1010 values(1000, '%s', 'guangdong', '广州', 1);", date1);
            ok = router.executeInsert(dbname, fullInsert);
            Assert.assertTrue(ok);
            Object[][] datas = new Object[][] {
                    { 1000L, d1, "guangdong", "广州", 1 },
                    { 1001L, d2, "jiangsu", "nanjing", 2 },
                    { 1002L, d3, "sandong", "jinan", 3 },
                    { 1003L, d4, "zhejiang", "hangzhou", 4 },
                    { 1004L, d5, "henan", "zhenzhou", 5 },
            };
            // insert placeholder
            String date2 = String.format("%s-%s-%s", d2.getYear() + 1900, d2.getMonth() + 1, d2.getDate());
            String insert = String.format("insert into tsql1010 values(?, '%s', 'jiangsu', 'nanjing', 2);", date2);
            PreparedStatement impl = router.getInsertPreparedStmt(dbname, insert);
            impl.setLong(1, 1001);
            try {
                impl.setInt(2, 1002);
            } catch (Exception e) {
                Assert.assertEquals("out of data range", e.getMessage());
            }
            ok = impl.execute();
            Assert.assertTrue(ok);

            // custom insert order
            insert = "insert into tsql1010 (col1, col3, col2, col4, col5) values (1002, ?, ?, 'jinan', 3);";
            PreparedStatement impl2 = router.getInsertPreparedStmt(dbname, insert);
            ResultSetMetaData metaData = impl2.getMetaData();
            Assert.assertEquals(metaData.getColumnCount(), 2);
            Assert.assertEquals(metaData.getColumnName(1), "col3");
            Assert.assertEquals(metaData.getColumnType(1), Types.VARCHAR);
            Assert.assertEquals(metaData.getColumnTypeName(1), "string");
            try {
                impl2.setString(2, "c");
            } catch (Exception e) {
                Assert.assertTrue(e.getMessage().contains("set string failed"));
            }
            impl2.setString(1, "sandong");
            impl2.setDate(2, d3);
            ok = impl2.execute();
            Assert.assertTrue(ok);

            insert = "insert into tsql1010 values(?, ?, ?, ?, ?);";
            PreparedStatement impl3 = router.getInsertPreparedStmt(dbname, insert);
            impl3.setLong(1, 1003);
            impl3.setString(3, "zhejiang");
            try {
                impl3.setString(3, "zhejiangxx");
                Assert.fail();
            } catch (Exception e) {
                Assert.assertTrue(true);
            }
            impl3.setString(4, "hangzhou");
            impl3.setDate(2, d4);
            impl3.setInt(5, 3);
            impl3.setInt(5, 4);
            impl3.closeOnCompletion();
            Assert.assertTrue(impl3.isCloseOnCompletion());
            ok = impl3.execute();
            Assert.assertTrue(ok);
            try {
                impl3.execute();
            } catch (Exception e) {
                Assert.assertEquals("InsertPreparedStatement closed", e.getMessage());
            }
            insert = "insert into tsql1010 values(?, ?, ?, 'zhenzhou', 5);";
            PreparedStatement impl4 = router.getInsertPreparedStmt(dbname, insert);
            impl4.close();
            Assert.assertTrue(impl4.isClosed());
            PreparedStatement impl5 = router.getInsertPreparedStmt(dbname, insert);
            impl5.setLong(1, 1004);
            impl5.setDate(2, d5);
            impl5.setString(3, "henan");
            ok = impl5.execute();
            Assert.assertTrue(ok);
            // select
            String select1 = "select * from tsql1010;";
            SQLResultSet rs1 = (SQLResultSet) router .executeSQL(dbname, select1);
            Assert.assertEquals(5, rs1.GetInternalSchema().size());
            Assert.assertEquals(Types.BIGINT, rs1.GetInternalSchema().getColumnType(0));
            Assert.assertEquals(Types.DATE, rs1.GetInternalSchema().getColumnType(1));
            Assert.assertEquals(Types.VARCHAR, rs1.GetInternalSchema().getColumnType(2));
            Assert.assertEquals(Types.VARCHAR, rs1.GetInternalSchema().getColumnType(3));
            Assert.assertEquals(Types.INTEGER, rs1.GetInternalSchema().getColumnType(4));
            while (rs1.next()) {
                int idx = rs1.getInt(5);
                int suffix = idx - 1;
                Assert.assertTrue(suffix < datas.length);
                Assert.assertEquals(datas[suffix][0], rs1.getLong(1));
                Assert.assertEquals(datas[suffix][4], idx);
                Assert.assertEquals(datas[suffix][2], rs1.getString(3));
                Assert.assertEquals(datas[suffix][3], rs1.getString(4));
                java.sql.Date tmpDate = (java.sql.Date) datas[suffix][1];
                java.sql.Date getData = rs1.getDate(2);
                Assert.assertEquals(tmpDate.getYear(), getData.getYear());
                Assert.assertEquals(tmpDate.getDate(), getData.getDate());
                Assert.assertEquals(tmpDate.getMonth(), getData.getMonth());
            }
            rs1.close();

            String select2 = "select col1 from tsql1010;";
            SQLResultSet rs2 = (SQLResultSet) router .executeSQL(dbname, select2);
            Assert.assertEquals(1, rs2.GetInternalSchema().size());
            Assert.assertEquals(Types.BIGINT, rs2.GetInternalSchema().getColumnType(0));
            rs2.close();
            // drop table
            String drop = "drop table tsql1010;";
            ok = router.executeDDL(dbname, drop);
            Assert.assertTrue(ok);
            // insert into deleted table
            ok = router.executeInsert(dbname, fullInsert);
            Assert.assertFalse(ok);
            // drop database
            ok = router.dropDB(dbname);
            Assert.assertTrue(ok);
        } catch (Exception e) {
            e.printStackTrace();
            Assert.fail();
        }
    }

    @Test(dataProvider = "executor")
    public void testInsertPreparedStateBatch(SqlExecutor router) {
        Object[][] batchData = new Object[][] {
                {
                        "insert into tsql1010 values(?, ?, 'zhao', 1.0, null, 'z');",
                        new Object[][] {
                                { 1000l, 1l }, { 1001l, 2l }, { 1002l, 3l }, { 1003l, 4l }, }
                },
                {
                        "insert into tsql1010 values(?, ?, 'zhao', 1.0, null, 'z');",
                        new Object[][] {
                                { 1004l, 5l }, { 1005l, 6l }, { 1006l, 7l }, { 1007l, 8l }, }
                },
                {
                        "insert into tsql1010 values(?, ?, ?, 2.0, null, ?);",
                        "insert into tsql1010 values(1008, 9, 'zhao', 2.0, null, 'z');",
                        "insert into tsql1010 values(1009, 10, 'zhao', 2.0, null, 'z');",
                        "insert into tsql1010 values(1010, 11, 'zhao', 2.0, null, 'z');",
                }
        };
        try {
            String dbname = "SQLRouterSmokeTest" + System.currentTimeMillis();
            // create db
            router.dropDB(dbname);
            boolean ok = router.createDB(dbname);
            Assert.assertTrue(ok);
            String ddl = "create table tsql1010 ( col1 bigint, col2 bigint, col3 string, col4 float, col5 date, col6 string, index(key=col2, ts=col1));";
            // create table
            ok = router.executeDDL(dbname, ddl);
            Assert.assertTrue(ok);
            // insert normal
            int i = 0;
            String insertPlaceholder = "insert into tsql1010 values(?, 2, 'taiyuan', 2.0);";
            PreparedStatement impl = router.getInsertPreparedStmt(dbname, (String) batchData[i][0]);
            Object[][] datas1 = (Object[][]) batchData[i][1];
            for (int j = 0; j < datas1.length; j++) {
                try {
                    impl.setInt(2, 1002);
                } catch (Exception e) {
                    Assert.assertTrue(e.getMessage().contains("set int failed"));
                }
                try {
                    // set failed, so the row is uncompleted, appending row will be failed
                    impl.execute();
                } catch (Exception e) {
                    if (j > 0) {
                        // j > 0, addBatch has been called
                        Assert.assertEquals(e.getMessage(), "please use executeBatch");
                    } else {
                        Assert.assertTrue(e.getMessage().contains("cannot get index value"));
                    }
                }
                impl.setLong(1, (Long) datas1[j][0]);
                impl.setLong(2, (Long) datas1[j][1]);
                impl.addBatch();
            }
            try {
                ok = impl.execute();
            } catch (Exception e) {
                Assert.assertEquals(e.getMessage(), "please use executeBatch");
            }
            impl.executeBatch();
            Assert.assertTrue(ok);
            String select1 = "select * from tsql1010;";
            SQLResultSet rs1 = (SQLResultSet) router .executeSQL(dbname, select1);
            Assert.assertEquals(6, rs1.GetInternalSchema().size());
            rs1.close();
            i++;
            PreparedStatement impl2 = router.getInsertPreparedStmt(dbname, (String) batchData[i][0]);
            datas1 = (Object[][]) batchData[i][1];
            // value setting error won't break anything
            for (int j = 0; j < datas1.length; j++) {
                try {
                    impl2.setInt(2, 1002);
                } catch (Exception e) {
                    Assert.assertTrue(e.getMessage().contains("set int failed"));
                }
                try {
                    impl2.execute();
                } catch (Exception e) {
                    if (j > 0) {
                        Assert.assertEquals(e.getMessage(), "please use executeBatch");
                    } else {
                        Assert.assertTrue(e.getMessage().contains("cannot get index value"));
                    }
                }
                impl2.setLong(1, (Long) datas1[j][0]);
                impl2.setLong(2, (Long) datas1[j][1]);
                impl2.addBatch();
            }

            try {
                ok = impl2.execute();
            } catch (Exception e) {
                Assert.assertEquals(e.getMessage(), "please use executeBatch");
            }
            i++;
            // can't use addBatch(String sql)
            Object[] datas2 = batchData[i];
            try {
                impl2.addBatch((String) datas2[0]);
                Assert.fail();
            } catch (Exception e) {
                Assert.assertTrue(true);
            }

            int[] result = impl.executeBatch();
            int[] expected = new int[result.length];
            Assert.assertEquals(result, expected);

            String select2 = "select * from tsql1010;";
            SQLResultSet rs2 = (SQLResultSet) router .executeSQL(dbname, select1);
            Assert.assertEquals(6, rs2.GetInternalSchema().size());
            int recordCnt = 0;
            while (rs2.next()) {
                recordCnt++;
            }
            Assert.assertEquals(datas1.length, recordCnt);
            rs2.close();
            // drop table
            String drop = "drop table tsql1010;";
            ok = router.executeDDL(dbname, drop);
            Assert.assertTrue(ok);
            // insert into deleted table
            ok = router.executeInsert(dbname, "insert into tsql1010 values(1009, 10, 'zhao', 2.0, null, 'z')");
            Assert.assertFalse(ok);
            // drop database
            ok = router.dropDB(dbname);
            Assert.assertTrue(ok);
        } catch (Exception e) {
            e.printStackTrace();
            Assert.fail();
        }
    }

    @Test
    public void testDDLParseMethods() throws SQLException {
        Map<String, Map<String, Schema>> schemaMaps = new HashMap<>();
        Schema sch = new Schema(Collections.singletonList(new Column("c1", Types.VARCHAR)));
        Map<String, Schema> dbSchema = new HashMap<>();
        dbSchema.put("t1", sch);
        schemaMaps.put("db1", dbSchema);
        List<String> ddls = SqlClusterExecutor.genDDL("select c1 from t1;", schemaMaps);
        Assert.assertEquals(ddls.size(), 1);
        List<Column> schema = SqlClusterExecutor.genOutputSchema("select c1 from t1;", schemaMaps).getColumnList();
        Assert.assertEquals(schema.size(), 1);
        Assert.assertEquals(schema.get(0).getColumnName(), "c1");
        Assert.assertEquals(schema.get(0).getSqlType(), Types.VARCHAR);

        // if input schema is null or empty
        try {
            SqlClusterExecutor.genDDL("", null);
            Assert.fail("null input schema will throw an exception");
        } catch (SQLException ignored) {
        }
        try {
            SqlClusterExecutor.genOutputSchema("", null);
            Assert.fail("null input schema will throw an exception");
        } catch (NullPointerException ignored) {
        }
        try {
            SqlClusterExecutor.genDDL("", Maps.<String, Map<String, Schema>>newHashMap());
            Assert.fail("null input schema will throw an exception");
        } catch (SQLException ignored) {
        }
        try {
            SqlClusterExecutor.genOutputSchema("", Maps.<String, Map<String, Schema>>newHashMap());
            Assert.fail("empty input schema will throw an exception");
        } catch (NoSuchElementException ignored) {
        }

        // if parse fails, genDDL will create table without index
        List<String> res1 = SqlClusterExecutor.genDDL("select not_exist from t1;", schemaMaps);
        Assert.assertEquals(res1.size(), 1);
        Assert.assertFalse(res1.get(0).contains("index"));
        // if parse fails, the output schema result is empty, can't convert to
        // sdk.Schema
        try {
            SqlClusterExecutor.genOutputSchema("select not_exist from t1;", schemaMaps);
        } catch (SQLException ignored) {
        }

        // multi db genOutputSchema
        schemaMaps.put("db2", dbSchema);
        schema = SqlClusterExecutor
                .genOutputSchema("select t11.c1 from db1.t1 t1 last join db2.t1 t11 on t1.c1==t11.c1;", schemaMaps)
                .getColumnList();
        Assert.assertEquals(schema.size(), 1);

        // get dependence tables
        List<Pair<String, String>> tables = SqlClusterExecutor.getDependentTables(
                "select t11.c1 from db1.t1 t1 last join db2.t1 t11 on t1.c1==t11.c1;", "",
                schemaMaps);
        Assert.assertEquals(tables.size(), 2);
    }

    @Test
    public void testValidateSQL() throws SQLException {
        Map<String, Map<String, Schema>> schemaMaps = new HashMap<>();
        Schema sch = new Schema(Collections.singletonList(new Column("c1", Types.VARCHAR)));
        Map<String, Schema> dbSchema = new HashMap<>();
        dbSchema.put("t1", sch);
        schemaMaps.put("db1", dbSchema);
        dbSchema = new HashMap<>();
        dbSchema.put("t2", sch);
        // one more db, if no used db, will use the first one db1
        schemaMaps.put("db2", dbSchema);

        List<String> ret = SqlClusterExecutor.validateSQLInBatch("select c1 from t1;", schemaMaps);
        Assert.assertEquals(ret.size(), 0);
        // t2 is in db2, db1 is the used db
        ret = SqlClusterExecutor.validateSQLInBatch("select c1 from t2;", schemaMaps);
        Assert.assertEquals(ret.size(), 2);
        // used db won't effect <db>.<table> style
        ret = SqlClusterExecutor.validateSQLInBatch("select c1 from db1.t1;", schemaMaps);
        Assert.assertEquals(ret.size(), 0);

        ret = SqlClusterExecutor.validateSQLInBatch("swlect c1 from t1;", schemaMaps);
        Assert.assertEquals(ret.size(), 2);
        Assert.assertTrue(ret.get(0).contains("Syntax error"));

        ret = SqlClusterExecutor.validateSQLInBatch("select foo(c1) from t1;", schemaMaps);
        Assert.assertEquals(ret.size(), 2);
        Assert.assertTrue(ret.get(0).contains("Fail to resolve expression"));

        // if has the same name tables, the first one will be used
        schemaMaps = new HashMap<>();
        Schema sch2 = new Schema(Collections.singletonList(new Column("c2", Types.VARCHAR)));
        dbSchema = new HashMap<>();
        dbSchema.put("t1", sch);
        schemaMaps.put("db1", dbSchema);
        dbSchema = new HashMap<>();
        dbSchema.put("t1", sch2);
        schemaMaps.put("db2", dbSchema);

        ret = SqlClusterExecutor.validateSQLInBatch("select c1 from t1;", schemaMaps);
        Assert.assertEquals(ret.size(), 0);
        // t1 is db1.t1
        ret = SqlClusterExecutor.validateSQLInBatch("select c2 from t1;", schemaMaps);
        Assert.assertEquals(ret.size(), 2);

        // if input schema is null or empty
        try {
            SqlClusterExecutor.validateSQLInBatch("", null);
            Assert.fail("null input schema will throw an exception");
        } catch (NullPointerException ignored) {
        }

        try {
            SqlClusterExecutor.validateSQLInBatch("", Maps.<String, Map<String, Schema>>newHashMap());
            Assert.fail("null input schema will throw an exception");
        } catch (NoSuchElementException ignored) {
        }

        ret = SqlClusterExecutor.validateSQLInRequest("select count(c1) from t1;", schemaMaps);
        Assert.assertEquals(ret.size(), 2);
        Assert.assertTrue(ret.get(0).contains("Aggregate over a table cannot be supported in online serving"));
        dbSchema = new HashMap<>();
        dbSchema.put("t3", new Schema(Arrays.asList(new Column("c1", Types.VARCHAR),
                new Column("c2", Types.BIGINT))));
        schemaMaps.put("db3", dbSchema);
        // t3 is in db3, <db>.<table> style is ok
        ret = SqlClusterExecutor.validateSQLInRequest("select count(c1) over w1 from db3.t3 window " +
                "w1 as(partition by c1 order by c2 rows between unbounded preceding and current row);", schemaMaps);
        Assert.assertEquals(ret.size(), 0);
    }

    @Test
    public void testMergeSQL() throws SQLException {
        // full table pattern
        List<String> sqls = Arrays.asList(
                // some features in current row
                "select c1 from main",
                // window
                "select sum(c1) over w1 of2 from main window w1 as (partition by c1 order by c2 rows between unbounded preceding and current row);",
                // join
                "select t1.c2 of3 from main last join t1 on main.c1==t1.c1;",
                // join in order
                "select t1.c2 of4 from main last join t1 order by t1.c2 on main.c1==t1.c1;",
                // window union
                "select sum(c2) over w1 from main window w1 as (union (select \"\" as id, * from t1) partition by c1 order by c2 rows between unbounded preceding and current row)");

        // validate merged sql
        Map<String, Map<String, Schema>> schemaMaps = new HashMap<>();
        HashMap<String, Schema> dbSchema = new HashMap<>();
        dbSchema.put("main", new Schema(Arrays.asList(new Column("id", Types.VARCHAR), new Column("c1", Types.BIGINT),
                new Column("c2", Types.BIGINT))));
        dbSchema.put("t1", new Schema(Arrays.asList(new Column("c1", Types.BIGINT), new Column("c2", Types.BIGINT))));
        schemaMaps.put("foo", dbSchema);

        String filtered = SqlClusterExecutor.mergeSQL(sqls, "foo", Arrays.asList("id"), schemaMaps);
        Assert.assertEquals(filtered,
                "select `c1`, `of2`, `of3`, `of4`, `sum(c2)over w1` from (select foo.main.id as merge_id_0, c1 from main) as out0 "
                        + "last join "
                        + "(select foo.main.id as merge_id_1, sum(c1) over w1 of2 from main window w1 as (partition by c1 order by c2 rows between unbounded preceding and current row)) as out1 on out0.merge_id_0 = out1.merge_id_1 "
                        + "last join "
                        + "(select foo.main.id as merge_id_2, t1.c2 of3 from main last join t1 on main.c1==t1.c1) as out2 "
                        + "on out0.merge_id_0 = out2.merge_id_2" + " last join "
                        + "(select foo.main.id as merge_id_3, t1.c2 of4 from main last join t1 order by t1.c2 on main.c1==t1.c1) as out3 "
                        + "on out0.merge_id_0 = out3.merge_id_3 " + "last join"
                        + " (select foo.main.id as merge_id_4, sum(c2) over w1 from main window w1 as (union (select \"\" as id, * from t1) partition by c1 order by c2 rows between unbounded preceding and current row)) as out4 "
                        + "on out0.merge_id_0 = out4.merge_id_4;");

        // add a function col without rename
        List<String> sqls2 = new ArrayList<>(sqls);
        sqls2.add("select int(`c1`) from main");
        String merged1 = SqlClusterExecutor.mergeSQL(sqls2, "foo", Arrays.asList("id"), schemaMaps);
        Assert.assertFalse(merged1.startsWith("select * from "));
        // add a ambiguous col-int(c1), throw exception
        try {
            sqls2.add("select int(`c1`) from main");
            SqlClusterExecutor.mergeSQL(sqls2, "foo", Arrays.asList("id"), schemaMaps);
            Assert.fail("ambiguous col should throw exception");
        } catch (SQLException e) {
            Assert.assertTrue(e.getMessage().contains("ambiguous"));
        }

        // join keys
        String mergedKeys = SqlClusterExecutor.mergeSQL(sqls, "foo", Arrays.asList("id", "c1", "c2"), schemaMaps);
        Assert.assertEquals(mergedKeys,
                "select `c1`, `of2`, `of3`, `of4`, `sum(c2)over w1` from "
                        + "(select foo.main.id as merge_id_0, foo.main.c1 as merge_c1_0, foo.main.c2 as merge_c2_0, c1 from main) as out0 "
                        + "last join "
                        + "(select foo.main.id as merge_id_1, foo.main.c1 as merge_c1_1, foo.main.c2 as merge_c2_1, sum(c1) over w1 of2 from main window w1 as "
                        + "(partition by c1 order by c2 rows between unbounded preceding and current row)) as out1 "
                        + "on out0.merge_id_0 = out1.merge_id_1 and out0.merge_c1_0 = out1.merge_c1_1 and out0.merge_c2_0 = out1.merge_c2_1 "
                        + "last join "
                        + "(select foo.main.id as merge_id_2, foo.main.c1 as merge_c1_2, foo.main.c2 as merge_c2_2, t1.c2 of3 from main last join t1 on main.c1==t1.c1) as out2 "
                        + "on out0.merge_id_0 = out2.merge_id_2 and out0.merge_c1_0 = out2.merge_c1_2 and out0.merge_c2_0 = out2.merge_c2_2 "
                        + "last join "
                        + "(select foo.main.id as merge_id_3, foo.main.c1 as merge_c1_3, foo.main.c2 as merge_c2_3, t1.c2 of4 from main last join t1 order by t1.c2 on main.c1==t1.c1) as out3 "
                        + "on out0.merge_id_0 = out3.merge_id_3 and out0.merge_c1_0 = out3.merge_c1_3 and out0.merge_c2_0 = out3.merge_c2_3 "
                        + "last join "
                        + "(select foo.main.id as merge_id_4, foo.main.c1 as merge_c1_4, foo.main.c2 as merge_c2_4, sum(c2) over w1 from main "
                        + "window w1 as (union (select \"\" as id, * from t1) partition by c1 order by c2 rows between unbounded preceding and current row)) as out4 "
                        + "on out0.merge_id_0 = out4.merge_id_4 and out0.merge_c1_0 = out4.merge_c1_4 and out0.merge_c2_0 = out4.merge_c2_4;");

        // main table patterns
        sqls = Arrays.asList(
                "select c1 from main",
                "select c2 from foo.main",
                "select bar.id from main as bar");
        String mainRenamed = SqlClusterExecutor.mergeSQL(sqls, "foo", Arrays.asList("id", "c1", "c2"), schemaMaps);
        Assert.assertEquals(mainRenamed,
                "select `c1`, `c2`, `id` from (select foo.main.id as merge_id_0, foo.main.c1 as merge_c1_0, foo.main.c2 as merge_c2_0, c1 from main) as out0 "
                        + "last join "
                        + "(select foo.main.id as merge_id_1, foo.main.c1 as merge_c1_1, foo.main.c2 as merge_c2_1, c2 from foo.main) as out1 "
                        + "on out0.merge_id_0 = out1.merge_id_1 and out0.merge_c1_0 = out1.merge_c1_1 and out0.merge_c2_0 = out1.merge_c2_1 "
                        + "last join "
                        + "(select foo.main.id as merge_id_2, foo.main.c1 as merge_c1_2, foo.main.c2 as merge_c2_2, bar.id from main as bar) as out2 "
                        + "on out0.merge_id_0 = out2.merge_id_2 and out0.merge_c1_0 = out2.merge_c1_2 and out0.merge_c2_0 = out2.merge_c2_2;");
        // add one more db aaa, mergeSQL won't use the unrelated db
        schemaMaps.put("aaa", new HashMap<String, Schema>());
        String twoDB = SqlClusterExecutor.mergeSQL(sqls, "foo", Arrays.asList("id", "c1", "c2"), schemaMaps);

        // no used db, all tables are <db>.<table>
        sqls = Arrays.asList("select c1 from foo.main",
                "select t1.c2 from foo.main as main last join foo.t1 as t1 on main.c1==t1.c1",
                "select id from foo.main");
        String noUsedDB = SqlClusterExecutor.mergeSQL(sqls, "", Arrays.asList("id", "c1", "c2"), schemaMaps);
        Assert.assertEquals(noUsedDB,
                "select `c1`, `c2`, `id` from "
                        + "(select foo.main.id as merge_id_0, foo.main.c1 as merge_c1_0, foo.main.c2 as merge_c2_0, c1 from foo.main) as out0 "
                        + "last join "
                        + "(select foo.main.id as merge_id_1, foo.main.c1 as merge_c1_1, foo.main.c2 as merge_c2_1, t1.c2 from foo.main as main "
                        + "last join foo.t1 as t1 on main.c1==t1.c1) as out1 "
                        + "on out0.merge_id_0 = out1.merge_id_1 and out0.merge_c1_0 = out1.merge_c1_1 and out0.merge_c2_0 = out1.merge_c2_1 "
                        + "last join "
                        + "(select foo.main.id as merge_id_2, foo.main.c1 as merge_c1_2, foo.main.c2 as merge_c2_2, id from foo.main) as out2 "
                        + "on out0.merge_id_0 = out2.merge_id_2 and out0.merge_c1_0 = out2.merge_c1_2 and out0.merge_c2_0 = out2.merge_c2_2;");


        // case in java quickstart
        String demoResult = SqlClusterExecutor.mergeSQL(Arrays.asList(
                // 单表直出特征
                "select c1 from main;",
                // 单表聚合特征
                "select sum(c1) over w1 of2 from main window w1 as (partition by c1 order by c2 rows between unbounded preceding and current row);",
                // 多表特征
                "select t1.c2 of4 from main last join t1 order by t1.c2 on main.c1==t1.c1;",
                // 多表聚合特征
                "select sum(c2) over w1 from main window w1 as (union (select \"\" as id, * from t1) partition by c1 order by c2 rows between unbounded preceding and current row);"),
                "db", Arrays.asList("id", "c1"), Collections.singletonMap("db", dbSchema));
        Assert.assertEquals(demoResult, "select `c1`, `of2`, `of4`, `sum(c2)over w1` from "
                + "(select db.main.id as merge_id_0, db.main.c1 as merge_c1_0, c1 from main) as out0 " + "last join "
                + "(select db.main.id as merge_id_1, db.main.c1 as merge_c1_1, sum(c1) over w1 of2 from main window w1 as (partition by c1 order by c2 rows between unbounded preceding and current row)) as out1 "
                + "on out0.merge_id_0 = out1.merge_id_1 and out0.merge_c1_0 = out1.merge_c1_1 " + "last join "
                + "(select db.main.id as merge_id_2, db.main.c1 as merge_c1_2, t1.c2 of4 from main last join t1 order by t1.c2 on main.c1==t1.c1) as out2 "
                + "on out0.merge_id_0 = out2.merge_id_2 and out0.merge_c1_0 = out2.merge_c1_2 last join "
                + "(select db.main.id as merge_id_3, db.main.c1 as merge_c1_3, sum(c2) over w1 from main window w1 as (union (select \"\" as id, * from t1) partition by c1 order by c2 rows between unbounded preceding and current row)) as out3 "
                + "on out0.merge_id_0 = out3.merge_id_3 and out0.merge_c1_0 = out3.merge_c1_3;");
    }

    @Test(dataProvider = "executor")
    public void testSQLToDag(SqlExecutor router) throws SQLException {
        String sql = " WITH q1 as (WITH q3 as (select * from t1 LIMIT 10), q4 as (select * from t2) select * from q3 left join q4 on q3.id = q4.id),"
                +
                "q2 as (select * from t3)" +
                "select * from q1 last join q2 on q1.id = q2.id";

        DAGNode dag = router.SQLToDAG(sql);

        Assert.assertEquals(dag.name, "");
        Assert.assertEquals(dag.sql, "SELECT\n" +
                "  *\n" +
                "FROM\n" +
                "  q1\n" +
                "  LAST JOIN\n" +
                "  q2\n" +
                "  ON q1.id = q2.id\n");
        Assert.assertEquals(dag.producers.size(), 2);

        DAGNode input1 = dag.producers.get(0);
        Assert.assertEquals(input1.name, "q1");
        Assert.assertEquals(input1.sql, "SELECT\n" +
                "  *\n" +
                "FROM\n" +
                "  q3\n" +
                "  LEFT JOIN\n" +
                "  q4\n" +
                "  ON q3.id = q4.id\n");
        Assert.assertEquals(2, input1.producers.size());

        DAGNode input2 = dag.producers.get(1);
        Assert.assertEquals(input2.name, "q2");
        Assert.assertEquals(input2.sql, "SELECT\n" +
                "  *\n" +
                "FROM\n" +
                "  t3\n");
        Assert.assertEquals(input2.producers.size(), 0);

        DAGNode q1In1 = input1.producers.get(0);
        Assert.assertEquals(q1In1.producers.size(), 0);
        Assert.assertEquals(q1In1.name, "q3");
        Assert.assertEquals(q1In1.sql, "SELECT\n" +
                "  *\n" +
                "FROM\n" +
                "  t1\n" +
                "LIMIT 10\n");

        DAGNode q1In2 = input1.producers.get(1);
        Assert.assertEquals(q1In2.producers.size(), 0);
        Assert.assertEquals(q1In2.name, "q4");
        Assert.assertEquals(q1In2.sql, "SELECT\n" +
                "  *\n" +
                "FROM\n" +
                "  t2\n");
    }
}<|MERGE_RESOLUTION|>--- conflicted
+++ resolved
@@ -141,11 +141,7 @@
 
             // select
             String select1 = "select * from tsql1010;";
-<<<<<<< HEAD
-            SQLResultSet rs1 = (SQLResultSet) router .executeSQL(dbname, select1);
-=======
             SQLResultSet rs1 = (SQLResultSet) router.executeSQL(dbname, select1);
->>>>>>> d12babd9
 
             Assert.assertEquals(2, rs1.GetInternalSchema().getColumnList().size());
             Assert.assertEquals(Types.BIGINT, rs1.GetInternalSchema().getColumnType(0));
