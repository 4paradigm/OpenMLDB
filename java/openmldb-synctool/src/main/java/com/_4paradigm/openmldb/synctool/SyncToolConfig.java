/*
 * Copyright 2021 4Paradigm
 *
 * Licensed under the Apache License, Version 2.0 (the "License");
 * you may not use this file except in compliance with the License.
 * You may obtain a copy of the License at
 *
 *   http://www.apache.org/licenses/LICENSE-2.0
 *
 * Unless required by applicable law or agreed to in writing, software
 * distributed under the License is distributed on an "AS IS" BASIS,
 * WITHOUT WARRANTIES OR CONDITIONS OF ANY KIND, either express or implied.
 * See the License for the specific language governing permissions and
 * limitations under the License.
 */

package com._4paradigm.openmldb.synctool;

import java.io.IOException;
import java.util.Properties;

import lombok.extern.slf4j.Slf4j;
import lombok.*;
import com.google.common.base.Preconditions;

/**
 * The global configuration of SyncTool.
 *
 * Need to call SyncToolConfig.parser() before accessing configuration.
 */
@Slf4j
public class SyncToolConfig {
    public static String HOST;
    public static int PORT;
    public static int WORKER_THREAD;
    public static int IO_THREAD;
    // public static int CHANNEL_KEEP_ALIVE_TIME;
    public static String ZK_CLUSTER;
    public static String ZK_ROOT_PATH;
<<<<<<< HEAD
=======

    public static String USER;
    public static String PASSWORD;
>>>>>>> d12babd9
    public static String ZK_CERT;
    public static String SYNC_TASK_PROGRESS_PATH;

    public static String HADOOP_CONF_DIR;

    public static String DATA_CACHE_PATH;
    public static int FLINK_SLOTS;

    public static int TASK_CHECK_PERIOD; // seconds
    // sync tool->data collector add sync task timeout
    public static int REQUEST_TIMEOUT; // seconds

    private static boolean isParsed = false;
    @Getter
    private static Properties prop = new Properties();

    public synchronized static void parse() {
        if (!isParsed) {
            doParse();
            isParsed = true;
        }
    }

    private static void doParse() {
        try {
            prop.load(SyncToolConfig.class.getClassLoader().getResourceAsStream("synctool.properties"));
        } catch (IOException e) {
            throw new RuntimeException("Fail to load synctool.properties", e);
        }
        parseFromProperties(prop);
    }

    private static void parseFromProperties(Properties prop) {
        HOST = prop.getProperty("server.host", "");
        PORT = Integer.parseInt(prop.getProperty("server.port", ""));
        if (PORT < 1 || PORT > 65535) {
            throw new RuntimeException("server.port invalid port, should be in range of 1 through 65535");
        }
        WORKER_THREAD = Integer.parseInt(prop.getProperty("server.worker_threads", "16"));
        IO_THREAD = Integer.parseInt(prop.getProperty("server.io_threads", "4"));

        ZK_CLUSTER = prop.getProperty("zookeeper.cluster", "");
        if (ZK_CLUSTER.isEmpty()) {
            throw new RuntimeException("zookeeper.cluster should not be empty");
        }

        ZK_ROOT_PATH = prop.getProperty("zookeeper.root_path", "");
        if (ZK_ROOT_PATH.isEmpty()) {
            throw new RuntimeException("zookeeper.root_path should not be empty");
        }
<<<<<<< HEAD
=======
        USER = prop.getProperty("user", "root");
        PASSWORD = prop.getProperty("password", "");
>>>>>>> d12babd9
        ZK_CERT = prop.getProperty("zookeeper.cert", "");

        HADOOP_CONF_DIR = prop.getProperty("hadoop.conf.dir", "");
        if (HADOOP_CONF_DIR.isEmpty()) {
            log.info("no hadoop.conf.dir, use env");
            HADOOP_CONF_DIR = System.getenv("HADOOP_CONF_DIR");
            Preconditions.checkArgument(!HADOOP_CONF_DIR.isEmpty(),
                    "hadoop.conf.dir should not be empty, set in system env or synctool.properties");
        }

        // TODO(hw): just for flink tunnel, not used now
        DATA_CACHE_PATH = prop.getProperty("data.cache_path", "");
        // Preconditions.checkArgument(!DATA_CACHE_PATH.isEmpty(), "data.cache_path
        // should not be empty");

        SYNC_TASK_PROGRESS_PATH = prop.getProperty("sync_task.progress_path", "");
        Preconditions.checkArgument(
                !SYNC_TASK_PROGRESS_PATH.isEmpty(), "sync_task.progress_path should not be empty");

        FLINK_SLOTS = Integer.parseInt(prop.getProperty("flink.slots", "32"));

        TASK_CHECK_PERIOD = Integer.parseInt(prop.getProperty("sync_task.check_period", "10"));

        REQUEST_TIMEOUT = Integer.parseInt(prop.getProperty("request.timeout", "5"));

        log.info("SyncToolConfig: {}", prop);
    }
}<|MERGE_RESOLUTION|>--- conflicted
+++ resolved
@@ -37,12 +37,9 @@
     // public static int CHANNEL_KEEP_ALIVE_TIME;
     public static String ZK_CLUSTER;
     public static String ZK_ROOT_PATH;
-<<<<<<< HEAD
-=======
 
     public static String USER;
     public static String PASSWORD;
->>>>>>> d12babd9
     public static String ZK_CERT;
     public static String SYNC_TASK_PROGRESS_PATH;
 
@@ -93,11 +90,8 @@
         if (ZK_ROOT_PATH.isEmpty()) {
             throw new RuntimeException("zookeeper.root_path should not be empty");
         }
-<<<<<<< HEAD
-=======
         USER = prop.getProperty("user", "root");
         PASSWORD = prop.getProperty("password", "");
->>>>>>> d12babd9
         ZK_CERT = prop.getProperty("zookeeper.cert", "");
 
         HADOOP_CONF_DIR = prop.getProperty("hadoop.conf.dir", "");
