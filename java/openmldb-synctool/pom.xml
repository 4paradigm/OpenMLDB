<?xml version="1.0" encoding="UTF-8"?>
<project xmlns="http://maven.apache.org/POM/4.0.0"
         xmlns:xsi="http://www.w3.org/2001/XMLSchema-instance"
         xsi:schemaLocation="http://maven.apache.org/POM/4.0.0 http://maven.apache.org/xsd/maven-4.0.0.xsd">
    <modelVersion>4.0.0</modelVersion>
    <parent>
        <artifactId>openmldb-parent</artifactId>
        <groupId>com.4paradigm.openmldb</groupId>
<<<<<<< HEAD
        <version>0.8.2-SNAPSHOT</version>
=======
        <version>0.8.3-SNAPSHOT</version>
>>>>>>> 72f752bd
    </parent>
    <artifactId>openmldb-synctool</artifactId>
    <name>openmldb-synctool</name>
    <packaging>jar</packaging>
    <properties>
        <project.build.sourceEncoding>UTF-8</project.build.sourceEncoding>
        <maven.compiler.source>8</maven.compiler.source>
        <maven.compiler.target>8</maven.compiler.target>
        <hdfs.version>3.2.4</hdfs.version>
        <flink.version>1.14.6</flink.version>
        <scala.binary.version>2.12</scala.binary.version>
    </properties>

    <dependencies>
        <dependency>
            <groupId>junit</groupId>
            <artifactId>junit</artifactId>
            <version>4.13.1</version>
            <scope>test</scope>
        </dependency>

        <dependency>
            <groupId>com.4paradigm.openmldb</groupId>
            <artifactId>openmldb-common</artifactId>
            <version>${project.parent.version}</version>
        </dependency>
        <dependency>
          <groupId>com.4paradigm.openmldb</groupId>
          <artifactId>openmldb-jdbc</artifactId>
          <version>${project.parent.version}</version>
        </dependency>

        <dependency>
            <groupId>com.google.protobuf</groupId>
            <artifactId>protobuf-java</artifactId>
            <version>3.16.3</version>
        </dependency>

        <dependency>
            <groupId>com.baidu</groupId>
            <artifactId>brpc-java</artifactId>
            <version>3.0.2</version>
        </dependency>

        <!-- https://mvnrepository.com/artifact/org.apache.curator/apache-curator -->
        <dependency>
            <groupId>org.apache.curator</groupId>
            <artifactId>curator-client</artifactId>
            <version>4.2.0</version>
        </dependency>

        <!--日志开始-->
        <dependency>
            <groupId>org.slf4j</groupId>
            <artifactId>slf4j-api</artifactId>
            <version>1.7.25</version>
        </dependency>

        <!-- https://mvnrepository.com/artifact/org.slf4j/slf4j-log4j12 -->
        <dependency>
            <groupId>org.slf4j</groupId>
            <artifactId>slf4j-log4j12</artifactId>
            <version>1.7.25</version>
            <exclusions>
                <exclusion>
                    <artifactId>slf4j-api</artifactId>
                    <groupId>org.slf4j</groupId>
                </exclusion>
            </exclusions>
        </dependency>
        <!--日志结束-->

        <!-- https://mvnrepository.com/artifact/com.google.guava/guava -->
        <dependency>
            <groupId>com.google.guava</groupId>
            <artifactId>guava</artifactId>
            <version>32.0.0-jre</version>
        </dependency>

        <dependency>  
            <groupId>net.jcip</groupId>  
            <artifactId>jcip-annotations</artifactId>  
            <version>1.0</version>  
        </dependency> 

        <!-- Apache Flink dependencies -->
        <!-- These dependencies are provided, because they should not be packaged into the JAR file. -->
        <dependency>
            <groupId>org.apache.flink</groupId>
            <artifactId>flink-java</artifactId>
            <version>${flink.version}</version>
        </dependency>
        <dependency>
            <groupId>org.apache.flink</groupId>
            <artifactId>flink-streaming-java_${scala.binary.version}</artifactId>
            <version>${flink.version}</version>
        </dependency>
        <dependency>
            <groupId>org.apache.flink</groupId>
            <artifactId>flink-clients_${scala.binary.version}</artifactId>
            <version>${flink.version}</version>
        </dependency>
        <dependency>
            <groupId>org.apache.flink</groupId>
            <artifactId>flink-runtime-web_${scala.binary.version}</artifactId>
            <version>${flink.version}</version>
        </dependency>

        <!--Dependency for FileSink	-->
        <dependency>
            <groupId>org.apache.flink</groupId>
            <artifactId>flink-connector-files</artifactId>
            <version>${flink.version}</version>
        </dependency>


        <!-- https://mvnrepository.com/artifact/org.apache.hadoop/hadoop-client -->
        <dependency>
            <groupId>org.apache.hadoop</groupId>
            <artifactId>hadoop-client</artifactId>
            <version>${hdfs.version}</version>
        </dependency>


        <!-- https://mvnrepository.com/artifact/org.apache.hadoop/hadoop-minicluster -->
        <dependency>
            <groupId>org.apache.hadoop</groupId>
            <artifactId>hadoop-minicluster</artifactId>
            <version>${hdfs.version}</version>
            <scope>test</scope>
        </dependency>
        <!-- csv -->
        <dependency>
            <groupId>org.apache.commons</groupId>
            <artifactId>commons-csv</artifactId>
            <version>1.9.0</version>
        </dependency>

    </dependencies>

    <build>
        <resources>
            <resource>
                <directory>src/main/resources</directory>
                <includes>
                    <include>**/*.properties</include>
                    <include>**/*.xml</include>
                    <include>**/*.conf</include>
                </includes>
                <filtering>true</filtering>
            </resource>
        </resources>

        <plugins>
            <plugin>
                <groupId>org.apache.maven.plugins</groupId>
                <artifactId>maven-compiler-plugin</artifactId>
                <version>2.3.2</version>
                <configuration>
                    <source>1.8</source>
                    <target>1.8</target>
                </configuration>
            </plugin>
            <plugin>
                <groupId>org.codehaus.mojo</groupId>
                <artifactId>appassembler-maven-plugin</artifactId>
                <version>1.3</version>
                <executions>
                    <execution>
                        <id>make-assembly</id>
                        <phase>package</phase>
                        <goals>
                            <goal>assemble</goal>
                        </goals>
                    </execution>
                </executions>
                <configuration>
                    <configurationDirectory>conf</configurationDirectory>
                    <configurationSourceDirectory>src/main/resources</configurationSourceDirectory>
                    <copyConfigurationDirectory>true</copyConfigurationDirectory>
                    <includeConfigurationDirectoryInClasspath>true</includeConfigurationDirectoryInClasspath>
                    <repositoryLayout>flat</repositoryLayout>
                    <repositoryName>lib</repositoryName>
                    <assembleDirectory>${project.build.directory}/${project.name}-binary</assembleDirectory>
                    <binFileExtensions>
                        <unix>.sh</unix>
                    </binFileExtensions>
                    <platforms>
                        <platform>unix</platform>
                    </platforms>
                    <programs>
                        <program>
                            <mainClass>com._4paradigm.openmldb.synctool.SyncTool</mainClass>
                            <name>synctool</name>
                        </program>
                    </programs>
                </configuration>
            </plugin>
        </plugins>
    </build>
    <!-- for openmldb-jdbc -->
    <repositories>
        <repository>
            <id>openmldb</id>
            <name>openmldb sdk repo</name>
            <url>https://repo.maven.apache.org/maven2</url>
        </repository>
    </repositories>
</project><|MERGE_RESOLUTION|>--- conflicted
+++ resolved
@@ -6,11 +6,7 @@
     <parent>
         <artifactId>openmldb-parent</artifactId>
         <groupId>com.4paradigm.openmldb</groupId>
-<<<<<<< HEAD
-        <version>0.8.2-SNAPSHOT</version>
-=======
         <version>0.8.3-SNAPSHOT</version>
->>>>>>> 72f752bd
     </parent>
     <artifactId>openmldb-synctool</artifactId>
     <name>openmldb-synctool</name>
