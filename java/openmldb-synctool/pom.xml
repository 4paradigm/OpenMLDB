--- conflicted
+++ resolved
@@ -6,11 +6,7 @@
     <parent>
         <artifactId>openmldb-parent</artifactId>
         <groupId>com.4paradigm.openmldb</groupId>
-<<<<<<< HEAD
-        <version>0.9.0</version>
-=======
         <version>0.9.1-SNAPSHOT</version>
->>>>>>> b2782612
     </parent>
     <artifactId>openmldb-synctool</artifactId>
     <name>openmldb-synctool</name>
