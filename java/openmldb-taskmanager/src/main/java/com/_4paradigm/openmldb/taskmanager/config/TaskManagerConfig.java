--- conflicted
+++ resolved
@@ -24,10 +24,6 @@
     public static int WORKER_THREAD = 4;
     public static int IO_THREAD = 4;
     public static String ZK_CLUSTER;
-<<<<<<< HEAD
-    public static String ZK_ROOTPATH;
-    public static int ZK_SESSION_TIMEOUT = 5000;
-=======
     public static String ZK_ROOT_PATH;
     public static String ZK_TASKMANAGER_PATH;
     public static String ZK_MAX_JOB_ID_PATH;
@@ -37,7 +33,6 @@
     public static int ZK_MAX_CONNECT_WAIT_TIME;
     public static int ZK_MAX_RETRIES;
     public static String HIVE_METASTORE_ENDPOINT;
->>>>>>> 1ad16d84
     public static String SPARK_MASTER;
     public static String BATCHJOB_JAR_PATH;
     public static String SPARK_YARN_JARS;
@@ -46,21 +41,6 @@
 
     static {
         try {
-<<<<<<< HEAD
-            Properties properties = new Properties();
-            properties.load(TaskManagerConfig.class.getClassLoader().getResourceAsStream("taskmanager.properties"));
-            HOST = properties.getProperty("server.host", "127.0.0.1");
-            PORT = Integer.parseInt(properties.getProperty("server.port", "9902"));
-            WORKER_THREAD = Integer.parseInt(properties.getProperty("server.worker_threads", "4"));
-            IO_THREAD = Integer.parseInt(properties.getProperty("server.io_threads", "4"));
-            ZK_SESSION_TIMEOUT = Integer.parseInt(properties.getProperty("zookeeper.session_timeout", "5000"));
-            ZK_CLUSTER = properties.getProperty("zookeeper.cluster");
-            ZK_ROOTPATH = properties.getProperty("zookeeper.root_path");
-            SPARK_MASTER = properties.getProperty("spark.master", "yarn");
-            BATCHJOB_JAR_PATH = properties.getProperty("batchjob.jar.path");
-            SPARK_YARN_JARS = properties.getProperty("spark.yarn.jars");
-            SPARK_HOME = properties.getProperty("spark.home");
-=======
             Properties prop = new Properties();
             prop.load(TaskManagerConfig.class.getClassLoader().getResourceAsStream("taskmanager.properties"));
             HOST = prop.getProperty("server.host", "127.0.0.1");
@@ -82,7 +62,6 @@
             SPARK_YARN_JARS = prop.getProperty("spark.yarn.jars");
             SPARK_HOME = prop.getProperty("spark.home");
             PREFETCH_JOBID_NUM = Integer.parseInt(prop.getProperty("prefetch.job.num", "10"));
->>>>>>> 1ad16d84
         } catch (Exception e) {
             e.printStackTrace();
         }
