--- conflicted
+++ resolved
@@ -121,13 +121,10 @@
         return getInt("zookeeper.max_connect_waitTime");
     }
 
-<<<<<<< HEAD
-=======
     public static String getUser() { return getString("user"); }
 
     public static String getPassword() { return getString("password"); }
 
->>>>>>> d12babd9
     public static String getSparkMaster() {
         return getString("spark.master");
     }
@@ -290,8 +287,6 @@
             props.setProperty("zookeeper.session_timeout", "5000");
         }
 
-<<<<<<< HEAD
-=======
         if (props.getProperty("user") == null) {
             props.setProperty("user", "root");
         }
@@ -300,7 +295,6 @@
             props.setProperty("password", "");
         }
 
->>>>>>> d12babd9
         if (getZkSessionTimeout() <= 0) {
             throw new ConfigException("zookeeper.session_timeout", "should be larger than 0");
         }
@@ -336,7 +330,6 @@
         if (getZkMaxRetries() <= 0) {
             throw new ConfigException("zookeeper.max_retries", "should be larger than 0");
         }
-<<<<<<< HEAD
 
         if (props.getProperty("zookeeper.max_connect_waitTime") == null) {
             props.setProperty("zookeeper.max_connect_waitTime", "30000");
@@ -352,23 +345,6 @@
             props.setProperty("spark.master", props.getProperty("spark.master").toLowerCase());
         }
 
-=======
-
-        if (props.getProperty("zookeeper.max_connect_waitTime") == null) {
-            props.setProperty("zookeeper.max_connect_waitTime", "30000");
-        }
-
-        if (getZkMaxConnectWaitTime() <= 0) {
-            throw new ConfigException("zookeeper.max_connect_waitTime", "should be larger than 0");
-        }
-
-        if (props.getProperty("spark.master") == null) {
-            props.setProperty("spark.master", "local[*]");
-        } else {
-            props.setProperty("spark.master", props.getProperty("spark.master").toLowerCase());
-        }
-
->>>>>>> d12babd9
         if (!getSparkMaster().startsWith("local")) {
             if (!Arrays.asList("yarn", "yarn-cluster", "yarn-client", "k8s", "kubernetes").contains(getSparkMaster())) {
                 throw new ConfigException("spark.master", "should be local, yarn, yarn-cluster, yarn-client, k8s or kubernetes");
@@ -450,7 +426,6 @@
         if (props.getProperty("job.tracker.interval") == null) {
             props.setProperty("job.tracker.interval", "30");
         }
-<<<<<<< HEAD
 
         if (getJobTrackerInterval() <= 0) {
             throw new ConfigException("job.tracker.interval", "should be larger than 0");
@@ -460,17 +435,6 @@
             props.setProperty("spark.default.conf", "");
         }
 
-=======
-
-        if (getJobTrackerInterval() <= 0) {
-            throw new ConfigException("job.tracker.interval", "should be larger than 0");
-        }
-
-        if (props.getProperty("spark.default.conf") == null) {
-            props.setProperty("spark.default.conf", "");
-        }
-
->>>>>>> d12babd9
         if (!isEmpty(getSparkDefaultConf())) {
             String[] defaultSparkConfs = getSparkDefaultConf().split(";");
             for (String sparkConfMap : defaultSparkConfs) {
@@ -501,7 +465,6 @@
 
         if (getSparkYarnMaxappattempts() <= 0) {
             throw new ConfigException("spark.yarn.maxAppAttempts", "should be larger than 0");
-<<<<<<< HEAD
         }
 
 
@@ -509,15 +472,6 @@
             props.setProperty("offline.data.prefix", "file:///tmp/openmldb_offline_storage/");
         }
 
-=======
-        }
-
-
-        if (props.getProperty("offline.data.prefix") == null) {
-            props.setProperty("offline.data.prefix", "file:///tmp/openmldb_offline_storage/");
-        }
-
->>>>>>> d12babd9
         if (isEmpty(getOfflineDataPrefix())) {
             throw new ConfigException("offline.data.prefix", "should not be null");
         } else {
@@ -560,19 +514,11 @@
         if (props.getProperty("enable.hive.support") == null) {
             props.setProperty("enable.hive.support", "true");
         }
-<<<<<<< HEAD
 
         if (props.getProperty("batch.job.result.max.wait.time") == null) {
             props.setProperty("batch.job.result.max.wait.time", "600000");
         }
 
-=======
-
-        if (props.getProperty("batch.job.result.max.wait.time") == null) {
-            props.setProperty("batch.job.result.max.wait.time", "600000");
-        }
-
->>>>>>> d12babd9
         if (props.getProperty("k8s.hadoop.configmap") == null) {
             props.setProperty("k8s.hadoop.configmap", "hadoop-config");
         }
