--- conflicted
+++ resolved
@@ -343,7 +343,7 @@
             throw new ConfigException("spark.yarn.jars", "should not use local filesystem for yarn mode");
         }
 
-<<<<<<< HEAD
+
         if (props.getProperty("spark.home", "").isEmpty()) {
             if (System.getenv("SPARK_HOME") == null) {
                 throw new ConfigException("spark.home", "should set config 'spark.home' or environment variable 'SPARK_HOME'");
@@ -352,16 +352,15 @@
                 props.setProperty("spark.home", System.getenv("SPARK_HOME"));
             }
         }
-=======
-        SPARK_HOME = firstNonEmpty(prop.getProperty("spark.home"), System.getenv("SPARK_HOME"));
+
+        String SPARK_HOME = firstNonEmpty(props.getProperty("spark.home"), System.getenv("SPARK_HOME"));
         // isEmpty checks null and empty
-        if(isEmpty(SPARK_HOME)) {
+        if (isEmpty(SPARK_HOME)) {
             throw new ConfigException("spark.home", "should set config 'spark.home' or environment variable 'SPARK_HOME'");
         }
+        props.setProperty("spark.home", SPARK_HOME);
 
         // TODO: Check if we can get spark-submit
->>>>>>> 0fa0fe92
-
 
         if (props.getProperty("prefetch.jobid.num") == null) {
             props.setProperty("prefetch.jobid.num", "1");
@@ -459,7 +458,7 @@
             throw new ConfigException("offline.data.prefix", "should not be null");
         } else {
             if (isYarn() || isK8s()) {
-                if(getOfflineDataPrefix().startsWith("file://")) {
+                if (getOfflineDataPrefix().startsWith("file://")) {
                     throw new ConfigException("offline.data.prefix", "should not use local filesystem for yarn mode or k8s mode");
                 }
             }
@@ -467,15 +466,6 @@
 
         if (props.getProperty("batchjob.jar.path", "").isEmpty()) {
             props.setProperty("batchjob.jar.path", BatchJobUtil.findLocalBatchJobJar());
-        }
-
-<<<<<<< HEAD
-        if (props.getProperty("hadoop.user.name") == null) {
-            props.setProperty("hadoop.user.name", "root");
-        }
-
-        if (props.getProperty("hadoop.conf.dir") == null) {
-            props.setProperty("hadoop.conf.dir", "");
         }
 
         if (isYarn() && getHadoopConfDir().isEmpty()) {
@@ -485,21 +475,22 @@
                 // TODO: Check if we can get core-site.xml
                 props.setProperty("hadoop.conf.dir", System.getenv("HADOOP_CONF_DIR"));
             }
-=======
+        }
+
         // TODO(hw): need default root?
-        HADOOP_USER_NAME = firstNonEmpty(prop.getProperty("hadoop.user.name"),  System.getenv("HADOOP_USER_NAME"));
-
-        HADOOP_CONF_DIR = firstNonEmpty(prop.getProperty("hadoop.conf.dir"), System.getenv("HADOOP_CONF_DIR"));
-        if (isYarn && isEmpty(HADOOP_CONF_DIR)) {
+        String HADOOP_USER_NAME = firstNonEmpty(props.getProperty("hadoop.user.name"),  System.getenv("HADOOP_USER_NAME"));
+        props.setProperty("hadoop.user.name", HADOOP_USER_NAME);
+
+        String HADOOP_CONF_DIR = firstNonEmpty(props.getProperty("hadoop.conf.dir"), System.getenv("HADOOP_CONF_DIR"));
+        if (isYarn() && isEmpty(HADOOP_CONF_DIR)) {
             throw new ConfigException("hadoop.conf.dir", "should set config 'hadoop.conf.dir' or environment variable 'HADOOP_CONF_DIR'");
->>>>>>> 0fa0fe92
-        }
+        }
+        props.setProperty("hadoop.conf.dir", HADOOP_CONF_DIR);
 
         if (props.getProperty("enable.hive.support") == null) {
             props.setProperty("enable.hive.support", "true");
         }
 
-
         if (props.getProperty("batch.job.result.max.wait.time") == null) {
             props.setProperty("batch.job.result.max.wait.time", "600000");
         }
@@ -513,13 +504,6 @@
         }
     }
 
-<<<<<<< HEAD
-}
-=======
-    public static boolean isYarnCluster() throws ConfigException {
-        parse();
-        return SPARK_MASTER.equals("yarn") || SPARK_MASTER.equals("yarn-cluster");
-    }
 
     // ref org.apache.spark.launcher.CommandBuilderUtils
     public static String firstNonEmpty(String... strings) {
@@ -530,8 +514,12 @@
         }
         return null;
     }
+
+
     public static boolean isEmpty(String s) {
         return s == null || s.isEmpty();
     }
+
+
+
 }
->>>>>>> 0fa0fe92
