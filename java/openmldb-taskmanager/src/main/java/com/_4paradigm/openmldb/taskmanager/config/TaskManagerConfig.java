/*
 * Copyright 2021 4Paradigm
 *
 * Licensed under the Apache License, Version 2.0 (the "License");
 * you may not use this file except in compliance with the License.
 * You may obtain a copy of the License at
 *
 *   http://www.apache.org/licenses/LICENSE-2.0
 *
 * Unless required by applicable law or agreed to in writing, software
 * distributed under the License is distributed on an "AS IS" BASIS,
 * WITHOUT WARRANTIES OR CONDITIONS OF ANY KIND, either express or implied.
 * See the License for the specific language governing permissions and
 * limitations under the License.
 */

package com._4paradigm.openmldb.taskmanager.config;

import com._4paradigm.openmldb.taskmanager.util.BatchJobUtil;
import org.slf4j.Logger;
import org.slf4j.LoggerFactory;
import java.io.File;
import java.io.IOException;
import java.util.Arrays;
import java.util.Properties;

/**
 * The global configuration of TaskManager.
 *
 * Need to call TaskManagerConfig.parser() before accessing configuration.
 */
public class TaskManagerConfig {
    private static Logger logger = LoggerFactory.getLogger(TaskManagerConfig.class);

    private volatile static TaskManagerConfig instance;

    private volatile static Properties props;

    public static Properties getProps() {
        return props;
    }

    private static TaskManagerConfig getInstance() throws ConfigException {
        if (instance == null) {
            instance = new TaskManagerConfig();
            instance.init();
        }
        return instance;
    }

    public static void parse() throws ConfigException {
        getInstance();
    }

    protected static String getString(String key) {
        return props.getProperty(key);
    }

    protected static int getInt(String key) {
        return Integer.parseInt(getString(key));
    }

    protected static long getLong(String key) {
        return Long.parseLong(getString(key));
    }

    protected static boolean getBool(String key) {
        return Boolean.parseBoolean(getString(key));
    }


    public static String getServerHost() {
        return getString("server.host");
    }

    public static int getServerPort() {
        return getInt("server.port");
    }

    public static int getServerWorkerThreads() {
        return getInt("server.worker_threads");
    }

    public static int getServerIoThreads() {
        return getInt("server.io_threads");
    }

    public static int getChannelKeepAliveTime() {
        return getInt("server.channel_keep_alive_time");
    }

    public static int getZkSessionTimeout() {
        return getInt("zookeeper.session_timeout");
    }

    public static String getZkCluster() {
        return getString("zookeeper.cluster");
    }

    public static String getZkRootPath() {
        return getString("zookeeper.root_path");
    }

<<<<<<< HEAD
=======
    public static String getZkCert() {
        return props.getProperty("zookeeper.cert", "");
    }

>>>>>>> 72f752bd
    public static int getZkConnectionTimeout() {
        return getInt("zookeeper.connection_timeout");
    }

    public static int getZkBaseSleepTime() {
        return getInt("zookeeper.base_sleep_time");
    }

    public static int getZkMaxRetries() {
        return getInt("zookeeper.max_retries");
    }

    public static int getZkMaxConnectWaitTime() {
        return getInt("zookeeper.max_connect_waitTime");
    }

    public static String getSparkMaster() {
        return getString("spark.master");
    }

    public static String getSparkYarnJars() {
        return getString("spark.yarn.jars");
    }

    public static String getSparkHome() {
        return getString("spark.home");
    }

    public static int getPrefetchJobidNum() {
        return getInt("prefetch.jobid.num");
    }

    public static String getJobLogPath() {
        return getString("job.log.path");
    }

    public static String getExternalFunctionDir() {
        return getString("external.function.dir");
    }

    public static boolean getTrackUnfinishedJobs() {
        return getBool("track.unfinished.jobs");
    }

    public static int getJobTrackerInterval() {
        return getInt("job.tracker.interval");
    }

    public static String getSparkDefaultConf() {
        return getString("spark.default.conf");
    }

    public static String getSparkEventlogDir() {
        return getString("spark.eventLog.dir");
    }

    public static int getSparkYarnMaxappattempts() {
        return getInt("spark.yarn.maxAppAttempts");
    }

    public static String getOfflineDataPrefix() {
        return getString("offline.data.prefix");
    }

    public static String getBatchjobJarPath() {
        return getString("batchjob.jar.path");
    }


    public static String getHadoopConfDir() {
        return getString("hadoop.conf.dir");
    }

    public static boolean getEnableHiveSupport() {
        return getBool("enable.hive.support");
    }

    public static long getBatchJobResultMaxWaitTime() {
        return getLong("batch.job.result.max.wait.time");
    }


    public static String getK8sHadoopConfigmapName() {
        return getString("k8s.hadoop.configmap");
    }

    public static String getK8sMountLocalPath() {
        return getString("k8s.mount.local.path");
    }

    public static String getHadoopUserName() {
        return getString("hadoop.user.name");
    }

    public static String getZkTaskmanagerPath() {
        return getZkRootPath() + "/taskmanager";
    }

    public static String getZkMaxJobIdPath() {
        return getZkTaskmanagerPath() + "/max_job_id";
    }

    public static boolean isK8s() {
        return getSparkMaster().equals("k8s") || getSparkMaster().equals("kubernetes");
    }

    public static boolean isYarnCluster() {
        return getSparkMaster().equals("yarn") || getSparkMaster().equals("yarn-cluster");
    }

    public static boolean isYarn() {
        return getSparkMaster().startsWith("yarn");
    }

    public static void print() throws ConfigException {
        parse();

        StringBuilder builder = new StringBuilder();

        for (String key : props.stringPropertyNames()) {
            String value = props.getProperty(key);
            builder.append(key + " = " + value + "\n");
        }

        logger.info("Final TaskManager config: \n" + builder.toString());
    }

    private void init() throws ConfigException {
        props = new Properties();

        // Load local properties file
        try {
            props.load(TaskManagerConfig.class.getClassLoader().getResourceAsStream("taskmanager.properties"));
        } catch (IOException e) {
            throw new ConfigException(String.format("Fail to load taskmanager.properties, message: ", e.getMessage()));
        }

        // Get properties and check
        if (props.getProperty("server.host") == null) {
            props.setProperty("server.host", "0.0.0.0");
        }

        if (props.getProperty("server.port") == null) {
            props.setProperty("server.port", "9902");
        }

        if (getServerPort() < 1 || getServerPort() > 65535) {
            throw new ConfigException("server.port", "invalid port, should be in range of 1 through 65535");
        }

        if (props.getProperty("server.worker_threads") == null) {
            props.setProperty("server.worker_threads", "16");
        }

        if (getServerWorkerThreads() <= 0) {
            throw new ConfigException("server.worker_threads", "should be larger than 0");
        }

        if (props.getProperty("server.io_threads") == null) {
            props.setProperty("server.io_threads", "4");
        }

        if (getServerIoThreads() <= 0) {
            throw new ConfigException("server.io_threads", "should be larger than 0");
        }

        if (props.getProperty("server.channel_keep_alive_time") == null) {
            props.setProperty("server.channel_keep_alive_time", "1800");
        }

        if (getChannelKeepAliveTime() <= 0) {
            throw new ConfigException("server.channel_keep_alive_time", "should be larger than 0");
        }

        if (props.getProperty("zookeeper.session_timeout") == null) {
            props.setProperty("zookeeper.session_timeout", "5000");
        }

        if (getZkSessionTimeout() <= 0) {
            throw new ConfigException("zookeeper.session_timeout", "should be larger than 0");
        }

        if (props.getProperty("zookeeper.cluster") == null) {
            props.setProperty("", "");
        }

<<<<<<< HEAD
        if (getZkCluster().isEmpty()) {
=======
        if (isEmpty(getZkCluster())) {
>>>>>>> 72f752bd
            throw new ConfigException("zookeeper.cluster", "should not be empty");
        }

        if (props.getProperty("zookeeper.connection_timeout") == null) {
            props.setProperty("zookeeper.connection_timeout", "5000");
        }

        if (getZkConnectionTimeout() <= 0) {
            throw new ConfigException("zookeeper.connection_timeout", "should be larger than 0");
        }

        if (props.getProperty("zookeeper.base_sleep_time") == null) {
            props.setProperty("zookeeper.base_sleep_time", "1000");
        }

        if (getZkBaseSleepTime() <= 0) {
            throw new ConfigException("zookeeper.base_sleep_time", "should be larger than 0");
<<<<<<< HEAD
        }

        if (props.getProperty("zookeeper.max_retries") == null) {
            props.setProperty("zookeeper.max_retries", "10");
        }

        if (getZkMaxRetries() <= 0) {
            throw new ConfigException("zookeeper.max_retries", "should be larger than 0");
        }

        if (props.getProperty("zookeeper.max_connect_waitTime") == null) {
            props.setProperty("zookeeper.max_connect_waitTime", "30000");
        }

=======
        }

        if (props.getProperty("zookeeper.max_retries") == null) {
            props.setProperty("zookeeper.max_retries", "10");
        }

        if (getZkMaxRetries() <= 0) {
            throw new ConfigException("zookeeper.max_retries", "should be larger than 0");
        }

        if (props.getProperty("zookeeper.max_connect_waitTime") == null) {
            props.setProperty("zookeeper.max_connect_waitTime", "30000");
        }

>>>>>>> 72f752bd
        if (getZkMaxConnectWaitTime() <= 0) {
            throw new ConfigException("zookeeper.max_connect_waitTime", "should be larger than 0");
        }

        if (props.getProperty("spark.master") == null) {
            props.setProperty("spark.master", "local[*]");
        } else {
            props.setProperty("spark.master", props.getProperty("spark.master").toLowerCase());
        }

        if (!getSparkMaster().startsWith("local")) {
            if (!Arrays.asList("yarn", "yarn-cluster", "yarn-client", "k8s", "kubernetes").contains(getSparkMaster())) {
                throw new ConfigException("spark.master", "should be local, yarn, yarn-cluster, yarn-client, k8s or kubernetes");
            }
        }

        if (props.getProperty("spark.yarn.jars") == null) {
            props.setProperty("spark.yarn.jars", "");
        }

<<<<<<< HEAD
        if (isYarn() && !getSparkYarnJars().isEmpty() && getSparkYarnJars().startsWith("file://")) {
=======
        if (isYarn() && !isEmpty(getSparkYarnJars()) && getSparkYarnJars().startsWith("file://")) {
>>>>>>> 72f752bd
            throw new ConfigException("spark.yarn.jars", "should not use local filesystem for yarn mode");
        }


<<<<<<< HEAD
        if (props.getProperty("spark.home", "").isEmpty()) {
=======
        if (isEmpty(props.getProperty("spark.home", ""))) {
>>>>>>> 72f752bd
            if (System.getenv("SPARK_HOME") == null) {
                throw new ConfigException("spark.home", "should set config 'spark.home' or environment variable 'SPARK_HOME'");
            } else {
                logger.info("Use SPARK_HOME from environment variable: " + System.getenv("SPARK_HOME"));
                props.setProperty("spark.home", System.getenv("SPARK_HOME"));
            }
        }

        String SPARK_HOME = firstNonEmpty(props.getProperty("spark.home"), System.getenv("SPARK_HOME"));
        // isEmpty checks null and empty
        if (isEmpty(SPARK_HOME)) {
            throw new ConfigException("spark.home", "should set config 'spark.home' or environment variable 'SPARK_HOME'");
        }
        if (SPARK_HOME != null) {
            props.setProperty("spark.home", SPARK_HOME);
        }

        // TODO: Check if we can get spark-submit

        if (props.getProperty("prefetch.jobid.num") == null) {
            props.setProperty("prefetch.jobid.num", "1");
        }

        if (getPrefetchJobidNum() < 1) {
            throw new ConfigException("prefetch.jobid.num", "should be larger or equal to 1");
        }

        if (props.getProperty("job.log.path") == null) {
            props.setProperty("job.log.path", "../log/");
        }

        if (getJobLogPath().startsWith("hdfs") || getJobLogPath().startsWith("s3")) {
            throw new ConfigException("job.log.path", "only support local filesystem");
        }

        File jobLogDirectory = new File(getJobLogPath());
        if (!jobLogDirectory.exists()) {
            logger.info("The log path does not exist, try to create directory: " + getJobLogPath());
            jobLogDirectory.mkdirs();
            if (!jobLogDirectory.exists()) {
                throw new ConfigException("job.log.path", "fail to create log path: " + jobLogDirectory);
            }
        }

        if (props.getProperty("external.function.dir") == null) {
            props.setProperty("external.function.dir", "./udf/");
        }

        File externalFunctionDir = new File(getExternalFunctionDir());
        if (!externalFunctionDir.exists()) {
            logger.info("The external function dir does not exist, try to create directory: "
                    + getExternalFunctionDir());
            externalFunctionDir.mkdirs();
            if (!externalFunctionDir.exists()) {
                throw new ConfigException("job.log.path", "fail to create external function path: " + externalFunctionDir);
            }
        }

        if (props.getProperty("track.unfinished.jobs") == null) {
            props.setProperty("track.unfinished.jobs", "true");
        }

        if (props.getProperty("job.tracker.interval") == null) {
            props.setProperty("job.tracker.interval", "30");
        }

        if (getJobTrackerInterval() <= 0) {
            throw new ConfigException("job.tracker.interval", "should be larger than 0");
        }

        if (props.getProperty("spark.default.conf") == null) {
            props.setProperty("spark.default.conf", "");
        }

<<<<<<< HEAD
        if (!getSparkDefaultConf().isEmpty()) {
            String[] defaultSparkConfs = getSparkDefaultConf().split(";");
            for (String sparkConfMap : defaultSparkConfs) {
                if (!sparkConfMap.isEmpty()) {
=======
        if (!isEmpty(getSparkDefaultConf())) {
            String[] defaultSparkConfs = getSparkDefaultConf().split(";");
            for (String sparkConfMap : defaultSparkConfs) {
                if (!isEmpty(sparkConfMap)) {
>>>>>>> 72f752bd
                    String[] kv = sparkConfMap.split("=");
                    if (kv.length < 2) {
                        throw new ConfigException("spark.default.conf", String.format("error format of %s", sparkConfMap));
                    } else if (!kv[0].startsWith("spark")) {
                        throw new ConfigException("spark.default.conf", String.format("config key should start with 'spark' but get %s", kv[0]));
                    }
                }
            }
        }

        if (props.getProperty("spark.eventLog.dir") == null) {
            props.setProperty("spark.eventLog.dir", "");
        }

<<<<<<< HEAD
        if (!getSparkEventlogDir().isEmpty() && isYarn()) {
=======
        if (!isEmpty(getSparkEventlogDir()) && isYarn()) {
>>>>>>> 72f752bd
            if (getSparkEventlogDir().startsWith("file://")) {
                throw new ConfigException("spark.eventLog.dir", "should not use local filesystem for yarn mode");
            }
        }

        if (props.getProperty("spark.yarn.maxAppAttempts") == null) {
            props.setProperty("spark.yarn.maxAppAttempts", "1");
        }

        if (getSparkYarnMaxappattempts() <= 0) {
            throw new ConfigException("spark.yarn.maxAppAttempts", "should be larger than 0");
<<<<<<< HEAD
        }


        if (props.getProperty("offline.data.prefix") == null) {
            props.setProperty("offline.data.prefix", "file:///tmp/openmldb_offline_storage/");
        }

        if (getOfflineDataPrefix().isEmpty()) {
=======
        }


        if (props.getProperty("offline.data.prefix") == null) {
            props.setProperty("offline.data.prefix", "file:///tmp/openmldb_offline_storage/");
        }

        if (isEmpty(getOfflineDataPrefix())) {
>>>>>>> 72f752bd
            throw new ConfigException("offline.data.prefix", "should not be null");
        } else {
            if (isYarn() || isK8s()) {
                if (getOfflineDataPrefix().startsWith("file://")) {
                    throw new ConfigException("offline.data.prefix", "should not use local filesystem for yarn mode or k8s mode");
                }
            }
        }

<<<<<<< HEAD
        if (props.getProperty("batchjob.jar.path", "").isEmpty()) {
            props.setProperty("batchjob.jar.path", BatchJobUtil.findLocalBatchJobJar());
        }

        if (isYarn() && getHadoopConfDir().isEmpty()) {
=======
        if (isEmpty(props.getProperty("batchjob.jar.path", ""))) {
            props.setProperty("batchjob.jar.path", BatchJobUtil.findLocalBatchJobJar());
        }

        if (isYarn() && isEmpty(getHadoopConfDir())) {
>>>>>>> 72f752bd
            if (System.getenv("HADOOP_CONF_DIR") == null) {
                throw new ConfigException("hadoop.conf.dir", "should set config 'hadoop.conf.dir' or environment variable 'HADOOP_CONF_DIR'");
            } else {
                // TODO: Check if we can get core-site.xml
                props.setProperty("hadoop.conf.dir", System.getenv("HADOOP_CONF_DIR"));
            }
        }

        // TODO(hw): need default root?
        String HADOOP_USER_NAME = firstNonEmpty(props.getProperty("hadoop.user.name"),  System.getenv("HADOOP_USER_NAME"));
        if (HADOOP_USER_NAME != null) {
            props.setProperty("hadoop.user.name", HADOOP_USER_NAME);
        }


        String HADOOP_CONF_DIR = firstNonEmpty(props.getProperty("hadoop.conf.dir"), System.getenv("HADOOP_CONF_DIR"));
        if (isYarn() && isEmpty(HADOOP_CONF_DIR)) {
            throw new ConfigException("hadoop.conf.dir", "should set config 'hadoop.conf.dir' or environment variable 'HADOOP_CONF_DIR'");
        }
        if (HADOOP_CONF_DIR != null) {
            props.setProperty("hadoop.conf.dir", HADOOP_CONF_DIR);
        }


        if (props.getProperty("enable.hive.support") == null) {
            props.setProperty("enable.hive.support", "true");
        }

        if (props.getProperty("batch.job.result.max.wait.time") == null) {
            props.setProperty("batch.job.result.max.wait.time", "600000");
        }
<<<<<<< HEAD

        if (props.getProperty("k8s.hadoop.configmap") == null) {
            props.setProperty("k8s.hadoop.configmap", "hadoop-config");
        }

=======

        if (props.getProperty("k8s.hadoop.configmap") == null) {
            props.setProperty("k8s.hadoop.configmap", "hadoop-config");
        }

>>>>>>> 72f752bd
        if (props.getProperty("k8s.mount.local.path") == null) {
            props.setProperty("k8s.mount.local.path", "/tmp");
        }
    }


    // ref org.apache.spark.launcher.CommandBuilderUtils
    public static String firstNonEmpty(String... strings) {
        for (String s : strings) {
            if (!isEmpty(s)) {
                return s;
            }
        }
        return null;
    }


    public static boolean isEmpty(String s) {
        return s == null || s.isEmpty();
    }

<<<<<<< HEAD


=======
>>>>>>> 72f752bd
}
<|MERGE_RESOLUTION|>--- conflicted
+++ resolved
@@ -101,13 +101,10 @@
         return getString("zookeeper.root_path");
     }
 
-<<<<<<< HEAD
-=======
     public static String getZkCert() {
         return props.getProperty("zookeeper.cert", "");
     }
 
->>>>>>> 72f752bd
     public static int getZkConnectionTimeout() {
         return getInt("zookeeper.connection_timeout");
     }
@@ -294,11 +291,7 @@
             props.setProperty("", "");
         }
 
-<<<<<<< HEAD
-        if (getZkCluster().isEmpty()) {
-=======
         if (isEmpty(getZkCluster())) {
->>>>>>> 72f752bd
             throw new ConfigException("zookeeper.cluster", "should not be empty");
         }
 
@@ -316,7 +309,6 @@
 
         if (getZkBaseSleepTime() <= 0) {
             throw new ConfigException("zookeeper.base_sleep_time", "should be larger than 0");
-<<<<<<< HEAD
         }
 
         if (props.getProperty("zookeeper.max_retries") == null) {
@@ -331,22 +323,6 @@
             props.setProperty("zookeeper.max_connect_waitTime", "30000");
         }
 
-=======
-        }
-
-        if (props.getProperty("zookeeper.max_retries") == null) {
-            props.setProperty("zookeeper.max_retries", "10");
-        }
-
-        if (getZkMaxRetries() <= 0) {
-            throw new ConfigException("zookeeper.max_retries", "should be larger than 0");
-        }
-
-        if (props.getProperty("zookeeper.max_connect_waitTime") == null) {
-            props.setProperty("zookeeper.max_connect_waitTime", "30000");
-        }
-
->>>>>>> 72f752bd
         if (getZkMaxConnectWaitTime() <= 0) {
             throw new ConfigException("zookeeper.max_connect_waitTime", "should be larger than 0");
         }
@@ -367,20 +343,12 @@
             props.setProperty("spark.yarn.jars", "");
         }
 
-<<<<<<< HEAD
-        if (isYarn() && !getSparkYarnJars().isEmpty() && getSparkYarnJars().startsWith("file://")) {
-=======
         if (isYarn() && !isEmpty(getSparkYarnJars()) && getSparkYarnJars().startsWith("file://")) {
->>>>>>> 72f752bd
             throw new ConfigException("spark.yarn.jars", "should not use local filesystem for yarn mode");
         }
 
 
-<<<<<<< HEAD
-        if (props.getProperty("spark.home", "").isEmpty()) {
-=======
         if (isEmpty(props.getProperty("spark.home", ""))) {
->>>>>>> 72f752bd
             if (System.getenv("SPARK_HOME") == null) {
                 throw new ConfigException("spark.home", "should set config 'spark.home' or environment variable 'SPARK_HOME'");
             } else {
@@ -455,17 +423,10 @@
             props.setProperty("spark.default.conf", "");
         }
 
-<<<<<<< HEAD
-        if (!getSparkDefaultConf().isEmpty()) {
-            String[] defaultSparkConfs = getSparkDefaultConf().split(";");
-            for (String sparkConfMap : defaultSparkConfs) {
-                if (!sparkConfMap.isEmpty()) {
-=======
         if (!isEmpty(getSparkDefaultConf())) {
             String[] defaultSparkConfs = getSparkDefaultConf().split(";");
             for (String sparkConfMap : defaultSparkConfs) {
                 if (!isEmpty(sparkConfMap)) {
->>>>>>> 72f752bd
                     String[] kv = sparkConfMap.split("=");
                     if (kv.length < 2) {
                         throw new ConfigException("spark.default.conf", String.format("error format of %s", sparkConfMap));
@@ -480,11 +441,7 @@
             props.setProperty("spark.eventLog.dir", "");
         }
 
-<<<<<<< HEAD
-        if (!getSparkEventlogDir().isEmpty() && isYarn()) {
-=======
         if (!isEmpty(getSparkEventlogDir()) && isYarn()) {
->>>>>>> 72f752bd
             if (getSparkEventlogDir().startsWith("file://")) {
                 throw new ConfigException("spark.eventLog.dir", "should not use local filesystem for yarn mode");
             }
@@ -496,7 +453,6 @@
 
         if (getSparkYarnMaxappattempts() <= 0) {
             throw new ConfigException("spark.yarn.maxAppAttempts", "should be larger than 0");
-<<<<<<< HEAD
         }
 
 
@@ -504,17 +460,7 @@
             props.setProperty("offline.data.prefix", "file:///tmp/openmldb_offline_storage/");
         }
 
-        if (getOfflineDataPrefix().isEmpty()) {
-=======
-        }
-
-
-        if (props.getProperty("offline.data.prefix") == null) {
-            props.setProperty("offline.data.prefix", "file:///tmp/openmldb_offline_storage/");
-        }
-
         if (isEmpty(getOfflineDataPrefix())) {
->>>>>>> 72f752bd
             throw new ConfigException("offline.data.prefix", "should not be null");
         } else {
             if (isYarn() || isK8s()) {
@@ -524,19 +470,11 @@
             }
         }
 
-<<<<<<< HEAD
-        if (props.getProperty("batchjob.jar.path", "").isEmpty()) {
-            props.setProperty("batchjob.jar.path", BatchJobUtil.findLocalBatchJobJar());
-        }
-
-        if (isYarn() && getHadoopConfDir().isEmpty()) {
-=======
         if (isEmpty(props.getProperty("batchjob.jar.path", ""))) {
             props.setProperty("batchjob.jar.path", BatchJobUtil.findLocalBatchJobJar());
         }
 
         if (isYarn() && isEmpty(getHadoopConfDir())) {
->>>>>>> 72f752bd
             if (System.getenv("HADOOP_CONF_DIR") == null) {
                 throw new ConfigException("hadoop.conf.dir", "should set config 'hadoop.conf.dir' or environment variable 'HADOOP_CONF_DIR'");
             } else {
@@ -568,19 +506,11 @@
         if (props.getProperty("batch.job.result.max.wait.time") == null) {
             props.setProperty("batch.job.result.max.wait.time", "600000");
         }
-<<<<<<< HEAD
 
         if (props.getProperty("k8s.hadoop.configmap") == null) {
             props.setProperty("k8s.hadoop.configmap", "hadoop-config");
         }
 
-=======
-
-        if (props.getProperty("k8s.hadoop.configmap") == null) {
-            props.setProperty("k8s.hadoop.configmap", "hadoop-config");
-        }
-
->>>>>>> 72f752bd
         if (props.getProperty("k8s.mount.local.path") == null) {
             props.setProperty("k8s.mount.local.path", "/tmp");
         }
@@ -602,9 +532,4 @@
         return s == null || s.isEmpty();
     }
 
-<<<<<<< HEAD
-
-
-=======
->>>>>>> 72f752bd
 }
