--- conflicted
+++ resolved
@@ -25,12 +25,8 @@
 import io.fabric8.kubernetes.client.dsl.base.CustomResourceDefinitionContext
 import io.fabric8.kubernetes.client.{Config, DefaultKubernetesClient, Watcher, WatcherException}
 import org.slf4j.LoggerFactory
-<<<<<<< HEAD
-
-=======
 import java.io.{File, FileOutputStream}
 import java.nio.file.Paths
->>>>>>> 87f1fc75
 import java.util.Calendar
 import scala.collection.mutable
 
@@ -39,11 +35,7 @@
   private val logger = LoggerFactory.getLogger(this.getClass)
 
   def getK8sJobName(jobId: Int): String = {
-<<<<<<< HEAD
-    s"openmldb-job-tobe1-$jobId"
-=======
     s"openmldb-job-$jobId"
->>>>>>> 87f1fc75
   }
 
   def getDrvierPodName(jobId: Int): String = {
@@ -121,8 +113,6 @@
 
     // Update K8S job status
     manager.waitAndWatch(jobInfo: JobInfo)
-<<<<<<< HEAD
-=======
     
     if (blocking) {
       while (JobInfoManager.getJob(jobInfo.getId).get.isFinished) {
@@ -130,7 +120,6 @@
         Thread.sleep(3000L)
       }
     }
->>>>>>> 87f1fc75
 
     jobInfo
   }
@@ -144,12 +133,8 @@
 
   // TODO: Configure and create a Kubernetes client from TaskManagerConfig
   val k8sConfig = Config.autoConfigure(null)
-<<<<<<< HEAD
-  val client =   new DefaultKubernetesClient(k8sConfig)
-=======
   val client = new DefaultKubernetesClient(k8sConfig)
   var podLogWatch: LogWatch = null
->>>>>>> 87f1fc75
 
   def listAllPods(): Unit = {
     // List Pods in the specified namespace
@@ -345,86 +330,4 @@
 
   }
 
-  def waitAndWatch(jobInfo: JobInfo, timeout: Long = 5000): Unit = {
-    val startTime = System.currentTimeMillis()
-
-    val podName = getDrvierPodName(jobInfo.getId)
-    var pod = client.pods().inNamespace(namespace).withName(podName).get()
-
-    while (pod == null) {
-      // Sleep to wait pod to be created
-      if (System.currentTimeMillis() - startTime >= timeout) {
-        close()
-        throw new Exception(s"Pod $podName not found when timeout")
-      } else {
-        logger.info(s"Sleep 1 second and wait for pod $podName to be created")
-        Thread.sleep(1000)
-        pod = client.pods().inNamespace(namespace).withName(podName).get()
-      }
-    }
-
-    watchPodStatus(jobInfo)
-  }
-
-  /**
-   * Watch the status of the pod.
-   * Notice that we should not close the client when updating the status of the job.
-   *
-   * @param jobInfo
-   */
-  def watchPodStatus(jobInfo: JobInfo): Unit = {
-
-    val podName = getDrvierPodName(jobInfo.getId)
-    val pod = client.pods().inNamespace(namespace).withName(podName).get()
-
-    if (pod == null) {
-      //close()
-      throw new Exception(s"Pod $podName not found")
-    }
-
-    client.pods().inNamespace(namespace).withName(podName).watch(new Watcher[Pod] {
-      override def eventReceived(action: Watcher.Action, resource: Pod): Unit = {
-        // handle pod status change event
-        if (resource.getStatus.getPhase.equals("Succeeded")) {
-          jobInfo.setState("finished")
-          client.close()
-        } else if (resource.getStatus.getPhase.equals("Failed")) {
-          jobInfo.setState("failed")
-          client.close()
-        } else if (resource.getStatus.getPhase.equals("Pending")) {
-          jobInfo.setState("pending")
-        } else if (resource.getStatus.getPhase.equals("Running")) {
-          jobInfo.setState("running")
-        } else {
-          logger.warn(s"Pod ${resource.getMetadata.getName} status changed to ${resource.getStatus.getPhase} " +
-            s"but not update job state")
-        }
-
-        logger.info("Job(id=%d) state change to %s".format(jobInfo.getId, jobInfo.getState))
-
-        if (jobInfo.isFinished) {
-          // Set end time
-          val endTime = new java.sql.Timestamp(Calendar.getInstance.getTime().getTime())
-          jobInfo.setEndTime(endTime)
-
-          // TODO: Get error message to set
-
-          jobInfo.sync()
-        }
-
-      }
-
-       def onClose(e: WatcherException): Unit = {
-         // handle watch close event
-         if (e != null) {
-           println("Pod watch closed with error: " + e.getMessage)
-         } else {
-           println("Pod watch closed normally")
-         }
-      }
-
-    })
-
-  }
-
 }