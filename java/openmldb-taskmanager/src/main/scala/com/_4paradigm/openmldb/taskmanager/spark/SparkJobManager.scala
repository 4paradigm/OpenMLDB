/*
 * Copyright 2021 4Paradigm
 *
 * Licensed under the Apache License, Version 2.0 (the "License");
 * you may not use this file except in compliance with the License.
 * You may obtain a copy of the License at
 *
 *   http://www.apache.org/licenses/LICENSE-2.0
 *
 * Unless required by applicable law or agreed to in writing, software
 * distributed under the License is distributed on an "AS IS" BASIS,
 * WITHOUT WARRANTIES OR CONDITIONS OF ANY KIND, either express or implied.
 * See the License for the specific language governing permissions and
 * limitations under the License.
 */

package com._4paradigm.openmldb.taskmanager.spark

import com._4paradigm.openmldb.taskmanager.{JobInfoManager, LogManager}
import com._4paradigm.openmldb.taskmanager.config.TaskManagerConfig
import com._4paradigm.openmldb.taskmanager.dao.JobInfo
import com._4paradigm.openmldb.taskmanager.udf.ExternalFunctionManager
import com._4paradigm.openmldb.taskmanager.yarn.YarnClientUtil
import org.apache.spark.launcher.SparkLauncher
import org.slf4j.LoggerFactory
import java.nio.file.Paths

object SparkJobManager {

  private val logger = LoggerFactory.getLogger(this.getClass)

  /**
   * Create the SparkLauncher object with pre-set parameters like yarn-cluster.
   *
   * @param mainClass the full-qualified Java class name
   * @return the SparkLauncher object
   */
  def createSparkLauncher(mainClass: String): SparkLauncher = {


    val launcher = new SparkLauncher()
      .setAppResource(TaskManagerConfig.getBatchjobJarPath)
      .setMainClass(mainClass)

    if (TaskManagerConfig.getSparkHome != null && TaskManagerConfig.getSparkHome.nonEmpty) {
      launcher.setSparkHome(TaskManagerConfig.getSparkHome)
<<<<<<< HEAD
    }

    val env: java.util.Map[String, String] = new java.util.HashMap[String, String]
    // config may empty, need check
    if (TaskManagerConfig.getHadoopConfDir != null && TaskManagerConfig.getHadoopConfDir.nonEmpty) {
      env.put("HADOOP_CONF_DIR", TaskManagerConfig.getHadoopConfDir)
    }

=======
    }

    val env: java.util.Map[String, String] = new java.util.HashMap[String, String]
    // config may empty, need check
    if (TaskManagerConfig.getHadoopConfDir != null && TaskManagerConfig.getHadoopConfDir.nonEmpty) {
      env.put("HADOOP_CONF_DIR", TaskManagerConfig.getHadoopConfDir)
    }

>>>>>>> d12babd9
    if (TaskManagerConfig.getHadoopUserName != null && TaskManagerConfig.getHadoopUserName.nonEmpty){
      env.put("HADOOP_USER_NAME", TaskManagerConfig.getHadoopUserName)
    }

    if (TaskManagerConfig.getSparkMaster.startsWith("local")) {
      launcher.setMaster(TaskManagerConfig.getSparkMaster)
    } else {
      TaskManagerConfig.getSparkMaster.toLowerCase match {
        case "yarn" | "yarn-cluster" =>
          launcher.setMaster("yarn").setDeployMode("cluster")
        case "yarn-client" =>
          launcher.setMaster("yarn").setDeployMode("client")
        case _ => throw new Exception(s"Unsupported Spark master ${TaskManagerConfig.getSparkMaster}")
      }
    }
    
    if (TaskManagerConfig.getSparkYarnJars != null && TaskManagerConfig.getSparkYarnJars.nonEmpty) {
      launcher.setConf("spark.yarn.jars", TaskManagerConfig.getSparkYarnJars)
    }

    launcher
  }

  def submitSparkJob(jobType: String, mainClass: String,
                     args: List[String] = List(),
                     sql: String = "",
                     localSqlFile: String = "",
                     sparkConf: Map[String, String] = Map(),
                     defaultDb: String = "",
                     blocking: Boolean = false): JobInfo = {

    val jobInfoArgs = if (sql.nonEmpty) {
      List(sql)
    } else {
      args
    }
    val jobInfo = JobInfoManager.createJobInfo(jobType, jobInfoArgs, sparkConf)

    // Submit Spark application with SparkLauncher
    val launcher = createSparkLauncher(mainClass)

    if (args.nonEmpty) {
      launcher.addAppArgs(args:_*)
    }

    if (localSqlFile.nonEmpty) {
      logger.info("Add the local SQL file: " + localSqlFile)
      launcher.addFile(localSqlFile)
    }

    // TODO: Avoid using zh_CN to load openmldb jsdk so
   
    if (TaskManagerConfig.getSparkEventlogDir.nonEmpty) {
      launcher.setConf("spark.eventLog.enabled", "true")
      launcher.setConf("spark.eventLog.dir", TaskManagerConfig.getSparkEventlogDir)
    }

    if (TaskManagerConfig.getSparkYarnMaxappattempts >= 1 ) {
      launcher.setConf("spark.yarn.maxAppAttempts", TaskManagerConfig.getSparkYarnMaxappattempts.toString)
    }

    // Set default Spark conf by TaskManager configuration file
    val defaultSparkConfs = TaskManagerConfig.getSparkDefaultConf.split(";")
    defaultSparkConfs.map(sparkConf => {
      if (sparkConf.nonEmpty) {
        val kvList = sparkConf.split("=")
        val key = kvList(0)
        val value = kvList.drop(1).mkString("=")
        launcher.setConf(key, value)
      }
    })

    // Set ZooKeeper config for openmldb-batch jobs
    if (TaskManagerConfig.getZkCluster.nonEmpty && TaskManagerConfig.getZkRootPath.nonEmpty) {
      launcher.setConf("spark.openmldb.zk.cluster", TaskManagerConfig.getZkCluster)
      launcher.setConf("spark.openmldb.zk.root.path", TaskManagerConfig.getZkRootPath)
<<<<<<< HEAD
=======

      launcher.setConf("spark.openmldb.user", TaskManagerConfig.getUser)
      launcher.setConf("spark.openmldb.password", TaskManagerConfig.getPassword)
>>>>>>> d12babd9
    }

    // Set ad-hoc Spark configuration
    if (defaultDb.nonEmpty) {
      launcher.setConf("spark.openmldb.default.db", defaultDb)
    }

    if (TaskManagerConfig.getOfflineDataPrefix.nonEmpty) {
      launcher.setConf("spark.openmldb.offline.data.prefix", TaskManagerConfig.getOfflineDataPrefix)
    }

    // Set external function dir for offline jobs
    val absoluteExternalFunctionDir = if (TaskManagerConfig.getExternalFunctionDir.startsWith("/")) {
      TaskManagerConfig.getExternalFunctionDir
    } else {
      // TODO: The current path is incorrect if running in IDE, please set `external.function.dir` with absolute path
      // Concat to generate absolute path
      Paths.get(Paths.get(".").toAbsolutePath.toString, TaskManagerConfig.getExternalFunctionDir).toString
    }
    launcher.setConf("spark.openmldb.taskmanager.external.function.dir", absoluteExternalFunctionDir)

    for ((k, v) <- sparkConf) {
      logger.info("Get Spark config key: " + k + ", value: " + v)
      launcher.setConf(k, v)
    }

    if (TaskManagerConfig.getJobLogPath.nonEmpty) {
      // Create local file and redirect the log of job into files
      launcher.redirectOutput(LogManager.getJobLogFile(jobInfo.getId))
      launcher.redirectError(LogManager.getJobErrorLogFile(jobInfo.getId))
    }

    if(TaskManagerConfig.getEnableHiveSupport) {
      launcher.setConf("spark.sql.catalogImplementation", "hive")
    }

    // Add the external function library files
    // TODO(tobe): Handle the same file names
    ExternalFunctionManager.getAllLibraryFilePaths().forEach(filePath => launcher.addFile(filePath))

    // Submit Spark application and watch state with custom listener
    val sparkAppHandler = launcher.startApplication(new SparkJobListener(jobInfo))

    if (blocking) {
      while (!sparkAppHandler.getState().isFinal()) {
        // TODO: Make this configurable
        Thread.sleep(3000L)
      }
    }

    jobInfo
  }

  def stopSparkYarnJob(jobInfo: JobInfo): Unit = {
    if (jobInfo.isFinished) {
      // TODO: return error message
    } else if (jobInfo.getApplicationId == null) {

    } else {
      YarnClientUtil.killYarnJob(jobInfo.getApplicationId)
    }
  }

}<|MERGE_RESOLUTION|>--- conflicted
+++ resolved
@@ -37,14 +37,12 @@
    */
   def createSparkLauncher(mainClass: String): SparkLauncher = {
 
-
     val launcher = new SparkLauncher()
       .setAppResource(TaskManagerConfig.getBatchjobJarPath)
       .setMainClass(mainClass)
 
     if (TaskManagerConfig.getSparkHome != null && TaskManagerConfig.getSparkHome.nonEmpty) {
       launcher.setSparkHome(TaskManagerConfig.getSparkHome)
-<<<<<<< HEAD
     }
 
     val env: java.util.Map[String, String] = new java.util.HashMap[String, String]
@@ -53,16 +51,6 @@
       env.put("HADOOP_CONF_DIR", TaskManagerConfig.getHadoopConfDir)
     }
 
-=======
-    }
-
-    val env: java.util.Map[String, String] = new java.util.HashMap[String, String]
-    // config may empty, need check
-    if (TaskManagerConfig.getHadoopConfDir != null && TaskManagerConfig.getHadoopConfDir.nonEmpty) {
-      env.put("HADOOP_CONF_DIR", TaskManagerConfig.getHadoopConfDir)
-    }
-
->>>>>>> d12babd9
     if (TaskManagerConfig.getHadoopUserName != null && TaskManagerConfig.getHadoopUserName.nonEmpty){
       env.put("HADOOP_USER_NAME", TaskManagerConfig.getHadoopUserName)
     }
@@ -139,12 +127,9 @@
     if (TaskManagerConfig.getZkCluster.nonEmpty && TaskManagerConfig.getZkRootPath.nonEmpty) {
       launcher.setConf("spark.openmldb.zk.cluster", TaskManagerConfig.getZkCluster)
       launcher.setConf("spark.openmldb.zk.root.path", TaskManagerConfig.getZkRootPath)
-<<<<<<< HEAD
-=======
 
       launcher.setConf("spark.openmldb.user", TaskManagerConfig.getUser)
       launcher.setConf("spark.openmldb.password", TaskManagerConfig.getPassword)
->>>>>>> d12babd9
     }
 
     // Set ad-hoc Spark configuration
