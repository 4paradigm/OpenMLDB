--- conflicted
+++ resolved
@@ -36,7 +36,7 @@
    * @return the SparkLauncher object
    */
   def createSparkLauncher(mainClass: String): SparkLauncher = {
-<<<<<<< HEAD
+
 
     val launcher = new SparkLauncher()
       .setAppResource(TaskManagerConfig.getBatchjobJarPath)
@@ -44,24 +44,16 @@
 
     if (TaskManagerConfig.getSparkHome != null && TaskManagerConfig.getSparkHome.nonEmpty) {
       launcher.setSparkHome(TaskManagerConfig.getSparkHome)
-=======
+    }
+
     val env: java.util.Map[String, String] = new java.util.HashMap[String, String]
     // config may empty, need check
-    if (!TaskManagerConfig.isEmpty(TaskManagerConfig.HADOOP_CONF_DIR)) {
-      env.put("HADOOP_CONF_DIR", TaskManagerConfig.HADOOP_CONF_DIR)
+    if (TaskManagerConfig.getHadoopConfDir.nonEmpty) {
+      env.put("HADOOP_CONF_DIR", TaskManagerConfig.getHadoopConfDir)
     }
     // env.put("YARN_CONF_DIR", TaskManagerConfig.HADOOP_CONF_DIR)  // unused now
-    if (!TaskManagerConfig.isEmpty(TaskManagerConfig.HADOOP_USER_NAME)){
-      env.put("HADOOP_USER_NAME", TaskManagerConfig.HADOOP_USER_NAME)
-    }
-  
-    val launcher = new SparkLauncher(env)
-      .setAppResource(TaskManagerConfig.BATCHJOB_JAR_PATH)
-      .setMainClass(mainClass)
-
-    if (!TaskManagerConfig.isEmpty(TaskManagerConfig.SPARK_HOME)) {
-      launcher.setSparkHome(TaskManagerConfig.SPARK_HOME)
->>>>>>> 0fa0fe92
+    if (TaskManagerConfig.getHadoopUserName.nonEmpty){
+      env.put("HADOOP_USER_NAME", TaskManagerConfig.getHadoopUserName)
     }
 
     if (TaskManagerConfig.getSparkMaster.startsWith("local")) {
@@ -75,14 +67,9 @@
         case _ => throw new Exception(s"Unsupported Spark master ${TaskManagerConfig.getSparkMaster}")
       }
     }
-
-<<<<<<< HEAD
+    
     if (TaskManagerConfig.getSparkYarnJars != null && TaskManagerConfig.getSparkYarnJars.nonEmpty) {
       launcher.setConf("spark.yarn.jars", TaskManagerConfig.getSparkYarnJars)
-=======
-    if (!TaskManagerConfig.isEmpty(TaskManagerConfig.SPARK_YARN_JARS)) {
-      launcher.setConf("spark.yarn.jars", TaskManagerConfig.SPARK_YARN_JARS)
->>>>>>> 0fa0fe92
     }
 
     launcher
