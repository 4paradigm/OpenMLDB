/*
 * Copyright 2021 4Paradigm
 *
 * Licensed under the Apache License, Version 2.0 (the "License");
 * you may not use this file except in compliance with the License.
 * You may obtain a copy of the License at
 *
 *   http://www.apache.org/licenses/LICENSE-2.0
 *
 * Unless required by applicable law or agreed to in writing, software
 * distributed under the License is distributed on an "AS IS" BASIS,
 * WITHOUT WARRANTIES OR CONDITIONS OF ANY KIND, either express or implied.
 * See the License for the specific language governing permissions and
 * limitations under the License.
 */

package com._4paradigm.openmldb.taskmanager

import com._4paradigm.openmldb.sdk.SdkOption
import com._4paradigm.openmldb.sdk.impl.SqlClusterExecutor
import com._4paradigm.openmldb.taskmanager.config.TaskManagerConfig
<<<<<<< HEAD
import com._4paradigm.openmldb.taskmanager.dao.{JobIdGenerator, JobInfo}
=======
import com._4paradigm.openmldb.taskmanager.dao.JobInfo
import com._4paradigm.openmldb.taskmanager.yarn.YarnClientUtil
>>>>>>> 405688e7

import java.sql.{PreparedStatement, ResultSet, SQLException, Timestamp}
import java.util.Calendar
import scala.collection.mutable

object JobInfoManager {
  // TODO: Check if internal table has been created
  val dbName = "__INTERNAL_DB"
  val tableName = "JOB_INFO"

  val option = new SdkOption
  option.setZkCluster(TaskManagerConfig.ZK_CLUSTER)
  option.setZkPath(TaskManagerConfig.ZK_ROOT_PATH)
  val sqlExecutor = new SqlClusterExecutor(option)

  def createJobSystemTable(): Unit = {
    // TODO: Check db
    sqlExecutor.createDB(dbName)

    val createTableSql = s"CREATE TABLE $tableName ( \n" +
      "                   id int,\n" +
      "                   job_type string,\n" +
      "                   state string,\n" +
      "                   start_time timestamp,\n" +
      "                   end_time timestamp,\n" +
      "                   parameter string,\n" +
      "                   cluster string,\n" +
      "                   application_id string,\n" +
      "                   error string,\n" +
      "                   index(key=id, ttl=1, ttl_type=latest)\n" +
      "                   )"
    // TODO: Check table
    sqlExecutor.executeDDL(dbName, createTableSql)
  }

<<<<<<< HEAD
  def createJobInfo(jobType: String): JobInfo = {

    val jobId = JobIdGenerator.getUniqueJobID

=======
  def createJobInfo(jobType: String, args: List[String] = List(), sparkConf: Map[String, String] = Map()): JobInfo = {
    // TODO: Generate unique job id
    val jobId = 1
>>>>>>> 405688e7
    val startTime = new java.sql.Timestamp(Calendar.getInstance.getTime().getTime())
    val initialState = "Submitted"
    val parameter = if (args != null && args.length>0) args.mkString(",") else ""
    val cluster = sparkConf.getOrElse("spark.master", TaskManagerConfig.SPARK_MASTER)
    // TODO: Require endTime is not null for insert sql
    val defaultEndTime = startTime

    // TODO: Parse if run in yarn or local
    val jobInfo = new JobInfo(jobId, jobType, initialState, startTime, defaultEndTime, parameter, cluster, "", "")
    jobInfo.sync()
    jobInfo
  }

  def getAllJobs(): List[JobInfo] = {
    val sql = s"SELECT * FROM $tableName"
    val rs = sqlExecutor.executeSQL(dbName, sql)
    resultSetToJobs(rs)
  }

  def getUnfinishedJobs(): List[JobInfo] = {
    // TODO: Now we can not add index for `state` and run sql with
    //  s"SELECT * FROM $tableName WHERE state NOT IN (${JobInfo.FINAL_STATE.mkString(",")})"
    val sql = s"SELECT * FROM $tableName"
    val rs = sqlExecutor.executeSQL(dbName, sql)

    val jobs = mutable.ArrayBuffer[JobInfo]()
    while(rs.next()) {
      if (!JobInfo.FINAL_STATE.contains(rs.getString(3).toLowerCase)) { // Check if state is finished
        val jobInfo = new JobInfo(rs.getInt(1), rs.getString(2), rs.getString(3),
          rs.getTimestamp(4), rs.getTimestamp(5), rs.getString(6),
          rs.getString(7), rs.getString(8), rs.getString(9))
        jobs.append(jobInfo)
      }
    }

    jobs.toList
  }

  def stopJob(jobId: Int): JobInfo = {
    val sql = s"SELECT * FROM $tableName WHERE id = $jobId"
    val rs = sqlExecutor.executeSQL(dbName, sql)
    val jobInfo = resultSetToJob(rs)
    if (jobInfo.isYarnJob && jobInfo.getApplicationId != null) {
      YarnClientUtil.killYarnJob(jobInfo.getApplicationId)
      // TODO: Maybe start new thread to track the state
      jobInfo.setState(YarnClientUtil.getYarnJobState(jobInfo.getApplicationId).toString)
      jobInfo.sync()
    }
    jobInfo
  }

  def deleteJob(jobId: Int): Unit = {
    // TODO: Can not support deleting single row row
  }

  def getJob(jobId: Int): JobInfo = {
    // TODO: Require to get only one row, https://github.com/4paradigm/OpenMLDB/issues/704
    val sql = s"SELECT * FROM $tableName WHERE id = $jobId"
    val rs = sqlExecutor.executeSQL(dbName, sql)
    resultSetToJob(rs)
  }

  def syncJob(job: JobInfo): Unit = {
    val insertSql =
      s"""
         | INSERT INTO $tableName VALUES
         | (${job.getId}, "${job.getJobType}", "${job.getState}", ${job.getStartTime.getTime}, ${job.getEndTime.getTime}, "${job.getParameter}", "${job.getCluster}", "${job.getApplicationId}", "${job.getError}")
         |""".stripMargin

    var pstmt: PreparedStatement = null
    try {
      pstmt = sqlExecutor.getInsertPreparedStmt(dbName, insertSql)
      pstmt.execute()
    } catch {
      case e: SQLException =>
        e.printStackTrace()
    } finally if (pstmt != null) try {
      pstmt.close()
    }
    catch {
      case throwables: SQLException =>
        throwables.printStackTrace()
    }
  }

  def resultSetToJob(rs: ResultSet): JobInfo = {
    if (rs.getFetchSize == 1) {
      if (rs.next()) {
        return new JobInfo(rs.getInt(1), rs.getString(2), rs.getString(3),
          rs.getTimestamp(4), rs.getTimestamp(5), rs.getString(6),
          rs.getString(7), rs.getString(8), rs.getString(9))
      }
    }
    throw new Exception(s"Job num is ${rs.getFetchSize}")
  }

  def resultSetToJobs(rs: ResultSet): List[JobInfo] = {
    val jobs = mutable.ArrayBuffer[JobInfo]()
    while (rs.next()) {
      val jobInfo = new JobInfo(rs.getInt(1), rs.getString(2), rs.getString(3),
        rs.getTimestamp(4), rs.getTimestamp(5), rs.getString(6),
        rs.getString(7), rs.getString(8), rs.getString(9))
      jobs.append(jobInfo)
    }

    jobs.toList
  }

}<|MERGE_RESOLUTION|>--- conflicted
+++ resolved
@@ -19,12 +19,9 @@
 import com._4paradigm.openmldb.sdk.SdkOption
 import com._4paradigm.openmldb.sdk.impl.SqlClusterExecutor
 import com._4paradigm.openmldb.taskmanager.config.TaskManagerConfig
-<<<<<<< HEAD
+
 import com._4paradigm.openmldb.taskmanager.dao.{JobIdGenerator, JobInfo}
-=======
-import com._4paradigm.openmldb.taskmanager.dao.JobInfo
 import com._4paradigm.openmldb.taskmanager.yarn.YarnClientUtil
->>>>>>> 405688e7
 
 import java.sql.{PreparedStatement, ResultSet, SQLException, Timestamp}
 import java.util.Calendar
@@ -60,16 +57,8 @@
     sqlExecutor.executeDDL(dbName, createTableSql)
   }
 
-<<<<<<< HEAD
-  def createJobInfo(jobType: String): JobInfo = {
-
+  def createJobInfo(jobType: String, args: List[String] = List(), sparkConf: Map[String, String] = Map()): JobInfo = {
     val jobId = JobIdGenerator.getUniqueJobID
-
-=======
-  def createJobInfo(jobType: String, args: List[String] = List(), sparkConf: Map[String, String] = Map()): JobInfo = {
-    // TODO: Generate unique job id
-    val jobId = 1
->>>>>>> 405688e7
     val startTime = new java.sql.Timestamp(Calendar.getInstance.getTime().getTime())
     val initialState = "Submitted"
     val parameter = if (args != null && args.length>0) args.mkString(",") else ""
