--- conflicted
+++ resolved
@@ -19,12 +19,8 @@
 import com._4paradigm.openmldb.sdk.SdkOption
 import com._4paradigm.openmldb.sdk.impl.SqlClusterExecutor
 import com._4paradigm.openmldb.taskmanager.config.TaskManagerConfig
-<<<<<<< HEAD
-import com._4paradigm.openmldb.taskmanager.dao.{JobIdGenerator, JobInfo}
-=======
 import com._4paradigm.openmldb.taskmanager.dao.JobInfo
 import com._4paradigm.openmldb.taskmanager.yarn.YarnClientUtil
->>>>>>> 405688e7
 
 import java.sql.{PreparedStatement, ResultSet, SQLException, Timestamp}
 import java.util.Calendar
@@ -37,7 +33,7 @@
 
   val option = new SdkOption
   option.setZkCluster(TaskManagerConfig.ZK_CLUSTER)
-  option.setZkPath(TaskManagerConfig.ZK_ROOT_PATH)
+  option.setZkPath(TaskManagerConfig.ZK_ROOTPATH)
   val sqlExecutor = new SqlClusterExecutor(option)
 
   def createJobSystemTable(): Unit = {
@@ -60,16 +56,9 @@
     sqlExecutor.executeDDL(dbName, createTableSql)
   }
 
-<<<<<<< HEAD
-  def createJobInfo(jobType: String): JobInfo = {
-
-    val jobId = JobIdGenerator.getUniqueJobID
-
-=======
   def createJobInfo(jobType: String, args: List[String] = List(), sparkConf: Map[String, String] = Map()): JobInfo = {
     // TODO: Generate unique job id
     val jobId = 1
->>>>>>> 405688e7
     val startTime = new java.sql.Timestamp(Calendar.getInstance.getTime().getTime())
     val initialState = "Submitted"
     val parameter = if (args != null && args.length>0) args.mkString(",") else ""
@@ -156,9 +145,9 @@
   }
 
   def resultSetToJob(rs: ResultSet): JobInfo = {
-    if (rs.getFetchSize == 1) {
+    if(rs.getFetchSize == 1) {
       if (rs.next()) {
-        return new JobInfo(rs.getInt(1), rs.getString(2), rs.getString(3),
+       return new JobInfo(rs.getInt(1), rs.getString(2), rs.getString(3),
           rs.getTimestamp(4), rs.getTimestamp(5), rs.getString(6),
           rs.getString(7), rs.getString(8), rs.getString(9))
       }
@@ -168,7 +157,7 @@
 
   def resultSetToJobs(rs: ResultSet): List[JobInfo] = {
     val jobs = mutable.ArrayBuffer[JobInfo]()
-    while (rs.next()) {
+    while(rs.next()) {
       val jobInfo = new JobInfo(rs.getInt(1), rs.getString(2), rs.getString(3),
         rs.getTimestamp(4), rs.getTimestamp(5), rs.getString(6),
         rs.getString(7), rs.getString(8), rs.getString(9))
