--- conflicted
+++ resolved
@@ -31,11 +31,7 @@
 
     @Override
     public DataWriter<InternalRow> createWriter(int partitionId, long taskId) {
-<<<<<<< HEAD
-        if (!config.writerType.equals("batch")) {
-=======
         if (!config.isBatchWriter()) {
->>>>>>> d12babd9
             return new OpenmldbDataSingleWriter(config, partitionId, taskId);
         }
         return new OpenmldbDataWriter(config, partitionId, taskId);
