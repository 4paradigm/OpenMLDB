/*
 * Licensed to the Apache Software Foundation (ASF) under one or more
 * contributor license agreements.  See the NOTICE file distributed with
 * this work for additional information regarding copyright ownership.
 * The ASF licenses this file to You under the Apache License, Version 2.0
 * (the "License"); you may not use this file except in compliance with
 * the License.  You may obtain a copy of the License at
 *
 *    http://www.apache.org/licenses/LICENSE-2.0
 *
 * Unless required by applicable law or agreed to in writing, software
 * distributed under the License is distributed on an "AS IS" BASIS,
 * WITHOUT WARRANTIES OR CONDITIONS OF ANY KIND, either express or implied.
 * See the License for the specific language governing permissions and
 * limitations under the License.
 */

package com._4paradigm.openmldb.spark.write;

import com._4paradigm.openmldb.sdk.SdkOption;

import java.io.Serializable;

// Must serializable
public class OpenmldbWriteConfig implements Serializable {
<<<<<<< HEAD
    public final String dbName, tableName, zkCluster, zkPath, writerType, user, password;
=======
    public final String dbName, tableName, zkCluster, zkPath, writerType;
    public final int insertMemoryUsageLimit;
>>>>>>> 1a29c068

    public OpenmldbWriteConfig(String dbName, String tableName, SdkOption option, String writerType, int insertMemoryUsageLimit) {
        this.dbName = dbName;
        this.tableName = tableName;
        this.zkCluster = option.getZkCluster();
        this.zkPath = option.getZkPath();
        this.writerType = writerType;
<<<<<<< HEAD
        this.user = option.getUser();
        this.password = option.getPassword();
=======
        this.insertMemoryUsageLimit = insertMemoryUsageLimit;
>>>>>>> 1a29c068
        // TODO(hw): other configs in SdkOption
    }
}<|MERGE_RESOLUTION|>--- conflicted
+++ resolved
@@ -23,12 +23,8 @@
 
 // Must serializable
 public class OpenmldbWriteConfig implements Serializable {
-<<<<<<< HEAD
     public final String dbName, tableName, zkCluster, zkPath, writerType, user, password;
-=======
-    public final String dbName, tableName, zkCluster, zkPath, writerType;
     public final int insertMemoryUsageLimit;
->>>>>>> 1a29c068
 
     public OpenmldbWriteConfig(String dbName, String tableName, SdkOption option, String writerType, int insertMemoryUsageLimit) {
         this.dbName = dbName;
@@ -36,12 +32,9 @@
         this.zkCluster = option.getZkCluster();
         this.zkPath = option.getZkPath();
         this.writerType = writerType;
-<<<<<<< HEAD
         this.user = option.getUser();
         this.password = option.getPassword();
-=======
         this.insertMemoryUsageLimit = insertMemoryUsageLimit;
->>>>>>> 1a29c068
         // TODO(hw): other configs in SdkOption
     }
 }