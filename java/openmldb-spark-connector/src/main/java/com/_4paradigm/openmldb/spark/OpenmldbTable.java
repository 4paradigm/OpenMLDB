/*
 * Copyright 2021 4Paradigm
 *
 * Licensed under the Apache License, Version 2.0 (the "License");
 * you may not use this file except in compliance with the License.
 * You may obtain a copy of the License at
 *
 *   http://www.apache.org/licenses/LICENSE-2.0
 *
 * Unless required by applicable law or agreed to in writing, software
 * distributed under the License is distributed on an "AS IS" BASIS,
 * WITHOUT WARRANTIES OR CONDITIONS OF ANY KIND, either express or implied.
 * See the License for the specific language governing permissions and
 * limitations under the License.
 */

package com._4paradigm.openmldb.spark;

import com._4paradigm.openmldb.sdk.Column;
import com._4paradigm.openmldb.sdk.Schema;
import com._4paradigm.openmldb.sdk.SdkOption;
import com._4paradigm.openmldb.sdk.SqlException;
import com._4paradigm.openmldb.sdk.SqlExecutor;
import com._4paradigm.openmldb.sdk.impl.SqlClusterExecutor;
import com._4paradigm.openmldb.spark.read.OpenmldbScanBuilder;
import com._4paradigm.openmldb.spark.write.OpenmldbWriteBuilder;
import org.apache.spark.sql.connector.catalog.SupportsRead;
import org.apache.spark.sql.connector.catalog.SupportsWrite;
import org.apache.spark.sql.connector.catalog.TableCapability;
import org.apache.spark.sql.connector.read.ScanBuilder;
import org.apache.spark.sql.connector.write.LogicalWriteInfo;
import org.apache.spark.sql.connector.write.WriteBuilder;
import org.apache.spark.sql.types.DataType;
import org.apache.spark.sql.types.DataTypes;
import org.apache.spark.sql.types.Metadata;
import org.apache.spark.sql.types.StructField;
import org.apache.spark.sql.types.StructType;
import org.apache.spark.sql.util.CaseInsensitiveStringMap;
import java.sql.SQLException;
import java.sql.Types;
import java.util.HashSet;
import java.util.List;
import java.util.Set;

public class OpenmldbTable implements SupportsWrite, SupportsRead {
    private OpenmldbConfig config;
    private SqlExecutor executor;

    private Set<TableCapability> capabilities;

    public OpenmldbTable(OpenmldbConfig config) {
        this.config = config;
        try {
            this.executor = new SqlClusterExecutor(config.getSdkOption());
            // no need to check table exists, schema() will check it later
        } catch (SqlException e) {
            e.printStackTrace();
<<<<<<< HEAD
            throw new RuntimeException("connect to openmldb failed", e); // abort immediately
=======
            throw new RuntimeException("conn openmldb failed", e);
>>>>>>> 78b5ca4d
        }
        // TODO: cache schema & delete executor?
    }

    @Override
    public WriteBuilder newWriteBuilder(LogicalWriteInfo info) {
        return new OpenmldbWriteBuilder(config, info);
    }

    @Override
    public String name() {
        // TODO(hw): db?
        return config.getTable();
    }

    public static DataType sdkTypeToSparkType(int sqlType) {
        switch (sqlType) {
            case Types.BOOLEAN:
                return DataTypes.BooleanType;
            case Types.SMALLINT:
                return DataTypes.ShortType;
            case Types.INTEGER:
                return DataTypes.IntegerType;
            case Types.BIGINT:
                return DataTypes.LongType;
            case Types.FLOAT:
                return DataTypes.FloatType;
            case Types.DOUBLE:
                return DataTypes.DoubleType;
            case Types.VARCHAR:
                return DataTypes.StringType;
            case Types.DATE:
                return DataTypes.DateType;
            case Types.TIMESTAMP:
                return DataTypes.TimestampType;
            default:
                throw new IllegalArgumentException("No support for sql type " + sqlType);
        }
    }

    @Override
    public StructType schema() {
        try {
            Schema schema = executor.getTableSchema(config.getDB(), config.getTable());
            List<Column> schemaList = schema.getColumnList();
            StructField[] fields = new StructField[schemaList.size()];
            for (int i = 0; i < schemaList.size(); i++) {
                Column column = schemaList.get(i);
                fields[i] = new StructField(column.getColumnName(), sdkTypeToSparkType(column.getSqlType()),
                        !column.isNotNull(), Metadata.empty());
            }
            return new StructType(fields);
        } catch (SQLException e) {
            e.printStackTrace();
        }
        return null;
    }

    @Override
    public Set<TableCapability> capabilities() {
        if (capabilities == null) {
            this.capabilities = new HashSet<>();
            capabilities.add(TableCapability.BATCH_WRITE);
            capabilities.add(TableCapability.BATCH_READ);
        }
        return capabilities;
    }

    @Override
    public ScanBuilder newScanBuilder(CaseInsensitiveStringMap caseInsensitiveStringMap) {
        return new OpenmldbScanBuilder(config);
    }
}<|MERGE_RESOLUTION|>--- conflicted
+++ resolved
@@ -55,11 +55,7 @@
             // no need to check table exists, schema() will check it later
         } catch (SqlException e) {
             e.printStackTrace();
-<<<<<<< HEAD
             throw new RuntimeException("connect to openmldb failed", e); // abort immediately
-=======
-            throw new RuntimeException("conn openmldb failed", e);
->>>>>>> 78b5ca4d
         }
         // TODO: cache schema & delete executor?
     }
