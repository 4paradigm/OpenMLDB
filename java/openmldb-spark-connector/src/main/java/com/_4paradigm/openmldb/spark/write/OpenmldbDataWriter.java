/*
 * Licensed to the Apache Software Foundation (ASF) under one or more
 * contributor license agreements.  See the NOTICE file distributed with
 * this work for additional information regarding copyright ownership.
 * The ASF licenses this file to You under the Apache License, Version 2.0
 * (the "License"); you may not use this file except in compliance with
 * the License.  You may obtain a copy of the License at
 *
 *    http://www.apache.org/licenses/LICENSE-2.0
 *
 * Unless required by applicable law or agreed to in writing, software
 * distributed under the License is distributed on an "AS IS" BASIS,
 * WITHOUT WARRANTIES OR CONDITIONS OF ANY KIND, either express or implied.
 * See the License for the specific language governing permissions and
 * limitations under the License.
 */

package com._4paradigm.openmldb.spark.write;

import com._4paradigm.openmldb.spark.OpenmldbConfig;

import com._4paradigm.openmldb.sdk.Schema;
import com._4paradigm.openmldb.sdk.SdkOption;
import com._4paradigm.openmldb.sdk.SqlException;
import com._4paradigm.openmldb.sdk.impl.SqlClusterExecutor;
import com._4paradigm.openmldb.spark.OpenmldbTable;
import com.google.common.base.Preconditions;
import org.apache.spark.sql.catalyst.InternalRow;
import org.apache.spark.sql.connector.write.DataWriter;
import org.apache.spark.sql.connector.write.WriterCommitMessage;

import java.io.IOException;
import java.sql.Date;
import java.sql.PreparedStatement;
import java.sql.ResultSetMetaData;
import java.sql.SQLException;
import java.sql.Timestamp;
import java.sql.Types;

public class OpenmldbDataWriter implements DataWriter<InternalRow> {
    private final int partitionId;
    private final long taskId;
    private PreparedStatement preparedStatement = null;

    public OpenmldbDataWriter(OpenmldbConfig config, int partitionId, long taskId) {
        try {
            SqlClusterExecutor executor = new SqlClusterExecutor(config.getSdkOption());
            String dbName = config.getDB();
            String tableName = config.getTable();
            executor.executeSQL(dbName, "SET @@insert_memory_usage_limit=" + config.getInsertMemoryUsageLimit());

            Schema schema = executor.getTableSchema(dbName, tableName);
            // create insert placeholder
            String insert_part = config.putIfAbsent()? "insert or ignore into " : "insert into ";
            StringBuilder insert = new StringBuilder(insert_part + tableName + " values(?");
            for (int i = 1; i < schema.getColumnList().size(); i++) {
                insert.append(",?");
            }
            insert.append(");");
            preparedStatement = executor.getInsertPreparedStmt(dbName, insert.toString());
        } catch (SQLException | SqlException e) {
            e.printStackTrace();
            throw new RuntimeException("create openmldb data writer failed", e);
        }

        this.partitionId = partitionId;
        this.taskId = taskId;
    }

    @Override
    public void write(InternalRow record) throws IOException {
        try {
            // record to openmldb row
            ResultSetMetaData metaData = preparedStatement.getMetaData();
            Preconditions.checkState(record.numFields() == metaData.getColumnCount());
            addRow(record, preparedStatement);
            preparedStatement.addBatch();
        } catch (Exception e) {
<<<<<<< HEAD
            throw new IOException("convert to openmldb row failed on " + record, e);
=======
            throw new IOException("convert to openmldb row failed on " + readable(record, preparedStatement), e);
>>>>>>> d12babd9
        }
    }

    static void addRow(InternalRow record, PreparedStatement preparedStatement) throws SQLException {
        // idx in preparedStatement starts from 1
        ResultSetMetaData metaData = preparedStatement.getMetaData();
        for (int i = 0; i < record.numFields(); i++) {
            // sqlType
            int type = metaData.getColumnType(i + 1);
            if (record.isNullAt(i)) {
                preparedStatement.setNull(i + 1, type);
                continue;
            }
            switch (type) {
                case Types.BOOLEAN:
                    preparedStatement.setBoolean(i + 1, record.getBoolean(i));
                    break;
                case Types.SMALLINT:
                    preparedStatement.setShort(i + 1, record.getShort(i));
                    break;
                case Types.INTEGER:
                    preparedStatement.setInt(i + 1, record.getInt(i));
                    break;
                case Types.BIGINT:
                    preparedStatement.setLong(i + 1, record.getLong(i));
                    break;
                case Types.FLOAT:
                    preparedStatement.setFloat(i + 1, record.getFloat(i));
                    break;
                case Types.DOUBLE:
                    preparedStatement.setDouble(i + 1, record.getDouble(i));
                    break;
                case Types.VARCHAR:
                    preparedStatement.setString(i + 1, record.getString(i));
                    break;
                case Types.DATE:
                    // the new Date() parameter is the number of milliseconds elapsed since January 1, 1970 00:00:00 GMT
                    // where record.getInt(i) gets the number of days elapsed, and 86400000 is the number of milliseconds in a day.
                    preparedStatement.setDate(i + 1, new Date(record.getInt(i) * 86400000l));
                    break;
                case Types.TIMESTAMP:
                    // record.getLong(spark sql TimestampType) gets us timestamp, and sql timestamp unit is ms
                    preparedStatement.setTimestamp(i + 1, new Timestamp(record.getLong(i) / 1000));
                    break;
                default:
                    throw new RuntimeException("unsupported sql type " + type);
            }
        }
    }

    static String readable(InternalRow record, PreparedStatement preparedStatement) {
        try {
            ResultSetMetaData metaData = preparedStatement.getMetaData();
            StringBuilder sb = new StringBuilder();
            for (int i = 0; i < record.numFields(); i++) {
                sb.append(record.get(i, OpenmldbTable.sdkTypeToSparkType(metaData.getColumnType(i + 1)))).append(",");
            }
            return sb.toString();
        } catch (SQLException e) {
            return "readable error: " + e.getMessage();
        }
    }

    @Override
    public WriterCommitMessage commit() throws IOException {
        try {
            int[] rc = preparedStatement.executeBatch();
            for(int i = 0; i < rc.length; i++) {
                int code = rc[i];
                if (code < 0) {
                    throw new SQLException("insert failed on " + i + ", result code " + code);
                } 
            }
            preparedStatement.close();
        } catch (SQLException e) {
            e.printStackTrace();
            throw new IOException("commit(write to openmldb) error", e);
        }
        // TODO(hw): need to return new WriterCommitMessageImpl(partitionId, taskId); ?
        return null;
    }

    @Override
    public void abort() throws IOException {
<<<<<<< HEAD
        try {
            preparedStatement.close();
        } catch (SQLException e) {
            e.printStackTrace();
            throw new IOException("abort error", e);
        }
=======
        // no transaction, no abort
>>>>>>> d12babd9
    }

    @Override
    public void close() throws IOException {
        try {
            preparedStatement.close();
        } catch (SQLException e) {
            e.printStackTrace();
            throw new IOException("close error", e);
        }
    }
}<|MERGE_RESOLUTION|>--- conflicted
+++ resolved
@@ -76,11 +76,7 @@
             addRow(record, preparedStatement);
             preparedStatement.addBatch();
         } catch (Exception e) {
-<<<<<<< HEAD
-            throw new IOException("convert to openmldb row failed on " + record, e);
-=======
             throw new IOException("convert to openmldb row failed on " + readable(record, preparedStatement), e);
->>>>>>> d12babd9
         }
     }
 
@@ -165,16 +161,7 @@
 
     @Override
     public void abort() throws IOException {
-<<<<<<< HEAD
-        try {
-            preparedStatement.close();
-        } catch (SQLException e) {
-            e.printStackTrace();
-            throw new IOException("abort error", e);
-        }
-=======
         // no transaction, no abort
->>>>>>> d12babd9
     }
 
     @Override
