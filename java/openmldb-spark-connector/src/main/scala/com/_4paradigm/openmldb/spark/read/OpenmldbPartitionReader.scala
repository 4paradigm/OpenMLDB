--- conflicted
+++ resolved
@@ -9,24 +9,10 @@
 
 import java.sql.Types
 
-<<<<<<< HEAD
-class OpenmldbPartitionReader(config: OpenmldbReadConfig) extends PartitionReader[InternalRow] {
-
-  val option = new SdkOption
-  option.setZkCluster(config.zkCluster)
-  option.setZkPath(config.zkPath)
-  option.setLight(true)
-  option.setUser(config.user)
-  option.setPassword(config.password)
-  val executor = new SqlClusterExecutor(option)
-  val dbName: String = config.dbName
-  val tableName: String = config.tableName
-=======
 class OpenmldbPartitionReader(config: OpenmldbConfig) extends PartitionReader[InternalRow] {
   val executor = new SqlClusterExecutor(config.getSdkOption)
   val dbName: String = config.getDB
   val tableName: String = config.getTable
->>>>>>> ff3ef0d0
 
   val schema: Schema = executor.getTableSchema(dbName, tableName)
   executor.executeSQL(dbName, "SET @@execute_mode='online'")
