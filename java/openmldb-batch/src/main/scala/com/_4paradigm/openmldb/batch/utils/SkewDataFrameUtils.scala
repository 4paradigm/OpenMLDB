/*
 * Copyright 2021 4Paradigm
 *
 * Licensed under the Apache License, Version 2.0 (the "License");
 * you may not use this file except in compliance with the License.
 * You may obtain a copy of the License at
 *
 *   http://www.apache.org/licenses/LICENSE-2.0
 *
 * Unless required by applicable law or agreed to in writing, software
 * distributed under the License is distributed on an "AS IS" BASIS,
 * WITHOUT WARRANTIES OR CONDITIONS OF ANY KIND, either express or implied.
 * See the License for the specific language governing permissions and
 * limitations under the License.
 */

package com._4paradigm.openmldb.batch.utils

import com._4paradigm.hybridse.vm.PhysicalWindowAggrerationNode
import com._4paradigm.openmldb.batch.PlanContext
import com._4paradigm.openmldb.batch.udf.PercentileApprox.percentileApprox
<<<<<<< HEAD
import org.apache.spark.sql.functions.{approx_count_distinct, lit, when}
=======
import org.apache.spark.sql.functions.{lit, when}
>>>>>>> 0fd2b22f
import org.apache.spark.sql.{Column, DataFrame}

import scala.collection.mutable

object SkewDataFrameUtils {
  def genDistributionDf(inputDf: DataFrame, quantile: Int, repartitionColIndex: mutable.ArrayBuffer[Int],
                        percentileColIndex: Int, partitionColName: String): DataFrame = {

    // TODO: Support multiple repartition keys
    val groupByCol = SparkColumnUtil.getColumnFromIndex(inputDf, repartitionColIndex(0))
    val percentileCol = SparkColumnUtil.getColumnFromIndex(inputDf, percentileColIndex)

    // Add percentile_approx column
    val columns = mutable.ArrayBuffer[Column]()
    val factor = 1.0 / quantile.toDouble
    for (i <- 1 until quantile) {
      val ratio = i * factor
      columns += percentileApprox(percentileCol, lit(ratio)).as(s"PERCENTILE_${i}")
    }

<<<<<<< HEAD
    columns += approx_count_distinct(percentileCol).as(countColName)

=======
>>>>>>> 0fd2b22f
    inputDf.groupBy(groupByCol.as(partitionColName)).agg(columns.head, columns.tail: _*)
  }

  def genAddColumnsDf(inputDf: DataFrame, distributionDf: DataFrame, quantile: Int,
                      repartitionColIndex: mutable.ArrayBuffer[Int], percentileColIndex: Int,
                      partIDColName: String, expandedRowColName: String): DataFrame = {

    // Input dataframe left join distribution dataframe
    // TODO: Support multiple repartition keys
    val inputDfJoinCol = SparkColumnUtil.getColumnFromIndex(inputDf, repartitionColIndex(0))
    val distributionDfJoinCol = SparkColumnUtil.getColumnFromIndex(distributionDf, 0)

    var joinDf = inputDf.join(distributionDf.hint("broadcast"), inputDfJoinCol === distributionDfJoinCol, "left")

    // Select * and case when(...) from joinDf
    val inputDfPercentileCol = SparkColumnUtil.getColumnFromIndex(inputDf, percentileColIndex)

    var part: Column = null

    for (i <- 1 to quantile) {
      if (i == 1) {
        part = when(inputDfPercentileCol <= joinDf(s"PERCENTILE_${i}"), i)
      } else if (i != quantile) {
        part = part.when(inputDfPercentileCol <= joinDf(s"PERCENTILE_${i}"), i)
      } else {
        part = part.otherwise(quantile)
      }
    }
    joinDf = joinDf.withColumn(partIDColName, part).withColumn(expandedRowColName, lit(false))

    // Drop "PARTITION_KEY" column and PERCENTILE_* columns
    // PS: When quantile is 2, the num of PERCENTILE_* columns is 1
    for (_ <- 0 until 1 + (quantile - 1)) {
      joinDf = joinDf.drop(SparkColumnUtil.getColumnFromIndex(joinDf, inputDf.schema.length))
    }

    joinDf
  }

  def genUnionDf(addColumnsDf: DataFrame, quantile: Int, partColName: String,
                 expandedRowColName: String): DataFrame = {

    // True By default
    val isClimbing = true

    // Filter expandWindowColumns and union
    var unionDf = addColumnsDf
    if (isClimbing) {
      for (i <- 2 to quantile) {
        val filterStr = partColName +  s" < ${i}"
        unionDf = unionDf.union(addColumnsDf.filter(filterStr)
            .withColumn(partColName, lit(i)).withColumn(expandedRowColName, lit(true))
        )
      }
    }

    unionDf
  }
}<|MERGE_RESOLUTION|>--- conflicted
+++ resolved
@@ -16,21 +16,16 @@
 
 package com._4paradigm.openmldb.batch.utils
 
-import com._4paradigm.hybridse.vm.PhysicalWindowAggrerationNode
-import com._4paradigm.openmldb.batch.PlanContext
 import com._4paradigm.openmldb.batch.udf.PercentileApprox.percentileApprox
-<<<<<<< HEAD
 import org.apache.spark.sql.functions.{approx_count_distinct, lit, when}
-=======
-import org.apache.spark.sql.functions.{lit, when}
->>>>>>> 0fd2b22f
 import org.apache.spark.sql.{Column, DataFrame}
 
 import scala.collection.mutable
 
 object SkewDataFrameUtils {
   def genDistributionDf(inputDf: DataFrame, quantile: Int, repartitionColIndex: mutable.ArrayBuffer[Int],
-                        percentileColIndex: Int, partitionColName: String): DataFrame = {
+                        percentileColIndex: Int, partitionColName: String, distinctCountColName: String,
+                        approxRatio: Double): DataFrame = {
 
     // TODO: Support multiple repartition keys
     val groupByCol = SparkColumnUtil.getColumnFromIndex(inputDf, repartitionColIndex(0))
@@ -44,24 +39,25 @@
       columns += percentileApprox(percentileCol, lit(ratio)).as(s"PERCENTILE_${i}")
     }
 
-<<<<<<< HEAD
-    columns += approx_count_distinct(percentileCol).as(countColName)
+    columns += approx_count_distinct(percentileCol, approxRatio).as(distinctCountColName)
 
-=======
->>>>>>> 0fd2b22f
     inputDf.groupBy(groupByCol.as(partitionColName)).agg(columns.head, columns.tail: _*)
   }
 
   def genAddColumnsDf(inputDf: DataFrame, distributionDf: DataFrame, quantile: Int,
                       repartitionColIndex: mutable.ArrayBuffer[Int], percentileColIndex: Int,
-                      partIDColName: String, expandedRowColName: String): DataFrame = {
+                      partIdColName: String, expandedRowColName: String, distinctCountColName: String): DataFrame = {
+
+    // The Count column is useless
+    val distributionDropColumnDf = distributionDf.drop(distinctCountColName)
 
     // Input dataframe left join distribution dataframe
     // TODO: Support multiple repartition keys
     val inputDfJoinCol = SparkColumnUtil.getColumnFromIndex(inputDf, repartitionColIndex(0))
-    val distributionDfJoinCol = SparkColumnUtil.getColumnFromIndex(distributionDf, 0)
+    val distributionDfJoinCol = SparkColumnUtil.getColumnFromIndex(distributionDropColumnDf, 0)
 
-    var joinDf = inputDf.join(distributionDf.hint("broadcast"), inputDfJoinCol === distributionDfJoinCol, "left")
+    var joinDf = inputDf.join(distributionDropColumnDf.hint("broadcast"),
+      inputDfJoinCol === distributionDfJoinCol, "left")
 
     // Select * and case when(...) from joinDf
     val inputDfPercentileCol = SparkColumnUtil.getColumnFromIndex(inputDf, percentileColIndex)
@@ -77,7 +73,7 @@
         part = part.otherwise(quantile)
       }
     }
-    joinDf = joinDf.withColumn(partIDColName, part).withColumn(expandedRowColName, lit(false))
+    joinDf = joinDf.withColumn(partIdColName, part).withColumn(expandedRowColName, lit(false))
 
     // Drop "PARTITION_KEY" column and PERCENTILE_* columns
     // PS: When quantile is 2, the num of PERCENTILE_* columns is 1
@@ -88,19 +84,35 @@
     joinDf
   }
 
-  def genUnionDf(addColumnsDf: DataFrame, quantile: Int, partColName: String,
-                 expandedRowColName: String): DataFrame = {
+  def genUnionDf(addColumnsDf: DataFrame, quantile: Int, partIdColName: String, expandedRowColName: String,
+                 rowsWindowSize: Long, rowsRangeWindowSize: Long, minBlockSize: Double): DataFrame = {
+    // True By default
+    var expandAllData = true
 
-    // True By default
-    val isClimbing = true
+    // When compute rows, open the optimization
+    if(rowsRangeWindowSize == 0) {
+      expandAllData = false
+    }
 
     // Filter expandWindowColumns and union
     var unionDf = addColumnsDf
-    if (isClimbing) {
+    if (expandAllData) {
       for (i <- 2 to quantile) {
-        val filterStr = partColName +  s" < ${i}"
-        unionDf = unionDf.union(addColumnsDf.filter(filterStr)
-            .withColumn(partColName, lit(i)).withColumn(expandedRowColName, lit(true))
+        val filterStr = partIdColName +  s" < ${i}"
+        unionDf = unionDf.union(
+          addColumnsDf.filter(filterStr)
+          .withColumn(partIdColName, lit(i)).withColumn(expandedRowColName, lit(true))
+        )
+      }
+    } else {
+      // The Optimization for computing rows
+      val blockNum = math.ceil(rowsWindowSize / minBlockSize).toInt
+
+      for (i <- 2 to quantile) {
+        val filterStr = partIdColName +  s" >= ${i-blockNum}" + " and " + partIdColName +  s" < ${i}"
+        unionDf = unionDf.union(
+          addColumnsDf.filter(filterStr)
+            .withColumn(partIdColName, lit(i)).withColumn(expandedRowColName, lit(true))
         )
       }
     }
