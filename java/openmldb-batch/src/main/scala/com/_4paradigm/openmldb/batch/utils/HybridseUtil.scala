--- conflicted
+++ resolved
@@ -158,6 +158,14 @@
     }
   }
 
+  def getIntOrDefault(node: ConstNode, default: String): String = {
+    if (node != null) {
+      node.GetInt().toString
+    } else {
+      default
+    }
+  }
+
   def getIntOrNone(node: ConstNode): Option[Int] = {
     if (node != null) {
       Option(node.GetInt())
@@ -197,14 +205,11 @@
     }
   }
 
-<<<<<<< HEAD
-  def parseOptions[T](node: T): (String, Map[String, String], String, Option[Boolean], Option[Int]) = {
-=======
   // 'file' may change the option 'format':
   // If file starts with 'hive', format is hive, not the detail format in hive
   // If file starts with 'file'/'hdfs', format is the file format
-  def parseOptions[T](file: String, node: T): (String, Map[String, String], String, Option[Boolean]) = {
->>>>>>> aad76263
+  // result: format, options(spark write/read options), mode is common, if more options, set them to extra map
+  def parseOptions[T](file: String, node: T): (String, Map[String, String], String, Map[String, String]) = {
     // load data: read format, select into: write format
     val format = if (file.toLowerCase().startsWith("hive://")) {
       "hive"
@@ -236,18 +241,15 @@
       case _ => throw new UnsupportedHybridSeException(s"unsupported write mode $modeStr")
     }
 
+    // extra options for some special case
     // only for PhysicalLoadDataNode
-    var deepCopy: Option[Boolean] = None
-    if (node.isInstanceOf[PhysicalLoadDataNode]) {
-      deepCopy = Option(parseOption(getOptionFromNode(node, "deep_copy"), "true", getBoolOrDefault).toBoolean)
-    }
-
-    // only for select into
-    var coalesce: Option[Int] = None
-    if (node.isInstanceOf[PhysicalSelectIntoNode]) {
-        coalesce = getIntOrNone(getOptionFromNode(node, "coalesce"))
-    }
-    (format, options.toMap, mode, deepCopy, coalesce)
+    var extraOptions: mutable.Map[String, String] = mutable.Map()
+    extraOptions += ("deep_copy" -> parseOption(getOptionFromNode(node, "deep_copy"), "true", getBoolOrDefault))
+
+    // only for select into, "" means N/A
+    extraOptions += ("coalesce" -> parseOption(getOptionFromNode(node, "coalesce"), "", getIntOrDefault))
+
+    (format, options.toMap, mode, deepCopy, extraOptions.toMap)
   }
 
   // result 'readSchema' & 'tsCols' is only for csv format, may not be used
