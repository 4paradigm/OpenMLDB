/*
 * Copyright 2021 4Paradigm
 *
 * Licensed under the Apache License, Version 2.0 (the "License");
 * you may not use this file except in compliance with the License.
 * You may obtain a copy of the License at
 *
 *   http://www.apache.org/licenses/LICENSE-2.0
 *
 * Unless required by applicable law or agreed to in writing, software
 * distributed under the License is distributed on an "AS IS" BASIS,
 * WITHOUT WARRANTIES OR CONDITIONS OF ANY KIND, either express or implied.
 * See the License for the specific language governing permissions and
 * limitations under the License.
 */

package com._4paradigm.openmldb.batch.utils

import java.util
import com._4paradigm.hybridse.`type`.TypeOuterClass.{ColumnDef, Database, TableDef}
import com._4paradigm.hybridse.node.ConstNode
import com._4paradigm.hybridse.sdk.UnsupportedHybridSeException
import com._4paradigm.hybridse.vm.{PhysicalLoadDataNode, PhysicalOpNode, PhysicalSelectIntoNode}
import com._4paradigm.openmldb.batch.api.OpenmldbSession
import com._4paradigm.openmldb.proto
import com._4paradigm.openmldb.proto.Common
import org.apache.spark.sql.catalyst.expressions.UnsafeRow
import org.apache.spark.sql.functions.{col, first}
import org.apache.spark.sql.types.{BooleanType, DataType, DateType, DoubleType, FloatType, IntegerType, LongType,
  ShortType, StringType, StructField, StructType, TimestampType}
import org.apache.spark.sql.{DataFrame, DataFrameReader, Row, SparkSession}
import org.slf4j.LoggerFactory

import scala.collection.JavaConverters.asScalaBufferConverter
import scala.collection.convert.ImplicitConversions.`collection AsScalaIterable`
import scala.collection.mutable


object HybridseUtil {
  private val logger = LoggerFactory.getLogger(this.getClass)

  def getOutputSchemaSlices(node: PhysicalOpNode, enableUnsafeRowOpt: Boolean): Array[StructType] = {
    if (enableUnsafeRowOpt) {
      // If enabling UnsafeRowOpt, return row with one slice
      val columnDefs = node.GetOutputSchema()
      Array(getSparkSchema(columnDefs))
    } else {
      (0 until node.GetOutputSchemaSourceSize().toInt).map(i => {
        val columnDefs = node.GetOutputSchemaSource(i).GetSchema()
        getSparkSchema(columnDefs)
      }).toArray
    }
  }

  def getDatabases(tableMap: mutable.Map[String, mutable.Map[String, DataFrame]]): List[Database] = {
    tableMap.map { case (dbName, tableDfMap) =>
      getDatabase(dbName, tableDfMap.toMap)
    }.toList
  }

  def getDatabase(databaseName: String, dict: Map[String, DataFrame]): Database = {
    val databaseBuilder = Database.newBuilder()
    databaseBuilder.setName(databaseName)
    dict.foreach { case (name, df) =>
      databaseBuilder.addTables(getTableDef(name, df))
    }
    databaseBuilder.build()
  }

  def getTableDef(tableName: String, dataFrame: DataFrame): TableDef = {
    val tblBulder = TableDef.newBuilder()
    dataFrame.schema.foreach(field => {
      tblBulder.addColumns(ColumnDef.newBuilder()
        .setName(field.name)
        .setIsNotNull(!field.nullable)
        .setType(DataTypeUtil.sparkTypeToHybridseProtoType(field.dataType))
        .build()
      )
    })
    tblBulder.setName(tableName)
    tblBulder.build()
  }

  def getHybridseSchema(structType: StructType): java.util.List[ColumnDef] = {
    val list = new util.ArrayList[ColumnDef]()
    structType.foreach(field => {
      list.add(ColumnDef.newBuilder()
        .setName(field.name)
        .setIsNotNull(!field.nullable)
        .setType(DataTypeUtil.sparkTypeToHybridseProtoType(field.dataType)).build())
    })
    list
  }

  def getSparkSchema(columns: java.util.List[ColumnDef]): StructType = {
    StructType(columns.asScala.map(col => {
      StructField(col.getName, DataTypeUtil.hybridseProtoTypeToSparkType(col.getType), !col.getIsNotNull)
    }))
  }

  def createGroupKeyComparator(keyIdxs: Array[Int]): (Row, Row) => Boolean = {

    if (keyIdxs.length == 1) {
      val idx = keyIdxs(0)
      (row1, row2) => {
        row1.get(idx) != row2.get(idx)
      }
    } else {
      (row1, row2) => {
        keyIdxs.exists(i => row1.get(i) != row2.get(i))
      }
    }
  }

  def createComparator(idx: Int, dataType: DataType, row1: UnsafeRow, row2: UnsafeRow): Boolean = {
    dataType match {
      case ShortType => row1.getShort(idx) != row2.getShort(idx)
      case IntegerType => row1.getInt(idx) != row2.getInt(idx)
      case LongType => row1.getLong(idx) != row2.getLong(idx)
      case FloatType => row1.getFloat(idx) != row2.getFloat(idx)
      case DoubleType => row1.getDouble(idx) != row2.getDouble(idx)
      case BooleanType => row1.getBoolean(idx) != row2.getBoolean(idx)
      case TimestampType => row1.getLong(idx) != row2.getLong(idx)
      // TODO(tobe): check for date type
      case DateType => row1.getLong(idx) != row2.getLong(idx)
      case StringType => !row1.getString(idx).equals(row2.getString(idx))
    }
  }

  def createUnsafeGroupKeyComparator(keyIdxs: Array[Int], dataTypes: Array[DataType]):
    (UnsafeRow, UnsafeRow) => Boolean = {
    // TODO(tobe): check for different data types

    if (keyIdxs.length == 1) {
      val idx = keyIdxs(0)
      val dataType = dataTypes(0)
      (row1, row2) => createComparator(idx, dataType, row1, row2)
    } else {
      (row1, row2) => {
        keyIdxs.exists(i => {
          val dataType = dataTypes(i)
          createComparator(i, dataType, row1, row2)
        })
      }
    }

  }

  def parseOption(node: ConstNode, default: String, f: (ConstNode, String) => String): String = {
    f(node, default)
  }

  def getBoolOrDefault(node: ConstNode, default: String): String = {
    if (node != null) {
      node.GetBool().toString
    } else {
      default
    }
  }

  def getIntOrDefault(node: ConstNode, default: String): String = {
    if (node != null) {
      node.GetInt().toString
    } else {
      default
    }
  }

  def getIntOrNone(node: ConstNode): Option[Int] = {
    if (node != null) {
      Option(node.GetInt())
    } else {
      None
    }
  }

  def updateOptionsMap(options: mutable.Map[String, String], node: ConstNode, name: String, getValue: ConstNode =>
    String): Unit = {
    if (node != null) {
      options += (name -> getValue(node))
    }
  }

  def getStringOrDefault(node: ConstNode, default: String): String = {
    if (node != null) {
      node.GetStr()
    } else {
      default
    }
  }

  def getBool(node: ConstNode): String = {
    node.GetBool().toString
  }

  def getStr(node: ConstNode): String = {
    node.GetStr()
  }

  def getOptionFromNode[T](node: T, name: String): ConstNode = {
    node match {
      case node1: PhysicalSelectIntoNode => node1.GetOption(name)
      case node1: PhysicalLoadDataNode => node1.GetOption(name)
      case _ => throw new UnsupportedHybridSeException(s"${node.getClass} doesn't support GetOption method")
    }
  }

  // 'file' may change the option 'format':
  // If file starts with 'hive'/'iceberg', format is hive/iceberg, not the detail format in hive
  // If file starts with 'openmldb', format is openmldb, not the detail format in openmldb
  // Others, format is the origin format option
  // **Result**: format, options(spark write/read options), mode is common, if more options, set them to extra map
  def parseOptions[T](file: String, node: T): (String, Map[String, String], String, Map[String, String]) = {
    // load data: read format, select into: write format
    // parse hive/iceberg to avoid user forget to set format
    val format = if (file.toLowerCase().startsWith("hive://")) {
      "hive"
    } else if (file.toLowerCase().startsWith("iceberg://")) {
      "iceberg"
    } else if (file.toLowerCase().startsWith("openmldb://")) {
      "openmldb" // TODO(hw): no doc for it
    } else {
      parseOption(getOptionFromNode(node, "format"), "csv", getStringOrDefault).toLowerCase
    }

    // load data: read options, select into: write options
    // parquet/hive format doesn't support any option now, consistent with write options(empty) when deep copy
    val options: mutable.Map[String, String] = mutable.Map()
    if (format.equals("csv")){
      // default values: https://spark.apache.org/docs/3.2.1/sql-data-sources-csv.html
      // delimiter -> sep: ,(the same with spark3 default sep)
      // header: true(different with spark)
      // null_value -> nullValue: null(different with spark)
      // quote: `"`(the same with spark3 default quote)
      options += ("header" -> "true")
      options += ("nullValue" -> "null")
      updateOptionsMap(options, getOptionFromNode(node, "delimiter"), "sep", getStr)
      updateOptionsMap(options, getOptionFromNode(node, "header"), "header", getBool)
      updateOptionsMap(options, getOptionFromNode(node, "null_value"), "nullValue", getStr)
      updateOptionsMap(options, getOptionFromNode(node, "quote"), "quote", getStr)
    }

    // load data: write mode(load data may write to offline storage or online storage, needs mode too)
    // select into: write mode
    val modeStr = parseOption(getOptionFromNode(node, "mode"), "error_if_exists", getStringOrDefault).toLowerCase
    val mode = modeStr match {
      case "error_if_exists" => "errorifexists"
      // append/overwrite, stay the same
      case "append" | "overwrite" => modeStr
      case _ => throw new UnsupportedHybridSeException(s"unsupported write mode $modeStr")
    }

    // extra options for some special case
    var extraOptions: mutable.Map[String, String] = mutable.Map()
    // only for PhysicalLoadDataNode
    extraOptions += ("deep_copy" -> parseOption(getOptionFromNode(node, "deep_copy"), "true", getBoolOrDefault))
    extraOptions += ("writer_type") -> parseOption(getOptionFromNode(node, "writer_type"), "single",
      getStringOrDefault)
    extraOptions += ("sql" -> parseOption(getOptionFromNode(node, "sql"), "", getStringOrDefault))
    extraOptions += ("put_if_absent" -> parseOption(getOptionFromNode(node, "put_if_absent"), "false",
      getBoolOrDefault))

    // only for select into, "" means N/A
    extraOptions += ("coalesce" -> parseOption(getOptionFromNode(node, "coalesce"), "0", getIntOrDefault))
<<<<<<< HEAD
    extraOptions += ("sql" -> parseOption(getOptionFromNode(node, "sql"), "", getStringOrDefault))
    extraOptions += ("writer_type") -> parseOption(getOptionFromNode(node, "writer_type"), "single", getStringOrDefault)
=======
    extraOptions += ("create_if_not_exists" -> parseOption(getOptionFromNode(node, "create_if_not_exists"),
      "true", getBoolOrDefault))
>>>>>>> d12babd9

    (format, options.toMap, mode, extraOptions.toMap)
  }

  // result 'readSchema' & 'tsCols' is only for csv format, may not be used
  def extractOriginAndReadSchema(columns: util.List[Common.ColumnDesc]): (StructType, StructType, List[String]) = {
    var oriSchema = new StructType
    var readSchema = new StructType
    val tsCols = mutable.ArrayBuffer[String]()
    columns.foreach(col => {
      var ty = col.getDataType
      oriSchema = oriSchema.add(col.getName, SparkRowUtil.protoTypeToScalaType(ty), !col
        .getNotNull)
      if (ty.equals(proto.Type.DataType.kTimestamp)) {
        tsCols += col.getName
        // use string to parse ts column, to avoid getting null(parse wrong format), can't distinguish between the
        // parsed null and the real `null`.
        ty = proto.Type.DataType.kString
      }
      readSchema = readSchema.add(col.getName, SparkRowUtil.protoTypeToScalaType(ty), !col
        .getNotNull)
    }
    )
    logger.debug(s"table schema $oriSchema, may use read schema $readSchema")
    (oriSchema, readSchema, tsCols.toList)
  }

  def parseLongTsCols(reader: DataFrameReader, readSchema: StructType, tsCols: List[String], file: String)
  : List[String] = {
    val longTsCols = mutable.ArrayBuffer[String]()
    if (tsCols.nonEmpty) {
      // normal timestamp format is TimestampType(Y-M-D H:M:S...)
      // and we support one more timestamp format LongType(ms)
      // read one row to auto detect the format, if int64, use LongType to read file, then convert it to TimestampType
      // P.S. don't use inferSchema, cuz we just need to read the first non-null row, not all
      val df = reader.schema(readSchema).load(file)
      // check timestamp cols
      for (col <- tsCols) {
        val i = readSchema.fieldIndex(col)
        var ty: DataType = LongType
        try {
          // value is string, try to parse to long
          df.select(first(df.col(col), ignoreNulls = true)).first().getString(0).toLong
          longTsCols.append(col)
        } catch {
          case e: Any =>
            logger.debug(s"col '$col' parse long failed, use TimestampType to read", e)
            ty = TimestampType
        }

        val newField = StructField(readSchema.fields(i).name, ty, readSchema.fields(i).nullable)
        readSchema.fields(i) = newField
      }
    }
    longTsCols.toList
  }

<<<<<<< HEAD
  def checkSchemaIgnoreNullable(actual: StructType, expect: StructType): Boolean = {
    actual.zip(expect).forall{case (a, b) => (a.name, a.dataType) == (b.name, b.dataType)}
  }

  def autoLoad(openmldbSession: OpenmldbSession, file: String, format: String, options: Map[String, String],
               columns: util.List[Common.ColumnDesc]): DataFrame = {
    autoLoad(openmldbSession, file, List.empty[String], format, options, columns, "")
  }

  def autoLoad(openmldbSession: OpenmldbSession, file: String, format: String, options: Map[String, String],
               columns: util.List[Common.ColumnDesc], loadDataSql: String): DataFrame = {
    autoLoad(openmldbSession, file, List.empty[String], format, options, columns, loadDataSql)
  }

  // Load df from file **and** symbol paths, they should in the same format and options.
  // Decide which load method to use by arg `format`, DO NOT pass `hive://a.b` with format `csv`,
  // the format should be `hive`.
  // Use `parseOptions` in LoadData/SelectInto to get the right format(filePath & option `format`).
  // valid pattern:
  //   1. hive path, format must be hive, discard other options
  //   2. file/hdfs path, format supports csv & parquet, other options take effect
  // We use OpenmldbSession for running sparksql in hiveLoad. If in 4pd Spark distribution, SparkSession.sql
  // will do openmldbSql first, and if DISABLE_OPENMLDB_FALLBACK, we can't use sparksql.
  def autoLoad(openmldbSession: OpenmldbSession, file: String, symbolPaths: List[String], format: String,
               options: Map[String, String], columns: util.List[Common.ColumnDesc], loadDataSql: String = "")
    : DataFrame = {
    val fmt = format.toLowerCase
    if (fmt.equals("hive")) {
      logger.info(s"load data from hive table $file & $symbolPaths")
      if (file.isEmpty) {
        var outputDf: DataFrame = null
        symbolPaths.zipWithIndex.foreach { case (path, index) =>
          if (index == 0) {
            outputDf = HybridseUtil.hiveLoad(openmldbSession, path, columns, loadDataSql)
          } else {
            outputDf = outputDf.union(HybridseUtil.hiveLoad(openmldbSession, path, columns, loadDataSql))
          }
        }
        outputDf
      } else {
        var outputDf = HybridseUtil.hiveLoad(openmldbSession, file, columns, loadDataSql)
        for (path: String <- symbolPaths) {
          outputDf = outputDf.union(HybridseUtil.hiveLoad(openmldbSession, path, columns, loadDataSql))
        }
        outputDf
      }
    } else {
      logger.info("load data from file {} & {} reader[format {}, options {}]", file, symbolPaths, fmt, options)

      if (file.isEmpty) {
        var outputDf: DataFrame = null
        symbolPaths.zipWithIndex.foreach { case (path, index) =>
          if (index == 0) {
            outputDf = HybridseUtil.autoFileLoad(openmldbSession, path, fmt, options, columns, loadDataSql)
          } else {
            outputDf = outputDf.union(HybridseUtil.autoFileLoad(openmldbSession, path, fmt, options, columns,
              loadDataSql))
          }
        }
        outputDf
      } else {
        var outputDf = HybridseUtil.autoFileLoad(openmldbSession, file, fmt, options, columns, loadDataSql)
        for (path: String <- symbolPaths) {
          outputDf = outputDf.union(HybridseUtil.autoFileLoad(openmldbSession, path, fmt, options, columns,
            loadDataSql))
        }
        outputDf
      }
    }
  }

  // We want df with oriSchema, but if the file format is csv:
  // 1. we support two format of timestamp
  // 2. spark read may change the df schema to all nullable
  // So we should fix it.
  private def autoFileLoad(openmldbSession: OpenmldbSession, file: String, format: String,
    options: Map[String, String], columns: util.List[Common.ColumnDesc], loadDataSql: String): DataFrame = {
    require(format.equals("csv") || format.equals("parquet"))
    val reader = openmldbSession.getSparkSession.read.options(options)

    val (oriSchema, readSchema, tsCols) = HybridseUtil.extractOriginAndReadSchema(columns)
    var df = if (format.equals("parquet")) {
      // When reading Parquet files, all columns are automatically converted to be nullable for compatibility reasons.
      // ref https://spark.apache.org/docs/3.2.1/sql-data-sources-parquet.html
      val df = if (loadDataSql != null && loadDataSql.nonEmpty) {
        reader.format(format).load(file).createOrReplaceTempView("file")
        openmldbSession.sparksql(loadDataSql)
      } else {
        reader.format(format).load(file)
      }

      require(checkSchemaIgnoreNullable(df.schema, oriSchema),
        s"schema mismatch(ignore nullable), loaded ${df.schema}!= table $oriSchema, check $file")
      // reset nullable property
      df.sqlContext.createDataFrame(df.rdd, oriSchema)
    } else {
      // csv should auto detect the timestamp format
      reader.format(format)
      // use string to read, then infer the format by the first non-null value of the ts column
      val longTsCols = HybridseUtil.parseLongTsCols(reader, readSchema, tsCols, file)
      logger.info(s"read schema: $readSchema, file $file")
      var df = reader.schema(readSchema).load(file)
      if (longTsCols.nonEmpty) {
        // convert long type to timestamp type
        for (tsCol <- longTsCols) {
          logger.debug(s"cast $tsCol to timestamp")
          df = df.withColumn(tsCol, (col(tsCol) / 1000).cast("timestamp"))
        }
      }

      if (loadDataSql != null && loadDataSql.nonEmpty) {
        df.createOrReplaceTempView("file")
        df = openmldbSession.sparksql(loadDataSql)
      }

      if (logger.isDebugEnabled()) {
        logger.debug(s"read dataframe schema: ${df.schema}, count: ${df.count()}")
        df.show(10)
      }

      // if we read non-streaming files, the df schema fields will be set as all nullable.
      // so we need to set it right
      if (!df.schema.equals(oriSchema)) {
        logger.info(s"df schema: ${df.schema}, reset schema")
        df.sqlContext.createDataFrame(df.rdd, oriSchema)
      } else{
        df
      }
    }

    require(df.schema == oriSchema, s"schema mismatch, loaded ${df.schema} != table $oriSchema, check $file")
    df
  }

  def hiveDest(path: String): String = {
    require(path.toLowerCase.startsWith("hive://"))
    // hive://<table_pattern>
    val tableStartPos = 7
    path.substring(tableStartPos)
  }

  private def hiveLoad(openmldbSession: OpenmldbSession, file: String, columns: util.List[Common.ColumnDesc],
                       loadDataSql: String = ""): DataFrame = {
    if (logger.isDebugEnabled()) {
      logger.debug("session catalog {}", openmldbSession.getSparkSession.sessionState.catalog)
      openmldbSession.sparksql("show tables").show()
    }
    // use sparksql to read hive, no need to try openmldbsql and then fallback to sparksql
    val df = if (loadDataSql != null && loadDataSql.nonEmpty) {
      logger.debug("Try to execute custom SQL for hive: " + loadDataSql)
      openmldbSession.sparksql(loadDataSql)
    } else {
      openmldbSession.sparksql(s"SELECT * FROM ${hiveDest(file)}")
    }
    if (logger.isDebugEnabled()) {
      logger.debug(s"read dataframe schema: ${df.schema}, count: ${df.count()}")
      df.show(10)
    }

    if (columns != null) {
      val (oriSchema, readSchema, tsCols) = HybridseUtil.extractOriginAndReadSchema(columns)

      require(checkSchemaIgnoreNullable(df.schema, oriSchema), //df.schema == oriSchema, hive table always nullable?
        s"schema mismatch(ignore nullable), loaded hive ${df.schema}!= table $oriSchema, check $file")

      if (!df.schema.equals(oriSchema)) {
        logger.info(s"df schema: ${df.schema}, reset schema")
        df.sqlContext.createDataFrame(df.rdd, oriSchema)
      } else{
        df
      }
    } else {
      df
    }
=======
  def getOpenmldbDbAndTable(path: String): (String, String) = {
    require(path.toLowerCase.startsWith("openmldb://"), s"unsupported path $path")
    // openmldb://<table_pattern>
    val tableStartPos = 11
    val dbAndTableString = path.substring(tableStartPos)

    require(dbAndTableString.split("\\.").size == 2, s"invalid path $path")
>>>>>>> d12babd9

    val db = dbAndTableString.split("\\.")(0)
    val table = dbAndTableString.split("\\.")(1)
    (db, table)
  }
}<|MERGE_RESOLUTION|>--- conflicted
+++ resolved
@@ -262,13 +262,8 @@
 
     // only for select into, "" means N/A
     extraOptions += ("coalesce" -> parseOption(getOptionFromNode(node, "coalesce"), "0", getIntOrDefault))
-<<<<<<< HEAD
-    extraOptions += ("sql" -> parseOption(getOptionFromNode(node, "sql"), "", getStringOrDefault))
-    extraOptions += ("writer_type") -> parseOption(getOptionFromNode(node, "writer_type"), "single", getStringOrDefault)
-=======
     extraOptions += ("create_if_not_exists" -> parseOption(getOptionFromNode(node, "create_if_not_exists"),
       "true", getBoolOrDefault))
->>>>>>> d12babd9
 
     (format, options.toMap, mode, extraOptions.toMap)
   }
@@ -326,182 +321,6 @@
     longTsCols.toList
   }
 
-<<<<<<< HEAD
-  def checkSchemaIgnoreNullable(actual: StructType, expect: StructType): Boolean = {
-    actual.zip(expect).forall{case (a, b) => (a.name, a.dataType) == (b.name, b.dataType)}
-  }
-
-  def autoLoad(openmldbSession: OpenmldbSession, file: String, format: String, options: Map[String, String],
-               columns: util.List[Common.ColumnDesc]): DataFrame = {
-    autoLoad(openmldbSession, file, List.empty[String], format, options, columns, "")
-  }
-
-  def autoLoad(openmldbSession: OpenmldbSession, file: String, format: String, options: Map[String, String],
-               columns: util.List[Common.ColumnDesc], loadDataSql: String): DataFrame = {
-    autoLoad(openmldbSession, file, List.empty[String], format, options, columns, loadDataSql)
-  }
-
-  // Load df from file **and** symbol paths, they should in the same format and options.
-  // Decide which load method to use by arg `format`, DO NOT pass `hive://a.b` with format `csv`,
-  // the format should be `hive`.
-  // Use `parseOptions` in LoadData/SelectInto to get the right format(filePath & option `format`).
-  // valid pattern:
-  //   1. hive path, format must be hive, discard other options
-  //   2. file/hdfs path, format supports csv & parquet, other options take effect
-  // We use OpenmldbSession for running sparksql in hiveLoad. If in 4pd Spark distribution, SparkSession.sql
-  // will do openmldbSql first, and if DISABLE_OPENMLDB_FALLBACK, we can't use sparksql.
-  def autoLoad(openmldbSession: OpenmldbSession, file: String, symbolPaths: List[String], format: String,
-               options: Map[String, String], columns: util.List[Common.ColumnDesc], loadDataSql: String = "")
-    : DataFrame = {
-    val fmt = format.toLowerCase
-    if (fmt.equals("hive")) {
-      logger.info(s"load data from hive table $file & $symbolPaths")
-      if (file.isEmpty) {
-        var outputDf: DataFrame = null
-        symbolPaths.zipWithIndex.foreach { case (path, index) =>
-          if (index == 0) {
-            outputDf = HybridseUtil.hiveLoad(openmldbSession, path, columns, loadDataSql)
-          } else {
-            outputDf = outputDf.union(HybridseUtil.hiveLoad(openmldbSession, path, columns, loadDataSql))
-          }
-        }
-        outputDf
-      } else {
-        var outputDf = HybridseUtil.hiveLoad(openmldbSession, file, columns, loadDataSql)
-        for (path: String <- symbolPaths) {
-          outputDf = outputDf.union(HybridseUtil.hiveLoad(openmldbSession, path, columns, loadDataSql))
-        }
-        outputDf
-      }
-    } else {
-      logger.info("load data from file {} & {} reader[format {}, options {}]", file, symbolPaths, fmt, options)
-
-      if (file.isEmpty) {
-        var outputDf: DataFrame = null
-        symbolPaths.zipWithIndex.foreach { case (path, index) =>
-          if (index == 0) {
-            outputDf = HybridseUtil.autoFileLoad(openmldbSession, path, fmt, options, columns, loadDataSql)
-          } else {
-            outputDf = outputDf.union(HybridseUtil.autoFileLoad(openmldbSession, path, fmt, options, columns,
-              loadDataSql))
-          }
-        }
-        outputDf
-      } else {
-        var outputDf = HybridseUtil.autoFileLoad(openmldbSession, file, fmt, options, columns, loadDataSql)
-        for (path: String <- symbolPaths) {
-          outputDf = outputDf.union(HybridseUtil.autoFileLoad(openmldbSession, path, fmt, options, columns,
-            loadDataSql))
-        }
-        outputDf
-      }
-    }
-  }
-
-  // We want df with oriSchema, but if the file format is csv:
-  // 1. we support two format of timestamp
-  // 2. spark read may change the df schema to all nullable
-  // So we should fix it.
-  private def autoFileLoad(openmldbSession: OpenmldbSession, file: String, format: String,
-    options: Map[String, String], columns: util.List[Common.ColumnDesc], loadDataSql: String): DataFrame = {
-    require(format.equals("csv") || format.equals("parquet"))
-    val reader = openmldbSession.getSparkSession.read.options(options)
-
-    val (oriSchema, readSchema, tsCols) = HybridseUtil.extractOriginAndReadSchema(columns)
-    var df = if (format.equals("parquet")) {
-      // When reading Parquet files, all columns are automatically converted to be nullable for compatibility reasons.
-      // ref https://spark.apache.org/docs/3.2.1/sql-data-sources-parquet.html
-      val df = if (loadDataSql != null && loadDataSql.nonEmpty) {
-        reader.format(format).load(file).createOrReplaceTempView("file")
-        openmldbSession.sparksql(loadDataSql)
-      } else {
-        reader.format(format).load(file)
-      }
-
-      require(checkSchemaIgnoreNullable(df.schema, oriSchema),
-        s"schema mismatch(ignore nullable), loaded ${df.schema}!= table $oriSchema, check $file")
-      // reset nullable property
-      df.sqlContext.createDataFrame(df.rdd, oriSchema)
-    } else {
-      // csv should auto detect the timestamp format
-      reader.format(format)
-      // use string to read, then infer the format by the first non-null value of the ts column
-      val longTsCols = HybridseUtil.parseLongTsCols(reader, readSchema, tsCols, file)
-      logger.info(s"read schema: $readSchema, file $file")
-      var df = reader.schema(readSchema).load(file)
-      if (longTsCols.nonEmpty) {
-        // convert long type to timestamp type
-        for (tsCol <- longTsCols) {
-          logger.debug(s"cast $tsCol to timestamp")
-          df = df.withColumn(tsCol, (col(tsCol) / 1000).cast("timestamp"))
-        }
-      }
-
-      if (loadDataSql != null && loadDataSql.nonEmpty) {
-        df.createOrReplaceTempView("file")
-        df = openmldbSession.sparksql(loadDataSql)
-      }
-
-      if (logger.isDebugEnabled()) {
-        logger.debug(s"read dataframe schema: ${df.schema}, count: ${df.count()}")
-        df.show(10)
-      }
-
-      // if we read non-streaming files, the df schema fields will be set as all nullable.
-      // so we need to set it right
-      if (!df.schema.equals(oriSchema)) {
-        logger.info(s"df schema: ${df.schema}, reset schema")
-        df.sqlContext.createDataFrame(df.rdd, oriSchema)
-      } else{
-        df
-      }
-    }
-
-    require(df.schema == oriSchema, s"schema mismatch, loaded ${df.schema} != table $oriSchema, check $file")
-    df
-  }
-
-  def hiveDest(path: String): String = {
-    require(path.toLowerCase.startsWith("hive://"))
-    // hive://<table_pattern>
-    val tableStartPos = 7
-    path.substring(tableStartPos)
-  }
-
-  private def hiveLoad(openmldbSession: OpenmldbSession, file: String, columns: util.List[Common.ColumnDesc],
-                       loadDataSql: String = ""): DataFrame = {
-    if (logger.isDebugEnabled()) {
-      logger.debug("session catalog {}", openmldbSession.getSparkSession.sessionState.catalog)
-      openmldbSession.sparksql("show tables").show()
-    }
-    // use sparksql to read hive, no need to try openmldbsql and then fallback to sparksql
-    val df = if (loadDataSql != null && loadDataSql.nonEmpty) {
-      logger.debug("Try to execute custom SQL for hive: " + loadDataSql)
-      openmldbSession.sparksql(loadDataSql)
-    } else {
-      openmldbSession.sparksql(s"SELECT * FROM ${hiveDest(file)}")
-    }
-    if (logger.isDebugEnabled()) {
-      logger.debug(s"read dataframe schema: ${df.schema}, count: ${df.count()}")
-      df.show(10)
-    }
-
-    if (columns != null) {
-      val (oriSchema, readSchema, tsCols) = HybridseUtil.extractOriginAndReadSchema(columns)
-
-      require(checkSchemaIgnoreNullable(df.schema, oriSchema), //df.schema == oriSchema, hive table always nullable?
-        s"schema mismatch(ignore nullable), loaded hive ${df.schema}!= table $oriSchema, check $file")
-
-      if (!df.schema.equals(oriSchema)) {
-        logger.info(s"df schema: ${df.schema}, reset schema")
-        df.sqlContext.createDataFrame(df.rdd, oriSchema)
-      } else{
-        df
-      }
-    } else {
-      df
-    }
-=======
   def getOpenmldbDbAndTable(path: String): (String, String) = {
     require(path.toLowerCase.startsWith("openmldb://"), s"unsupported path $path")
     // openmldb://<table_pattern>
@@ -509,7 +328,6 @@
     val dbAndTableString = path.substring(tableStartPos)
 
     require(dbAndTableString.split("\\.").size == 2, s"invalid path $path")
->>>>>>> d12babd9
 
     val db = dbAndTableString.split("\\.")(0)
     val table = dbAndTableString.split("\\.")(1)
