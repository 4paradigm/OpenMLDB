/*
 * Copyright 2021 4Paradigm
 *
 * Licensed under the Apache License, Version 2.0 (the "License");
 * you may not use this file except in compliance with the License.
 * You may obtain a copy of the License at
 *
 *   http://www.apache.org/licenses/LICENSE-2.0
 *
 * Unless required by applicable law or agreed to in writing, software
 * distributed under the License is distributed on an "AS IS" BASIS,
 * WITHOUT WARRANTIES OR CONDITIONS OF ANY KIND, either express or implied.
 * See the License for the specific language governing permissions and
 * limitations under the License.
 */
package com._4paradigm.openmldb.batch.nodes

import com._4paradigm.hybridse.vm.PhysicalLoadDataNode
import com._4paradigm.openmldb.batch.utils.HybridseUtil
import com._4paradigm.openmldb.batch.{PlanContext, SparkInstance}
import com._4paradigm.openmldb.proto.NS.OfflineTableInfo
import org.slf4j.LoggerFactory

import scala.collection.JavaConverters.{mapAsJavaMapConverter, mapAsScalaMapConverter}
import scala.collection.mutable
import scala.collection.JavaConverters.{asScalaBufferConverter, mapAsScalaMap, mapAsScalaMapConverter}


object LoadDataPlan {
  private val logger = LoggerFactory.getLogger(this.getClass)

  def gen(ctx: PlanContext, node: PhysicalLoadDataNode): SparkInstance = {
    val inputFile = node.File()
    val db = if (node.Db().nonEmpty) node.Db() else ctx.getConf.defaultDb
    val table = node.Table()
    val spark = ctx.getSparkSession

    // get target storage
    val storage = ctx.getConf.loadDataMode
    require(storage == "offline" || storage == "online")
<<<<<<< HEAD

    // read settings
    val (format, options, mode, deepCopyOpt,_) = HybridseUtil.parseOptions(node)
    require(deepCopyOpt.nonEmpty)
=======
    val (format, options, mode, deepCopyOpt) = HybridseUtil.parseOptions(inputFile, node)
    require(deepCopyOpt.nonEmpty) // PhysicalLoadDataNode must have the option deepCopy
>>>>>>> aad76263
    val deepCopy = deepCopyOpt.get

    require(ctx.getOpenmldbSession != null, "LOAD DATA must use OpenmldbSession, not SparkSession")
    val info = ctx.getOpenmldbSession.openmldbCatalogService.getTableInfo(db, table)

    logger.info("table info: {}", info)
    require(info != null && info.getName.nonEmpty, s"table $db.$table info is not existed(no table name): $info")


    // we read input file even in soft copy,
    // cause we want to check if "the input file schema == openmldb table schema"
    val df = HybridseUtil.autoLoad(ctx.getOpenmldbSession, inputFile, format, options, info.getColumnDescList)

    // write
    logger.info("write data to storage {}, writer[mode {}], is deep? {}", storage, mode, deepCopy.toString)
    if (storage == "online") { // Import online data
      require(deepCopy && mode == "append", "import to online storage, can't do soft copy, and mode must be append")

      val writeOptions = Map("db" -> db, "table" -> table,
        "zkCluster" -> ctx.getConf.openmldbZkCluster,
        "zkPath" -> ctx.getConf.openmldbZkRootPath)
      df.write.options(writeOptions).format("openmldb").mode(mode).save()
    } else { // Import offline data
      // only in some cases, do not need to update info
      var needUpdateInfo = true
      val newInfoBuilder = info.toBuilder

      // If symbolic import
      if (!deepCopy) {

        // Get error if exists
        if (mode.equals("errorifexists") && info.hasOfflineTableInfo){
          throw new IllegalArgumentException("offline info exists")
        }

        val oldOfflineTableInfo = if (info.hasOfflineTableInfo) { // Have offline table info
          info.getOfflineTableInfo
        } else { // No offline table info
          OfflineTableInfo.newBuilder()
            .setPath("")
            .setFormat(format)
            .build()
        }

        val newOfflineInfoBuilder = OfflineTableInfo.newBuilder(oldOfflineTableInfo)

        // If mode=="append"
        if (mode.equals("append") || mode.equals("errorifexists")) {
          // Check if new path is already existed or not
          val symbolicPathsSize = newOfflineInfoBuilder.getSymbolicPathsCount()

          val symbolicPaths = if (symbolicPathsSize > 0) {
            newOfflineInfoBuilder.getSymbolicPathsList().asScala.toList
          } else {
            List.empty[String]
          }

          if (symbolicPaths.contains(inputFile)) {
            logger.warn(s"The path of $inputFile is already in symbolic paths, do not import again")
          } else {
            logger.info(s"Add the path of $inputFile to offline table info symbolic paths")
            newOfflineInfoBuilder.addSymbolicPaths(inputFile)
          }
        } else if (mode.equals("overwrite")) {
          // TODO(tobe): May remove data files from copy import
          newOfflineInfoBuilder.setPath("")
          newOfflineInfoBuilder.clearSymbolicPaths()
          newOfflineInfoBuilder.addSymbolicPaths(inputFile)
        }

        if (!format.equals("hive")) {
          // hive source discard all read options
          newOfflineInfoBuilder.putAllOptions(options.asJava)
        }

        // update to ns later
        newInfoBuilder.setOfflineTableInfo(newOfflineInfoBuilder.build())
      } else { // deep copy
        // Generate new offline address by db name, table name and config of prefix
        val offlineDataPrefix = if (ctx.getConf.offlineDataPrefix.endsWith("/")) {
          ctx.getConf.offlineDataPrefix.dropRight(1)
        } else {
          ctx.getConf.offlineDataPrefix
        }
        // If we recreate table, this dir will be cleaned too. It should be safe.
        val offlineDataPath = s"$offlineDataPrefix/$db/$table"
        // write default settings: no option and parquet format
        var (writePath, writeFormat) = (offlineDataPath, "parquet")
        var writeOptions: mutable.Map[String, String] = mutable.Map()
        if (info.hasOfflineTableInfo) {
          if (mode.equals("errorifexists")) {
            throw new IllegalArgumentException("offline info exists")
          } else if (mode.equals("append")) {
            throw new IllegalArgumentException("Deep copy with append mode is not supported yet")
          }

          val old = info.getOfflineTableInfo
          if (!old.getDeepCopy) {
            require(mode.equals("overwrite"), "Only overwrite mode works. Old offline data is soft-coped, only can " +
              "overwrite the offline info, leave the soft-coped data as it is.")
            // if old offline data is soft-coped, we need to reject the old info, use the 'offlineDataPath' and
            // normal settings
            needUpdateInfo = true
          } else {
            // if old offline data is deep-copied and mode is append/overwrite,
            // we need to use the old info and don't need to update info to ns
            //writeFormat = old.getFormat
            //writeOptions = old.getOptionsMap.asScala
            // Generated the path to deep copy
            //writePath = s"$offlineDataPrefix/$db/$table"
            needUpdateInfo = true
          }
        }

        // do deep copy
        require(!inputFile.equals(writePath), "read and write paths shouldn't be the same, it may clean data in " +
          "the path")

        df.write.mode(mode).format(writeFormat).options(writeOptions.toMap).save(writePath)
        val offlineBuilder = OfflineTableInfo.newBuilder().setPath(writePath).setFormat(writeFormat)
          .setDeepCopy(true).clearSymbolicPaths().putAllOptions(writeOptions.asJava)

        newInfoBuilder.setOfflineTableInfo(offlineBuilder)
      }

      if (needUpdateInfo) {
        val newInfo = newInfoBuilder.build()
        logger.info(s"new info:\n$newInfo")
        require(ctx.getOpenmldbSession.openmldbCatalogService.updateOfflineTableInfo(newInfo), s"update new info " +
          s"failed: $newInfo")
      }
    }

    SparkInstance.fromDataFrame(spark.emptyDataFrame)
  }
}<|MERGE_RESOLUTION|>--- conflicted
+++ resolved
@@ -38,15 +38,8 @@
     // get target storage
     val storage = ctx.getConf.loadDataMode
     require(storage == "offline" || storage == "online")
-<<<<<<< HEAD
-
-    // read settings
-    val (format, options, mode, deepCopyOpt,_) = HybridseUtil.parseOptions(node)
-    require(deepCopyOpt.nonEmpty)
-=======
-    val (format, options, mode, deepCopyOpt) = HybridseUtil.parseOptions(inputFile, node)
+    val (format, options, mode, deepCopyOpt, _) = HybridseUtil.parseOptions(inputFile, node)
     require(deepCopyOpt.nonEmpty) // PhysicalLoadDataNode must have the option deepCopy
->>>>>>> aad76263
     val deepCopy = deepCopyOpt.get
 
     require(ctx.getOpenmldbSession != null, "LOAD DATA must use OpenmldbSession, not SparkSession")
