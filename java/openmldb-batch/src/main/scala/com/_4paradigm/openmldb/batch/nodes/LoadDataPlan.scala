/*
 * Copyright 2021 4Paradigm
 *
 * Licensed under the Apache License, Version 2.0 (the "License");
 * you may not use this file except in compliance with the License.
 * You may obtain a copy of the License at
 *
 *   http://www.apache.org/licenses/LICENSE-2.0
 *
 * Unless required by applicable law or agreed to in writing, software
 * distributed under the License is distributed on an "AS IS" BASIS,
 * WITHOUT WARRANTIES OR CONDITIONS OF ANY KIND, either express or implied.
 * See the License for the specific language governing permissions and
 * limitations under the License.
 */
package com._4paradigm.openmldb.batch.nodes

import com._4paradigm.hybridse.vm.PhysicalLoadDataNode
import com._4paradigm.openmldb.batch.utils.{DataSourceUtil, HybridseUtil}
import com._4paradigm.openmldb.batch.{PlanContext, SparkInstance}
import com._4paradigm.openmldb.proto.NS.OfflineTableInfo
import org.slf4j.LoggerFactory

import scala.collection.JavaConverters.{mapAsJavaMapConverter, mapAsScalaMapConverter}
import scala.collection.mutable
import scala.collection.JavaConverters.{asScalaBufferConverter, mapAsScalaMap, mapAsScalaMapConverter}

object LoadDataPlan {
  private val logger = LoggerFactory.getLogger(this.getClass)

  def gen(ctx: PlanContext, node: PhysicalLoadDataNode): SparkInstance = {
    val inputFile = node.File()
    val db = if (node.Db().nonEmpty) node.Db() else ctx.getConf.defaultDb
    val table = node.Table()
    val spark = ctx.getSparkSession

    // get target storage
    val storage = ctx.getConf.loadDataMode
    require(storage == "offline" || storage == "online")
    val (format, options, mode, extra) = HybridseUtil.parseOptions(inputFile, node)
    // load have the option deep_copy
    val deepCopy = extra.get("deep_copy").get.toBoolean

    require(ctx.getOpenmldbSession != null, "LOAD DATA must use OpenmldbSession, not SparkSession")
    val info = ctx.getOpenmldbSession.openmldbCatalogService.getTableInfo(db, table)

    logger.info("table info: {}", info)
    require(info != null && info.getName.nonEmpty, s"table $db.$table info is not existed(no table name): $info")

    val loadDataSql = extra.get("sql").get

    // we read input file even in soft copy,
    // cause we want to check if "the input file schema == openmldb table schema"
<<<<<<< HEAD
    val df = HybridseUtil.autoLoad(ctx.getOpenmldbSession, inputFile, format, options, info.getColumnDescList,
=======
    val df = DataSourceUtil.autoLoad(ctx.getOpenmldbSession, inputFile, format, options, info.getColumnDescList,
>>>>>>> d12babd9
      loadDataSql)

    // write
    logger.info("write data to storage {}, writer mode {}, is deep {}", storage, mode, deepCopy.toString)
    if (storage == "online") { // Import online data
      require(deepCopy && mode == "append", "import to online storage, can't do soft copy, and mode must be append")
      val writeType = extra.get("writer_type").get
<<<<<<< HEAD
=======
      val putIfAbsent = extra.get("put_if_absent").get.toBoolean
      logger.info(s"online write type ${writeType}, put if absent ${putIfAbsent}")
>>>>>>> d12babd9
      val writeOptions = Map(
        "db" -> db,
        "table" -> table,
        "zkCluster" -> ctx.getConf.openmldbZkCluster,
        "zkPath" -> ctx.getConf.openmldbZkRootPath,
<<<<<<< HEAD
        "writerType" -> writeType
=======
        "writerType" -> writeType,
        "putIfAbsent" -> putIfAbsent.toString
>>>>>>> d12babd9
      )
      df.write.options(writeOptions).format("openmldb").mode(mode).save()
    } else { // Import offline data
      // only in some cases, do not need to update info, set false in these cases
      var needUpdateInfo = true
      val newInfoBuilder = info.toBuilder

      // If symbolic import
      if (!deepCopy) {

        // Get error if exists
        if (mode.equals("errorifexists") && info.hasOfflineTableInfo) {
          throw new IllegalArgumentException("offline info exists")
        }

        val oldOfflineTableInfo = if (info.hasOfflineTableInfo) { // Have offline table info
          info.getOfflineTableInfo
        } else { // No offline table info, use new format and options
          OfflineTableInfo
            .newBuilder()
            .setPath("")
            .setFormat(format)
            .putAllOptions(options.asJava)
            .build()
        }

        val newOfflineInfoBuilder = OfflineTableInfo.newBuilder(oldOfflineTableInfo)

        if (mode.equals("append") || mode.equals("errorifexists")) {
          // Check if new path is already existed or not
          val symbolicPathsSize = newOfflineInfoBuilder.getSymbolicPathsCount()

          val symbolicPaths = if (symbolicPathsSize > 0) {
            newOfflineInfoBuilder.getSymbolicPathsList().asScala.toList
          } else {
            List.empty[String]
          }

          if (symbolicPaths.contains(inputFile)) {
            logger.warn(s"The path of $inputFile is already in symbolic paths, do not import again")
          } else {
            logger.info(s"Add the path of $inputFile to offline table info symbolic paths")
            newOfflineInfoBuilder.addSymbolicPaths(inputFile)
          }
          // if no offline info berore, the format is set by new format
          require(
            oldOfflineTableInfo.getFormat.equals(format) &&
              oldOfflineTableInfo.getOptionsMap.asScala.toMap.equals(options),
            s"format and options must be the same with existed, but old is ${oldOfflineTableInfo.getFormat}, " +
              s"${oldOfflineTableInfo.getOptionsMap.asScala.toMap}, new is $format, $options"
          )
        } else if (mode.equals("overwrite")) {
          // overwrite mode, we need to clean all paths(hard+symbolic)
          // TODO(tobe): May remove data files from copy import
          newOfflineInfoBuilder.setPath("")
          newOfflineInfoBuilder.clearSymbolicPaths()
          newOfflineInfoBuilder.addSymbolicPaths(inputFile)
          newOfflineInfoBuilder.setFormat(format)
        }

        if (!format.equals("hive")) {
          // hive source discard all read options
          newOfflineInfoBuilder.putAllOptions(options.asJava)
        }

        // update to ns later
        newInfoBuilder.setOfflineTableInfo(newOfflineInfoBuilder.build())
      } else { // deep copy, only work on OfflineTableInfo.path
        // Generate new offline address by db name, table name and config of prefix
        val offlineDataPrefix = if (ctx.getConf.offlineDataPrefix.endsWith("/")) {
          ctx.getConf.offlineDataPrefix.dropRight(1)
        } else {
          ctx.getConf.offlineDataPrefix
        }
        // If we recreate table, this dir will be cleaned too. It should be safe.
        val offlineDataPath = s"$offlineDataPrefix/$db/$table"
        // write default settings: no option and parquet format
        var (writePath, writeFormat) = (offlineDataPath, "parquet")
        var writeOptions: mutable.Map[String, String] = mutable.Map()

        var offlineBuilder = OfflineTableInfo
          .newBuilder()
          .setPath(writePath)
          .setFormat(writeFormat)
          .putAllOptions(writeOptions.asJava)
        if (info.hasOfflineTableInfo) {
          require(!mode.equals("errorifexists"), "has offline info(even no deep path), can't do errorifexists")

          val old = info.getOfflineTableInfo
          // only symbolic paths need to be copied, and if overwrite, all fields will be overwritten as default write
          if (!mode.equals("overwrite")) {
            old.getSymbolicPathsList.forEach(path => {
              offlineBuilder.addSymbolicPaths(path)
            })
            // if has symbolic paths, the format and options may don't proper for deep copy
            require(
              old.getFormat == writeFormat && old.getOptionsMap.asScala.toMap.equals(writeOptions.toMap),
              s"can't do deep copy in existed paths' format or options in mode $mode, " +
                s"old is ${old.getFormat}, ${old.getOptionsMap.asScala.toMap}, new is $writeFormat, $writeOptions"
            )
            if (old.getPath.equals(writePath)) {
              needUpdateInfo = false
            }
            // write path may changed by offline path setting, so don't require path equals
          }
        }

        // do deep copy
        require(
          !inputFile.equals(writePath),
          "read and write paths shouldn't be the same, it may clean data in the path"
        )

        df.write.mode(mode).format(writeFormat).options(writeOptions.toMap).save(writePath)
        newInfoBuilder.setOfflineTableInfo(offlineBuilder)
      }

      if (needUpdateInfo) {
        val newInfo = newInfoBuilder.build()
        logger.info(s"new info:\n$newInfo")
        require(
          ctx.getOpenmldbSession.openmldbCatalogService.updateOfflineTableInfo(newInfo),
          s"update new info failed: $newInfo"
        )
      }
    }

    SparkInstance.fromDataFrame(spark.emptyDataFrame)
  }
}<|MERGE_RESOLUTION|>--- conflicted
+++ resolved
@@ -51,11 +51,7 @@
 
     // we read input file even in soft copy,
     // cause we want to check if "the input file schema == openmldb table schema"
-<<<<<<< HEAD
-    val df = HybridseUtil.autoLoad(ctx.getOpenmldbSession, inputFile, format, options, info.getColumnDescList,
-=======
     val df = DataSourceUtil.autoLoad(ctx.getOpenmldbSession, inputFile, format, options, info.getColumnDescList,
->>>>>>> d12babd9
       loadDataSql)
 
     // write
@@ -63,22 +59,15 @@
     if (storage == "online") { // Import online data
       require(deepCopy && mode == "append", "import to online storage, can't do soft copy, and mode must be append")
       val writeType = extra.get("writer_type").get
-<<<<<<< HEAD
-=======
       val putIfAbsent = extra.get("put_if_absent").get.toBoolean
       logger.info(s"online write type ${writeType}, put if absent ${putIfAbsent}")
->>>>>>> d12babd9
       val writeOptions = Map(
         "db" -> db,
         "table" -> table,
         "zkCluster" -> ctx.getConf.openmldbZkCluster,
         "zkPath" -> ctx.getConf.openmldbZkRootPath,
-<<<<<<< HEAD
-        "writerType" -> writeType
-=======
         "writerType" -> writeType,
         "putIfAbsent" -> putIfAbsent.toString
->>>>>>> d12babd9
       )
       df.write.options(writeOptions).format("openmldb").mode(mode).save()
     } else { // Import offline data
