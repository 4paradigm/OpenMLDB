--- conflicted
+++ resolved
@@ -1,36 +1,4 @@
 <project xmlns="http://maven.apache.org/POM/4.0.0"
-<<<<<<< HEAD
-		 xmlns:xsi="http://www.w3.org/2001/XMLSchema-instance"
-		 xsi:schemaLocation="http://maven.apache.org/POM/4.0.0 http://maven.apache.org/xsd/maven-4.0.0.xsd">
-
-	<modelVersion>4.0.0</modelVersion>
-
-	<parent>
-		<artifactId>openmldb-parent</artifactId>
-		<groupId>com.4paradigm.openmldb</groupId>
-		<version>0.7.0-SNAPSHOT</version>
-	</parent>
-
-	<artifactId>openmldb-batch</artifactId>
-	<name>openmldb-batch</name>
-	<packaging>jar</packaging>
-
-	<description>OpenMLDB Batch is the LLVM-based and high-performance batch execution engine for feature engineering.</description>
-
-	<developers>
-		<developer>
-			<id>tobe</id>
-			<name>Toby Chan</name>
-			<email>chendihao@4paradigm.com</email>
-			<url>http://github.com/tobegit3hub</url>
-			<organization>4Paradigm</organization>
-			<organizationUrl>https://www.4paradigm.com/</organizationUrl>
-		</developer>
-	</developers>
-
-	<properties>
-		<project.build.sourceEncoding>UTF-8</project.build.sourceEncoding>
-=======
          xmlns:xsi="http://www.w3.org/2001/XMLSchema-instance"
          xsi:schemaLocation="http://maven.apache.org/POM/4.0.0 http://maven.apache.org/xsd/maven-4.0.0.xsd">
 
@@ -61,163 +29,10 @@
 
     <properties>
         <project.build.sourceEncoding>UTF-8</project.build.sourceEncoding>
->>>>>>> 9aa97b13
         <encoding>UTF-8</encoding>
         <java.version>1.8</java.version>
         <maven.compiler.source>1.8</maven.compiler.source>
         <maven.compiler.target>1.8</maven.compiler.target>
-<<<<<<< HEAD
-		<spark.dependencyScope>provided</spark.dependencyScope>
-		<default.project.version>0.4.0</default.project.version>
-	</properties>
-
-	<profiles>
-		<profile>
-			<id>default</id>
-			<activation>
-				<activeByDefault>true</activeByDefault>
-			</activation>
-			<properties>
-				<revision>${default.project.version}-SNAPSHOT</revision>
-			</properties>
-		</profile>
-		<profile>
-			<id>macos</id>
-			<properties>
-				<revision>${default.project.version}-macos-SNAPSHOT</revision>
-			</properties>
-		</profile>
-		<profile>
-			<id>allinone</id>
-			<properties>
-				<revision>${default.project.version}-allinone-SNAPSHOT</revision>
-			</properties>
-		</profile>
-	</profiles>
-	<dependencies>
-		<dependency>
-			<groupId>org.scala-lang</groupId>
-			<artifactId>scala-library</artifactId>
-			<version>${scala.version}</version>
-		</dependency>
-
-		<dependency>
-			<groupId>com.google.guava</groupId>
-			<artifactId>guava</artifactId>
-			<version>${guava.version}</version>
-		</dependency>
-
-		<!-- Spark -->
-		<dependency>
-			<groupId>org.apache.spark</groupId>
-			<artifactId>spark-core_${scala.binary.version}</artifactId>
-			<version>${spark.version}</version>
-			<scope>${spark.dependencyScope}</scope>
-		</dependency>
-		<dependency>
-			<groupId>org.apache.spark</groupId>
-			<artifactId>spark-sql_${scala.binary.version}</artifactId>
-			<version>${spark.version}</version>
-			<scope>${spark.dependencyScope}</scope>
-		</dependency>
-		<dependency>
-			<groupId>org.apache.spark</groupId>
-			<artifactId>spark-hive_${scala.binary.version}</artifactId>
-			<version>${spark.version}</version>
-			<scope>${spark.dependencyScope}</scope>
-		</dependency>
-
-		<dependency>
-			<groupId>org.yaml</groupId>
-			<artifactId>snakeyaml</artifactId>
-			<version>1.31</version>
-		</dependency>
-		<dependency>
-			<groupId>org.scalatest</groupId>
-			<artifactId>scalatest_${scala.binary.version}</artifactId>
-			<version>3.0.0</version>
-			<scope>test</scope>
-		</dependency>
-		<dependency>
-			<groupId>org.testng</groupId>
-			<artifactId>testng</artifactId>
-			<version>6.14.3</version>
-			<scope>test</scope>
-		</dependency>
-		<dependency>
-			<groupId>org.openjdk.jmh</groupId>
-			<artifactId>jmh-core</artifactId>
-			<version>1.19</version>
-			<scope>provided</scope>
-		</dependency>
-		<dependency>
-			<groupId>org.openjdk.jmh</groupId>
-			<artifactId>jmh-generator-annprocess</artifactId>
-			<version>1.19</version>
-			<scope>provided</scope>
-		</dependency>
-
-		<!-- Use for draw graph with graphviz -->
-		<dependency>
-			<groupId>guru.nidi</groupId>
-			<artifactId>graphviz-java</artifactId>
-			<version>0.18.0</version>
-		</dependency>
-
-		<dependency>
-			<groupId>org.apache.parquet</groupId>
-			<artifactId>parquet-column</artifactId>
-			<version>1.12.2</version>
-		</dependency>
-
-		<dependency>
-			<groupId>org.apache.parquet</groupId>
-			<artifactId>parquet-hadoop</artifactId>
-			<version>1.12.2</version>
-		</dependency>
-
-		<dependency>
-			<groupId>com.google.protobuf</groupId>
-			<artifactId>protobuf-java</artifactId>
-			<version>3.16.3</version>
-		</dependency>
-
-		<dependency>
-			<groupId>org.apache.hadoop</groupId>
-			<artifactId>hadoop-common</artifactId>
-			<version>${hadoop.version}</version>
-			<exclusions>
-				<exclusion>
-					<groupId>com.sun.jersey</groupId>
-					<artifactId>jersey-core</artifactId>
-				</exclusion>
-				<exclusion>
-					<groupId>com.sun.jersey</groupId>
-					<artifactId>jersey-server</artifactId>
-				</exclusion>
-				<exclusion>
-					<groupId>javax.servlet</groupId>
-					<artifactId>servlet-api</artifactId>
-				</exclusion>
-			</exclusions>
-		</dependency>
-
-		<dependency>
-			<groupId>org.apache.curator</groupId>
-			<artifactId>curator-framework</artifactId>
-			<version>4.2.0</version>
-		</dependency>
-		<dependency>
-			<groupId>org.apache.curator</groupId>
-			<artifactId>curator-client</artifactId>
-			<version>4.2.0</version>
-		</dependency>
-		<dependency>
-			<groupId>org.apache.curator</groupId>
-			<artifactId>curator-recipes</artifactId>
-			<version>4.2.0</version>
-		</dependency>
-=======
         <spark.dependencyScope>provided</spark.dependencyScope>
         <default.project.version>0.4.0</default.project.version>
     </properties>
@@ -368,7 +183,6 @@
             <artifactId>curator-recipes</artifactId>
             <version>4.2.0</version>
         </dependency>
->>>>>>> 9aa97b13
 
         <!-- OpenMLDB -->
         <dependency>
