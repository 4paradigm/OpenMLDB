--- conflicted
+++ resolved
@@ -100,15 +100,12 @@
 			<version>${spark.version}</version>
 			<scope>${spark.dependencyScope}</scope>
 		</dependency>
-<<<<<<< HEAD
-=======
 		<dependency>
 			<groupId>org.apache.spark</groupId>
 			<artifactId>spark-hive_${scala.binary.version}</artifactId>
 			<version>${spark.version}</version>
 			<scope>${spark.dependencyScope}</scope>
 		</dependency>
->>>>>>> fcb6314a
 
 		<dependency>
 			<groupId>org.yaml</groupId>
@@ -171,8 +168,6 @@
 			<version>${hadoop.version}</version>
 		</dependency>
 
-<<<<<<< HEAD
-=======
 	    <!-- Iceberg -->
 	    <dependency>
 		    <groupId>org.apache.iceberg</groupId>
@@ -193,7 +188,6 @@
 			<version>360</version>
 	    </dependency>
 
->>>>>>> fcb6314a
         <!-- OpenMLDB -->
         <dependency>
             <groupId>com.4paradigm.openmldb</groupId>
