<project xmlns="http://maven.apache.org/POM/4.0.0"
         xmlns:xsi="http://www.w3.org/2001/XMLSchema-instance"
         xsi:schemaLocation="http://maven.apache.org/POM/4.0.0 http://maven.apache.org/xsd/maven-4.0.0.xsd">

    <modelVersion>4.0.0</modelVersion>

    <parent>
        <artifactId>openmldb-parent</artifactId>
        <groupId>com.4paradigm.openmldb</groupId>
<<<<<<< HEAD
        <version>0.8.3-SNAPSHOT</version>
=======
        <version>0.8.4-SNAPSHOT</version>
>>>>>>> d12babd9
    </parent>

    <artifactId>openmldb-batch</artifactId>
    <name>openmldb-batch</name>
    <packaging>jar</packaging>

    <description>OpenMLDB Batch is the LLVM-based and high-performance batch execution engine for feature engineering.</description>

    <developers>
        <developer>
            <id>tobe</id>
            <name>Toby Chan</name>
            <email>chendihao@4paradigm.com</email>
            <url>http://github.com/tobegit3hub</url>
            <organization>4Paradigm</organization>
            <organizationUrl>https://www.4paradigm.com/</organizationUrl>
        </developer>
    </developers>

    <properties>
        <project.build.sourceEncoding>UTF-8</project.build.sourceEncoding>
        <encoding>UTF-8</encoding>
        <java.version>1.8</java.version>
        <maven.compiler.source>1.8</maven.compiler.source>
        <maven.compiler.target>1.8</maven.compiler.target>
        <spark.dependencyScope>provided</spark.dependencyScope>
        <default.project.version>0.4.0</default.project.version>
    </properties>

    <profiles>
        <profile>
            <id>default</id>
            <activation>
                <activeByDefault>true</activeByDefault>
            </activation>
            <properties>
                <revision>${default.project.version}-SNAPSHOT</revision>
            </properties>
        </profile>
        <profile>
            <id>macos</id>
            <properties>
                <revision>${default.project.version}-macos-SNAPSHOT</revision>
            </properties>
        </profile>
        <profile>
            <id>allinone</id>
            <properties>
                <revision>${default.project.version}-allinone-SNAPSHOT</revision>
            </properties>
        </profile>
    </profiles>
    <dependencies>
        <dependency>
            <groupId>org.scala-lang</groupId>
            <artifactId>scala-library</artifactId>
            <version>${scala.version}</version>
        </dependency>

        <dependency>
            <groupId>com.google.guava</groupId>
            <artifactId>guava</artifactId>
            <version>${guava.version}</version>
        </dependency>

        <!-- Spark -->
        <dependency>
            <groupId>org.apache.spark</groupId>
            <artifactId>spark-core_${scala.binary.version}</artifactId>
            <version>${spark.version}</version>
            <scope>${spark.dependencyScope}</scope>
        </dependency>
        <dependency>
            <groupId>org.apache.spark</groupId>
            <artifactId>spark-sql_${scala.binary.version}</artifactId>
            <version>${spark.version}</version>
            <scope>${spark.dependencyScope}</scope>
        </dependency>
        <dependency>
            <groupId>org.apache.spark</groupId>
            <artifactId>spark-hive_${scala.binary.version}</artifactId>
            <version>${spark.version}</version>
            <scope>${spark.dependencyScope}</scope>
        </dependency>

        <dependency>
            <groupId>org.yaml</groupId>
            <artifactId>snakeyaml</artifactId>
            <version>2.0</version>
        </dependency>
        <dependency>
            <groupId>org.scalatest</groupId>
            <artifactId>scalatest_${scala.binary.version}</artifactId>
            <version>3.0.0</version>
            <scope>test</scope>
        </dependency>
        <dependency>
            <groupId>org.testng</groupId>
            <artifactId>testng</artifactId>
            <version>6.14.3</version>
            <scope>test</scope>
        </dependency>
        <dependency>
            <groupId>org.openjdk.jmh</groupId>
            <artifactId>jmh-core</artifactId>
            <version>1.19</version>
            <scope>provided</scope>
        </dependency>
        <dependency>
            <groupId>org.openjdk.jmh</groupId>
            <artifactId>jmh-generator-annprocess</artifactId>
            <version>1.19</version>
            <scope>provided</scope>
        </dependency>

        <!-- Use for draw graph with graphviz -->
        <dependency>
            <groupId>guru.nidi</groupId>
            <artifactId>graphviz-java</artifactId>
            <version>0.18.0</version>
        </dependency>

        <dependency>
            <groupId>org.apache.parquet</groupId>
            <artifactId>parquet-column</artifactId>
            <version>1.12.2</version>
        </dependency>

        <dependency>
            <groupId>org.apache.parquet</groupId>
            <artifactId>parquet-hadoop</artifactId>
            <version>1.12.2</version>
        </dependency>

        <dependency>
            <groupId>com.google.protobuf</groupId>
            <artifactId>protobuf-java</artifactId>
            <version>3.16.3</version>
        </dependency>

        <dependency>
            <groupId>org.apache.hadoop</groupId>
            <artifactId>hadoop-common</artifactId>
            <version>${hadoop.version}</version>
            <exclusions>
                <exclusion>
                    <groupId>com.sun.jersey</groupId>
                    <artifactId>jersey-core</artifactId>
                </exclusion>
                <exclusion>
                    <groupId>com.sun.jersey</groupId>
                    <artifactId>jersey-server</artifactId>
                </exclusion>
                <exclusion>
                    <groupId>javax.servlet</groupId>
                    <artifactId>servlet-api</artifactId>
                </exclusion>
            </exclusions>
        </dependency>

        <dependency>
            <groupId>org.apache.curator</groupId>
            <artifactId>curator-framework</artifactId>
            <version>4.2.0</version>
        </dependency>
        <dependency>
            <groupId>org.apache.curator</groupId>
            <artifactId>curator-client</artifactId>
            <version>4.2.0</version>
        </dependency>
        <dependency>
            <groupId>org.apache.curator</groupId>
            <artifactId>curator-recipes</artifactId>
            <version>4.2.0</version>
        </dependency>

        <!-- OpenMLDB -->
        <dependency>
            <groupId>com.4paradigm.openmldb</groupId>
            <artifactId>hybridse-sdk</artifactId>
            <version>${project.parent.version}</version>
        </dependency>

        <dependency>
            <groupId>com.4paradigm.openmldb</groupId>
            <artifactId>openmldb-native</artifactId>
            <version>${variant.native.version}</version>
            <scope>provided</scope>
        </dependency>

        <dependency>
            <groupId>com.4paradigm.openmldb</groupId>
            <artifactId>openmldb-jdbc</artifactId>
            <version>${project.parent.version}</version>
            <exclusions>
                <exclusion>
                    <groupId>com.4paradigm.openmldb</groupId>
                    <artifactId>openmldb-native</artifactId>
                </exclusion>
            </exclusions>
        </dependency>

        <dependency>
            <groupId>com.4paradigm.openmldb</groupId>
            <artifactId>openmldb-spark-connector</artifactId>
            <version>${project.parent.version}</version>
            <exclusions>
                <exclusion>
                    <groupId>com.4paradigm.openmldb</groupId>
                    <artifactId>openmldb-jdbc</artifactId>
                </exclusion>
                <exclusion>
                    <groupId>org.scala-lang</groupId>
                    <artifactId>*</artifactId>
                </exclusion>
                <exclusion>
                    <groupId>com.apache.spark</groupId>
                    <artifactId>*</artifactId>
                </exclusion>
            </exclusions>
        </dependency>

        <dependency>
            <groupId>org.apache.httpcomponents</groupId>
            <artifactId>httpclient</artifactId>
            <version>4.5.13</version>
        </dependency>

        <!-- S3 -->
        <dependency>
            <groupId>org.apache.hadoop</groupId>
            <artifactId>hadoop-aws</artifactId>
            <version>${hadoop.version}</version>
        </dependency>
    </dependencies>

    <build>
        <resources>
            <resource>
                <directory>src/main/resources</directory>
                <includes>
                    <include>**/*</include>
                </includes>
            </resource>
            <resource>
                <directory>src/main/java</directory>
                <includes>
                    <include>**/*</include>
                </includes>
            </resource>
        </resources>

        <plugins>
            <plugin>
                <groupId>org.apache.maven.plugins</groupId>
                <artifactId>maven-compiler-plugin</artifactId>
            </plugin>
            <plugin>
                <groupId>org.apache.maven.plugins</groupId>
                <artifactId>maven-surefire-plugin</artifactId>
                <version>3.0.0-M5</version>
                <configuration>
                    <!-- <reuseForks>false</reuseForks> -->
                    <forkCount>4</forkCount>
                    <skipAfterFailureCount>1</skipAfterFailureCount>
                    <skipTests>false</skipTests>
                </configuration>
            </plugin>
            <plugin>
                <groupId>net.alchim31.maven</groupId>
                <artifactId>scala-maven-plugin</artifactId>
            </plugin>
            <plugin>
                <groupId>org.scalatest</groupId>
                <artifactId>scalatest-maven-plugin</artifactId>
                <version>1.0</version>
                <executions>
                    <execution>
                        <id>test</id>
                        <phase>test</phase>
                        <goals>
                            <goal>test</goal>
                        </goals>
                    </execution>
                </executions>
                <configuration>
                    <!-- <forkMode>never</forkMode> -->
                </configuration>
            </plugin>
            <plugin>
                <groupId>org.apache.maven.plugins</groupId>
                <artifactId>maven-shade-plugin</artifactId>
                <version>3.2.1</version>
                <executions>
                    <execution>
                        <phase>package</phase>
                        <goals>
                            <goal>shade</goal>
                        </goals>
                        <configuration>
                            <transformers>
                                <transformer
                                        implementation="org.apache.maven.plugins.shade.resource.ServicesResourceTransformer"/>
                                <transformer
                                        implementation="org.apache.maven.plugins.shade.resource.ManifestResourceTransformer">
                                </transformer>
                            </transformers>
                            <filters>
                                <filter>
                                    <artifact>*:*</artifact>
                                    <excludes>
                                        <exclude>META-INF/*.SF</exclude>
                                        <exclude>META-INF/*.DSA</exclude>
                                        <exclude>META-INF/*.RSA</exclude>
                                        <!-- Ignore the warning of module-info.class -->
                                        <exclude>module-info.class</exclude>
                                    </excludes>
                                </filter>
                            </filters>
                            <!--
                            <relocations>
                                <relocation>
                                    <pattern>com.google.protobuf</pattern>
                                    <shadedPattern>shade.protobuf</shadedPattern>
                                </relocation>
                            </relocations>
                            -->
                            <artifactSet>
                                <excludes>
                                    <exclude>org.apache.hadoop:hadoop-common</exclude>
                                    <exclude>org.apache.spark:*</exclude>
                                    <exclude>org.apache.parquet:*</exclude>
                                    <exclude>org.apache.commons:*</exclude>
                                    <exclude>org.apache.zookeeper:*</exclude>
                                    <exclude>org.scala-lang:*</exclude>
                                    <exclude>org.scala-lang.modules:*</exclude>
                                    <exclude>log4j:*</exclude>
                                    <exclude>org.slf4j:*</exclude>
                                </excludes>
                            </artifactSet>
                        </configuration>
                    </execution>
                </executions>
            </plugin>

            <!-- Build site report -->
            <plugin>
                <groupId>org.apache.maven.plugins</groupId>
                <artifactId>maven-site-plugin</artifactId>
            </plugin>

            <!-- Check Java style -->
            <plugin>
                <groupId>org.apache.maven.plugins</groupId>
                <artifactId>maven-checkstyle-plugin</artifactId>
                <version>3.1.2</version>
                <configuration>
                    <configLocation>google_checks.xml</configLocation>
                    <encoding>UTF-8</encoding>
                    <consoleOutput>false</consoleOutput>
                    <failsOnError>true</failsOnError>
                    <linkXRef>false</linkXRef>
                </configuration>
                <executions>
                    <execution>
                        <id>validate</id>
                        <phase>validate</phase>
                        <goals>
                            <goal>check</goal>
                        </goals>
                    </execution>
                </executions>
            </plugin>

            <!-- Check Scala code style -->
            <plugin>
                <groupId>org.scalastyle</groupId>
                <artifactId>scalastyle-maven-plugin</artifactId>
                <version>1.0.0</version>
                <configuration>
                    <verbose>false</verbose>
                    <failOnViolation>true</failOnViolation>
                    <includeTestSourceDirectory>true</includeTestSourceDirectory>
                    <failOnWarning>true</failOnWarning>
                    <sourceDirectory>${project.basedir}/src/main/scala</sourceDirectory>
                    <testSourceDirectory>${project.basedir}/src/test/scala</testSourceDirectory>
                    <configLocation>${project.basedir}/scala_style.xml</configLocation>
                    <outputFile>${project.basedir}/scalastyle-output.xml</outputFile>
                    <outputEncoding>UTF-8</outputEncoding>
                </configuration>
                <executions>
                    <execution>
                        <phase>validate</phase>
                        <goals>
                            <goal>check</goal>
                        </goals>
                    </execution>
                </executions>
            </plugin>

            <plugin>
                <groupId>org.apache.maven.plugins</groupId>
                <artifactId>maven-javadoc-plugin</artifactId>
            </plugin>

            <!-- Generate properties file with git info -->
            <plugin>
                <groupId>pl.project13.maven</groupId>
                <artifactId>git-commit-id-plugin</artifactId>
                <version>4.9.10</version>
                <executions>
                    <execution>
                        <id>get-the-git-infos</id>
                        <goals>
                            <goal>revision</goal>
                        </goals>
                    </execution>
                </executions>
                <configuration>
                    <generateGitPropertiesFilename>${project.build.outputDirectory}/openmldb_git.properties</generateGitPropertiesFilename>
                    <injectAllReactorProjects>true</injectAllReactorProjects>
                    <dateFormat>yyyy.MM.dd HH:mm:ss</dateFormat>
                    <verbose>true</verbose>
                    <generateGitPropertiesFile>true</generateGitPropertiesFile>
                </configuration>
            </plugin>

            <!-- Generate report for spotbugs
            <plugin>
                <groupId>com.github.spotbugs</groupId>
                <artifactId>spotbugs-maven-plugin</artifactId>
                <configuration>
                    <excludeFilterFile>spotbugs-exclude.xml</excludeFilterFile>
                    <failOnError>true</failOnError>
                    <threshold>High</threshold>
                </configuration>
                <executions>
                    <execution>
                        <phase>prepare-package</phase>
                        <goals>
                            <goal>check</goal>
                        </goals>
                    </execution>
                </executions>
            </plugin>
            -->
        </plugins>

        <pluginManagement>
            <plugins>
                <plugin>
                    <groupId>org.apache.maven.plugins</groupId>
                    <artifactId>maven-checkstyle-plugin</artifactId>
                    <version>3.1.2</version>
                    <dependencies>
                        <dependency>
                            <groupId>com.puppycrawl.tools</groupId>
                            <artifactId>checkstyle</artifactId>
                            <version>8.41</version>
                        </dependency>
                    </dependencies>
                </plugin>
            </plugins>
        </pluginManagement>
    </build>

    <!-- use the same reporting in parent pom -->
</project><|MERGE_RESOLUTION|>--- conflicted
+++ resolved
@@ -7,11 +7,7 @@
     <parent>
         <artifactId>openmldb-parent</artifactId>
         <groupId>com.4paradigm.openmldb</groupId>
-<<<<<<< HEAD
-        <version>0.8.3-SNAPSHOT</version>
-=======
         <version>0.8.4-SNAPSHOT</version>
->>>>>>> d12babd9
     </parent>
 
     <artifactId>openmldb-batch</artifactId>
