--- conflicted
+++ resolved
@@ -5,11 +5,7 @@
     <parent>
         <artifactId>openmldb-parent</artifactId>
         <groupId>com.4paradigm.openmldb</groupId>
-<<<<<<< HEAD
-        <version>0.9.0</version>
-=======
         <version>0.9.1-SNAPSHOT</version>
->>>>>>> b2782612
     </parent>
     <modelVersion>4.0.0</modelVersion>
     <artifactId>openmldb-common</artifactId>
