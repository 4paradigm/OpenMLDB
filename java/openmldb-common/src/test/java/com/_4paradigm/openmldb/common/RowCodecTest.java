/*
 * Copyright 2021 4Paradigm
 *
 * Licensed under the Apache License, Version 2.0 (the "License");
 * you may not use this file except in compliance with the License.
 * You may obtain a copy of the License at
 *
 *   http://www.apache.org/licenses/LICENSE-2.0
 *
 * Unless required by applicable law or agreed to in writing, software
 * distributed under the License is distributed on an "AS IS" BASIS,
 * WITHOUT WARRANTIES OR CONDITIONS OF ANY KIND, either express or implied.
 * See the License for the specific language governing permissions and
 * limitations under the License.
 */

package com._4paradigm.openmldb.common;

import com._4paradigm.openmldb.common.codec.FlexibleRowBuilder;
import com._4paradigm.openmldb.common.codec.RowBuilder;
import com._4paradigm.openmldb.proto.Type.DataType;
import com._4paradigm.openmldb.proto.Common.ColumnDesc;
import com._4paradigm.openmldb.common.codec.RowView;
import com._4paradigm.openmldb.common.codec.ClassicRowBuilder;
import org.testng.Assert;
import org.testng.annotations.DataProvider;
import org.testng.annotations.Test;

import java.nio.ByteBuffer;
import java.nio.ByteOrder;
import java.sql.Timestamp;
import java.sql.Date;
import java.util.*;

public class RowCodecTest {

    private List<DataType> typeList = new ArrayList<>(Arrays.asList(
            DataType.kBool,
            DataType.kSmallInt,
            DataType.kInt,
            DataType.kBigInt,
            DataType.kFloat,
            DataType.kDouble,
            DataType.kDate,
            DataType.kTimestamp,
            DataType.kString,
            DataType.kVarchar)
    );

    @DataProvider(name = "builder")
    Object[] getData() {
        return new Object[] {"classic", "flexible"};
    }

    @Test(dataProvider = "builder")
    public void testNull(String builderName) {
        try {
            List<ColumnDesc> schema = new ArrayList<ColumnDesc>();
            schema.add(ColumnDesc.newBuilder().setName("col1").setDataType(DataType.kSmallInt).build());
            schema.add(ColumnDesc.newBuilder().setName("col2").setDataType(DataType.kBool).build());
            schema.add(ColumnDesc.newBuilder().setName("col3").setDataType(DataType.kVarchar).build());
            RowBuilder builder;
            if (builderName.equals("classic")) {
                ClassicRowBuilder cBuilder = new ClassicRowBuilder(schema);
                int size = cBuilder.calTotalLength(9);
                ByteBuffer buffer = ByteBuffer.allocate(size).order(ByteOrder.LITTLE_ENDIAN);
                cBuilder.setBuffer(buffer, size);
                builder = cBuilder;
            } else {
                builder = new FlexibleRowBuilder(schema);
            }
            Assert.assertTrue(builder.appendNULL());
            Assert.assertTrue(builder.appendBool(false));
            Assert.assertTrue(builder.appendString("123456789"));
            Assert.assertTrue(builder.build());
            ByteBuffer buffer = builder.getValue();
            RowView rowView = new RowView(schema, buffer, buffer.capacity());
            Assert.assertTrue(rowView.isNull(0));
            Assert.assertFalse(rowView.isNull(1));
            Assert.assertEquals(rowView.getBool(1), new Boolean(false));
            Assert.assertEquals(rowView.getString(2), "123456789");

            RowView rowView2 = new RowView(schema);
            Object value = rowView2.getValue(buffer, 2, DataType.kVarchar);
            Assert.assertEquals((String) value, "123456789");
        } catch (Exception e) {
            e.printStackTrace();
            Assert.assertTrue(false);
        }
    }

    @Test(dataProvider = "builder")
<<<<<<< HEAD
=======
    public void testValueNull(String builderName) {
        try {
            List<ColumnDesc> schema = new ArrayList<ColumnDesc>();
            schema.add(ColumnDesc.newBuilder().setName("col1").setDataType(DataType.kTimestamp).build());
            schema.add(ColumnDesc.newBuilder().setName("col2").setDataType(DataType.kDate).build());
            schema.add(ColumnDesc.newBuilder().setName("col3").setDataType(DataType.kVarchar).build());
            RowBuilder builder;
            if (builderName.equals("classic")) {
                ClassicRowBuilder cBuilder = new ClassicRowBuilder(schema);
                int size = cBuilder.calTotalLength(0);
                ByteBuffer buffer = ByteBuffer.allocate(size).order(ByteOrder.LITTLE_ENDIAN);
                cBuilder.setBuffer(buffer, size);
                builder = cBuilder;
            } else {
                builder = new FlexibleRowBuilder(schema);
            }
            Assert.assertTrue(builder.appendTimestamp(null));
            Assert.assertTrue(builder.appendDate(null));
            Assert.assertTrue(builder.appendString(null));
            Assert.assertTrue(builder.build());
            ByteBuffer buffer = builder.getValue();
            RowView rowView = new RowView(schema, buffer, buffer.capacity());
            Assert.assertTrue(rowView.isNull(0));
            Assert.assertTrue(rowView.isNull(1));
            Assert.assertTrue(rowView.isNull(2));
        } catch (Exception e) {
            e.printStackTrace();
            Assert.assertTrue(false);
        }
    }

    @Test(dataProvider = "builder")
>>>>>>> d12babd9
    public void testNormal(String builderName) {
        try {
            List<ColumnDesc> schema = new ArrayList<ColumnDesc>();
            schema.add(ColumnDesc.newBuilder().setName("col1").setDataType(DataType.kInt).build());
            schema.add(ColumnDesc.newBuilder().setName("col2").setDataType(DataType.kSmallInt).build());
            schema.add(ColumnDesc.newBuilder().setName("col3").setDataType(DataType.kFloat).build());
            schema.add(ColumnDesc.newBuilder().setName("col4").setDataType(DataType.kDouble).build());
            schema.add(ColumnDesc.newBuilder().setName("col5").setDataType(DataType.kBigInt).build());
            RowBuilder builder;
            if (builderName.equals("classic")) {
                ClassicRowBuilder cBuilder = new ClassicRowBuilder(schema);
                int size = cBuilder.calTotalLength(1);
                ByteBuffer buffer = ByteBuffer.allocate(size).order(ByteOrder.LITTLE_ENDIAN);
                buffer = cBuilder.setBuffer(buffer, size);
                cBuilder.setBuffer(buffer, size);
                builder = cBuilder;
            } else {
                builder = new FlexibleRowBuilder(schema);
            }
            Assert.assertTrue(builder.appendInt(1));
            Assert.assertTrue(builder.appendSmallInt((short) 2));
            Assert.assertTrue(builder.appendFloat(3.1f));
            Assert.assertTrue(builder.appendDouble(4.1));
            Assert.assertTrue(builder.appendBigInt(5));
            builder.build();

            ByteBuffer buffer = builder.getValue();
            RowView rowView = new RowView(schema, buffer, buffer.capacity());
            Assert.assertEquals(rowView.getInt(0), new Integer(1));
            Assert.assertEquals(rowView.getSmallInt(1), new Short((short) 2));
            Assert.assertEquals(rowView.getFloat(2), 3.1f);
            Assert.assertEquals(rowView.getDouble(3), 4.1);
            Assert.assertEquals(rowView.getBigInt(4), new Long(5));
        } catch (Exception e) {
            Assert.assertTrue(false);
        }
    }

    @Test(dataProvider = "builder")
    public void testEncode(String builderName) {
        try {
            List<ColumnDesc> schema = new ArrayList<ColumnDesc>();
            for (int i = 0; i < 10; i++) {
                ColumnDesc.Builder col = ColumnDesc.newBuilder();
                col.setName("col" + i);
                if (i % 3 == 0) {
                    col.setDataType(DataType.kSmallInt);
                } else if (i % 3 == 1) {
                    col.setDataType(DataType.kDouble);
                } else {
                    col.setDataType(DataType.kVarchar);
                }
                schema.add(col.build());
            }
            RowBuilder builder;
            if (builderName.equals("classic")) {
                ClassicRowBuilder cBuilder = new ClassicRowBuilder(schema);
                int size = cBuilder.calTotalLength(30);
                ByteBuffer buffer = ByteBuffer.allocate(size).order(ByteOrder.LITTLE_ENDIAN);
                cBuilder.setBuffer(buffer, size);
                builder = cBuilder;
            } else {
                builder = new FlexibleRowBuilder(schema);
            }

            for (int i = 0; i < 10; i++) {
                if (i % 3 == 0) {
                    Assert.assertTrue(builder.appendSmallInt((short) i));
                } else if (i % 3 == 1) {
                    Assert.assertTrue(builder.appendDouble(2.3));
                } else {
                    String s = String.join("", Collections.nCopies(10, String.valueOf(i)));
                    Assert.assertTrue(builder.appendString(s));
                }
            }
            Assert.assertFalse(builder.appendSmallInt((short) 1));
            Assert.assertTrue(builder.build());
            ByteBuffer buffer = builder.getValue();

            RowView rowView = new RowView(schema, buffer, buffer.capacity());
            for (int i = 0; i < 10; i++) {
                if (i % 3 == 0) {
                    Assert.assertEquals(rowView.getSmallInt(i), new Short((short) i));
                } else if (i % 3 == 1) {
                    Assert.assertEquals(rowView.getDouble(i), 2.3);
                } else {
                    String s = String.join("", Collections.nCopies(10, String.valueOf(i)));
                    Assert.assertEquals(rowView.getString(i), s);
                }
            }
            try {
                rowView.getDouble(10);
                Assert.assertTrue(false);
            } catch (Exception e) {
                Assert.assertTrue(true);
            }
        } catch (Exception e) {
            e.printStackTrace();
            Assert.assertTrue(false);
        }
    }

    @Test(dataProvider = "builder")
    public void testAppendNull(String builderName) {
        try {
            List<ColumnDesc> schema = new ArrayList<ColumnDesc>();
            for (int i = 0; i < 20; i++) {
                ColumnDesc.Builder col = ColumnDesc.newBuilder();
                col.setName("col" + i);
                if (i % 3 == 0) {
                    col.setDataType(DataType.kSmallInt);
                } else if (i % 3 == 1) {
                    col.setDataType(DataType.kDouble);
                } else {
                    col.setDataType(DataType.kVarchar);
                }
                schema.add(col.build());
            }
            RowBuilder builder;
            if (builderName.equals("classic")) {
                ClassicRowBuilder cBuilder = new ClassicRowBuilder(schema);
                int size = cBuilder.calTotalLength(30);
                ByteBuffer buffer = ByteBuffer.allocate(size).order(ByteOrder.LITTLE_ENDIAN);
                buffer = cBuilder.setBuffer(buffer, size);
                cBuilder.setBuffer(buffer, size);
                builder = cBuilder;
            } else {
                builder = new FlexibleRowBuilder(schema);
            }

            for (int i = 0; i < 20; i++) {
                if (i % 2 == 0) {
                    Assert.assertTrue(builder.appendNULL());
                    continue;
                }
                if (i % 3 == 0) {
                    Assert.assertTrue(builder.appendSmallInt((short) i));
                } else if (i % 3 == 1) {
                    Assert.assertTrue(builder.appendDouble(2.3));
                } else {
                    String s = String.join("", Collections.nCopies(10, String.valueOf(i % 10)));
                    Assert.assertTrue(builder.appendString(s));
                }
            }
            Assert.assertFalse(builder.appendSmallInt((short) 1));
            Assert.assertTrue(builder.build());
            ByteBuffer buffer = builder.getValue();

            RowView rowView = new RowView(schema, buffer, buffer.capacity());
            for (int i = 0; i < 20; i++) {
                if (i % 2 == 0) {
                    Assert.assertTrue(rowView.isNull(i));
                    if (i % 3 == 0) {
                        Assert.assertEquals(rowView.getSmallInt(i), null);
                    } else if (i % 3 == 1) {
                        Assert.assertEquals(rowView.getDouble(i), null);
                    } else {
                        Assert.assertEquals(rowView.getString(i), null);
                    }
                    continue;
                }
                if (i % 3 == 0) {
                    Assert.assertEquals(rowView.getSmallInt(i), new Short((short) i));
                } else if (i % 3 == 1) {
                    Assert.assertEquals(rowView.getDouble(i), 2.3);
                } else {
                    String s = String.join("", Collections.nCopies(10, String.valueOf(i % 10)));
                    Assert.assertEquals(rowView.getString(i), s);
                }
            }
            try {
                rowView.getDouble(20);
                Assert.assertTrue(false);
            } catch (Exception e) {
                Assert.assertTrue(true);
            }
        } catch (Exception e) {
            Assert.assertTrue(false);
        }
    }

    @Test(dataProvider = "builder")
    public void testAppendNullAndEmpty(String builderName) {
        try {
            List<ColumnDesc> schema = new ArrayList<ColumnDesc>();
            for (int i = 0; i < 20; i++) {
                ColumnDesc.Builder col = ColumnDesc.newBuilder();
                col.setName("col" + i);
                if (i % 2 == 0) {
                    col.setDataType(DataType.kSmallInt);
                } else {
                    col.setDataType(DataType.kVarchar);
                }
                schema.add(col.build());
            }
            RowBuilder builder;
            if (builderName.equals("classic")) {
                ClassicRowBuilder cBuilder = new ClassicRowBuilder(schema);
                int size = cBuilder.calTotalLength(30);
                ByteBuffer buffer = ByteBuffer.allocate(size).order(ByteOrder.LITTLE_ENDIAN);
                cBuilder.setBuffer(buffer, size);
                builder = cBuilder;
            } else {
                builder = new FlexibleRowBuilder(schema);
            }


            for (int i = 0; i < 20; i++) {
                if (i % 2 == 0) {
                    if (i % 3 == 0) {
                        Assert.assertTrue(builder.appendNULL());
                    } else {
                        Assert.assertTrue(builder.appendSmallInt((short) i));
                    }
                } else {
                    if (i % 3 == 0) {
                        Assert.assertTrue(builder.appendNULL());
                    } else if (i % 3 == 1) {
                        Assert.assertTrue(builder.appendString(""));
                    } else {
                        String s = String.join("", Collections.nCopies(10, String.valueOf(i % 10)));
                        Assert.assertTrue(builder.appendString(s));
                    }
                }
            }
            Assert.assertFalse(builder.appendSmallInt((short) 1));
            Assert.assertTrue(builder.build());
            ByteBuffer buffer = builder.getValue();
            RowView rowView = new RowView(schema, buffer, buffer.capacity());
            for (int i = 0; i < 20; i++) {
                if (i % 2 == 0) {
                    if (i % 3 == 0) {
                        Assert.assertTrue(rowView.isNull(i));
                        Assert.assertEquals(rowView.getSmallInt(i), null);
                    } else {
                        Assert.assertEquals(rowView.getSmallInt(i), new Short((short) i));
                    }
                } else {
                    if (i % 3 == 0) {
                        Assert.assertTrue(rowView.isNull(i));
                        Assert.assertEquals(rowView.getString(i), null);
                    } else if (i % 3 == 1) {
                        Assert.assertEquals(rowView.getString(i), "");
                    } else {
                        String s = String.join("", Collections.nCopies(10, String.valueOf(i % 10)));
                        Assert.assertEquals(rowView.getString(i), s);
                    }
                }
            }
            try {
                rowView.getDouble(20);
                Assert.assertTrue(false);
            } catch (Exception e) {
                Assert.assertTrue(true);
            }
        } catch (Exception e) {
            Assert.assertTrue(false);
        }
    }

    @Test(dataProvider = "builder")
    public void testManyCol(String builderName) {
        int[] arr = {10, 20, 50, 100, 1000, 10000, 100000};
        try {
            for (int colNum : arr) {
                List<ColumnDesc> schema = new ArrayList<ColumnDesc>();
                for (int i = 0; i < colNum; i++) {
                    {
                        ColumnDesc.Builder col = ColumnDesc.newBuilder();
                        col.setName("col" + i + 1);
                        col.setDataType(DataType.kVarchar);
                        schema.add(col.build());
                    }
                    {
                        ColumnDesc.Builder col = ColumnDesc.newBuilder();
                        col.setName("col" + i + 2);
                        col.setDataType(DataType.kBigInt);
                        schema.add(col.build());
                    }
                    {
                        ColumnDesc.Builder col = ColumnDesc.newBuilder();
                        col.setName("col" + i + 3);
                        col.setDataType(DataType.kDouble);
                        schema.add(col.build());
                    }
                }
                RowBuilder builder;
                if (builderName.equals("classic")) {
                    ClassicRowBuilder cBuilder = new ClassicRowBuilder(schema);
                    int size = cBuilder.calTotalLength(10 * colNum);
                    ByteBuffer buffer = ByteBuffer.allocate(size).order(ByteOrder.LITTLE_ENDIAN);
                    cBuilder.setBuffer(buffer, size);
                    builder = cBuilder;
                } else {
                    builder = new FlexibleRowBuilder(schema);
                }

                long base = 1000000000l;
                long ts = 1576811755000l;
                for (int idx = 0; idx < colNum; idx++) {
                    Assert.assertTrue(builder.appendString(String.valueOf(base + idx)));
                    Assert.assertTrue(builder.appendBigInt(ts + idx));
                    Assert.assertTrue(builder.appendDouble(1.3));
                }
                Assert.assertTrue(builder.build());
                ByteBuffer buffer = builder.getValue();

                RowView rowView = new RowView(schema, buffer, buffer.capacity());
                for (int idx = 0; idx < colNum; idx++) {
                    String s = String.valueOf(base + idx);
                    Assert.assertEquals(rowView.getString(3 * idx), s);
                    Assert.assertEquals(rowView.getBigInt(3 * idx + 1), new Long(ts + idx));
                    Assert.assertEquals(rowView.getDouble(3 * idx + 2), 1.3);
                }
            }
        } catch (Exception e) {
            e.printStackTrace();
            Assert.assertTrue(false);
        }
    }

    @Test(dataProvider = "builder")
    public void testNotAppendString(String builderName) {
        try {
            List<ColumnDesc> schema = new ArrayList<ColumnDesc>();
            for (int i = 0; i < 10; i++) {
                ColumnDesc.Builder col = ColumnDesc.newBuilder();
                col.setName("col" + i);
                col.setDataType(DataType.kVarchar);
                schema.add(col.build());
            }
            RowBuilder builder;
            if (builderName.equals("classic")) {
                ClassicRowBuilder cBuilder = new ClassicRowBuilder(schema);
                int size = cBuilder.calTotalLength(100);
                ByteBuffer buffer = ByteBuffer.allocate(size).order(ByteOrder.LITTLE_ENDIAN);
                cBuilder.setBuffer(buffer, size);
                builder = cBuilder;
            } else {
                builder = new FlexibleRowBuilder(schema);
            }

            for (int i = 0; i < 7; i++) {
                if (i == 0) {
                    Assert.assertTrue(builder.appendNULL());
                } else {
                    String s = String.join("", Collections.nCopies(10, String.valueOf(i % 10)));
                    Assert.assertTrue(builder.appendString(s));
                }
            }
            Assert.assertFalse(builder.appendSmallInt((short) 1));
            if (builderName.equals("classic")) {
                Assert.assertTrue(builder.build());
                ByteBuffer buffer = builder.getValue();
                RowView rowView = new RowView(schema, buffer, buffer.capacity());
                for (int i = 0; i < 10; i++) {
                    if (i == 0) {
                        Assert.assertTrue(rowView.isNull(i));
                    } else if (i < 7) {
                        String s = String.join("", Collections.nCopies(10, String.valueOf(i % 10)));
                        Assert.assertEquals(rowView.getString(i), s);
                    } else {
                        Assert.assertTrue(rowView.isNull(i));
                    }
                }
            } else {
                Assert.assertFalse(builder.build());
            }
        } catch (Exception e) {
            e.printStackTrace();
            Assert.assertTrue(false);
        }
    }

    @Test(dataProvider = "builder")
    public void testEncodeRow(String builderName) {
        try {
            List<ColumnDesc> schema = new ArrayList<ColumnDesc>();
            for (int i = 0; i < 10; i++) {
                ColumnDesc.Builder col = ColumnDesc.newBuilder();
                col.setName("col" + String.valueOf(i));
                if (i % 2 == 0) {
                    col.setDataType(DataType.kBigInt);
                } else {
                    col.setDataType(DataType.kVarchar);
                }
                schema.add(col.build());
            }
            List<Object> row = new ArrayList<>();
            for (int i = 0; i < 10; i++) {
                if (i % 2 == 0) {
                    row.add(Long.valueOf(i));
                } else {
                    row.add(new String("aaa") + String.valueOf(i));
                }
            }
            RowBuilder builder;
            if (builderName.equals("classic")) {
                ClassicRowBuilder cBuilder = new ClassicRowBuilder(schema);
                int size = cBuilder.calTotalLength(row);
                ByteBuffer buffer = ByteBuffer.allocate(size).order(ByteOrder.LITTLE_ENDIAN);
                cBuilder.setBuffer(buffer, size);
                builder = cBuilder;
            } else {
                builder = new FlexibleRowBuilder(schema);
            }

            for (int i = 0; i < 10; i++) {
                if (i % 2 == 0) {
                    Assert.assertTrue(builder.appendBigInt((Long)row.get(i)));
                } else {
                    Assert.assertTrue(builder.appendString((String)row.get(i)));
                }
            }
            Assert.assertFalse(builder.appendSmallInt((short) 1));
            Assert.assertTrue(builder.build());
            ByteBuffer buffer = builder.getValue();

            RowView rowView = new RowView(schema, buffer, buffer.capacity());
            for (int i = 0; i < 10; i++) {
                if (i % 2 == 0) {
                    Assert.assertTrue(rowView.getBigInt(i) == i);
                } else {
                    Assert.assertEquals(new String("aaa") + String.valueOf(i), rowView.getString(i));
                }
            }
        } catch (Exception e) {
            Assert.fail();
        }
    }

    @Test(dataProvider = "builder")
    public void testAppendNull2(String builderName) {
        try {
            List<ColumnDesc> schema = new ArrayList<ColumnDesc>();
            for (int i = 0; i < 2; i++) {
                ColumnDesc.Builder col = ColumnDesc.newBuilder();
                col.setName("col" + i);
                col.setDataType(DataType.kVarchar);
                schema.add(col.build());
            }
            RowBuilder builder;
            if (builderName.equals("classic")) {
                ClassicRowBuilder cBuilder = new ClassicRowBuilder(schema);
                int size = cBuilder.calTotalLength(10);
                ByteBuffer buffer = ByteBuffer.allocate(size).order(ByteOrder.LITTLE_ENDIAN);
                buffer = cBuilder.setBuffer(buffer, size);
                cBuilder.setBuffer(buffer, size);
                builder = cBuilder;
            } else {
                builder = new FlexibleRowBuilder(schema);
            }

            for (int i = 0; i < 2; i++) {
                if (i == 0) {
                    Assert.assertTrue(builder.appendNULL());
                    continue;
                }
                String s = String.join("", Collections.nCopies(10, String.valueOf(i)));
                Assert.assertTrue(builder.appendString(s));
            }
            Assert.assertTrue(builder.build());
            ByteBuffer buffer = builder.getValue();

            RowView rowView = new RowView(schema, buffer, buffer.capacity());
            for (int i = 0; i < 2; i++) {
                if (i == 0) {
                    Assert.assertTrue(rowView.isNull(i));
                    Assert.assertEquals(rowView.getString(i), null);
                    continue;
                }
                String s = String.join("", Collections.nCopies(10, String.valueOf(i)));
                Assert.assertEquals(rowView.getString(i), s);
            }
        } catch (Exception e) {
            e.printStackTrace();
            Assert.assertTrue(false);
        }
    }

    @DataProvider(name = "columnNum")
    Object[] getColNum() {
        return new Object[] {1, 3, 5, 10, 20, 30, 50, 100, 200, 300, 500, 1000, 2000, 3000, 5000, 10000, 20000, 100000};
    }

    public String genRandomString(int len) {
        Random r = new Random();
        char[] arr = new char[len];
        for (int i = 0; i < len; i++) {
            arr[i] = (char)(32 + (int)(94 * r.nextDouble()));
        }
        return new String(arr);
    }

    Object[] genData(List<ColumnDesc> schema) {
        Random r = new Random();
        Object[] data = new Object[schema.size()];
        for (int idx = 0; idx < schema.size(); idx++) {
            if (r.nextInt() % 5 == 0) {
                data[idx] = null;
                continue;
            }
            DataType type = schema.get(idx).getDataType();
            if (type == DataType.kBool) {
                data[idx] = r.nextInt() % 2 == 0 ? true : false;
            } else if (type == DataType.kSmallInt) {
                data[idx] = (short)r.nextInt(10000);
            } else if (type == DataType.kInt) {
                data[idx] = r.nextInt(10000);
            } else if (type == DataType.kBigInt) {
                data[idx] = (long)r.nextInt(10000);
            } else if (type == DataType.kFloat) {
                data[idx] = r.nextFloat();
            } else if (type == DataType.kDouble) {
                data[idx] = r.nextDouble();
            } else if (type == DataType.kDate) {
                data[idx] = new java.sql.Date(r.nextInt(8000), r.nextInt(11), r.nextInt(25));
            } else if (type == DataType.kTimestamp) {
                data[idx] = new Timestamp(System.currentTimeMillis());
            } else if (type == DataType.kVarchar || type == DataType.kString) {
                data[idx] = r.nextInt() % 3 == 0 ? "" : genRandomString(r.nextInt(10));
            }
        }
        return data;
    }

    void setData(RowBuilder builder, int idx, DataType type, Object obj) {
        if (obj == null) {
            builder.setNULL(idx);
            return;
        }
        if (type == DataType.kBool) {
            builder.setBool(idx, (boolean)obj);
        } else if (type == DataType.kSmallInt) {
            builder.setSmallInt(idx, (short)obj);
        } else if (type == DataType.kInt) {
            builder.setInt(idx, (int)obj);
        } else if (type == DataType.kBigInt) {
            builder.setBigInt(idx, (long)obj);
        } else if (type == DataType.kFloat) {
            builder.setFloat(idx, (float)obj);
        } else if (type == DataType.kDouble) {
            builder.setDouble(idx, (double)obj);
        } else if (type == DataType.kDate) {
            builder.setDate(idx, (java.sql.Date)obj);
        } else if (type == DataType.kTimestamp) {
            builder.setTimestamp(idx, (Timestamp) obj);
        } else if (type == DataType.kString || type == DataType.kVarchar) {
            builder.setString(idx, (String)obj);
        }
    }

    void checkData(RowView rowView, int idx, DataType type, Object exp) throws Exception {
        if (exp == null) {
            Assert.assertTrue(rowView.isNull(idx));
            return;
        } else {
            Assert.assertFalse(rowView.isNull(idx));
        }
        if (type == DataType.kBool) {
            Assert.assertEquals(rowView.getBool(idx), exp);
        } else if (type == DataType.kSmallInt) {
            Assert.assertEquals(rowView.getSmallInt(idx), exp);
        } else if (type == DataType.kInt) {
            Assert.assertEquals(rowView.getInt(idx), exp);
        } else if (type == DataType.kBigInt) {
            Assert.assertEquals(rowView.getBigInt(idx), exp);
        } else if (type == DataType.kFloat) {
            Assert.assertEquals(rowView.getFloat(idx), exp);
        } else if (type == DataType.kDouble) {
            Assert.assertEquals(rowView.getDouble(idx), exp);
        } else if (type == DataType.kDate) {
            Assert.assertEquals(rowView.getDate(idx), exp);
        } else if (type == DataType.kTimestamp) {
            Assert.assertEquals(rowView.getTimestamp(idx), exp);
        } else if (type == DataType.kString || type == DataType.kVarchar) {
            Assert.assertEquals(rowView.getString(idx), (String)exp);
        } else {
            Assert.fail();
        }
    }

    @Test(dataProvider = "columnNum")
    public void testDisorderPutBase(int columnNum) {
        Random r = new Random();
        List<ColumnDesc> schema = new ArrayList<ColumnDesc>();
        List<Integer> idx = new ArrayList<>();
        for (int i = 0; i < columnNum; i++) {
            ColumnDesc.Builder col = ColumnDesc.newBuilder();
            col.setName("col" + i);
            while (true) {
                DataType type = typeList.get(r.nextInt(typeList.size()));
                if (type != DataType.kString && type != DataType.kVarchar) {
                    col.setDataType(type);
                    break;
                }
            }
            schema.add(col.build());
            idx.add(i);
        }
        Collections.shuffle(idx);
        Object[] data = genData(schema);
        try {
            FlexibleRowBuilder builder = new FlexibleRowBuilder(schema);
            for (Integer i : idx) {
                setData(builder, i, schema.get(i).getDataType(), data[i]);
            }
            Assert.assertTrue(builder.build());
            ByteBuffer buffer = builder.getValue();
            RowView rowView = new RowView(schema, buffer, buffer.capacity());
            for (Integer i : idx) {
                checkData(rowView, i, schema.get(i).getDataType(), data[i]);
            }
        } catch (Exception e) {
            e.printStackTrace();
            Assert.fail();
        }
    }

    @Test(dataProvider = "columnNum")
    public void testDisorderPut(int columnNum) {
        Random r = new Random();
        List<ColumnDesc> schema = new ArrayList<ColumnDesc>();
        List<Integer> idx = new ArrayList<>();
        for (int i = 0; i < columnNum; i++) {
            ColumnDesc.Builder col = ColumnDesc.newBuilder();
            col.setName("col" + i);
            DataType type = typeList.get(r.nextInt(typeList.size()));
            col.setDataType(type);
            schema.add(col.build());
            idx.add(i);
        }
        Collections.shuffle(idx);
        Object[] data = genData(schema);
        try {
            FlexibleRowBuilder builder = new FlexibleRowBuilder(schema);
            for (Integer i : idx) {
                setData(builder, i, schema.get(i).getDataType(), data[i]);
            }
            Assert.assertTrue(builder.build());
            ByteBuffer buffer = builder.getValue();
            RowView rowView = new RowView(schema, buffer, buffer.capacity());
            for (Integer i : idx) {
                try {
                    checkData(rowView, i, schema.get(i).getDataType(), data[i]);
                } catch (Exception e) {
                    e.printStackTrace();
                    Assert.fail();
                }
            }
        } catch (Exception e) {
            e.printStackTrace();
            Assert.fail();
        }
    }

    @Test(dataProvider = "columnNum")
    public void testDisorderStringOnly(int columnNum) {
        Random r = new Random();
        List<ColumnDesc> schema = new ArrayList<ColumnDesc>();
        List<Integer> idx = new ArrayList<>();
        String[] data = new String[columnNum];
        for (int i = 0; i < columnNum; i++) {
            ColumnDesc.Builder col = ColumnDesc.newBuilder();
            col.setName("col" + i);
            col.setDataType(DataType.kString);
            schema.add(col.build());
            idx.add(i);
            data[i] = genRandomString(r.nextInt(1000));
        }
        Collections.shuffle(idx);

        try {
            FlexibleRowBuilder builder = new FlexibleRowBuilder(schema);
            for (Integer i : idx) {
                setData(builder, i, schema.get(i).getDataType(), data[i]);
            }
            Assert.assertTrue(builder.build());
            ByteBuffer buffer = builder.getValue();
            RowView rowView = new RowView(schema, buffer, buffer.capacity());
            for (Integer i : idx) {
                try {
                    checkData(rowView, i, schema.get(i).getDataType(), data[i]);
                } catch (Exception e) {
                    e.printStackTrace();
                    Assert.fail();
                }
            }
        } catch (Exception e) {
            e.printStackTrace();
            Assert.fail();
        }
    }

    @Test(dataProvider = "builder")
    public void testSetMultiTimes(String builderName) {
        try {
            List<ColumnDesc> schema = new ArrayList<ColumnDesc>();
            for (int i = 0; i < 10; i++) {
                ColumnDesc.Builder col = ColumnDesc.newBuilder();
                col.setName("col" + String.valueOf(i));
                if (i % 2 == 0) {
                    col.setDataType(DataType.kBigInt);
                } else {
                    col.setDataType(DataType.kVarchar);
                }
                schema.add(col.build());
            }
            List<Object> row = new ArrayList<>();
            for (int i = 0; i < 10; i++) {
                if (i % 2 == 0) {
                    row.add(Long.valueOf(i));
                } else {
                    row.add(new String("aaa") + String.valueOf(i));
                }
            }
            RowBuilder builder;
            if (builderName.equals("classic")) {
                ClassicRowBuilder cBuilder = new ClassicRowBuilder(schema);
                int size = cBuilder.calTotalLength(row);
                ByteBuffer buffer = ByteBuffer.allocate(size).order(ByteOrder.LITTLE_ENDIAN);
                cBuilder.setBuffer(buffer, size);
                builder = cBuilder;
            } else {
                builder = new FlexibleRowBuilder(schema);
            }

            for (int i = 0; i < 10; i++) {
                if (i % 2 == 0) {
                    Assert.assertTrue(builder.setBigInt(i, (Long)row.get(i)));
                    if (builder instanceof ClassicRowBuilder) {
                        Assert.assertFalse(builder.setBigInt(i, (Long)row.get(i)));
                    } else {
                        Assert.assertTrue(builder.setBigInt(i, (Long)row.get(i)));
                    }
                } else {
                    Assert.assertTrue(builder.setString(i, (String)row.get(i)));
                    Assert.assertFalse(builder.setString(i, (String)row.get(i)));
                }
            }
            Assert.assertFalse(builder.appendSmallInt((short) 1));
            Assert.assertTrue(builder.build());
            ByteBuffer buffer = builder.getValue();

            RowView rowView = new RowView(schema, buffer, buffer.capacity());
            for (int i = 0; i < 10; i++) {
                if (i % 2 == 0) {
                    Assert.assertTrue(rowView.getBigInt(i) == i);
                } else {
                    Assert.assertEquals(new String("aaa") + String.valueOf(i), rowView.getString(i));
                }
            }
        } catch (Exception e) {
            e.printStackTrace();
<<<<<<< HEAD
=======
            Assert.fail();
        }
    }

    @Test
    public void testSpecialCase() {
        List<DataType> types = new ArrayList<>(Arrays.asList(
                /* 0  */ DataType.kTimestamp,
                /* 1  */ DataType.kBool,
                /* 2  */ DataType.kSmallInt,
                /* 3  */ DataType.kInt,
                /* 4  */ DataType.kVarchar,
                /* 5  */ DataType.kBool,
                /* 6  */ DataType.kTimestamp,
                /* 7  */ DataType.kFloat,
                /* 8  */ DataType.kInt,
                /* 9  */ DataType.kInt,
                /* 10 */ DataType.kString,
                /* 11 */ DataType.kVarchar,
                /* 12 */ DataType.kInt,
                /* 13 */ DataType.kTimestamp,
                /* 14 */ DataType.kBool,
                /* 15 */ DataType.kInt,
                /* 16 */ DataType.kInt,
                /* 17 */ DataType.kDouble,
                /* 18 */ DataType.kInt,
                /* 19 */ DataType.kDate,
                /* 20 */ DataType.kDate,
                /* 21 */ DataType.kSmallInt,
                /* 22 */ DataType.kString,
                /* 23 */ DataType.kDouble,
                /* 24 */ DataType.kBigInt,
                /* 25 */ DataType.kBigInt,
                /* 26 */ DataType.kVarchar,
                /* 27 */ DataType.kSmallInt,
                /* 28 */ DataType.kBigInt,
                /* 29 */ DataType.kDate,
                /* 30 */ DataType.kDate,
                /* 31 */ DataType.kDouble,
                /* 32 */ DataType.kString,
                /* 33 */ DataType.kFloat,
                /* 34 */ DataType.kBool,
                /* 35 */ DataType.kTimestamp,
                /* 36 */ DataType.kBool,
                /* 37 */ DataType.kFloat,
                /* 38 */ DataType.kVarchar,
                /* 39 */ DataType.kInt,
                /* 40 */ DataType.kBool,
                /* 41 */ DataType.kFloat,
                /* 42 */ DataType.kInt,
                /* 43 */ DataType.kDate,
                /* 44 */ DataType.kTimestamp,
                /* 45 */ DataType.kBigInt,
                /* 46 */ DataType.kSmallInt,
                /* 47 */ DataType.kInt,
                /* 48 */ DataType.kVarchar,
                /* 49 */ DataType.kBool
        ));
        List<ColumnDesc> schema = new ArrayList<ColumnDesc>();
        List<Integer> idx = new ArrayList<>(Arrays.asList(
                36, 3, 31, 8, 27, 10, 49, 44, 23, 20, 40, 28, 25, 19, 29, 24, 11, 21, 13, 30, 46, 26, 41, 1, 17,
                5, 45, 37, 43, 0, 38, 33, 22, 35, 39, 12, 9, 16, 48, 6, 7, 34, 47, 42, 4, 15, 14, 2, 32, 18
        ));
        for (int i = 0; i < types.size(); i++) {
            ColumnDesc.Builder col = ColumnDesc.newBuilder();
            col.setName("col" + i);
            DataType type = types.get(i);
            col.setDataType(type);
            schema.add(col.build());
        }
        Object[] data = {
                /* 0  */ new Timestamp(System.currentTimeMillis()),
                /* 1  */ true,
                /* 2  */ null,
                /* 3  */ null,
                /* 4  */ "val10417",
                /* 5  */ false,
                /* 6  */ new Timestamp(System.currentTimeMillis()),
                /* 7  */ 0.759f,
                /* 8  */ 9053,
                /* 9  */ null,
                /* 10 */ "val10564",
                /* 11 */ "",
                /* 12 */ 5870,
                /* 13 */ new Timestamp(System.currentTimeMillis()),
                /* 14 */ false,
                /* 15 */ 3155,
                /* 16 */ 3022,
                /* 17 */ 0.78d,
                /* 18 */ 8100,
                /* 19 */ null,
                /* 20 */ new Date(2542, 3, 13),
                /* 21 */ (short)8712,
                /* 22 */ "val10187",
                /* 23 */ 0.39d,
                /* 24 */ (long)1941,
                /* 25 */ 357l,
                /* 26 */ "val10139",
                /* 27 */ (short)376,
                /* 28 */ null,
                /* 29 */ new Date(3041, 3, 8),
                /* 30 */ new Date(2782, 6, 22),
                /* 31 */ 0.22d,
                /* 32 */ "val10117",
                /* 33 */ 0.19f,
                /* 34 */ false,
                /* 35 */ new Timestamp(System.currentTimeMillis()),
                /* 36 */ false,
                /* 37 */ 0.49f,
                /* 38 */ "",
                /* 39 */ 1117,
                /* 40 */ false,
                /* 41 */ 0.61f,
                /* 42 */ 489,
                /* 43 */ new Date(5282, 8, 8),
                /* 44 */ null,
                /* 45 */ null,
                /* 46 */ null,
                /* 47 */ null,
                /* 48 */ "val10738",
                /* 49 */ false
        };
        try {
            FlexibleRowBuilder builder = new FlexibleRowBuilder(schema);
            for (Integer i : idx) {
                setData(builder, i, schema.get(i).getDataType(), data[i]);
            }
            Assert.assertTrue(builder.build());
            ByteBuffer buffer = builder.getValue();
            RowView rowView = new RowView(schema, buffer, buffer.capacity());
            for (Integer i : idx) {
                try {
                    checkData(rowView, i, schema.get(i).getDataType(), data[i]);
                } catch (Exception e) {
                    Assert.fail();
                }
            }
        } catch (Exception e) {
            e.printStackTrace();
>>>>>>> d12babd9
            Assert.fail();
        }
    }

    @Test
<<<<<<< HEAD
    public void testSpecialCase() {
        List<DataType> types = new ArrayList<>(Arrays.asList(
                /* 0  */ DataType.kTimestamp,
                /* 1  */ DataType.kBool,
                /* 2  */ DataType.kSmallInt,
                /* 3  */ DataType.kInt,
                /* 4  */ DataType.kVarchar,
                /* 5  */ DataType.kBool,
                /* 6  */ DataType.kTimestamp,
                /* 7  */ DataType.kFloat,
                /* 8  */ DataType.kInt,
                /* 9  */ DataType.kInt,
                /* 10 */ DataType.kString,
                /* 11 */ DataType.kVarchar,
                /* 12 */ DataType.kInt,
                /* 13 */ DataType.kTimestamp,
                /* 14 */ DataType.kBool,
                /* 15 */ DataType.kInt,
                /* 16 */ DataType.kInt,
                /* 17 */ DataType.kDouble,
                /* 18 */ DataType.kInt,
                /* 19 */ DataType.kDate,
                /* 20 */ DataType.kDate,
                /* 21 */ DataType.kSmallInt,
                /* 22 */ DataType.kString,
                /* 23 */ DataType.kDouble,
                /* 24 */ DataType.kBigInt,
                /* 25 */ DataType.kBigInt,
                /* 26 */ DataType.kVarchar,
                /* 27 */ DataType.kSmallInt,
                /* 28 */ DataType.kBigInt,
                /* 29 */ DataType.kDate,
                /* 30 */ DataType.kDate,
                /* 31 */ DataType.kDouble,
                /* 32 */ DataType.kString,
                /* 33 */ DataType.kFloat,
                /* 34 */ DataType.kBool,
                /* 35 */ DataType.kTimestamp,
                /* 36 */ DataType.kBool,
                /* 37 */ DataType.kFloat,
                /* 38 */ DataType.kVarchar,
                /* 39 */ DataType.kInt,
                /* 40 */ DataType.kBool,
                /* 41 */ DataType.kFloat,
                /* 42 */ DataType.kInt,
                /* 43 */ DataType.kDate,
                /* 44 */ DataType.kTimestamp,
                /* 45 */ DataType.kBigInt,
                /* 46 */ DataType.kSmallInt,
                /* 47 */ DataType.kInt,
                /* 48 */ DataType.kVarchar,
                /* 49 */ DataType.kBool
        ));
        List<ColumnDesc> schema = new ArrayList<ColumnDesc>();
        List<Integer> idx = new ArrayList<>(Arrays.asList(
                36, 3, 31, 8, 27, 10, 49, 44, 23, 20, 40, 28, 25, 19, 29, 24, 11, 21, 13, 30, 46, 26, 41, 1, 17,
                5, 45, 37, 43, 0, 38, 33, 22, 35, 39, 12, 9, 16, 48, 6, 7, 34, 47, 42, 4, 15, 14, 2, 32, 18
        ));
        for (int i = 0; i < types.size(); i++) {
            ColumnDesc.Builder col = ColumnDesc.newBuilder();
            col.setName("col" + i);
            DataType type = types.get(i);
            col.setDataType(type);
            schema.add(col.build());
        }
        Object[] data = {
                /* 0  */ new Timestamp(System.currentTimeMillis()),
                /* 1  */ true,
                /* 2  */ null,
                /* 3  */ null,
                /* 4  */ "val10417",
                /* 5  */ false,
                /* 6  */ new Timestamp(System.currentTimeMillis()),
                /* 7  */ 0.759f,
                /* 8  */ 9053,
                /* 9  */ null,
                /* 10 */ "val10564",
                /* 11 */ "",
                /* 12 */ 5870,
                /* 13 */ new Timestamp(System.currentTimeMillis()),
                /* 14 */ false,
                /* 15 */ 3155,
                /* 16 */ 3022,
                /* 17 */ 0.78d,
                /* 18 */ 8100,
                /* 19 */ null,
                /* 20 */ new Date(2542, 3, 13),
                /* 21 */ (short)8712,
                /* 22 */ "val10187",
                /* 23 */ 0.39d,
                /* 24 */ (long)1941,
                /* 25 */ 357l,
                /* 26 */ "val10139",
                /* 27 */ (short)376,
                /* 28 */ null,
                /* 29 */ new Date(3041, 3, 8),
                /* 30 */ new Date(2782, 6, 22),
                /* 31 */ 0.22d,
                /* 32 */ "val10117",
                /* 33 */ 0.19f,
                /* 34 */ false,
                /* 35 */ new Timestamp(System.currentTimeMillis()),
                /* 36 */ false,
                /* 37 */ 0.49f,
                /* 38 */ "",
                /* 39 */ 1117,
                /* 40 */ false,
                /* 41 */ 0.61f,
                /* 42 */ 489,
                /* 43 */ new Date(5282, 8, 8),
                /* 44 */ null,
                /* 45 */ null,
                /* 46 */ null,
                /* 47 */ null,
                /* 48 */ "val10738",
                /* 49 */ false
        };
        try {
            FlexibleRowBuilder builder = new FlexibleRowBuilder(schema);
            for (Integer i : idx) {
                setData(builder, i, schema.get(i).getDataType(), data[i]);
            }
            Assert.assertTrue(builder.build());
            ByteBuffer buffer = builder.getValue();
            RowView rowView = new RowView(schema, buffer, buffer.capacity());
            for (Integer i : idx) {
                try {
                    checkData(rowView, i, schema.get(i).getDataType(), data[i]);
                } catch (Exception e) {
                    Assert.fail();
                }
            }
        } catch (Exception e) {
            e.printStackTrace();
            Assert.fail();
=======
    public void testLongString() {
        try {
            List<ColumnDesc> schema = new ArrayList<ColumnDesc>();
            schema.add(ColumnDesc.newBuilder().setName("col1").setDataType(DataType.kInt).build());
            schema.add(ColumnDesc.newBuilder().setName("col2").setDataType(DataType.kString).build());
            schema.add(ColumnDesc.newBuilder().setName("col3").setDataType(DataType.kInt).build());
            schema.add(ColumnDesc.newBuilder().setName("col4").setDataType(DataType.kString).build());
            schema.add(ColumnDesc.newBuilder().setName("col5").setDataType(DataType.kString).build());
            RowBuilder builder = new FlexibleRowBuilder(schema);
            for (int i = 0; i < 20; i++) {
                String str1 = genRandomString(100);
                String str2 = i % 2 == 0 ? genRandomString(255) : genRandomString(20);
                String str3 = i % 2 == 0 ? genRandomString(1000) : genRandomString(10);
                Assert.assertTrue(builder.appendInt(1));
                Assert.assertTrue(builder.appendString(str1));
                Assert.assertTrue(builder.appendInt(10));
                Assert.assertTrue(builder.appendString(str2));
                Assert.assertTrue(builder.appendString(str3));
                builder.build();

                ByteBuffer buffer = builder.getValue();
                RowView rowView = new RowView(schema, buffer, buffer.capacity());
                Assert.assertEquals(rowView.getInt(0), new Integer(1));
                Assert.assertEquals(rowView.getString(1), str1);
                Assert.assertEquals(rowView.getString(3), str2);
                Assert.assertEquals(rowView.getString(4), str3);

                ((FlexibleRowBuilder)builder).clear();
            }
        } catch (Exception e) {
            e.printStackTrace();
            Assert.assertTrue(false);
>>>>>>> d12babd9
        }
    }
}
<|MERGE_RESOLUTION|>--- conflicted
+++ resolved
@@ -90,8 +90,6 @@
     }
 
     @Test(dataProvider = "builder")
-<<<<<<< HEAD
-=======
     public void testValueNull(String builderName) {
         try {
             List<ColumnDesc> schema = new ArrayList<ColumnDesc>();
@@ -124,7 +122,6 @@
     }
 
     @Test(dataProvider = "builder")
->>>>>>> d12babd9
     public void testNormal(String builderName) {
         try {
             List<ColumnDesc> schema = new ArrayList<ColumnDesc>();
@@ -879,8 +876,6 @@
             }
         } catch (Exception e) {
             e.printStackTrace();
-<<<<<<< HEAD
-=======
             Assert.fail();
         }
     }
@@ -1020,149 +1015,11 @@
             }
         } catch (Exception e) {
             e.printStackTrace();
->>>>>>> d12babd9
             Assert.fail();
         }
     }
 
     @Test
-<<<<<<< HEAD
-    public void testSpecialCase() {
-        List<DataType> types = new ArrayList<>(Arrays.asList(
-                /* 0  */ DataType.kTimestamp,
-                /* 1  */ DataType.kBool,
-                /* 2  */ DataType.kSmallInt,
-                /* 3  */ DataType.kInt,
-                /* 4  */ DataType.kVarchar,
-                /* 5  */ DataType.kBool,
-                /* 6  */ DataType.kTimestamp,
-                /* 7  */ DataType.kFloat,
-                /* 8  */ DataType.kInt,
-                /* 9  */ DataType.kInt,
-                /* 10 */ DataType.kString,
-                /* 11 */ DataType.kVarchar,
-                /* 12 */ DataType.kInt,
-                /* 13 */ DataType.kTimestamp,
-                /* 14 */ DataType.kBool,
-                /* 15 */ DataType.kInt,
-                /* 16 */ DataType.kInt,
-                /* 17 */ DataType.kDouble,
-                /* 18 */ DataType.kInt,
-                /* 19 */ DataType.kDate,
-                /* 20 */ DataType.kDate,
-                /* 21 */ DataType.kSmallInt,
-                /* 22 */ DataType.kString,
-                /* 23 */ DataType.kDouble,
-                /* 24 */ DataType.kBigInt,
-                /* 25 */ DataType.kBigInt,
-                /* 26 */ DataType.kVarchar,
-                /* 27 */ DataType.kSmallInt,
-                /* 28 */ DataType.kBigInt,
-                /* 29 */ DataType.kDate,
-                /* 30 */ DataType.kDate,
-                /* 31 */ DataType.kDouble,
-                /* 32 */ DataType.kString,
-                /* 33 */ DataType.kFloat,
-                /* 34 */ DataType.kBool,
-                /* 35 */ DataType.kTimestamp,
-                /* 36 */ DataType.kBool,
-                /* 37 */ DataType.kFloat,
-                /* 38 */ DataType.kVarchar,
-                /* 39 */ DataType.kInt,
-                /* 40 */ DataType.kBool,
-                /* 41 */ DataType.kFloat,
-                /* 42 */ DataType.kInt,
-                /* 43 */ DataType.kDate,
-                /* 44 */ DataType.kTimestamp,
-                /* 45 */ DataType.kBigInt,
-                /* 46 */ DataType.kSmallInt,
-                /* 47 */ DataType.kInt,
-                /* 48 */ DataType.kVarchar,
-                /* 49 */ DataType.kBool
-        ));
-        List<ColumnDesc> schema = new ArrayList<ColumnDesc>();
-        List<Integer> idx = new ArrayList<>(Arrays.asList(
-                36, 3, 31, 8, 27, 10, 49, 44, 23, 20, 40, 28, 25, 19, 29, 24, 11, 21, 13, 30, 46, 26, 41, 1, 17,
-                5, 45, 37, 43, 0, 38, 33, 22, 35, 39, 12, 9, 16, 48, 6, 7, 34, 47, 42, 4, 15, 14, 2, 32, 18
-        ));
-        for (int i = 0; i < types.size(); i++) {
-            ColumnDesc.Builder col = ColumnDesc.newBuilder();
-            col.setName("col" + i);
-            DataType type = types.get(i);
-            col.setDataType(type);
-            schema.add(col.build());
-        }
-        Object[] data = {
-                /* 0  */ new Timestamp(System.currentTimeMillis()),
-                /* 1  */ true,
-                /* 2  */ null,
-                /* 3  */ null,
-                /* 4  */ "val10417",
-                /* 5  */ false,
-                /* 6  */ new Timestamp(System.currentTimeMillis()),
-                /* 7  */ 0.759f,
-                /* 8  */ 9053,
-                /* 9  */ null,
-                /* 10 */ "val10564",
-                /* 11 */ "",
-                /* 12 */ 5870,
-                /* 13 */ new Timestamp(System.currentTimeMillis()),
-                /* 14 */ false,
-                /* 15 */ 3155,
-                /* 16 */ 3022,
-                /* 17 */ 0.78d,
-                /* 18 */ 8100,
-                /* 19 */ null,
-                /* 20 */ new Date(2542, 3, 13),
-                /* 21 */ (short)8712,
-                /* 22 */ "val10187",
-                /* 23 */ 0.39d,
-                /* 24 */ (long)1941,
-                /* 25 */ 357l,
-                /* 26 */ "val10139",
-                /* 27 */ (short)376,
-                /* 28 */ null,
-                /* 29 */ new Date(3041, 3, 8),
-                /* 30 */ new Date(2782, 6, 22),
-                /* 31 */ 0.22d,
-                /* 32 */ "val10117",
-                /* 33 */ 0.19f,
-                /* 34 */ false,
-                /* 35 */ new Timestamp(System.currentTimeMillis()),
-                /* 36 */ false,
-                /* 37 */ 0.49f,
-                /* 38 */ "",
-                /* 39 */ 1117,
-                /* 40 */ false,
-                /* 41 */ 0.61f,
-                /* 42 */ 489,
-                /* 43 */ new Date(5282, 8, 8),
-                /* 44 */ null,
-                /* 45 */ null,
-                /* 46 */ null,
-                /* 47 */ null,
-                /* 48 */ "val10738",
-                /* 49 */ false
-        };
-        try {
-            FlexibleRowBuilder builder = new FlexibleRowBuilder(schema);
-            for (Integer i : idx) {
-                setData(builder, i, schema.get(i).getDataType(), data[i]);
-            }
-            Assert.assertTrue(builder.build());
-            ByteBuffer buffer = builder.getValue();
-            RowView rowView = new RowView(schema, buffer, buffer.capacity());
-            for (Integer i : idx) {
-                try {
-                    checkData(rowView, i, schema.get(i).getDataType(), data[i]);
-                } catch (Exception e) {
-                    Assert.fail();
-                }
-            }
-        } catch (Exception e) {
-            e.printStackTrace();
-            Assert.fail();
-=======
     public void testLongString() {
         try {
             List<ColumnDesc> schema = new ArrayList<ColumnDesc>();
@@ -1195,7 +1052,6 @@
         } catch (Exception e) {
             e.printStackTrace();
             Assert.assertTrue(false);
->>>>>>> d12babd9
         }
     }
 }
