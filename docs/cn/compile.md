--- conflicted
+++ resolved
@@ -18,7 +18,6 @@
     ```
     make
     ```
-<<<<<<< HEAD
 
 ## make 额外参数
 
@@ -49,11 +48,7 @@
   enable build test targets
 
   Default: ON
-=======
-    mkdir build && cd build
-    cmake ..
-    make -j5 openmldb
-    ```
+
 
 ## 针对OpenMLDB优化的Spark发行版（可选）
 
@@ -83,5 +78,4 @@
 cd spark-3.0.0-bin-openmldbspark/
 
 export SPARK_HOME=`pwd`
-```
->>>>>>> e3f1537a
+```