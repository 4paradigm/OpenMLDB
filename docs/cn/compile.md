--- conflicted
+++ resolved
@@ -28,9 +28,7 @@
 make CMAKE_BUILD_TYPE=Debug
 ```
 
-- OPENMLDB_BUILD_DIR
-
-  代码编译路径
+- OPENMLDB_BUILD_DIR: 代码编译路径
 
   默认: ${PROJECT_ROOT}/build
 
@@ -38,33 +36,15 @@
 
   默认: RelWithDebInfo
 
-<<<<<<< HEAD
-- SQL_PYSDK_ENABLE
-
-  编译 Python SDK
-=======
 - SQL_PYSDK_ENABLE：是否编译 Python SDK
->>>>>>> 79dc09cd
 
   默认: OFF
 
-<<<<<<< HEAD
-- SQL_JAVASDK_ENABLE
-
-  编译 Java SDK
-=======
 - SQL_JAVASDK_ENABLE：是否编译 Java SDK
->>>>>>> 79dc09cd
 
   默认: OFF
 
-<<<<<<< HEAD
-- TESTING_ENABLE
-
-  编译测试程序
-=======
 - TESTING_ENABLE：是否编译测试目标
->>>>>>> 79dc09cd
 
   默认: OFF
 
