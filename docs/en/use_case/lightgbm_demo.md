# OpenMLDB + LightGBM: Taxi Trip Duration Prediction

In this document, we will take [the taxi travel time prediction problem on Kaggle as an example](https://www.kaggle.com/c/nyc-taxi-trip-duration/overview) to demonstrate how to use the OpenMLDB and LightGBM together to build a complete machine learning application. 

Note that: (1) this case is based on the OpenMLDB cluster version for tutorial demonstration; (2) this document uses the pre-compiled docker image. If you want to test it in the OpenMLDB environment compiled and built by yourself, you need to configure and use our [Spark Distribution for Feature Engineering Optimization](https://github.com/4paradigm/spark). Please refer to relevant documents of [compilation](https://openmldb.ai/docs/en/main/deploy/compile.html) (Refer to Chapter: "Spark Distribution Optimized for OpenMLDB") and the [installation and deployment documents](https://openmldb.ai/docs/en/main/deploy/install_deploy.html) (Refer to the section: [Deploy TaskManager](https://openmldb.ai/docs/en/main/deploy/install_deploy.html#deploy-taskmanager)).

### 1. Preparation and Preliminary Knowledge

#### 1.1. Pull and Start the OpenMLDB Docker Image

- Note: Please make sure that the Docker Engine version number is > = 18.03

- Pull the OpenMLDB docker image and run the corresponding container:

```bash
<<<<<<< HEAD
docker run -it 4pdosc/openmldb:0.6.7 bash
=======
docker run -it 4pdosc/openmldb:0.6.8 bash
>>>>>>> 275e06a5
```

The image is preinstalled with OpenMLDB and preset with all scripts, third-party libraries, open-source tools and training data required for this case.

```{note}
Note that all the commands below run in the docker container by default, and are assumed to be in the default directory (`/work/taxi-trip`).
```

#### 1.2. Initialize Environment

```bash
./init.sh
cd taxi-trip
```

We provide the init.sh script in the image that helps users to quickly initialize the environment including:

- Configure zookeeper

- Start cluster version OpenMLDB

#### 1.3. Start OpenMLDB CLI Client

```bash
/work/openmldb/bin/openmldb --zk_cluster=127.0.0.1:2181 --zk_root_path=/openmldb --role=sql_client
```

```{note}
Note that most of the commands in this tutorial are executed under the OpenMLDB CLI. In order to distinguish from the ordinary shell environment, the commands executed under the OpenMLDB CLI use a special prompt of >.
```

#### 1.4. Preliminary Knowledge: Non-Blocking Task of Cluster Version

Some commands in the cluster version are non-blocking tasks, including `LOAD DATA` in online mode and `LOAD DATA`, `SELECT`, `SELECT INTO` commands in the offline mode. After submitting a task, you can use relevant commands such as `SHOW JOBS` and `SHOW JOB` to view the task progress. For details, see the offline task management document.

### 2. Machine Learning Based on OpenMLDB and LightGBM

#### 2.1. Creating Databases and Data Tables

The following commands are executed in the OpenMLDB CLI environment.

```sql
> CREATE DATABASE demo_db;
> USE demo_db;
> CREATE TABLE t1(id string, vendor_id int, pickup_datetime timestamp, dropoff_datetime timestamp, passenger_count int, pickup_longitude double, pickup_latitude double, dropoff_longitude double, dropoff_latitude double, store_and_fwd_flag string, trip_duration int);
```

#### 2.2. Offline Data Preparation

First, you need to switch to offline execution mode. Next, import the sample data `/work/taxi-trip/data/taxi_tour_table_train_simple.csv` as offline data that is used for offline feature calculation. 

The following commands are executed under the OpenMLDB CLI.

```sql
> USE demo_db;
> SET @@execute_mode='offline';
> LOAD DATA INFILE '/work/taxi-trip/data/taxi_tour_table_train_simple.snappy.parquet' INTO TABLE t1 options(format='parquet', header=true, mode='append');
```

```{note}
Note that `LOAD DATA` is a non-blocking task. You can use the command `SHOW JOBS` to view the running status of the task. Please wait for the task to run successfully (`state` to `FINISHED` status) before proceeding to the next step.
```

#### 2.3. The Feature Extraction Script

Usually, users need to analyze the data according to the goal of machine learning before designing the features, and then design and investigate the features according to the analysis. Data analysis and feature research of the machine learning are not the scope of this paper, and we will not expand it. We assumes that users already have the basic theoretical knowledge of machine learning, the ability to solve machine learning problems, the ability to understand SQL syntax, and the ability to use SQL syntax to construct features.

For this case, the user has designed several features after the analysis and research:

| Feature Name    | Feature Meaning                                              | SQL Feature Representation              |
| --------------- | ------------------------------------------------------------ | --------------------------------------- |
| trip_duration   | Travel time of a single trip                                 | `trip_duration`                         |
| passenger_count | Number of passengers                                         | `passenger_count`                       |
| vendor_sum_pl   | Cumulative number of taxis of the same brand in the time window in the past 1 day (pickup_latitude) | `sum(pickup_latitude) OVER w`           |
| vendor_max_pl   | The largest number of taxis of the same brand in the time window in the past 1 day (pickup_latitude) | `max(pickup_latitude) OVER w`           |
| vendor_min_pl   | The minimum number of taxis of the same brand in the time window in the past 1 day (pickup_latitude) | `min(pickup_latitude) OVER w`           |
| vendor_avg_pl   | Average number of taxis of the same brand in the time window in the past 1 day (pickup_latitude) | `avg(pickup_latitude) OVER w`           |
| pc_sum_pl       | Cumulative trips of the same passenger capacity in the time window in the past 1 day (pickup_latitude) | `sum(pickup_latitude) OVER w2`          |
| pc_max_pl       | The maximum number of trips with the same passenger capacity in the time window in the past 1 day (pickup_latitude) | `max(pickup_latitude) OVER w2`          |
| pc_min_pl       | The minimum number of trips with the same passenger capacity in the time window in the past 1 day (pickup_latitude) | `min(pickup_latitude) OVER w2`          |
| pc_avg_pl       | Average number of trips with the same passenger capacity in the time window in the past 1 day (pickup_latitude) | `avg(pickup_latitude) OVER w2`          |
| pc_cnt          | The total number of trips with the same passenger capacity in the time window in the past 1 day | `count(vendor_id) OVER w2`              |
| vendor_cnt      | Total trips of taxis of the same brand in the time window in the past 1 day | `count(vendor_id) OVER w AS vendor_cnt` |

#### 2.4. Offline Feature Extraction

In the offline mode, the user extracts features and outputs the feature results to `/tmp/feature_data` that is saved in the data directory for subsequent model training. The `SELECT` command corresponds to the SQL feature extraction script generated based on the above table. The following commands are executed under the OpenMLDB CLI.

```sql
> USE demo_db;
> SET @@execute_mode='offline';
> SELECT trip_duration, passenger_count,
sum(pickup_latitude) OVER w AS vendor_sum_pl,
max(pickup_latitude) OVER w AS vendor_max_pl,
min(pickup_latitude) OVER w AS vendor_min_pl,
avg(pickup_latitude) OVER w AS vendor_avg_pl,
sum(pickup_latitude) OVER w2 AS pc_sum_pl,
max(pickup_latitude) OVER w2 AS pc_max_pl,
min(pickup_latitude) OVER w2 AS pc_min_pl,
avg(pickup_latitude) OVER w2 AS pc_avg_pl,
count(vendor_id) OVER w2 AS pc_cnt,
count(vendor_id) OVER w AS vendor_cnt
FROM t1
WINDOW w AS (PARTITION BY vendor_id ORDER BY pickup_datetime ROWS_RANGE BETWEEN 1d PRECEDING AND CURRENT ROW),
w2 AS (PARTITION BY passenger_count ORDER BY pickup_datetime ROWS_RANGE BETWEEN 1d PRECEDING AND CURRENT ROW) INTO OUTFILE '/tmp/feature_data';
```

Note that the cluster version `SELECT INTO` is a non-blocking task. You can use the command `SHOW JOBS` to view the running status of the task. Please wait for the task to run successfully (`state` to `FINISHED` status) before proceeding to the next step.

#### 2.5. Model Training

1. Model training will not be carry out in the OpenMLDB thus, exit the OpenMLDB CLI through the following `quit` command.

```bash
> quit
```

2. Then in the command line, you execute train.py. It uses the open-source training tool `lightgbm` to train the model based on the offline features generated in the previous step, and the training results are stored in `/tmp/model.txt`.

```bash
python3 train.py /tmp/feature_data /tmp/model.txt
```

#### 2.6. Online SQL Deployment

Assuming that the model produced by the features designed in Section 2.3 in the previous model training meets the expectation. The next step is to deploy the feature extraction SQL script online to provide real-time feature extraction.

1. Restart OpenMLDB CLI for SQL online deployment

```bash
/work/openmldb/bin/openmldb --zk_cluster=127.0.0.1:2181 --zk_root_path=/openmldb --role=sql_client
```

2. To execute online deployment, the following commands are executed in OpenMLDB CLI.

```sql
> USE demo_db;
> SET @@execute_mode='online';
> DEPLOY demo SELECT trip_duration, passenger_count,
sum(pickup_latitude) OVER w AS vendor_sum_pl,
max(pickup_latitude) OVER w AS vendor_max_pl,
min(pickup_latitude) OVER w AS vendor_min_pl,
avg(pickup_latitude) OVER w AS vendor_avg_pl,
sum(pickup_latitude) OVER w2 AS pc_sum_pl,
max(pickup_latitude) OVER w2 AS pc_max_pl,
min(pickup_latitude) OVER w2 AS pc_min_pl,
avg(pickup_latitude) OVER w2 AS pc_avg_pl,
count(vendor_id) OVER w2 AS pc_cnt,
count(vendor_id) OVER w AS vendor_cnt
FROM t1
WINDOW w AS (PARTITION BY vendor_id ORDER BY pickup_datetime ROWS_RANGE BETWEEN 1d PRECEDING AND CURRENT ROW),
w2 AS (PARTITION BY passenger_count ORDER BY pickup_datetime ROWS_RANGE BETWEEN 1d PRECEDING AND CURRENT ROW);
```

#### 2.7. Online Data Import

We need to import the data for real-time feature extraction. First, you need to switch to **online** execution mode. Then, in the online mode, import the sample data `/work/taxi-trip/data/taxi_tour_table_train_simple.csv` as the online data source. The following commands are executed under the OpenMLDB CLI.

```sql
> USE demo_db;
> SET @@execute_mode='online';
> LOAD DATA INFILE 'file:///work/taxi-trip/data/taxi_tour_table_train_simple.csv' INTO TABLE t1 options(format='csv', header=true, mode='append');
```

Note that the cluster version `SELECT INTO` is a non-blocking task. You can use the command `SHOW JOBS` to view the running status of the task. Please wait for the task to run successfully (`state` to `FINISHED` status) before proceeding to the next step.

#### 2.8. Start Online Prediction Service

1. If you have not exited the OpenMLDB CLI, use the `quit` command to exit the OpenMLDB CLI.
2. Start the prediction service from the command line:

```
./start_predict_server.sh 127.0.0.1:9080 /tmp/model.txt
```

#### 2.9. Send Real-Time Request

The `predict.py` script will send a line of request data to the prediction service. A returned results will be received and finally, prints them out.

```bash
# Run inference with a HTTP request
python3 predict.py
# The following output is expected (the numbers might be slightly different)
----------------ins---------------
[[ 2.       40.774097 40.774097 40.774097 40.774097 40.774097 40.774097
  40.774097 40.774097  1.        1.      ]]
---------------predict trip_duration -------------
848.014745715936 s
```
<|MERGE_RESOLUTION|>--- conflicted
+++ resolved
@@ -13,11 +13,7 @@
 - Pull the OpenMLDB docker image and run the corresponding container:
 
 ```bash
-<<<<<<< HEAD
-docker run -it 4pdosc/openmldb:0.6.7 bash
-=======
 docker run -it 4pdosc/openmldb:0.6.8 bash
->>>>>>> 275e06a5
 ```
 
 The image is preinstalled with OpenMLDB and preset with all scripts, third-party libraries, open-source tools and training data required for this case.
