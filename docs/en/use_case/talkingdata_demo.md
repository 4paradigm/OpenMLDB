# OpenMLDB + XGBoost: TalkingData Ad Tracking Fraud Detection

We will demonstrate how to use [OpenMLDB](https://github.com/4paradigm/OpenMLDB) together with other open source software to develop a machine learning application in order to complete the TalkingData AD Fraud Detection challenge (see more information on this challenge in [Kaggle](https://www.kaggle.com/c/talkingdata-adtracking-fraud-detection/overview)).

## 1 Preparations

### 1.1 Download OpenMLDB

#### 1.1.1 Run in Docker

It is recommended to run this demo in Docker. Please make sure that OpenMLDB and its dependencies are installed.

**Start the OpenMLDB Docker Image**

```
<<<<<<< HEAD
docker run -it 4pdosc/openmldb:0.7.1 bash
=======
docker run -it 4pdosc/openmldb:0.7.2 bash
>>>>>>> 9aa97b13
```

#### 1.1.2 Run Locally

If you want to run this demo locally, please run following command to install all dependencies after downloading OpenMLDB Server pkg and make sure your version is higher than 0.5.0:
```
pip install pandas xgboost==1.4.2 sklearn tornado "openmldb>=0.5.0" requests
```


### 1.2 Data Preparation

In this example, only the first 10,000 rows of the training data set provided by Kaggle will be used, see the data in [train\_sample.csv](https://github.com/4paradigm/OpenMLDB/tree/main/demo/talkingdata-adtracking-fraud-detection).
To download the complete dataset, please run the command:
```
kaggle competitions download -c talkingdata-adtracking-fraud-detection
```
After download, please extract the data to `demo/talkingdata-adtracking-fraud-detection/data` and run the `cut_data()` function in the [train\_and\_serve.py](https://github.com/4paradigm/OpenMLDB/blob/main/demo/talkingdata-adtracking-fraud-detection/train_and_serve.py) to make new dataset for training.


### 1.3 Start the OpenMLDB Cluster

```
/work/init.sh
```

### 1.4 Start the Prediction Server

If you have not deployed the prediction server, you can start it with the option `--no-init`.

```
python3 /work/talkingdata/predict_server.py --no-init > predict.log 2>&1 &
```

```{tip}
- To stop the prediction server, please use `pkill -9 python3` command.
- You can send the post request `<ip>:<port>/update` to update the prediction server after training.
```


## 2 Training and Serving

```
cd /work/talkingdata
python3 train_and_serve.py
```
The python script [train\_and\_serve.py](https://github.com/4paradigm/OpenMLDB/blob/main/demo/talkingdata-adtracking-fraud-detection/train_and_serve.py) uses the OpenMLDB for feature extraction and the XGBoost model for training. 
The script completes the following tasks:

1. Loading the data into the offline database.
2. Extracting the features offline:
   * Number of clicks of the 'ip-day-hour' in 1h window.
   * Number of clicks of the 'ip-app' in unlimited window.
   * Number of clicks of the 'ip-app-os' in unlimited window.
3. Training and saving the model.
4. Deploying the SQL.
5. Loading the data into the online storage.
6. Updating the model on the prediction server.

## 3 Prediction

For prediction, send the post request  `<ip>:<port>/predict` to the prediction server, or you can run the Python script through the command below:
```
python3 predict.py
```

## 4 Note

The pre-installed XGBoost Python wheel may be incompatible with the OpenMLDB Python SDK on your computer, which may lead to the following error:
`train\_and\_serve.py core dump at SetGPUAttribute...`

Installing the XGBoost by the source code may resolve the problem. Please switch to the path of the XGBoost source code and execute:
`cd python-package && python setup.py install`

There is another solution to construct the wheel by executing:
`python setup.py bdist_wheel`<|MERGE_RESOLUTION|>--- conflicted
+++ resolved
@@ -13,11 +13,7 @@
 **Start the OpenMLDB Docker Image**
 
 ```
-<<<<<<< HEAD
-docker run -it 4pdosc/openmldb:0.7.1 bash
-=======
 docker run -it 4pdosc/openmldb:0.7.2 bash
->>>>>>> 9aa97b13
 ```
 
 #### 1.1.2 Run Locally
