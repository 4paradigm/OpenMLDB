--- conflicted
+++ resolved
@@ -13,11 +13,7 @@
 **Start the OpenMLDB Docker Image**
 
 ```
-<<<<<<< HEAD
-docker run -it 4pdosc/openmldb:0.8.3 bash
-=======
 docker run -it 4pdosc/openmldb:0.8.4 bash
->>>>>>> 72f752bd
 ```
 
 #### 1.1.2 Run Locally
