--- conflicted
+++ resolved
@@ -13,11 +13,7 @@
 **Start the OpenMLDB Docker Image**
 
 ```
-<<<<<<< HEAD
-docker run -it 4pdosc/openmldb:0.8.4 bash
-=======
 docker run -it 4pdosc/openmldb:0.8.5 bash
->>>>>>> d12babd9
 ```
 
 #### 1.1.2 Run Locally
