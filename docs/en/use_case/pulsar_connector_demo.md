--- conflicted
+++ resolved
@@ -29,11 +29,7 @@
 
 We recommend that you use ‘host network’ to run docker. And bind volume ‘files’ too. The sql scripts are in it.
 ```
-<<<<<<< HEAD
-docker run -dit --network host -v `pwd`/files:/work/pulsar_files --name openmldb 4pdosc/openmldb:0.8.1 bash
-=======
 docker run -dit --network host -v `pwd`/files:/work/pulsar_files --name openmldb 4pdosc/openmldb:0.8.2 bash
->>>>>>> d5647d1a
 docker exec -it openmldb bash
 ```
 ```{note}
