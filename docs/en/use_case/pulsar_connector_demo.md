# Importing Real-Time Data Streams from Pulsar

## Introduction

Apache Pulsar is a cloud-native, distributed messaging and streaming platform. It can be used as online data source for OpenMLDB to import real-time data streams. You can learn more about Pulsar from the project website [https://pulsar.apache.org/](https://pulsar.apache.org/). We have developed an OpenMLDB JDBC Connector to work seamlessly with Pulsar. In this document, you will learn the concepts and usages of this connector.

Note that, for the sake of simplicity, for this document, we use Pulsar Standalone, OpenMLDB cluster and a simple JSON message producer to show how the OpenMLDB JDBC Connector works. The connector also works well with the Pulsar Cluster.

## Overview

### Download

- You can download the entire demo package [here](https://openmldb.ai/download/pulsar-connector/files.tar.gz), which are needed by this demo, including the connector nar, schema files, and config files. 

- If you would like to download the connector only, you can [download it here](https://github.com/4paradigm/OpenMLDB/releases/download/v0.4.4/pulsar-io-jdbc-openmldb-2.11.0-SNAPSHOT.nar) from the OpenMLDB release. 

### Workflow

The below figure summarizes the workflow of using this connector. We will further explain the detail later. Moreover, we have recorded the steps at [terminalizer page](https://terminalizer.com/view/be2309235671) for easy reference; or you can also download the demo script [demo.yml](https://github.com/vagetablechicken/pulsar-openmldb-connector-demo/blob/main/demo.yml).
![demo steps](images/demo_steps.png)


## Step 1
### Create OpenMLDB Cluster
Use docker to start it simply, and we need to create a test table, you can check on [Get started with cluster version of OpenMLDB](https://openmldb.ai/docs/en/v0.5/quickstart/openmldb_quickstart.html#get-started-with-cluster-version-of-openmldb) . 
```{caution}
Only OpenMLDB cluster mode can be the sink dist, and only write to online storage.
```

We recommend that you use ‘host network’ to run docker. And bind volume ‘files’ too. The sql scripts are in it.
```
<<<<<<< HEAD
docker run -dit --network host -v `pwd`/files:/work/pulsar_files --name openmldb 4pdosc/openmldb:0.6.4 bash
=======
docker run -dit --network host -v `pwd`/files:/work/pulsar_files --name openmldb 4pdosc/openmldb:0.6.5 bash
>>>>>>> 0032d92d
docker exec -it openmldb bash
```
```{note}
Even the host network, docker on macOS cannot support connecting to the container from the host. You only can connect openmldb cluster in other containers, like pulsar container.
```
In OpenMLDB container, start the cluster:
```
./init.sh
```
### Create table
We use a script to create the table, create.sql content: 
```
create database pulsar_test;
use pulsar_test;
create table connector_test(id string, vendor_id int, pickup_datetime bigint, dropoff_datetime bigint, passenger_count int, pickup_longitude double, pickup_latitude double, dropoff_longitude double, dropoff_latitude double, store_and_fwd_flag string, trip_duration int);
desc connector_test;
```
Run the script:
```
/work/openmldb/bin/openmldb --zk_cluster=127.0.0.1:2181 --zk_root_path=/openmldb --role=sql_client < /work/pulsar_files/create.sql
```

![table desc](images/table.png)

```{note}
JSONSchema and JDBC base connector can't support 'java.sql.Timestamp' now. So we use 'bigint' to be the timestamp column type(it works in OpenMLDB).
```
## Step 2
### Start Pulsar Standalone
It’s simpler and quicker to run Pulsar in docker. 

We **recommend** that you use 'host network' to run docker, to avoid network problems about docker containers.

And we need to use pulsar-admin to create a sink, it’s in the docker container. So we will run the container in bash first, and run cmds in it.

Don’t forget to bind the dir ‘files’.

```
docker run -dit --network host -v `pwd`/files:/pulsar/files --name pulsar apachepulsar/pulsar:2.9.1 bash
docker exec -it pulsar bash
```

In Pulsar container, start the pulsar standalone server.
```
bin/pulsar-daemon start standalone --zookeeper-port 5181
```
```{note}
OpenMLDB want to use the port 2181, so we should change the zk port here. We will use zk port 2181 to connect OpenMLDB, but zk port in Pulsar standalone won’t affect anything.
```
You can check if the pulsar runs well, `ps` or check the log.
```
ps axu|grep pulsar
```

When you start a local standalone cluster, a public/default namespace is created automatically. The namespace is used for development purposes,  ref [pulsar doc](https://pulsar.apache.org/docs/en/2.9.0/standalone/#start-pulsar-standalone).

**We will create the sink in the namespace**.

```{seealso}
If you really want to start pulsar locally, see [Set up a standalone Pulsar locally](https://pulsar.apache.org/docs/en/standalone/).
```
#### Q&A
Q:
```
2022-04-07T03:15:59,289+0000 [main] INFO  org.apache.zookeeper.server.NIOServerCnxnFactory - binding to port 0.0.0.0/0.0.0.0:5181
2022-04-07T03:15:59,289+0000 [main] ERROR org.apache.pulsar.zookeeper.LocalBookkeeperEnsemble - Exception while instantiating ZooKeeper
java.net.BindException: Address already in use
```
How to fix it?
A: Pulsar wants an unused address to start zk server，5181 is used too. Change another port in '--zookeeper-port'.

Q: 8080 is already used?
A: change the port 'webServicePort' in `conf/standalone.conf`. Don’t forget the 'webServiceUrl' in `conf/client.conf`, pulsar-admin needs the conf.

Q: 6650 is already used?
A: change 'brokerServicePort' in `conf/standalone.conf` and 'brokerServiceUrl' in `conf/client.conf`.

### Connector installation(Optional)
In the previous step, we bind mount ‘files’, the connector nar is in it.
We’ll use ‘non built-in connector’ mode to set up the connector(use ‘archive’ in sink config).

If you really want the connector to be the built-in connector, copy it to ‘connectors’.
```
mkdir connectors
cp files/pulsar-io-jdbc-openmldb-2.11.0-SNAPSHOT.nar  connectors/
```
You want to change or add more connectors, you can update connectors when pulsar standalone is running:
```
bin/pulsar-admin sinks reload
```

Built-in OpenMLDB connector's sink type is 'jdbc-openmldb'.

### Create sink
We use the 'public/default' namespace to create sink, and we need a sink config file, it’s `files/pulsar-openmldb-jdbc-sink.yaml`, content:
```
 tenant: "public"
 namespace: "default"
 name: "openmldb-test-sink"
 archive: "files/pulsar-io-jdbc-openmldb-2.11.0-SNAPSHOT.nar"
 inputs: ["test_openmldb"]
 configs:
     jdbcUrl: "jdbc:openmldb:///pulsar_test?zk=localhost:2181&zkPath=/openmldb"
     tableName: "connector_test"
```
```{describe}
'name' is the sink name.

We use 'archive' to set the sink connector, so we use openmldb connector as non built-in connector.

'input' means the topic names, we use only one here.

'config' is jdbc config which used to connect openmldb cluster.
```

Then create a sink and check it, notice that the input topic is 'test_openmldb'.
```
./bin/pulsar-admin sinks create --sink-config-file files/pulsar-openmldb-jdbc-sink.yaml
./bin/pulsar-admin sinks status --name openmldb-test-sink
```
![init sink status](images/init_sink_status.png)

### Create Schema
Upload schema to topic 'test_openmldb', schema type is JSON. We’ll produce the JSON message in the same schema later. The schema file is ‘files/openmldb-table-schema’.
Schema content:
```
 {
     "type": "JSON",
     "schema":"{\"type\":\"record\",\"name\":\"OpenMLDBSchema\",\"namespace\":\"com.foo\",\"fields\":[{\"name\":\"id\",\"type\":[\"null\",\"string\"],\"default\":null},{\"name\":\"vendor_id\",\"type\":\"int\"},{\"name\":\"pickup_datetime\",\"type\":\"long\"},{\"name\":\"dropoff_datetime\",\"type\":\"long\"},{\"name\":\"passenger_count\",\"type\":\"int\"},{\"name\":\"pickup_longitude\",\"type\":\"double\"},{\"name\":\"pickup_latitude\",\"type\":\"double\"},{\"name\":\"dropoff_longitude\",\"type\":\"double\"},{\"name\":\"dropoff_latitude\",\"type\":\"double\"},{\"name\":\"store_and_fwd_flag\",\"type\":[\"null\",\"string\"],\"default\":null},{\"name\":\"trip_duration\",\"type\":\"int\"}]}",
     "properties": {}
 }
```

Upload schema and check it, commands:
```
./bin/pulsar-admin schemas upload test_openmldb -f ./files/openmldb-table-schema
./bin/pulsar-admin schemas get test_openmldb
```
For demonstration purposes, we omit the fields part. The result as follows:
![topic schema](images/topic_schema.png)
## Test
### Send messages
We use the first 2 rows of sample data(in openmldb docker `data/taxi_tour_table_train_simple.csv`) to be the test messages, as follows.

![test data](images/test_data.png)

Producer JAVA code in [demo producer](https://github.com/vagetablechicken/pulsar-client-java). Essential code is ![snippet](images/producer_code.png)

So the producer will send the 2 messages to topic ‘test_openmldb’. And then Pulsar will read the messages and write them to OpenMLDB cluster online storage.

The package is in ‘files’. You can run it directly.

```
java -cp files/pulsar-client-java-1.0-SNAPSHOT-jar-with-dependencies.jar org.example.Client
```


### Check
#### Check in Pulsar
We can check the sink status:
```
./bin/pulsar-admin sinks status --name openmldb-test-sink 
```
![sink status](images/sink_status.png)
```{describe}
"numReadFromPulsar": pulsar sent 2 messages to the sink instance.
"numWrittenToSink": sink instance write 2 messages to OpenMLDB.
```

#### Check in OpenMLDB
And we can get these messages data in the OpenMLDB table’s **online storage** now. 
The script select.sql content:
```
set @@execute_mode='online';
use pulsar_test;
select *, string(timestamp(pickup_datetime)), string(timestamp(dropoff_datetime)) from connector_test;
```
In OpenMLDB container, run:
```
/work/openmldb/bin/openmldb --zk_cluster=127.0.0.1:2181 --zk_root_path=/openmldb --role=sql_client < /work/pulsar_files/select.sql
```
![openmldb result](images/openmldb_result.png)<|MERGE_RESOLUTION|>--- conflicted
+++ resolved
@@ -29,11 +29,7 @@
 
 We recommend that you use ‘host network’ to run docker. And bind volume ‘files’ too. The sql scripts are in it.
 ```
-<<<<<<< HEAD
-docker run -dit --network host -v `pwd`/files:/work/pulsar_files --name openmldb 4pdosc/openmldb:0.6.4 bash
-=======
 docker run -dit --network host -v `pwd`/files:/work/pulsar_files --name openmldb 4pdosc/openmldb:0.6.5 bash
->>>>>>> 0032d92d
 docker exec -it openmldb bash
 ```
 ```{note}
