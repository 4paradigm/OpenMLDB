
#  OpenMLDB + OneFlow: Prediction of Purchase Intention for High Potential Customers

In this article, we will use [JD Prediction of purchase intention for high potential customers problem](https://jdata.jd.com/html/detail.html?id=1) as a demonstration，to show how we can use [OpenMLDB](https://github.com/4paradigm/OpenMLDB) and [OneFlow](https://github.com/Oneflow-Inc/oneflow) together to build a complete machine learning application. Full dataset [download here](https://openmldb.ai/download/jd-recommendation/JD_data.tgz).


Extracting patterns from historical data to predict the future purchase intentions, to bring together the most suitable products and customers who need them most, is the key issue in the application of big data in precision marketing, and is also the key technology in digitalization for all e-commerce platforms. As the largest self-operated e-commerce company in China, JD.com has accumulated hundreds of millions of loyal customers and massive amounts of real-life data. This demonstration is based on the real-life data, including real customers, product and behavior data (after desensitization) from Jingdong Mall, and utilizes data mining technology and machine learning algorithm to build a prediction model for user purchase intentions, and output matching results between high-potential customers and target products. This aims to provide high-quality target groups for precision marketing, mine the potential meaning behind the data, and provide e-commerce customers with a simpler, faster and more worry-free shopping experience. In this demonstration, OpenMLDB is used for data mining, and the [DeepFM](https://github.com/Oneflow-Inc/models/tree/main/RecommenderSystems/deepfm) model in OneFlow is used for high-performance training and inference to provide accurate product recommendations.

Note that: (1) this case is based on the OpenMLDB cluster version for tutorial demonstration; (2) this document uses the pre-compiled docker image. If you want to test it in the OpenMLDB environment compiled and built by yourself, you need to configure and use our [Spark Distribution for Feature Engineering Optimization](https://github.com/4paradigm/spark). Please refer to relevant documents of [compilation](https://openmldb.ai/docs/en/main/deploy/compile.html) (Refer to Chapter: "Spark Distribution Optimized for OpenMLDB") and the [installation and deployment documents](https://openmldb.ai/docs/en/main/deploy/install_deploy.html) (Refer to the section: [Deploy TaskManager](https://openmldb.ai/docs/en/main/deploy/install_deploy.html#deploy-taskmanager)).

## 1. Preparation and Preliminary Knowledge

### 1.1 Demo Scripts

Download demo scripts, or you can checkout `demo/jd-recommendation` in Github repo.
```
wget http://openmldb.ai/download/jd-recommendation/demo.tgz
tar xzf demo.tgz
ls demo
```

Export `demodir`, we'll use the variable `demodir` in the future.
```
export demodir=<your_path>/demo
```

We'll use the small dataset in demo.tgz. If you want to test on full dataset, please download [JD_data](http://openmldb.ai/download/jd-recommendation/JD_data.tgz).

### 1.2 OneFlow Installation
OneFlow framework leverage on the great computational power from GPU. Therefore please ensure that the machines for deployment are equipped with NVidia GPUs, and ensure the driver version is >=460.X.X  [driver version support for CUDA 11.0](https://docs.nvidia.com/cuda/cuda-toolkit-release-notes/index.html#cuda-major-component-versions).
Install OneFlow with the following commands：
```bash
conda create -y -n oneflow python=3.9.2
conda activate oneflow
pip install -f https://staging.oneflow.info/branch/master/cu112 --pre oneflow
pip install psutil petastorm pandas sklearn xxhash "tritonclient[all]" geventhttpclient tornado
```

Pull Oneflow-serving docker image：
```bash
docker pull oneflowinc/oneflow-serving:nightly
```
```{note}
Note that we are installing Oneflow nightly versions here. The versions tested in this guide are as follows:
Oneflow：https://github.com/Oneflow-Inc/oneflow/tree/fcf205cf57989a5ecb7a756633a4be08444d8a28
Oneflow-serving：https://github.com/Oneflow-Inc/serving/tree/ce5d667468b6b3ba66d3be6986f41f965e52cf16
```

### 1.3 Pull and Start the OpenMLDB Docker Image
- Note: Please make sure that the Docker Engine version number is > = 18.03

Pull the OpenMLDB docker image and run.

```bash
<<<<<<< HEAD
docker run -dit --name=openmldb --network=host -v $demodir:/work/oneflow_demo 4pdosc/openmldb:0.8.1 bash
=======
docker run -dit --name=openmldb --network=host -v $demodir:/work/oneflow_demo 4pdosc/openmldb:0.8.2 bash
>>>>>>> d5647d1a
docker exec -it openmldb bash
```

```{note}
Note that all the commands for OpenMLDB part below run in the docker container by default. All the commands for OneFlow are to run in the environment as installed in 1.1.
```

### 1.4  Start OpenMLDB cluster

In container:
```bash
/work/init.sh
```
We provide the init.sh script in the image that helps users to quickly initialize the environment including:
- Configure zookeeper
- Start cluster version OpenMLDB

### 1.4 Start OpenMLDB CLI Client
```bash
/work/openmldb/bin/openmldb --zk_cluster=127.0.0.1:2181 --zk_root_path=/openmldb --role=sql_client
```
```{note}
Note that most of the commands in this tutorial are executed under the OpenMLDB CLI. In order to distinguish from the ordinary shell environment, the commands executed under the OpenMLDB CLI use a special prompt of >.
```

```{important}
Some commands in the cluster version are non-blocking tasks, including `LOAD DATA` in online mode and `LOAD DATA`, `SELECT`, `SELECT INTO` commands in the offline mode. After submitting a task, you can use relevant commands such as `SHOW JOBS` and `SHOW JOB` to view the task progress. For details, see the offline task management document.
```

## 2. Machine Learning Process Based on OpenMLDB and OneFlow

### 2.1 Overview
Machine learning with OpenMLDB and OneFlow can be summarized into a few main steps:
1. OpenMLDB offlien feature design and extraction (SQL)
1. OneFlow model training
1. SQL and model serving
We will detail each step in the following sections. 

### 2.2 Offline feature extraction with OpenMLDB
#### 2.2.1 Creating Databases and Data Tables
The following commands are executed in the OpenMLDB CLI environment.
```sql
> CREATE DATABASE JD_db;
> USE JD_db;
> CREATE TABLE action(reqId string, eventTime timestamp, ingestionTime timestamp, actionValue int);
> CREATE TABLE flattenRequest(reqId string, eventTime timestamp, main_id string, pair_id string, user_id string, sku_id string, time bigint, split_id int, time1 string);
> CREATE TABLE bo_user(ingestionTime timestamp, user_id string, age string, sex string, user_lv_cd string, user_reg_tm bigint);
> CREATE TABLE bo_action(ingestionTime timestamp, pair_id string, time bigint, model_id string, type string, cate string, br string);
> CREATE TABLE bo_product(ingestionTime timestamp, sku_id string, a1 string, a2 string, a3 string, cate string, br string);
> CREATE TABLE bo_comment(ingestionTime timestamp, dt bigint, sku_id string, comment_num int, has_bad_comment string, bad_comment_rate float);
```
You can also use sql script to execute (`/work/oneflow_demo/sql_scripts/create_tables.sql`) as shown below:

```
/work/openmldb/bin/openmldb --zk_cluster=127.0.0.1:2181 --zk_root_path=/openmldb --role=sql_client < /work/oneflow_demo/sql_scripts/create_tables.sql
```

#### 2.2.2 Offline Data Preparation
First, you need to switch to offline execution mode. Next, import the sample data as offline data for offline feature calculation. 

The following commands are executed under the OpenMLDB CLI.

```sql
> USE JD_db;
> SET @@execute_mode='offline';
> LOAD DATA INFILE '/root/project/data/JD_data/action/*.parquet' INTO TABLE action options(format='parquet', header=true, mode='overwrite');
> LOAD DATA INFILE '/root/project/data/JD_data/flattenRequest_clean/*.parquet' INTO TABLE flattenRequest options(format='parquet', header=true, mode='overwrite');
> LOAD DATA INFILE '/root/project/data/JD_data/bo_user/*.parquet' INTO TABLE bo_user options(format='parquet', header=true, mode='overwrite');
> LOAD DATA INFILE '/root/project/data/JD_data/bo_action/*.parquet' INTO TABLE bo_action options(format='parquet', header=true, mode='overwrite');
> LOAD DATA INFILE '/root/project/data/JD_data/bo_product/*.parquet' INTO TABLE bo_product options(format='parquet', header=true, mode='overwrite');
> LOAD DATA INFILE '/root/project/data/JD_data/bo_comment/*.parquet' INTO TABLE bo_comment options(format='parquet', header=true, mode='overwrite');
```
or use script to execute, and check the job status with the following commands:

```
/work/openmldb/bin/openmldb --zk_cluster=127.0.0.1:2181 --zk_root_path=/openmldb --role=sql_client < /work/oneflow_demo/sql_scripts/load_offline_data.sql

echo "show jobs;" | /work/openmldb/bin/openmldb --zk_cluster=127.0.0.1:2181 --zk_root_path=/openmldb --role=sql_client
```

```{note}
Note that `LOAD DATA` is a non-blocking task. You can use the command `SHOW JOBS` to view the running status of the task. Please wait for the task to run successfully (`state` to `FINISHED` status) before proceeding to the next step.
```

#### 2.2.3 The Feature Extraction Script
Usually, users need to analyse the data according to the goal of machine learning before designing the features, and then design and investigate the features according to the analysis. Data analysis and feature research of the machine learning are not the scope of this demo, and we will not expand it. We assume that users already have the basic theoretical knowledge of machine learning, the ability to solve machine learning problems, the ability to understand SQL syntax, and the ability to use SQL syntax to construct features. For this case, we have designed several features after the analysis and research.

#### 2.2.4 Offline Feature Extraction
In the offline mode, the user extracts features and outputs the feature results to `'/root/project/out/1`(mapped to`$demodir/out/1`) that is saved in the data directory for subsequent model training. The `SELECT` command corresponds to the SQL feature extraction script generated based on the above table. The following commands are executed under the OpenMLDB CLI.
```sql
> USE JD_db;
> select * from
(
select
    `reqId` as reqId_1,
    `eventTime` as flattenRequest_eventTime_original_0,
    `reqId` as flattenRequest_reqId_original_1,
    `pair_id` as flattenRequest_pair_id_original_24,
    `sku_id` as flattenRequest_sku_id_original_25,
    `user_id` as flattenRequest_user_id_original_26,
    distinct_count(`pair_id`) over flattenRequest_user_id_eventTime_0_10_ as flattenRequest_pair_id_window_unique_count_27,
    top1_ratio(`pair_id`) over flattenRequest_user_id_eventTime_0_10_ as flattenRequest_pair_id_window_top1_ratio_28,
    top1_ratio(`pair_id`) over flattenRequest_user_id_eventTime_0s_14d_200 as flattenRequest_pair_id_window_top1_ratio_29,
    distinct_count(`pair_id`) over flattenRequest_user_id_eventTime_0s_14d_200 as flattenRequest_pair_id_window_unique_count_32,
    case when !isnull(at(`pair_id`, 0)) over flattenRequest_user_id_eventTime_0_10_ then count_where(`pair_id`, `pair_id` = at(`pair_id`, 0)) over flattenRequest_user_id_eventTime_0_10_ else null end as flattenRequest_pair_id_window_count_35,
    dayofweek(timestamp(`eventTime`)) as flattenRequest_eventTime_dayofweek_41,
    case when 1 < dayofweek(timestamp(`eventTime`)) and dayofweek(timestamp(`eventTime`)) < 7 then 1 else 0 end as flattenRequest_eventTime_isweekday_43
from
    `flattenRequest`
    window flattenRequest_user_id_eventTime_0_10_ as (partition by `user_id` order by `eventTime` rows between 10 preceding and 0 preceding),
    flattenRequest_user_id_eventTime_0s_14d_200 as (partition by `user_id` order by `eventTime` rows_range between 14d preceding and 0s preceding MAXSIZE 200))
as out0
last join
(
select
    `flattenRequest`.`reqId` as reqId_3,
    `action_reqId`.`actionValue` as action_actionValue_multi_direct_2,
    `bo_product_sku_id`.`a1` as bo_product_a1_multi_direct_3,
    `bo_product_sku_id`.`a2` as bo_product_a2_multi_direct_4,
    `bo_product_sku_id`.`a3` as bo_product_a3_multi_direct_5,
    `bo_product_sku_id`.`br` as bo_product_br_multi_direct_6,
    `bo_product_sku_id`.`cate` as bo_product_cate_multi_direct_7,
    `bo_product_sku_id`.`ingestionTime` as bo_product_ingestionTime_multi_direct_8,
    `bo_user_user_id`.`age` as bo_user_age_multi_direct_9,
    `bo_user_user_id`.`ingestionTime` as bo_user_ingestionTime_multi_direct_10,
    `bo_user_user_id`.`sex` as bo_user_sex_multi_direct_11,
    `bo_user_user_id`.`user_lv_cd` as bo_user_user_lv_cd_multi_direct_12
from
    `flattenRequest`
    last join `action` as `action_reqId` on `flattenRequest`.`reqId` = `action_reqId`.`reqId`
    last join `bo_product` as `bo_product_sku_id` on `flattenRequest`.`sku_id` = `bo_product_sku_id`.`sku_id`
    last join `bo_user` as `bo_user_user_id` on `flattenRequest`.`user_id` = `bo_user_user_id`.`user_id`)
as out1
on out0.reqId_1 = out1.reqId_3
last join
(
select
    `reqId` as reqId_14,
    max(`bad_comment_rate`) over bo_comment_sku_id_ingestionTime_0s_64d_100 as bo_comment_bad_comment_rate_multi_max_13,
    min(`bad_comment_rate`) over bo_comment_sku_id_ingestionTime_0_10_ as bo_comment_bad_comment_rate_multi_min_14,
    min(`bad_comment_rate`) over bo_comment_sku_id_ingestionTime_0s_64d_100 as bo_comment_bad_comment_rate_multi_min_15,
    distinct_count(`comment_num`) over bo_comment_sku_id_ingestionTime_0s_64d_100 as bo_comment_comment_num_multi_unique_count_22,
    distinct_count(`has_bad_comment`) over bo_comment_sku_id_ingestionTime_0s_64d_100 as bo_comment_has_bad_comment_multi_unique_count_23,
    topn_frequency(`has_bad_comment`, 3) over bo_comment_sku_id_ingestionTime_0s_64d_100 as bo_comment_has_bad_comment_multi_top3frequency_30,
    topn_frequency(`comment_num`, 3) over bo_comment_sku_id_ingestionTime_0s_64d_100 as bo_comment_comment_num_multi_top3frequency_33
from
    (select `eventTime` as `ingestionTime`, bigint(0) as `dt`, `sku_id` as `sku_id`, int(0) as `comment_num`, '' as `has_bad_comment`, float(0) as `bad_comment_rate`, reqId from `flattenRequest`)
    window bo_comment_sku_id_ingestionTime_0s_64d_100 as (
UNION (select `ingestionTime`, `dt`, `sku_id`, `comment_num`, `has_bad_comment`, `bad_comment_rate`, '' as reqId from `bo_comment`) partition by `sku_id` order by `ingestionTime` rows_range between 64d preceding and 0s preceding MAXSIZE 100 INSTANCE_NOT_IN_WINDOW),
    bo_comment_sku_id_ingestionTime_0_10_ as (
UNION (select `ingestionTime`, `dt`, `sku_id`, `comment_num`, `has_bad_comment`, `bad_comment_rate`, '' as reqId from `bo_comment`) partition by `sku_id` order by `ingestionTime` rows between 10 preceding and 0 preceding INSTANCE_NOT_IN_WINDOW))
as out2
on out0.reqId_1 = out2.reqId_14
last join
(
select
    `reqId` as reqId_17,
    topn_frequency(`br`, 3) over bo_action_pair_id_ingestionTime_0s_10h_100 as bo_action_br_multi_top3frequency_16,
    topn_frequency(`cate`, 3) over bo_action_pair_id_ingestionTime_0s_10h_100 as bo_action_cate_multi_top3frequency_17,
    topn_frequency(`model_id`, 3) over bo_action_pair_id_ingestionTime_0s_7d_100 as bo_action_model_id_multi_top3frequency_18,
    distinct_count(`model_id`) over bo_action_pair_id_ingestionTime_0s_14d_100 as bo_action_model_id_multi_unique_count_19,
    distinct_count(`model_id`) over bo_action_pair_id_ingestionTime_0s_7d_100 as bo_action_model_id_multi_unique_count_20,
    distinct_count(`type`) over bo_action_pair_id_ingestionTime_0s_14d_100 as bo_action_type_multi_unique_count_21,
    topn_frequency(`type`, 3) over bo_action_pair_id_ingestionTime_0s_7d_100 as bo_action_type_multi_top3frequency_40,
    topn_frequency(`type`, 3) over bo_action_pair_id_ingestionTime_0s_14d_100 as bo_action_type_multi_top3frequency_42
from
    (select `eventTime` as `ingestionTime`, `pair_id` as `pair_id`, bigint(0) as `time`, '' as `model_id`, '' as `type`, '' as `cate`, '' as `br`, reqId from `flattenRequest`)
    window bo_action_pair_id_ingestionTime_0s_10h_100 as (
UNION (select `ingestionTime`, `pair_id`, `time`, `model_id`, `type`, `cate`, `br`, '' as reqId from `bo_action`) partition by `pair_id` order by `ingestionTime` rows_range between 10h preceding and 0s preceding MAXSIZE 100 INSTANCE_NOT_IN_WINDOW),
    bo_action_pair_id_ingestionTime_0s_7d_100 as (
UNION (select `ingestionTime`, `pair_id`, `time`, `model_id`, `type`, `cate`, `br`, '' as reqId from `bo_action`) partition by `pair_id` order by `ingestionTime` rows_range between 7d preceding and 0s preceding MAXSIZE 100 INSTANCE_NOT_IN_WINDOW),
    bo_action_pair_id_ingestionTime_0s_14d_100 as (
UNION (select `ingestionTime`, `pair_id`, `time`, `model_id`, `type`, `cate`, `br`, '' as reqId from `bo_action`) partition by `pair_id` order by `ingestionTime` rows_range between 14d preceding and 0s preceding MAXSIZE 100 INSTANCE_NOT_IN_WINDOW))
as out3
on out0.reqId_1 = out3.reqId_17
INTO OUTFILE '/work/oneflow_demo/out/1' OPTIONS(mode='overwrite');
```
Since there is only one command, we can directly execute the sql script `sync_select_out.sql`:

```
/work/openmldb/bin/openmldb --zk_cluster=127.0.0.1:2181 --zk_root_path=/openmldb --role=sql_client < /work/oneflow_demo/sql_scripts/sync_select_out.sql
```
```{note}
Note that the cluster version `SELECT INTO` is a non-blocking task. You can use the command `SHOW JOBS` to view the running status of the task. Please wait for the task to run successfully (`state` to `FINISHED` status) before proceeding to the next step.
```
### 2.3 Pre-process Dataset to Match DeepFM Model Requirements
```{note}
Note that following commands are executed outside the demo docker. They are executed in the environment as installed in section 1.1.
```
According to [DeepFM paper](https://arxiv.org/abs/1703.04247), we treat both categorical and continuous features as sparse features.

> χ may include categorical fields (e.g., gender, location) and continuous fields (e.g., age). Each categorical field is represented as a vector of one-hot encoding, and each continuous field is represented as the value itself, or a vector of one-hot encoding after discretization.

Change directory to demo directory and execute the following commands to process the data set.
```bash
cd $demodir/feature_preprocess/
python preprocess.py $demodir/out/1
```

`$demodir/out/1` is the feature path generated by the last step. The generated dataset will be placed at `$demodir/feature_preprocess/out`, include 3 dataset, train,test and valid. And we'll save the number of rows in 3 datasets and `table_size_array` into `data_info.txt`(We can use the info file, avoid coping parameters manually). The output of preprocess is similar to the following:
```
feature total count: 13916
train count: 11132
saved to <demodir>/feature_preprocess/out/train
test count: 1391
saved to <demodir>/feature_preprocess/out/test
val count: 1393
saved to <demodir>/feature_preprocess/out/valid
table size array:
 4,26,16,4,11,809,1,1,5,3,17,16,7,13916,13890,13916,10000,3674,9119,7,2,13916,5,4,4,33,2,2,7,2580,3,5,13916,10,47,13916,365,17,132,32,37
saved to <demodir>/feature_preprocess/out/data_info.txt
```
And the tree of `out` path is：
```
out/
├── data_info.txt
├── test
│   └── test.parquet
├── train
│   └── train.parquet
└── valid
    └── valid.parquet

3 directories, 4 files
```

### 2.4 Launch OneFlow for Model Training
```{note}
Note that following commands are executed in the environment as installed in section 1.2.
```

```bash
cd $demodir/oneflow_process/
sh train_deepfm.sh -h
Usage: train_deepfm.sh DATA_DIR(abs)
        We'll read required args in $DATA_DIR/data_info.txt, and save results in path ./
```
The usage is shown above. So we run:

```bash
bash train_deepfm.sh $demodir/feature_preprocess/out
```

Trained model will be saved in `$demodir/oneflow_process/model_out`, saved model for serving will be saved in `$demodir/oneflow_process/model/embedding/1/model`.

## 3. Model Serving
### 3.1 Overview
Model serving with OpenMLDB+OneFlow can be summarized into a few main steps. 
1. OpenMLDB deploying: deploy SQL and prepare the online data
1. Oneflow serving: load model
1. Predict serving demo
We will detail each step in the following sections. 

### 3.2 OpenMLDB deploying

#### 3.2.1 Online SQL Deployment
Assuming that the model produced by the features designed in Section 2.2.3 in the previous model training meets the expectation. The next step is to deploy the feature extraction SQL script online to provide real-time feature extraction.

1. Restart OpenMLDB CLI for SQL online deployment.
   ```bash
   docker exec -it demo bash
   /work/openmldb/bin/openmldb --zk_cluster=127.0.0.1:2181 --zk_root_path=/openmldb --role=sql_client
   ```
2. Deploy the sql(see [Offline Feature Extracion](#224-offline-feature-extraction)) 

```
/work/openmldb/bin/openmldb --zk_cluster=127.0.0.1:2181 --zk_root_path=/openmldb --role=sql_client < /work/oneflow_demo/sql_scripts/deploy.sql
```

Use the following command to check the deployment details:
```sql
show deployment demo;
```

#### 3.2.2 Online Data Import
We need to import the data for real-time feature extraction. First, you need to switch to **online** execution mode. Then, in the online mode, import the sample data as the online data source. The following commands are executed under the OpenMLDB CLI.
```sql
> USE JD_db;
> SET @@execute_mode='online';
> LOAD DATA INFILE '/work/oneflow_demo/data/JD_data/action/*.parquet' INTO TABLE action options(format='parquet', mode='append');
> LOAD DATA INFILE '/work/oneflow_demo/data/JD_data/flattenRequest_clean/*.parquet' INTO TABLE flattenRequest options(format='parquet', mode='append');
> LOAD DATA INFILE '/work/oneflow_demo/data/JD_data/bo_user/*.parquet' INTO TABLE bo_user options(format='parquet', mode='append');
> LOAD DATA INFILE '/work/oneflow_demo/data/JD_data/bo_action/*.parquet' INTO TABLE bo_action options(format='parquet', mode='append');
> LOAD DATA INFILE '/work/oneflow_demo/data/JD_data/bo_product/*.parquet' INTO TABLE bo_product options(format='parquet', mode='append');
> LOAD DATA INFILE '/work/oneflow_demo/data/JD_data/bo_comment/*.parquet' INTO TABLE bo_comment options(format='parquet', mode='append');
```

You can run the script:
```
/work/openmldb/bin/openmldb --zk_cluster=127.0.0.1:2181 --zk_root_path=/openmldb --role=sql_client < /work/oneflow_demo/sql_scripts/load_online_data.sql
```
And check the import job status by:
```
 echo "show jobs;" | /work/openmldb/bin/openmldb --zk_cluster=127.0.0.1:2181 --zk_root_path=/openmldb --role=sql_client
```

```{note}
Note that the cluster version `LOAD  DATA` is a non-blocking task. You can use the command `SHOW JOBS` to view the running status of the task. Please wait for the task to run successfully (`state` to `FINISHED` status) before proceeding to the next step.
```

### 3.3 Oneflow serving

#### 3.3.1 Check Config

Check if model files `$demodir/oneflow_process/model` are correctly organized and saved as shown below:
```
cd $demodir/oneflow_process/
tree -L 4 model/
```
```
model/
`-- embedding
    |-- 1
    |   `-- model
    |       |-- model.mlir
    |       |-- module.dnn_layer.linear_layers.0.bias
    |       |-- module.dnn_layer.linear_layers.0.weight
    |       |-- module.dnn_layer.linear_layers.12.bias
    |       |-- module.dnn_layer.linear_layers.12.weight
    |       |-- module.dnn_layer.linear_layers.15.bias
    |       |-- module.dnn_layer.linear_layers.15.weight
    |       |-- module.dnn_layer.linear_layers.3.bias
    |       |-- module.dnn_layer.linear_layers.3.weight
    |       |-- module.dnn_layer.linear_layers.6.bias
    |       |-- module.dnn_layer.linear_layers.6.weight
    |       |-- module.dnn_layer.linear_layers.9.bias
    |       |-- module.dnn_layer.linear_layers.9.weight
    |       |-- module.embedding_layer.one_embedding.shadow
    |       `-- one_embedding_options.json
    `-- config.pbtxt
```
1. Field `name` in `config.pbtxt` should be consistent with the name of the folder(`embedding`). And `persistent_table.path` will be generated automatically in `model/embedding/1/model/one_embedding_options.json`, you can check if it's the absolute path of`$demodir/oneflow_process/persistent`.

#### 3.3.2 Start OneFlow serving
Start OneFlow model serving with the following commands:
```
docker run --runtime=nvidia --rm -p 8001:8001 -p8000:8000 -p 8002:8002 \
  -v $demodir/oneflow_process/model:/models \
  -v $demodir/oneflow_process/persistent:/root/demo/persistent \
  oneflowinc/oneflow-serving:nightly \
  bash -c '/opt/tritonserver/bin/tritonserver --model-repository=/models'
```
If sucessful, the output will look like the following:
```
I0929 07:28:34.281655 1 grpc_server.cc:4117] Started GRPCInferenceService at 0.0.0.0:8001
I0929 07:28:34.282343 1 http_server.cc:2815] Started HTTPService at 0.0.0.0:8000
I0929 07:28:34.324662 1 http_server.cc:167] Started Metrics Service at 0.0.0.0:8002
```

We can request `http://127.0.0.1:8000` to do predict. You can check if the serving is working by:
```
curl -v localhost:8000/v2/health/ready
```

If the repsonse is `Connection refused`, the serving failed to start.

```{note}
If port 800x confict, you can change the host port. For example, use `-p 18000:8000`. If you change the host port mapping of 8000, you should change the oneflow request port in predict server demo too.
```

### 3.4 Predict Serving Demo

```{note}
Note that following commands are executed in the environment as installed in section 1.2.
```

The start script use `127.0.0.1:9080` to query OpenMLDB ApiServer, and `127.0.0.1:8000`to query OneFlow Triton serving。

```bash
sh $demodir/serving/start_predict_server.sh
```

### 3.5 Send Real-Time Request to test
Requests can be executed outside the OpenMLDB docker. The details can be found in [IP Configuration](https://openmldb.ai/docs/en/main/reference/ip_tips.html).

Execute `predict.py` in command window. This script will send a line of request data to the prediction service. Results will be received and printed out.

```bash
python $demodir/serving/predict.py
```
Sample output:
```
----------------ins---------------
['200080_5505_2016-03-15 20:43:04' 1458045784000
 '200080_5505_2016-03-15 20:43:04' '200080_5505' '5505' '200080' 1 1.0 1.0
 1 1 3 1 '200080_5505_2016-03-15 20:43:04' None '3' '1' '1' '214' '8'
 1603438960564 None None None None '200080_5505_2016-03-15 20:43:04'
 0.02879999950528145 0.0 0.0 2 2 '1,,NULL' '4,0,NULL'
 '200080_5505_2016-03-15 20:43:04' ',NULL,NULL' ',NULL,NULL' ',NULL,NULL'
 1 1 1 ',NULL,NULL' ',NULL,NULL']
---------------predict change of purchase -------------
[[b'0.007005:0']]
```<|MERGE_RESOLUTION|>--- conflicted
+++ resolved
@@ -52,11 +52,7 @@
 Pull the OpenMLDB docker image and run.
 
 ```bash
-<<<<<<< HEAD
-docker run -dit --name=openmldb --network=host -v $demodir:/work/oneflow_demo 4pdosc/openmldb:0.8.1 bash
-=======
 docker run -dit --name=openmldb --network=host -v $demodir:/work/oneflow_demo 4pdosc/openmldb:0.8.2 bash
->>>>>>> d5647d1a
 docker exec -it openmldb bash
 ```
 
