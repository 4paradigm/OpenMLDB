--- conflicted
+++ resolved
@@ -52,11 +52,7 @@
 Pull the OpenMLDB docker image and run.
 
 ```bash
-<<<<<<< HEAD
-docker run -dit --name=openmldb --network=host -v $demodir:/work/oneflow_demo 4pdosc/openmldb:0.8.3 bash
-=======
 docker run -dit --name=openmldb --network=host -v $demodir:/work/oneflow_demo 4pdosc/openmldb:0.8.4 bash
->>>>>>> 72f752bd
 docker exec -it openmldb bash
 ```
 
