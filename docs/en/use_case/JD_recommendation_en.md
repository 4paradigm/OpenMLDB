--- conflicted
+++ resolved
@@ -48,22 +48,11 @@
 
 ### 1.3 Pull and Start the OpenMLDB Docker Image
 - Note: Please make sure that the Docker Engine version number is > = 18.03
-<<<<<<< HEAD
-=======
-- Pull the OpenMLDB docker image and run the corresponding container
-- Download demo files, and map the demo directory to `/root/project`, here we use `demodir=/home/gtest/demo`. The demo files include scripts and sample training data required for this case.
-```bash
-export demodir=/home/gtest/demo
-docker run -dit --name=demo --network=host -v $demodir:/root/project 4pdosc/openmldb:0.6.6 bash
-docker exec -it demo bash
-```
-- The image is preinstalled with OpenMLDB and some third-party libraries and tools, we need to install the dependencies of OneFlow.
->>>>>>> 7c9b7d9a
 
 Pull the OpenMLDB docker image and run.
 
 ```bash
-docker run -dit --name=openmldb --network=host -v $demodir:/work/oneflow_demo 4pdosc/openmldb:0.6.5 bash
+docker run -dit --name=openmldb --network=host -v $demodir:/work/oneflow_demo 4pdosc/openmldb:0.6.6 bash
 docker exec -it openmldb bash
 ```
 
