
#  OpenMLDB + OneFlow: Prediction of Purchase Intention for High Potential Customers

In this article, we will use [JD Prediction of purchase intention for high potential customers problem](https://jdata.jd.com/html/detail.html?id=1) as a demonstration，to show how we can use [OpenMLDB](https://github.com/4paradigm/OpenMLDB) and [OneFlow](https://github.com/Oneflow-Inc/oneflow) together to build a complete machine learning application. Full dataset [download here](https://openmldb.ai/download/jd-recommendation/JD_data.tgz).


Extracting patterns from historical data to predict the future purchase intentions, to bring together the most suitable products and customers who need them most, is the key issue in the application of big data in precision marketing, and is also the key technology in digitalization for all e-commerce platforms. As the largest self-operated e-commerce company in China, JD.com has accumulated hundreds of millions of loyal customers and massive amounts of real-life data. This demonstration is based on the real-life data, including real customers, product and behavior data (after desensitization) from Jingdong Mall, and utilizes data mining technology and machine learning algorithm to build a prediction model for user purchase intentions, and output matching results between high-potential customers and target products. This aims to provide high-quality target groups for precision marketing, mine the potential meaning behind the data, and provide e-commerce customers with a simpler, faster and more worry-free shopping experience. In this demonstration, OpenMLDB is used for data mining, and the [DeepFM](https://github.com/Oneflow-Inc/models/tree/main/RecommenderSystems/deepfm) model in OneFlow is used for high-performance training and inference to provide accurate product recommendations.

Note that: (1) this case is based on the OpenMLDB cluster version for tutorial demonstration; (2) this document uses the pre-compiled docker image. If you want to test it in the OpenMLDB environment compiled and built by yourself, you need to configure and use our [Spark Distribution for Feature Engineering Optimization](https://github.com/4paradigm/spark). Please refer to relevant documents of [compilation](https://openmldb.ai/docs/en/main/deploy/compile.html) (Refer to Chapter: "Spark Distribution Optimized for OpenMLDB") and the [installation and deployment documents](https://openmldb.ai/docs/en/main/deploy/install_deploy.html) (Refer to the section: [Deploy TaskManager](https://openmldb.ai/docs/en/main/deploy/install_deploy.html#deploy-taskmanager)).

## 1. Preparation and Preliminary Knowledge

### 1.1 Demo Scripts

Download demo scripts, or you can checkout `demo/jd-recommendation` in Github repo.
```
wget http://openmldb.ai/download/jd-recommendation/demo.tgz
tar xzf demo.tgz
ls demo
```

Export `demodir`, we'll use the variable `demodir` in the future.
```
export demodir=<your_path>/demo
```

We'll use the small dataset in demo.tgz. If you want to test on full dataset, please download [JD_data](http://openmldb.ai/download/jd-recommendation/JD_data.tgz).

### 1.2 OneFlow Installation
OneFlow framework leverage on the great computational power from GPU. Therefore please ensure that the machines for deployment are equipped with NVidia GPUs, and ensure the driver version is >=460.X.X  [driver version support for CUDA 11.0](https://docs.nvidia.com/cuda/cuda-toolkit-release-notes/index.html#cuda-major-component-versions).
Install OneFlow with the following commands：
```bash
conda create -y -n oneflow python=3.9.2
conda activate oneflow
pip install -f https://staging.oneflow.info/branch/master/cu112 --pre oneflow
pip install psutil petastorm pandas sklearn xxhash "tritonclient[all]" geventhttpclient tornado
```

Pull Oneflow-serving docker image：
```bash
docker pull oneflowinc/oneflow-serving:nightly
```
```{note}
Note that we are installing Oneflow nightly versions here. The versions tested in this guide are as follows:
Oneflow：https://github.com/Oneflow-Inc/oneflow/tree/fcf205cf57989a5ecb7a756633a4be08444d8a28
Oneflow-serving：https://github.com/Oneflow-Inc/serving/tree/ce5d667468b6b3ba66d3be6986f41f965e52cf16
```

### 1.3 Pull and Start the OpenMLDB Docker Image
- Note: Please make sure that the Docker Engine version number is > = 18.03

Pull the OpenMLDB docker image and run.

```bash
<<<<<<< HEAD
docker run -dit --name=openmldb --network=host -v $demodir:/work/oneflow_demo 4pdosc/openmldb:0.7.1 bash
=======
docker run -dit --name=openmldb --network=host -v $demodir:/work/oneflow_demo 4pdosc/openmldb:0.7.2 bash
>>>>>>> 9aa97b13
docker exec -it openmldb bash
```

```{note}
Note that all the commands for OpenMLDB part below run in the docker container by default. All the commands for OneFlow are to run in the environment as installed in 1.1.
```

### 1.4  Start OpenMLDB cluster

In container:
```bash
/work/init.sh
```
We provide the init.sh script in the image that helps users to quickly initialize the environment including:
- Configure zookeeper
- Start cluster version OpenMLDB

### 1.4 Start OpenMLDB CLI Client
```bash
/work/openmldb/bin/openmldb --zk_cluster=127.0.0.1:2181 --zk_root_path=/openmldb --role=sql_client
```
```{note}
Note that most of the commands in this tutorial are executed under the OpenMLDB CLI. In order to distinguish from the ordinary shell environment, the commands executed under the OpenMLDB CLI use a special prompt of >.
```

```{important}
Some commands in the cluster version are non-blocking tasks, including `LOAD DATA` in online mode and `LOAD DATA`, `SELECT`, `SELECT INTO` commands in the offline mode. After submitting a task, you can use relevant commands such as `SHOW JOBS` and `SHOW JOB` to view the task progress. For details, see the offline task management document.
```

## 2. Machine Learning Process Based on OpenMLDB and OneFlow

### 2.1 Overview
Machine learning with OpenMLDB and OneFlow can be summarized into a few main steps:
1. OpenMLDB offlien feature design and extraction (SQL)
1. OneFlow model training
1. SQL and model serving
We will detail each step in the following sections. 

### 2.2 Offline feature extraction with OpenMLDB
#### 2.2.1 Creating Databases and Data Tables
The following commands are executed in the OpenMLDB CLI environment.
```sql
> CREATE DATABASE JD_db;
> USE JD_db;
> CREATE TABLE action(reqId string, eventTime timestamp, ingestionTime timestamp, actionValue int);
> CREATE TABLE flattenRequest(reqId string, eventTime timestamp, main_id string, pair_id string, user_id string, sku_id string, time bigint, split_id int, time1 string);
> CREATE TABLE bo_user(ingestionTime timestamp, user_id string, age string, sex string, user_lv_cd string, user_reg_tm bigint);
> CREATE TABLE bo_action(ingestionTime timestamp, pair_id string, time bigint, model_id string, type string, cate string, br string);
> CREATE TABLE bo_product(ingestionTime timestamp, sku_id string, a1 string, a2 string, a3 string, cate string, br string);
> CREATE TABLE bo_comment(ingestionTime timestamp, dt bigint, sku_id string, comment_num int, has_bad_comment string, bad_comment_rate float);
```
You can also use sql script to execute (`/work/oneflow_demo/sql_scripts/create_tables.sql`) as shown below:

```
/work/openmldb/bin/openmldb --zk_cluster=127.0.0.1:2181 --zk_root_path=/openmldb --role=sql_client < /work/oneflow_demo/sql_scripts/create_tables.sql
```

#### 2.2.2 Offline Data Preparation
First, you need to switch to offline execution mode. Next, import the sample data as offline data for offline feature calculation. 

The following commands are executed under the OpenMLDB CLI.

```sql
> USE JD_db;
> SET @@execute_mode='offline';
> LOAD DATA INFILE '/root/project/data/JD_data/action/*.parquet' INTO TABLE action options(format='parquet', header=true, mode='overwrite');
> LOAD DATA INFILE '/root/project/data/JD_data/flattenRequest_clean/*.parquet' INTO TABLE flattenRequest options(format='parquet', header=true, mode='overwrite');
> LOAD DATA INFILE '/root/project/data/JD_data/bo_user/*.parquet' INTO TABLE bo_user options(format='parquet', header=true, mode='overwrite');
> LOAD DATA INFILE '/root/project/data/JD_data/bo_action/*.parquet' INTO TABLE bo_action options(format='parquet', header=true, mode='overwrite');
> LOAD DATA INFILE '/root/project/data/JD_data/bo_product/*.parquet' INTO TABLE bo_product options(format='parquet', header=true, mode='overwrite');
> LOAD DATA INFILE '/root/project/data/JD_data/bo_comment/*.parquet' INTO TABLE bo_comment options(format='parquet', header=true, mode='overwrite');
```
or use script to execute, and check the job status with the following commands:

```
/work/openmldb/bin/openmldb --zk_cluster=127.0.0.1:2181 --zk_root_path=/openmldb --role=sql_client < /work/oneflow_demo/sql_scripts/load_offline_data.sql

echo "show jobs;" | /work/openmldb/bin/openmldb --zk_cluster=127.0.0.1:2181 --zk_root_path=/openmldb --role=sql_client
```

```{note}
Note that `LOAD DATA` is a non-blocking task. You can use the command `SHOW JOBS` to view the running status of the task. Please wait for the task to run successfully (`state` to `FINISHED` status) before proceeding to the next step.
```

#### 2.2.3 The Feature Extraction Script
Usually, users need to analyse the data according to the goal of machine learning before designing the features, and then design and investigate the features according to the analysis. Data analysis and feature research of the machine learning are not the scope of this demo, and we will not expand it. We assume that users already have the basic theoretical knowledge of machine learning, the ability to solve machine learning problems, the ability to understand SQL syntax, and the ability to use SQL syntax to construct features. For this case, we have designed several features after the analysis and research.

#### 2.2.4 Offline Feature Extraction
In the offline mode, the user extracts features and outputs the feature results to `'/root/project/out/1`(mapped to`$demodir/out/1`) that is saved in the data directory for subsequent model training. The `SELECT` command corresponds to the SQL feature extraction script generated based on the above table. The following commands are executed under the OpenMLDB CLI.
```sql
> USE JD_db;
> select * from
(
select
    `reqId` as reqId_1,
    `eventTime` as flattenRequest_eventTime_original_0,
    `reqId` as flattenRequest_reqId_original_1,
    `pair_id` as flattenRequest_pair_id_original_24,
    `sku_id` as flattenRequest_sku_id_original_25,
    `user_id` as flattenRequest_user_id_original_26,
    distinct_count(`pair_id`) over flattenRequest_user_id_eventTime_0_10_ as flattenRequest_pair_id_window_unique_count_27,
    fz_top1_ratio(`pair_id`) over flattenRequest_user_id_eventTime_0_10_ as flattenRequest_pair_id_window_top1_ratio_28,
    fz_top1_ratio(`pair_id`) over flattenRequest_user_id_eventTime_0s_14d_200 as flattenRequest_pair_id_window_top1_ratio_29,
    distinct_count(`pair_id`) over flattenRequest_user_id_eventTime_0s_14d_200 as flattenRequest_pair_id_window_unique_count_32,
    case when !isnull(at(`pair_id`, 0)) over flattenRequest_user_id_eventTime_0_10_ then count_where(`pair_id`, `pair_id` = at(`pair_id`, 0)) over flattenRequest_user_id_eventTime_0_10_ else null end as flattenRequest_pair_id_window_count_35,
    dayofweek(timestamp(`eventTime`)) as flattenRequest_eventTime_dayofweek_41,
    case when 1 < dayofweek(timestamp(`eventTime`)) and dayofweek(timestamp(`eventTime`)) < 7 then 1 else 0 end as flattenRequest_eventTime_isweekday_43
from
    `flattenRequest`
    window flattenRequest_user_id_eventTime_0_10_ as (partition by `user_id` order by `eventTime` rows between 10 preceding and 0 preceding),
    flattenRequest_user_id_eventTime_0s_14d_200 as (partition by `user_id` order by `eventTime` rows_range between 14d preceding and 0s preceding MAXSIZE 200))
as out0
last join
(
select
    `flattenRequest`.`reqId` as reqId_3,
    `action_reqId`.`actionValue` as action_actionValue_multi_direct_2,
    `bo_product_sku_id`.`a1` as bo_product_a1_multi_direct_3,
    `bo_product_sku_id`.`a2` as bo_product_a2_multi_direct_4,
    `bo_product_sku_id`.`a3` as bo_product_a3_multi_direct_5,
    `bo_product_sku_id`.`br` as bo_product_br_multi_direct_6,
    `bo_product_sku_id`.`cate` as bo_product_cate_multi_direct_7,
    `bo_product_sku_id`.`ingestionTime` as bo_product_ingestionTime_multi_direct_8,
    `bo_user_user_id`.`age` as bo_user_age_multi_direct_9,
    `bo_user_user_id`.`ingestionTime` as bo_user_ingestionTime_multi_direct_10,
    `bo_user_user_id`.`sex` as bo_user_sex_multi_direct_11,
    `bo_user_user_id`.`user_lv_cd` as bo_user_user_lv_cd_multi_direct_12
from
    `flattenRequest`
    last join `action` as `action_reqId` on `flattenRequest`.`reqId` = `action_reqId`.`reqId`
    last join `bo_product` as `bo_product_sku_id` on `flattenRequest`.`sku_id` = `bo_product_sku_id`.`sku_id`
    last join `bo_user` as `bo_user_user_id` on `flattenRequest`.`user_id` = `bo_user_user_id`.`user_id`)
as out1
on out0.reqId_1 = out1.reqId_3
last join
(
select
    `reqId` as reqId_14,
    max(`bad_comment_rate`) over bo_comment_sku_id_ingestionTime_0s_64d_100 as bo_comment_bad_comment_rate_multi_max_13,
    min(`bad_comment_rate`) over bo_comment_sku_id_ingestionTime_0_10_ as bo_comment_bad_comment_rate_multi_min_14,
    min(`bad_comment_rate`) over bo_comment_sku_id_ingestionTime_0s_64d_100 as bo_comment_bad_comment_rate_multi_min_15,
    distinct_count(`comment_num`) over bo_comment_sku_id_ingestionTime_0s_64d_100 as bo_comment_comment_num_multi_unique_count_22,
    distinct_count(`has_bad_comment`) over bo_comment_sku_id_ingestionTime_0s_64d_100 as bo_comment_has_bad_comment_multi_unique_count_23,
    fz_topn_frequency(`has_bad_comment`, 3) over bo_comment_sku_id_ingestionTime_0s_64d_100 as bo_comment_has_bad_comment_multi_top3frequency_30,
    fz_topn_frequency(`comment_num`, 3) over bo_comment_sku_id_ingestionTime_0s_64d_100 as bo_comment_comment_num_multi_top3frequency_33
from
    (select `eventTime` as `ingestionTime`, bigint(0) as `dt`, `sku_id` as `sku_id`, int(0) as `comment_num`, '' as `has_bad_comment`, float(0) as `bad_comment_rate`, reqId from `flattenRequest`)
    window bo_comment_sku_id_ingestionTime_0s_64d_100 as (
UNION (select `ingestionTime`, `dt`, `sku_id`, `comment_num`, `has_bad_comment`, `bad_comment_rate`, '' as reqId from `bo_comment`) partition by `sku_id` order by `ingestionTime` rows_range between 64d preceding and 0s preceding MAXSIZE 100 INSTANCE_NOT_IN_WINDOW),
    bo_comment_sku_id_ingestionTime_0_10_ as (
UNION (select `ingestionTime`, `dt`, `sku_id`, `comment_num`, `has_bad_comment`, `bad_comment_rate`, '' as reqId from `bo_comment`) partition by `sku_id` order by `ingestionTime` rows between 10 preceding and 0 preceding INSTANCE_NOT_IN_WINDOW))
as out2
on out0.reqId_1 = out2.reqId_14
last join
(
select
    `reqId` as reqId_17,
    fz_topn_frequency(`br`, 3) over bo_action_pair_id_ingestionTime_0s_10h_100 as bo_action_br_multi_top3frequency_16,
    fz_topn_frequency(`cate`, 3) over bo_action_pair_id_ingestionTime_0s_10h_100 as bo_action_cate_multi_top3frequency_17,
    fz_topn_frequency(`model_id`, 3) over bo_action_pair_id_ingestionTime_0s_7d_100 as bo_action_model_id_multi_top3frequency_18,
    distinct_count(`model_id`) over bo_action_pair_id_ingestionTime_0s_14d_100 as bo_action_model_id_multi_unique_count_19,
    distinct_count(`model_id`) over bo_action_pair_id_ingestionTime_0s_7d_100 as bo_action_model_id_multi_unique_count_20,
    distinct_count(`type`) over bo_action_pair_id_ingestionTime_0s_14d_100 as bo_action_type_multi_unique_count_21,
    fz_topn_frequency(`type`, 3) over bo_action_pair_id_ingestionTime_0s_7d_100 as bo_action_type_multi_top3frequency_40,
    fz_topn_frequency(`type`, 3) over bo_action_pair_id_ingestionTime_0s_14d_100 as bo_action_type_multi_top3frequency_42
from
    (select `eventTime` as `ingestionTime`, `pair_id` as `pair_id`, bigint(0) as `time`, '' as `model_id`, '' as `type`, '' as `cate`, '' as `br`, reqId from `flattenRequest`)
    window bo_action_pair_id_ingestionTime_0s_10h_100 as (
UNION (select `ingestionTime`, `pair_id`, `time`, `model_id`, `type`, `cate`, `br`, '' as reqId from `bo_action`) partition by `pair_id` order by `ingestionTime` rows_range between 10h preceding and 0s preceding MAXSIZE 100 INSTANCE_NOT_IN_WINDOW),
    bo_action_pair_id_ingestionTime_0s_7d_100 as (
UNION (select `ingestionTime`, `pair_id`, `time`, `model_id`, `type`, `cate`, `br`, '' as reqId from `bo_action`) partition by `pair_id` order by `ingestionTime` rows_range between 7d preceding and 0s preceding MAXSIZE 100 INSTANCE_NOT_IN_WINDOW),
    bo_action_pair_id_ingestionTime_0s_14d_100 as (
UNION (select `ingestionTime`, `pair_id`, `time`, `model_id`, `type`, `cate`, `br`, '' as reqId from `bo_action`) partition by `pair_id` order by `ingestionTime` rows_range between 14d preceding and 0s preceding MAXSIZE 100 INSTANCE_NOT_IN_WINDOW))
as out3
on out0.reqId_1 = out3.reqId_17
INTO OUTFILE '/work/oneflow_demo/out/1' OPTIONS(mode='overwrite');
```
Since there is only one command, we can directly execute the sql script `sync_select_out.sql`:

```
/work/openmldb/bin/openmldb --zk_cluster=127.0.0.1:2181 --zk_root_path=/openmldb --role=sql_client < /work/oneflow_demo/sql_scripts/sync_select_out.sql
```
```{note}
Note that the cluster version `SELECT INTO` is a non-blocking task. You can use the command `SHOW JOBS` to view the running status of the task. Please wait for the task to run successfully (`state` to `FINISHED` status) before proceeding to the next step.
```
### 2.3 Pre-process Dataset to Match DeepFM Model Requirements
```{note}
Note that following commands are executed outside the demo docker. They are executed in the environment as installed in section 1.1.
```
According to [DeepFM paper](https://arxiv.org/abs/1703.04247), we treat both categorical and continuous features as sparse features.

> χ may include categorical fields (e.g., gender, location) and continuous fields (e.g., age). Each categorical field is represented as a vector of one-hot encoding, and each continuous field is represented as the value itself, or a vector of one-hot encoding after discretization.

Change directory to demo directory and execute the following commands to process the data set.
```bash
cd $demodir/feature_preprocess/
python preprocess.py $demodir/out/1
```

`$demodir/out/1` is the feature path generated by the last step. The generated dataset will be placed at `$demodir/feature_preprocess/out`, include 3 dataset, train,test and valid. And we'll save the number of rows in 3 datasets and `table_size_array` into `data_info.txt`(We can use the info file, avoid coping parameters manually). The output of preprocess is similar to the following:
```
feature total count: 13916
train count: 11132
saved to <demodir>/feature_preprocess/out/train
test count: 1391
saved to <demodir>/feature_preprocess/out/test
val count: 1393
saved to <demodir>/feature_preprocess/out/valid
table size array:
 4,26,16,4,11,809,1,1,5,3,17,16,7,13916,13890,13916,10000,3674,9119,7,2,13916,5,4,4,33,2,2,7,2580,3,5,13916,10,47,13916,365,17,132,32,37
saved to <demodir>/feature_preprocess/out/data_info.txt
```
And the tree of `out` path is：
```
out/
├── data_info.txt
├── test
│   └── test.parquet
├── train
│   └── train.parquet
└── valid
    └── valid.parquet

3 directories, 4 files
```

### 2.4 Launch OneFlow for Model Training
```{note}
Note that following commands are executed in the environment as installed in section 1.2.
```

```bash
cd $demodir/oneflow_process/
sh train_deepfm.sh -h
Usage: train_deepfm.sh DATA_DIR(abs)
        We'll read required args in $DATA_DIR/data_info.txt, and save results in path ./
```
The usage is shown above. So we run:

```bash
bash train_deepfm.sh $demodir/feature_preprocess/out
```

Trained model will be saved in `$demodir/oneflow_process/model_out`, saved model for serving will be saved in `$demodir/oneflow_process/model/embedding/1/model`.

## 3. Model Serving
### 3.1 Overview
Model serving with OpenMLDB+OneFlow can be summarized into a few main steps. 
1. OpenMLDB deploying: deploy SQL and prepare the online data
1. Oneflow serving: load model
1. Predict serving demo
We will detail each step in the following sections. 

### 3.2 OpenMLDB deploying

#### 3.2.1 Online SQL Deployment
Assuming that the model produced by the features designed in Section 2.2.3 in the previous model training meets the expectation. The next step is to deploy the feature extraction SQL script online to provide real-time feature extraction.

1. Restart OpenMLDB CLI for SQL online deployment.
   ```bash
   docker exec -it demo bash
   /work/openmldb/bin/openmldb --zk_cluster=127.0.0.1:2181 --zk_root_path=/openmldb --role=sql_client
   ```
2. Deploy the sql(see [Offline Feature Extracion](#224-offline-feature-extraction)) 

```
/work/openmldb/bin/openmldb --zk_cluster=127.0.0.1:2181 --zk_root_path=/openmldb --role=sql_client < /work/oneflow_demo/sql_scripts/deploy.sql
```

Use the following command to check the deployment details:
```sql
show deployment demo;
```

#### 3.2.2 Online Data Import
We need to import the data for real-time feature extraction. First, you need to switch to **online** execution mode. Then, in the online mode, import the sample data as the online data source. The following commands are executed under the OpenMLDB CLI.
```sql
> USE JD_db;
> SET @@execute_mode='online';
> LOAD DATA INFILE '/work/oneflow_demo/data/JD_data/action/*.parquet' INTO TABLE action options(format='parquet', mode='append');
> LOAD DATA INFILE '/work/oneflow_demo/data/JD_data/flattenRequest_clean/*.parquet' INTO TABLE flattenRequest options(format='parquet', mode='append');
> LOAD DATA INFILE '/work/oneflow_demo/data/JD_data/bo_user/*.parquet' INTO TABLE bo_user options(format='parquet', mode='append');
> LOAD DATA INFILE '/work/oneflow_demo/data/JD_data/bo_action/*.parquet' INTO TABLE bo_action options(format='parquet', mode='append');
> LOAD DATA INFILE '/work/oneflow_demo/data/JD_data/bo_product/*.parquet' INTO TABLE bo_product options(format='parquet', mode='append');
> LOAD DATA INFILE '/work/oneflow_demo/data/JD_data/bo_comment/*.parquet' INTO TABLE bo_comment options(format='parquet', mode='append');
```

You can run the script:
```
/work/openmldb/bin/openmldb --zk_cluster=127.0.0.1:2181 --zk_root_path=/openmldb --role=sql_client < /work/oneflow_demo/sql_scripts/load_online_data.sql
```
And check the import job status by:
```
 echo "show jobs;" | /work/openmldb/bin/openmldb --zk_cluster=127.0.0.1:2181 --zk_root_path=/openmldb --role=sql_client
```

```{note}
Note that the cluster version `LOAD  DATA` is a non-blocking task. You can use the command `SHOW JOBS` to view the running status of the task. Please wait for the task to run successfully (`state` to `FINISHED` status) before proceeding to the next step.
```

### 3.3 Oneflow serving

#### 3.3.1 Check Config

Check if model files `$demodir/oneflow_process/model` are correctly organized and saved as shown below:
```
cd $demodir/oneflow_process/
tree -L 4 model/
```
```
model/
`-- embedding
    |-- 1
    |   `-- model
    |       |-- model.mlir
    |       |-- module.dnn_layer.linear_layers.0.bias
    |       |-- module.dnn_layer.linear_layers.0.weight
    |       |-- module.dnn_layer.linear_layers.12.bias
    |       |-- module.dnn_layer.linear_layers.12.weight
    |       |-- module.dnn_layer.linear_layers.15.bias
    |       |-- module.dnn_layer.linear_layers.15.weight
    |       |-- module.dnn_layer.linear_layers.3.bias
    |       |-- module.dnn_layer.linear_layers.3.weight
    |       |-- module.dnn_layer.linear_layers.6.bias
    |       |-- module.dnn_layer.linear_layers.6.weight
    |       |-- module.dnn_layer.linear_layers.9.bias
    |       |-- module.dnn_layer.linear_layers.9.weight
    |       |-- module.embedding_layer.one_embedding.shadow
    |       `-- one_embedding_options.json
    `-- config.pbtxt
```
1. Field `name` in `config.pbtxt` should be consistent with the name of the folder(`embedding`). And `persistent_table.path` will be generated automatically in `model/embedding/1/model/one_embedding_options.json`, you can check if it's the absolute path of`$demodir/oneflow_process/persistent`.

#### 3.3.2 Start OneFlow serving
Start OneFlow model serving with the following commands:
```
docker run --runtime=nvidia --rm -p 8001:8001 -p8000:8000 -p 8002:8002 \
  -v $demodir/oneflow_process/model:/models \
  -v $demodir/oneflow_process/persistent:/root/demo/persistent \
  oneflowinc/oneflow-serving:nightly \
  bash -c '/opt/tritonserver/bin/tritonserver --model-repository=/models'
```
If sucessful, the output will look like the following:
```
I0929 07:28:34.281655 1 grpc_server.cc:4117] Started GRPCInferenceService at 0.0.0.0:8001
I0929 07:28:34.282343 1 http_server.cc:2815] Started HTTPService at 0.0.0.0:8000
I0929 07:28:34.324662 1 http_server.cc:167] Started Metrics Service at 0.0.0.0:8002
```

We can request `http://127.0.0.1:8000` to do predict. You can check if the serving is working by:
```
curl -v localhost:8000/v2/health/ready
```

If the repsonse is `Connection refused`, the serving failed to start.

```{note}
If port 800x confict, you can change the host port. For example, use `-p 18000:8000`. If you change the host port mapping of 8000, you should change the oneflow request port in predict server demo too.
```

### 3.4 Predict Serving Demo

```{note}
Note that following commands are executed in the environment as installed in section 1.2.
```

The start script use `127.0.0.1:9080` to query OpenMLDB ApiServer, and `127.0.0.1:8000`to query OneFlow Triton serving。

```bash
sh $demodir/serving/start_predict_server.sh
```

### 3.5 Send Real-Time Request to test
Requests can be executed outside the OpenMLDB docker. The details can be found in [IP Configuration](https://openmldb.ai/docs/en/main/reference/ip_tips.html).

Execute `predict.py` in command window. This script will send a line of request data to the prediction service. Results will be received and printed out.

```bash
python $demodir/serving/predict.py
```
Sample output:
```
----------------ins---------------
['200080_5505_2016-03-15 20:43:04' 1458045784000
 '200080_5505_2016-03-15 20:43:04' '200080_5505' '5505' '200080' 1 1.0 1.0
 1 1 3 1 '200080_5505_2016-03-15 20:43:04' None '3' '1' '1' '214' '8'
 1603438960564 None None None None '200080_5505_2016-03-15 20:43:04'
 0.02879999950528145 0.0 0.0 2 2 '1,,NULL' '4,0,NULL'
 '200080_5505_2016-03-15 20:43:04' ',NULL,NULL' ',NULL,NULL' ',NULL,NULL'
 1 1 1 ',NULL,NULL' ',NULL,NULL']
---------------predict change of purchase -------------
[[b'0.007005:0']]
```<|MERGE_RESOLUTION|>--- conflicted
+++ resolved
@@ -52,11 +52,7 @@
 Pull the OpenMLDB docker image and run.
 
 ```bash
-<<<<<<< HEAD
-docker run -dit --name=openmldb --network=host -v $demodir:/work/oneflow_demo 4pdosc/openmldb:0.7.1 bash
-=======
 docker run -dit --name=openmldb --network=host -v $demodir:/work/oneflow_demo 4pdosc/openmldb:0.7.2 bash
->>>>>>> 9aa97b13
 docker exec -it openmldb bash
 ```
 
