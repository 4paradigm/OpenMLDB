--- conflicted
+++ resolved
@@ -28,9 +28,7 @@
 make CMAKE_BUILD_TYPE=Debug
 ```
 
-- OPENMLDB_BUILD_DIR
-
-  Binary build directory
+- OPENMLDB_BUILD_DIR: Binary build directory
 
   Default: ${PROJECT_ROOT}/build
 
@@ -38,23 +36,6 @@
 
   Default: RelWithDebInfo
 
-<<<<<<< HEAD
-- SQL_PYSDK_ENABLE
-
-  Enable build python sdk
-
-  Default: OFF
-
-- SQL_JAVASDK_ENABLE
-
-  Enable build java sdk
-
-  Default: OFF
-
-- TESTING_ENABLE
-
-  Enable build test targets
-=======
 - SQL_PYSDK_ENABLE: enabling building the Python SDK
 
   Default: OFF
@@ -64,7 +45,6 @@
   Default: OFF
 
 - TESTING_ENABLE: enabling building the test targets
->>>>>>> 79dc09cd
 
   Default: OFF
 
