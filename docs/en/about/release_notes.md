--- conflicted
+++ resolved
@@ -1,383 +1,380 @@
-# Release Notes
-
-<<<<<<< HEAD
-=======
-## v0.6.8 Release Notes
-
-### Features
-- Support the `where` clause in the SQL batch engine (#2820 @tobegit3hub)
-- Support input and output with the JSON format in APIServer (#2813 @vagetablechicken)
-- Improve the documents (#2814 @vagetablechicken)
-
-### Code Refactoring
-#2816 @dl239, #2714 @aceforeverd
-
->>>>>>> 275e06a5
-## v0.6.7 Release Notes
-
-### Features
-- Support importing and exporting data from/to Hive (@2778 @vagetablechicken)
-- Improve the module of `autofe` (#2777 @vagetablechicken)
-- Improve error messages of the `TaskManager` client (#2780 @vagetablechicken)
-- Improve the documents (#2781 @zhanghaohit, #2767 #2792 @vagetablechicken, #2805 @selenachenjingxin, #2810 @dl239)
-
-### Bug Fixes
-- Python SDK workflow may fail on MacOS. (#2783 @vagetablechicken, #2788 @dl239)
-- There are syntax errors in some log messages. (@2770 dl239)
-- Installing Python SDK requires unnessary packages. (#2791 @vagetablechicken)
-
-## v0.6.6 Release Notes
-
-### Features
-- Support the new build-in function `hash64` (#2754 @aceforeverd)
-- Improve the documents (#2763 @dl239, #2610 #2606 @michelle-qinqin)
-
-### Bug Fixes
-- `pytest` command is not found in the MacOS virtual machine. (#2765 @tobegit3hub)
-- Wrong output schema passes to the `WindowAggRunner`. (#2758 @aceforeverd)
-- There are no outputs when executing `showopstatus` command if no database is specified (#2773 @dl239)
-- The data recovery tool fails in some cases (#2768 @dl239)
-
-## v0.6.5 Release Notes
-
-### Features
-- Optimize the distribution of table partitions (#2701 @jkpjkpjkp)
-- Add a new workflow to generate the documents of built-in functions automatically (#2709 #2729 @aceforeverd)
-- Support the new SQL statement `show joblog` (#2732 @aceforeverd, #2747 @tobegit3hub)
-- Add a warning message for `show table status` (#2738 @zhanghaohit)
-- Add a new tool for data recovery and scale-out/scale-in (#2736 @dl239)
-- Improve the documents (#2707 #2727 @aceforeverd, #2718 #2538 #2731 #2752 @vagetablechicken, #2607 #2609 @michelle-qinqin, #2733 @zhanghaohit, #2742 @auula)
-
-### Bug Fixes
-- Incorrect data will be loaded in offline mode if the schema mismatches with parquet files. (#2648 @vagetablechicken)
-- Creating index fails if specifying a database in SQL statement (#2720 @dl239)
-- `start_time` is not human-readable after submitting a job (#2751 @tobegit3hub)
-- Incorrect result of `GetRecordIdxCnt` is produced in `MemTable` (#2719 @jkpjkpjkp)
-
-### Code Refactoring
-#2688 #2717 @vagetablechicken, #2705 #2728 @dl239, #2601 @team-317, #2737 @Jake-00
-
-## v0.6.4 Release Notes
-
-### Features
-- Support a new series of built-in functions `top_n_value_*_cate_where` (#2622 @aceforeverd)
-- Support online batch computation and aggregation over a full table (#2620 @zhanghaohit)
-- Support `load_mode` and `thread` options for `LOAD DATA` (#2684 @zhanghaohit)
-- Improve the documents (#2476, #2486 #2514 #2611 #2693 #2462 @michelle-qinqin, #2695 @lumianph, #2653 @vagetablechicken)
-- Support running MacOS compiling jobs in the CICD workflow (#2665 @dl239)
-
-### Bug Fixes
-- Recreating index fails if it has been dropped. (#2440 @dl239)
-- The `traverse` method may get duplicate data if there are same `ts` records on one `pk` (#2637 @dl239)
-- Multiple window union will fail when compiling in batch mode (#2478 @tobegit3hub, #2561 @aceforeverd)
-- `select * ...` statement may cause inconsistent output schemas in many cases (#2660 @aceforeverd)
-- Result is incorrect if the window is specified as `UNBOUNDED PRECEDING AND CURRENT ROW EXCLUDE CURRENT_ROW` (#2674 @aceforeverd)
-- Incorrect slice offsets may lead to offline jobs hang (#2687 @aceforeverd)
-- Other minor bug fixes (#2669 @dl239, #2683 @zhanghaohit)
-
-### Code Refactoring
-#2541 @dl239, #2573 #2672 @haseeb-xd
-
-## v0.6.3 Release Notes
-
-### Features
-- Support setting the configuration of `glog` for clients (#2482 @vagetablechicken)
-- Add the checksum of SHA256 for release packages (#2560 @team-317)
-- Support the new build-in function `unhex` (#2431 @aucker)
-- Support the readable date and time format in CLI (#2568 @dl239)
-- Support the `LAST JOIN` with a subquery as a producer of window node in the request mode (#2569 @aceforeverd)
-- Upgrade the Spark version to 3.2.1 (#2566 @tobegit3hub, #2635 @dl239)
-- Support setting the SQL cache size in SDKs (#2605 @vagetablechicken)
-- Add a new interface of `ValidateSQL` to validate the syntax of SQL (#2626 @vagetablechicken)
-- Improve the documents (#2405 #2492 #2562 #2496 #2495 #2436 #2487 #2623 @michelle-qinqin, #2543 @linjing-lab, #2584 @JourneyGo, #2567 #2583 @vagetablechicken, #2643 @dl239)
-- Other minor features (#2504 #2572 #2498 #2598 @aceforeverd, #2555 #2641 @tobegit3hub, #2550 @zhanghaohit, #2595 @Elliezza, #2592 @vagetablechicken)
-
-### Bug Fixes
-- After a nameserver restarting, deployments may not recover. (#2533 @dl239)
-- If the type of first column is `bool`, it fails to resolve the function `count_where`.  (#2570 @aceforeverd)
-- Other minor bug fixes (#2540 #2577 #2625 #2655 @dl239, #2585 @snehalsenapati23, #2539 @vagetablechicken)
-
-### Code Refactoring
-#2516 #2520 #2522 #2521 #2542 #2531 #2581 @haseeb-xd, #2525 #2526 #2527 #2528 @kstrifonoff, #2523 @ighmaZ, #2546 #2549 @NevilleMthw, #2559 @marandabui, #2554 @gokullan, #2580 @team-317, #2599 @lbartyczak, #2594 @shivamgupta-sg, #2571 @Jake-00
-
-## v0.6.2 Release Notes
-
-### Features
-- Support independently executing the OpenMLDB offline engine without the OpenMLDB deployment (#2423 @tobegit3hub)
-- Support the log setting of ZooKeeper and disable ZooKeeper logs in the diagnostic tool (#2451 @vagetablechicken)
-- Support query parameters of the SQL query APIs (#2277 @qsliu2017)
-- Improve the documents (#2406 @aceforeverd, #2408 #2414 @vagetablechicken, #2410 #2402 #2356 #2374 #2396 #2376 #2419 @michelle-qinqin, #2424 #2418 @dl239, #2455 @lumianph, #2458 @tobegit3hub)
-- Other minor features (#2420 @aceforeverd, #2411 @wuyou10206, #2446 #2452 @vagetablechicken, #2475 @tobegit3hub)
-
-### Bug Fixes
-- Table creation succeeds even if `partitionnum` is set to 0, which should report an error. (#2220 @dl239)
-- There are thread races in aggregators if there are concurrent `puts`. (#2472 @zhanghaohit)
-- The `limit` clause dose not work if it is used with the `where` and `group by` clauses. (#2447 @aceforeverd)
-- The `TaskManager` process will terminate if ZooKeeper disconnects. (#2494 @tobegit3hub)
-- The replica cluster dose not create the database if a database is created in the leader cluster (#2488 @dl239)
-- When there is data in base tables, deployment with long windows still can be executed (which should report an error). (#2501 @zhanghaohit)
-- Other minor bug fixes (#2415 @aceforeverd, #2417 #2434 #2435 #2473 @dl239, #2466 @vagetablechicken)
-
-### Code Refactoring
-#2413 @dl239, #2470 #2467 #2468 @vagetablechicken
-
-## v0.6.1 Release Notes
-
-### Features
-- Support new build-in functions `last_day` and `regexp_like` (#2262 @HeZean, #2187 @jiang1997)
-- Support Jupyter Notebook for the TalkingData use case (#2354 @vagetablechicken)
-- Add a new API to disable Saprk logs of the batch engine (#2359 @tobegit3hub)
-- Add the use case of precision marketing based on OneFlow (#2267 @Elliezza @vagetablechicken @siqi)
-- Support the RPC request timeout in CLI and Python SDK (#2371 @vagetablechicken)
-- Improve the documents (#2021 @liuceyim, #2348 #2316 #2324 #2361 #2315 #2323 #2355 #2328 #2360 #2378 #2319 #2350 #2395 #2398 @michelle-qinqin, #2373 @njzyfr, #2370 @tobegit3hub, #2367 #2382 #2375 #2401 @vagetablechicken, #2387 #2394 @dl239, #2379 @aceforeverd, #2403 @lumianph, #2400 gitpod-for-oss @aceforeverd, )
-- Other minor features (#2363 @aceforeverd, #2185 @qsliu2017)
-
-### Bug Fixes
-- `APIServer` will core dump if no `rs` in `QueryResp`. (#2346 @vagetablechicken)
-- Data has not been deleted from `pre-aggr` tables if there are delete operations in a main table. (#2300 @zhanghaohit)
-- Task jobs will core dump when enabling `UnsafeRowOpt` with multiple threads in the Yarn cluster. (#2352 #2364 @tobegit3hub)
-- Other minor bug fixes (#2336 @dl239, #2337 @dl239, #2385 #2372 @aceforeverd, #2383 #2384 @vagetablechicken)
-
-### Code Refactoring
-#2310 @hv789, #2306 #2305 @yeya24, #2311 @Mattt47, #2368 @TBCCC, #2391 @PrajwalBorkar, #2392 @zahyaah, #2405 @wang-jiahua
-
-## v0.6.0 Release Notes
-
-### Highlights
-
-- Add a new toolkit of managing OpenMLDB, currently including a diagnostic tool and a log collector (#2299 #2326 @dl239 @vagetablechicken)
-- Support aggregate functions with suffix `_where` using pre-aggregation (#1821 #1841 #2321 #2255 #2321 @aceforeverd @nautaa @zhanghaohit)
-- Support a new SQL syntax of `EXCLUDE CURRENT_ROW` (#2053 #2165 #2278 @aceforeverd)
-- Add new OpenMLDB ecosystem plugins for DolphinScheduler (#1921 #1955 @vagetablechicken) and Airflow (#2215 @vagetablechicken)
-
-### Other Features
-
-- Support SQL syntax of `DELETE` in SQL and Kafka Connector (#2183 #2257 @dl239)
-- Support customized order in the `insert` statement (#2075 @vagetablechicken)
-- Add a new use case of TalkingData AdTracking Fraud Detection (#2008 @vagetablechicken)
-- Improve the startup script to remove `mon` (#2050 @dl239)
-- Improve the performance of offline batch SQL engine (#1882 #1943 #1973 #2142 #2273 #1773 @tobegit3hub)
-- Support returning version numbers from TaskManager (#2102 @tobegit3hub)
-- Improve the CICD workflow and release procedure (#1873 #2025 #2028 @mangoGoForward)
-- Support GitHub Codespaces (#1922 @nautaa)
-- Support new built-in functions `char(int)`, `char_length`, `character_length`, `radians`, `hex`, `median` (#1896 #1895 #1897 #2159 #2030 @wuxiaobai24 @HGZ-20 @Ivyee17)
-- Support returning result set for a new query API (#2189 @qsliu2017)
-- Improve the documents (#1796 #1817 #1818 #2254 #1948 #2227 #2254  #1824 #1829 #1832 #1840 #1842 #1844 #1845 #1848 #1849 #1851 #1858 #1875  #1923 #1925 #1939 #1942 #1945 #1957 #2031 #2054 #2140 #2195 #2304 #2264 #2260 #2257 #2254 #2247 #2240 #2227 #2115 #2126 #2116 #2154 #2152 #2178 #2147 #2146 #2184 #2138 #2145 #2160 #2197 #2198 #2133 #2224 #2223 #2222 #2209 #2248 #2244 #2242 #2241 #2226 #2225 #2221 #2219 #2201 #2291 # 2231 #2196 #2297 #2206 #2238 #2270 #2296 #2317 #2065 #2048 #2088 #2331 #1831 #1945 #2118 @ZtXavier @pearfl @PrajwalBorkar @tobegit3hub @ZtXavier @zhouxh19 @dl239 @vagetablechicken @tobegit3hub @aceforeverd @jmoldyvan @lumianph @bxiiiiii @michelle-qinqin @yclchuxue @redundan3y)
-
-### Bug Fixes
-
-- The SQL engine may produce incorrect results under certain circumstances. (#1950 #1997 #2024 @aceforeverd)
-- The `genDDL` function generates incorrect DDL if the SQL is partitioned by multiple columns. (#1956 @dl239)
-- The snapshot recovery may fail for disk tables. (#2174 @zhanghaohit)
-- `enable_trace` does not work for some SQL queries. (#2292 @aceforeverd)
-- Tablets cannot save `ttl` when updating the `ttl` of index. (#1935 @dl239)
-- MakeResultSet uses a wrong schema in projection. (#2049 @dl239)
-- A table does not exist when deploying SQL by the APIServer (#2205 @vagetablechicken)
-- The cleanup for ZooKeep does not work properly. (#2191 @mangoGoForward)
-
-Other minor bug fixes (#2052 #1959 #2253 #2273 #2288 #1964 #2175 #1938 #1963 #1956 #2171 #2036 #2170 #2236 #1867 #1869 #1900 #2162 #2161 #2173 #2190 #2084 #2085 #2034 #1972 #1408 #1863 #1862 #1919 #2093 #2167 #2073 #1803 #1998 #2000 #2012 #2055 #2174 #2036 @Xeonacid @CuriousCorrelation @Shigm1026 @jiang1997 @Harshvardhantomar @nautaa @Ivyee17 @frazie @PrajwalBorkar @dl239 @aceforeverd @tobegit3hub @dl239 @vagetablechicken @zhanghaohit @mangoGoForward @SaumyaBhushan @BrokenArrow1404 @harshlancer)
-
-### Code Refactoring
-
-#1884 #1917 #1953 #1965 #2017 #2033 #2044 @mangoGoForward; #2131 #2130 #2112 #2113 #2104 #2107 #2094 #2068 #2071 #2070 #1982 #1878 @PrajwalBorkar; #2158  #2051 #2037 #2015 #1886 #1857 @frazie; #2100 #2096 @KikiDotPy; #2089 @ayushclashroyale; #1994 @fpetrakov; #2079 kayverly; #2062 @WUBBBB; #1843 @1korenn; #2092 @HeZean; #1984 @0sirusD3m0n; #1976 @Jaguar16; #2086 @marc-marcos; #1999 @Albert-Debbarma;
-
-## v0.5.3 Release Notes
-
-### Bug Fixes
-- The SQL file cannot be successfully loaded in the Yarn-Client mode. (#2151 @tobegit3hub)
-- The SQL file cannot be successfully loaded in the Yarn-Cluster mode. (#1993 @tobegit3hub)
-
-## v0.5.2 Release Notes
-
-### Features
-- Add new built-in functions, including `char_length`, `char`, `radians`, and `replace` (#1895 #1896 #1897 @Ivyee17, #1924 @aceforeverd)
-- Add the demo of DolphinScheduler task (#1921 @vagetablechicken)
-- Support inserting values with a specified database name (#1929 @dl239)
-- Improve window computation with `UnsafeRowOpt` by removing the zipped dataframe (#1882 @tobegit3hub)
-- Improve the documents (#1831 @yclchuxue, #1925 @lumianph, #1902 #1923 @vagetablechicken)
-- Support GitHub Codespaces (#1922 @nautaa)
-
-### Bug Fixes
-- `DistributeWindowIterator::GetKey()` may result in core dump (#1892 aceforeverd)
-- `Tablet` does not make `ttl` persistent when updating the ttl of index (#1935 @dl239)
-- `TaskManager` startup fails if `LANG=zh_CN.UTF-8` is set (#1912 @vagetablechicken)
-- There are duplicate records in `PRE_AGG_META_INFO` (#1919 @nautaa)
-- The OpenMLDB Spark fails to fallback to SparkSQL for unsupported functions (#1908 @tobegit3hub)
-- Fixing other minor bugs (#1914 aceforeverd, #1900 @mangoGoForward, #1934 @vagetablechicken)
-
-### Code Refactoring
-#1899 @auula, #1913 @dl239, #1917 @mangoGoForward, #1803 @SaumyaBhushan, #1870 @Ivyee17, #1886 @frazie
-
-## v0.5.1 Release Notes
-
-### Features
-- Support the new OpenMLDB Kafka connector (#1771 @vagetablechicken)
-- Support very long SQLs in TaskManager (#1833 @tobegit3hub)
-- Support `window union` correctly in the cluster mode (#1855 #1856 @aceforeverd @dl239)
-- Support `count_where(*, condition)` in the storage engine (#1841 @nautaa)
-- Add a new micro-benchmark tool for performance evaluation (#1800 @dl239)
-
-### Bug Fixes
-- Auto creating table throws error when a new ttl is greater than the current ttl. (#1737 @keyu813)
-- Offline tasks crash when enabling `UnsafeRowOpt` for continuous windows. (#1773 @tobegit3hub)
-- The aggregator is not reset if the table is empty. (#1784 @zhanghaohit)
-- The order for window union rows and original rows with the same order key is undefined. (#1802 @aceforeverd)
-- Queries with pre-aggregate enabled may crash under certain tests. (#1838 zhanghaohit)
-- Ending space in CLI may cause program crash. (#1820 @aceforeverd)
-- When creating an engine with empty databases, it cannot execute the command of `USE` database in the Python SDK. (#1854 @vagetablechicken)
-- When using the soft copy for csv files, it cannot read offline path with options. (#1872 @vagetablechicken)
-
-### Code Refactoring
-#1766 @hiyoyolumi; #1777 @jmoldyvan; #1779 @SohamRatnaparkhi; #1768 @SaumyaBhushan; #1795 @vighnesh-kadam; #1806 @Mount-Blanc; #1978 @wangxinyu666666; #1781 @SaumyaBhushan; #1786 @xuduling; #1810 @IZUMI-Zu; #1824 @bxiiiiii; #1843 @1korenn; #1851 @zhouxh19; #1862 @Ivyee17; #1867, #1869, #1873, #1884 @mangoGoForward; #1863 @Ivyee17; #1815 @jmoldyvan; #1857 @frazie; #1878 @PrajwalBorkar
-
-## v0.5.0 Release Notes
-
-### Highlights
-
-- We have introduced an important performance optimization technique of pre-aggregation, which can significantly improve the performance for a query with time windows containing massive amount of rows, e.g., a few millions. (#1532 #1573 #1583 #1622 #1627 #1672 # 1712 @zhanghaohit @nautaa)
-- We have added a new storage engine that supports persistent storage (such as HDD and SSD) for the online SQL engine. Such a storage engine is helpful when a user wants to reduce the cost with acceptable performance degradation. (#1483 @Leowner)
-- We have supported C/C++ based User-Defined Functions (UDFs) with dynamic registration to enhance the development experience. (#1509 #1733 #1700 @dl239 @tobegit3hub)
-
-### Other Features
-
-- Enhance the OpenMLDB Prometheus exporter ( #1584, #1645, #1754 @aceforeverd )
-- Support collecting statistics of query response time for online queries ( #1497, #1521 @aceforeverd )
-- Support new SQL commands: `SHOW COMPONENTS`, `SHOW TABLE STATUS` (#1380 #1431 #1704 @aceforeverd)
-- Support setting global variables (#1310 #1359 #1364 @keyu813 @aceforeverd)
-- Support reading Spark configuration files from the CLI (#1600 @tobegit3hub)
-- Support using multiple threads for the Spark local mode (#1675 @tobegit3hub)
-- Enhance the performance of join by using the Spark's native expression (#1502 @tobegit3hub)
-- Support the validation for TaskManager configuration (#1262 @tobegit3hub)
-- Support tracking unfinished jobs in the TaskManager (#1474 @tobegit3hub)
-- Other minor features (#1601 @dl239; #1574 @vagetablechicken; #1546 @keyu813; #1729 @vagetablechicken; #1460 @tobegit3hub)
-
-### Bug Fixes
-
-- Incorrect results when the order of conditions specified in `where` is different from that of the index (#1709 @aceforeverd)
-- Incorrect results of `lag`/`at`/`lead` under certain circumstances (#1605 #1739 @aceforeverd)
-- Memory leakage in `zk_client` (#1660 @wuxiaobai24)
-- No catalog update if the role of a tablet is changed (#1655 @dl239)
-- Related bugs about `UnsafeRow` for the offline engine (#1298, #1312, #1326, #1362, #1637, #1381, #1731 @tobegit3hub)
-- Incorrect results after adding a new index in the standalone mode (#1721 @keyu813)
-- Incorrect results of `SHOW JOBS` under certain circumstances (#1453 @tobegit3hub)
-- Incorrect results of the date columns with `UnsafeRowOpt`(#1469 @tobegit3hub)
-- Other minor bug fixes (#1698 @kfiring; #1651 @kutlayacar; #1621 @KaidoWang; #1150, #1243 @tobegit3hub; )
-
-### Code Refactoring
-
-#1616 @dl239; #1743 @zjx1319
-
-
-
-## v0.4.4 Release Notes
-
-### Features
-- Support the standalone version by Java and Python SDKs (#1302 #1325 #1485 @tobegit3hub @HuilinWu2 @keyu813)
-- Support the blocking execution for offline queries (#1486 @vagetablechicken )
-- Add the `getStatement` API in Java SDK (#1231 @dl239 )
-- Support multiple rows insertion in the Python SDK (#1402 @hezhaozhao-git )
-- Support the JDBC connection (#1511 @vagetablechicken )
-
-### Bug Fixes
-- The error message is empty when executing `show deployment` in CLI fails. (#1415 @dl239 )
-- The `show job` and `show jobs` cannot display correct information. (#1440 @vagetablechicken )
-- The built-in function execution on a string filed with the length of greater than 2048 characters causes OpenMLDB crash. (#1540 @dl239 )
-- The simple expression inference fails in some cases (#1443 @jingchen2222 )
-- The `PreparedStatement` in Java SDK does not perform as expected.  (#1511 @vagetablechicken )
-
-### Code Refactoring
-#1467 @aimanfatima ; #1513 @L-Y-L ; #1503 @Stevinson ;
-
-### Acknowledgement
-We appreciate the contribution to this release from all of our contributors, especially those from the community who are not from 4Paradigm's core OpenMLDB team, including @hezhaozhao-git @HuilinWu2 @keyu813 @aimanfatima @L-Y-L @Stevinson . We are looking forward to your contribution!
-
-
-
-## v0.4.3 Release Notes
-### Features
-
-- Add the output of the number of rows imported after successfully importing data (#1401 @Manny-op)
-- Code Refactoring (#1366 @Cupid0320; #1378 @wuteek; #1418 @prashantpaidi; #1420 @shiyoubun; #1422 @vagetablechicken)
-
-### Bug Fixes
-- Loading online data with "not null" columns in Spark fails. (#1341 @vagetablechicken)
-- `max_where` and `min_where` results are incorrect if there is no rows matched. (#1403 @aceforeverd)
-- The `insert` and `select` execution of the standalone version fails. (#1426 @dl239)
-- Other minor bug fixes (#1379 @wuteek; #1384 jasleon)
-
-
-
-
-## v0.4.2 Release Notes
-### Features
-- Support timestamps in `long int` when importing a csv file (#1237 @vagetablechicken)
-- Change the default execution mode in CLI from `online` to `offline` (#1332 @dl239)
-- Enhancements for the Python SDK:
-  - Support `fetchmany` and `fetchall` in Python SDK (#1215 @HuilinWu2)
-  - Support fetching logs of TaskManager jobs in Python SDK and APIs (#1214 @tobegit3hub)
-  - Support fetching the schema of result sets in Python SDK (#1194 @tobegit3hub)
-  - Support the SQL magic function in Jupyter Notebook when using the Python SDK. (#1164 @HuilinWu2)
-- Enhancements for the TaskManager:
-  - Taskmanager can find the local batchjob jar if the path is not configured. (#1250 @tobegit3hub)
-  - Support the Yarn-client mode in TaskManager (#1265 @tobegit3hub)
-  - Support correctness checking for TaskManager's configuration (#1262 @tobegit3hub)
-  - Support reordering for the task list (#1256 @tobegit3hub)
-- Add new UDF functions of `lower` and `lcase` (#1192 @Liu-2001)
-- Offline queries that do not execute on tables will run successfully even when the connection fails. (#1264 @tobegit3hub) 
-
-### Bug Fixes
-- Offline data import fails when the timestamp value is `null`. (#1274 @tobegit3hub)
-- Start time of TaskManager jobs in CLI is null. (#1272 @tobegit3hub)
-- LAST JOIN may fail in the cluster version under certain circumstances. (#1226 @dl239)
-- Invalid SQL may run successfully. (#1208 @aceforeverd)
-
-
-
-## v0.4.1 Release Notes
-### Features
-- Improve CLI error messages and support the 'enable_trace' system variable (#1129 @jingchen2222)
-
-### Bug Fixes
-- CLI coredumps when it fails to connect to a nameserver. (#1166 @keyu813)
-- Java SDK has the issue of memory leaks. (#1148 @dl239)
-- The startup fails if a pid file exists. (#1108 @dl239)
-- There are incorrect values for the column with the date type when loading data into an online table. (#1103 @yabg-shuai666)
-- Offline data import for the CSV format may cause incorrect results. (#1100 @yabg-shuai666)
-- 'Offline path' cannot be displayed after importing offline data. (#1172 @vagetablechicken)
-
-
-
-## v0.4.0 Release Notes
-
-### Highlights
-
-- The SQL-centric feature is enhanced for both standalone and cluster versions. Now you can enjoy the SQL-centric development and deployment experience seamlessly. (#991,#1034,#1071,#1064,#1061,#1049,#1045,#1038,#1034,#1029,#997,#996,#968,#946,#840,#830,#814,#776,#774,#764,#747,#740,#466,#481,#1033,#1027,#966,#951,#950,#932,#853,#835,#804,#800,#596,#595,#568,#873,#1025,#1021,#1019,#994,#991,#987,#912,#896,#894,#893,#873,#778,#777,#745,#737,#701,#570,#559,#558,#553 @tobegit3hub; #1030,#965,#933,#920,#829,#783,#754,#1005,#998 @vagetablechicken)
-- The Chinese documentations are thoroughly polished and accessible at https://docs.openmldb.ai/ . This documentation repository is available at https://github.com/4paradigm/openmldb-docs-zh , and you are welcome to make contributions.
-- Experimental feature: We have introduced a monitoring module based on Prometheus + Grafana for online feature processing. (#1048 @aceforeverd)
-
-### Other Features
-
-- Support SQL syntax: LIKE, HAVING (#841 @aceforeverd; #927,#698 @jingchen2222)
-- Support new built-in functions: reverse (#1004 @nautaa), dayofyear (#856 @Nicholas-SR)
-- Improve the compilation and install process, and support building from sources (#999,#871,#594,#752,#793,#805,#875,#871,#999 @aceforeverd; #992 @vagetablechicken)
-- Improve the GitHub CI/CD workflow (#842,#884,#875,#919,#1056,#874 @aceforeverd)
-- Support system databases and tables (#773 @dl239)
-- Improve the function `create index` (#828 @dl239)
-- Improve the demo image (#1023,#690,#734,#751 @zhanghaohit)
-- Improve the Python SDK (#913,#906 @tobegit3hub;#949,#909 @HuilinWu2; #838 @dl239)
-- Simplify the concepts of execution modes (#877,#985,#892 @jingchen2222)
-- Add data import and export for the cluster version (#1078 @tobegit3hub)
-- Add new deployment command for the cluster version (#921 @dl239)
-- Support default values when creating a table (#563 @zoyopei)
-- Support string delimiters and quotes (#668 @ZackeryWang)
-- Add a new `lru_cache` to support upsert (#795 @vagetablechicken)
-- Support adding index with any `ts_col` (#828 @dl239)
-- Improve the `ts` packing in `sql_insert_now` (#944 ,#974 @keyu813)
-- Improve documentations (#952 #885 @mahengyang; #834 @Nicholas-SR; #792,#1058,#1002,#872,#836,#792 @lumianph; #844,#782 @jingchen2222; #1022,#805 @aceforeverd)
-- Other minor updates (#1073 @dl239)
-
-### Bug Fixes
-
-#847, #831, #647, #934, #953, #1015, #982, #927, #994, #1008, #1028, #1019, #779, #855, #350, #631, #1074, #1073, #1081
-
-@nautaa, @Nicholas-SR, @aceforeverd, @dl239, @jingchen2222, @tobegit3hub, @keyu813
+# Release Notes
+
+## v0.6.8 Release Notes
+
+### Features
+- Support the `where` clause in the SQL batch engine (#2820 @tobegit3hub)
+- Support input and output with the JSON format in APIServer (#2813 @vagetablechicken)
+- Improve the documents (#2814 @vagetablechicken)
+
+### Code Refactoring
+#2816 @dl239, #2714 @aceforeverd
+
+## v0.6.7 Release Notes
+
+### Features
+- Support importing and exporting data from/to Hive (@2778 @vagetablechicken)
+- Improve the module of `autofe` (#2777 @vagetablechicken)
+- Improve error messages of the `TaskManager` client (#2780 @vagetablechicken)
+- Improve the documents (#2781 @zhanghaohit, #2767 #2792 @vagetablechicken, #2805 @selenachenjingxin, #2810 @dl239)
+
+### Bug Fixes
+- Python SDK workflow may fail on MacOS. (#2783 @vagetablechicken, #2788 @dl239)
+- There are syntax errors in some log messages. (@2770 dl239)
+- Installing Python SDK requires unnessary packages. (#2791 @vagetablechicken)
+
+## v0.6.6 Release Notes
+
+### Features
+- Support the new build-in function `hash64` (#2754 @aceforeverd)
+- Improve the documents (#2763 @dl239, #2610 #2606 @michelle-qinqin)
+
+### Bug Fixes
+- `pytest` command is not found in the MacOS virtual machine. (#2765 @tobegit3hub)
+- Wrong output schema passes to the `WindowAggRunner`. (#2758 @aceforeverd)
+- There are no outputs when executing `showopstatus` command if no database is specified (#2773 @dl239)
+- The data recovery tool fails in some cases (#2768 @dl239)
+
+## v0.6.5 Release Notes
+
+### Features
+- Optimize the distribution of table partitions (#2701 @jkpjkpjkp)
+- Add a new workflow to generate the documents of built-in functions automatically (#2709 #2729 @aceforeverd)
+- Support the new SQL statement `show joblog` (#2732 @aceforeverd, #2747 @tobegit3hub)
+- Add a warning message for `show table status` (#2738 @zhanghaohit)
+- Add a new tool for data recovery and scale-out/scale-in (#2736 @dl239)
+- Improve the documents (#2707 #2727 @aceforeverd, #2718 #2538 #2731 #2752 @vagetablechicken, #2607 #2609 @michelle-qinqin, #2733 @zhanghaohit, #2742 @auula)
+
+### Bug Fixes
+- Incorrect data will be loaded in offline mode if the schema mismatches with parquet files. (#2648 @vagetablechicken)
+- Creating index fails if specifying a database in SQL statement (#2720 @dl239)
+- `start_time` is not human-readable after submitting a job (#2751 @tobegit3hub)
+- Incorrect result of `GetRecordIdxCnt` is produced in `MemTable` (#2719 @jkpjkpjkp)
+
+### Code Refactoring
+#2688 #2717 @vagetablechicken, #2705 #2728 @dl239, #2601 @team-317, #2737 @Jake-00
+
+## v0.6.4 Release Notes
+
+### Features
+- Support a new series of built-in functions `top_n_value_*_cate_where` (#2622 @aceforeverd)
+- Support online batch computation and aggregation over a full table (#2620 @zhanghaohit)
+- Support `load_mode` and `thread` options for `LOAD DATA` (#2684 @zhanghaohit)
+- Improve the documents (#2476, #2486 #2514 #2611 #2693 #2462 @michelle-qinqin, #2695 @lumianph, #2653 @vagetablechicken)
+- Support running MacOS compiling jobs in the CICD workflow (#2665 @dl239)
+
+### Bug Fixes
+- Recreating index fails if it has been dropped. (#2440 @dl239)
+- The `traverse` method may get duplicate data if there are same `ts` records on one `pk` (#2637 @dl239)
+- Multiple window union will fail when compiling in batch mode (#2478 @tobegit3hub, #2561 @aceforeverd)
+- `select * ...` statement may cause inconsistent output schemas in many cases (#2660 @aceforeverd)
+- Result is incorrect if the window is specified as `UNBOUNDED PRECEDING AND CURRENT ROW EXCLUDE CURRENT_ROW` (#2674 @aceforeverd)
+- Incorrect slice offsets may lead to offline jobs hang (#2687 @aceforeverd)
+- Other minor bug fixes (#2669 @dl239, #2683 @zhanghaohit)
+
+### Code Refactoring
+#2541 @dl239, #2573 #2672 @haseeb-xd
+
+## v0.6.3 Release Notes
+
+### Features
+- Support setting the configuration of `glog` for clients (#2482 @vagetablechicken)
+- Add the checksum of SHA256 for release packages (#2560 @team-317)
+- Support the new build-in function `unhex` (#2431 @aucker)
+- Support the readable date and time format in CLI (#2568 @dl239)
+- Support the `LAST JOIN` with a subquery as a producer of window node in the request mode (#2569 @aceforeverd)
+- Upgrade the Spark version to 3.2.1 (#2566 @tobegit3hub, #2635 @dl239)
+- Support setting the SQL cache size in SDKs (#2605 @vagetablechicken)
+- Add a new interface of `ValidateSQL` to validate the syntax of SQL (#2626 @vagetablechicken)
+- Improve the documents (#2405 #2492 #2562 #2496 #2495 #2436 #2487 #2623 @michelle-qinqin, #2543 @linjing-lab, #2584 @JourneyGo, #2567 #2583 @vagetablechicken, #2643 @dl239)
+- Other minor features (#2504 #2572 #2498 #2598 @aceforeverd, #2555 #2641 @tobegit3hub, #2550 @zhanghaohit, #2595 @Elliezza, #2592 @vagetablechicken)
+
+### Bug Fixes
+- After a nameserver restarting, deployments may not recover. (#2533 @dl239)
+- If the type of first column is `bool`, it fails to resolve the function `count_where`.  (#2570 @aceforeverd)
+- Other minor bug fixes (#2540 #2577 #2625 #2655 @dl239, #2585 @snehalsenapati23, #2539 @vagetablechicken)
+
+### Code Refactoring
+#2516 #2520 #2522 #2521 #2542 #2531 #2581 @haseeb-xd, #2525 #2526 #2527 #2528 @kstrifonoff, #2523 @ighmaZ, #2546 #2549 @NevilleMthw, #2559 @marandabui, #2554 @gokullan, #2580 @team-317, #2599 @lbartyczak, #2594 @shivamgupta-sg, #2571 @Jake-00
+
+## v0.6.2 Release Notes
+
+### Features
+- Support independently executing the OpenMLDB offline engine without the OpenMLDB deployment (#2423 @tobegit3hub)
+- Support the log setting of ZooKeeper and disable ZooKeeper logs in the diagnostic tool (#2451 @vagetablechicken)
+- Support query parameters of the SQL query APIs (#2277 @qsliu2017)
+- Improve the documents (#2406 @aceforeverd, #2408 #2414 @vagetablechicken, #2410 #2402 #2356 #2374 #2396 #2376 #2419 @michelle-qinqin, #2424 #2418 @dl239, #2455 @lumianph, #2458 @tobegit3hub)
+- Other minor features (#2420 @aceforeverd, #2411 @wuyou10206, #2446 #2452 @vagetablechicken, #2475 @tobegit3hub)
+
+### Bug Fixes
+- Table creation succeeds even if `partitionnum` is set to 0, which should report an error. (#2220 @dl239)
+- There are thread races in aggregators if there are concurrent `puts`. (#2472 @zhanghaohit)
+- The `limit` clause dose not work if it is used with the `where` and `group by` clauses. (#2447 @aceforeverd)
+- The `TaskManager` process will terminate if ZooKeeper disconnects. (#2494 @tobegit3hub)
+- The replica cluster dose not create the database if a database is created in the leader cluster (#2488 @dl239)
+- When there is data in base tables, deployment with long windows still can be executed (which should report an error). (#2501 @zhanghaohit)
+- Other minor bug fixes (#2415 @aceforeverd, #2417 #2434 #2435 #2473 @dl239, #2466 @vagetablechicken)
+
+### Code Refactoring
+#2413 @dl239, #2470 #2467 #2468 @vagetablechicken
+
+## v0.6.1 Release Notes
+
+### Features
+- Support new build-in functions `last_day` and `regexp_like` (#2262 @HeZean, #2187 @jiang1997)
+- Support Jupyter Notebook for the TalkingData use case (#2354 @vagetablechicken)
+- Add a new API to disable Saprk logs of the batch engine (#2359 @tobegit3hub)
+- Add the use case of precision marketing based on OneFlow (#2267 @Elliezza @vagetablechicken @siqi)
+- Support the RPC request timeout in CLI and Python SDK (#2371 @vagetablechicken)
+- Improve the documents (#2021 @liuceyim, #2348 #2316 #2324 #2361 #2315 #2323 #2355 #2328 #2360 #2378 #2319 #2350 #2395 #2398 @michelle-qinqin, #2373 @njzyfr, #2370 @tobegit3hub, #2367 #2382 #2375 #2401 @vagetablechicken, #2387 #2394 @dl239, #2379 @aceforeverd, #2403 @lumianph, #2400 gitpod-for-oss @aceforeverd, )
+- Other minor features (#2363 @aceforeverd, #2185 @qsliu2017)
+
+### Bug Fixes
+- `APIServer` will core dump if no `rs` in `QueryResp`. (#2346 @vagetablechicken)
+- Data has not been deleted from `pre-aggr` tables if there are delete operations in a main table. (#2300 @zhanghaohit)
+- Task jobs will core dump when enabling `UnsafeRowOpt` with multiple threads in the Yarn cluster. (#2352 #2364 @tobegit3hub)
+- Other minor bug fixes (#2336 @dl239, #2337 @dl239, #2385 #2372 @aceforeverd, #2383 #2384 @vagetablechicken)
+
+### Code Refactoring
+#2310 @hv789, #2306 #2305 @yeya24, #2311 @Mattt47, #2368 @TBCCC, #2391 @PrajwalBorkar, #2392 @zahyaah, #2405 @wang-jiahua
+
+## v0.6.0 Release Notes
+
+### Highlights
+
+- Add a new toolkit of managing OpenMLDB, currently including a diagnostic tool and a log collector (#2299 #2326 @dl239 @vagetablechicken)
+- Support aggregate functions with suffix `_where` using pre-aggregation (#1821 #1841 #2321 #2255 #2321 @aceforeverd @nautaa @zhanghaohit)
+- Support a new SQL syntax of `EXCLUDE CURRENT_ROW` (#2053 #2165 #2278 @aceforeverd)
+- Add new OpenMLDB ecosystem plugins for DolphinScheduler (#1921 #1955 @vagetablechicken) and Airflow (#2215 @vagetablechicken)
+
+### Other Features
+
+- Support SQL syntax of `DELETE` in SQL and Kafka Connector (#2183 #2257 @dl239)
+- Support customized order in the `insert` statement (#2075 @vagetablechicken)
+- Add a new use case of TalkingData AdTracking Fraud Detection (#2008 @vagetablechicken)
+- Improve the startup script to remove `mon` (#2050 @dl239)
+- Improve the performance of offline batch SQL engine (#1882 #1943 #1973 #2142 #2273 #1773 @tobegit3hub)
+- Support returning version numbers from TaskManager (#2102 @tobegit3hub)
+- Improve the CICD workflow and release procedure (#1873 #2025 #2028 @mangoGoForward)
+- Support GitHub Codespaces (#1922 @nautaa)
+- Support new built-in functions `char(int)`, `char_length`, `character_length`, `radians`, `hex`, `median` (#1896 #1895 #1897 #2159 #2030 @wuxiaobai24 @HGZ-20 @Ivyee17)
+- Support returning result set for a new query API (#2189 @qsliu2017)
+- Improve the documents (#1796 #1817 #1818 #2254 #1948 #2227 #2254  #1824 #1829 #1832 #1840 #1842 #1844 #1845 #1848 #1849 #1851 #1858 #1875  #1923 #1925 #1939 #1942 #1945 #1957 #2031 #2054 #2140 #2195 #2304 #2264 #2260 #2257 #2254 #2247 #2240 #2227 #2115 #2126 #2116 #2154 #2152 #2178 #2147 #2146 #2184 #2138 #2145 #2160 #2197 #2198 #2133 #2224 #2223 #2222 #2209 #2248 #2244 #2242 #2241 #2226 #2225 #2221 #2219 #2201 #2291 # 2231 #2196 #2297 #2206 #2238 #2270 #2296 #2317 #2065 #2048 #2088 #2331 #1831 #1945 #2118 @ZtXavier @pearfl @PrajwalBorkar @tobegit3hub @ZtXavier @zhouxh19 @dl239 @vagetablechicken @tobegit3hub @aceforeverd @jmoldyvan @lumianph @bxiiiiii @michelle-qinqin @yclchuxue @redundan3y)
+
+### Bug Fixes
+
+- The SQL engine may produce incorrect results under certain circumstances. (#1950 #1997 #2024 @aceforeverd)
+- The `genDDL` function generates incorrect DDL if the SQL is partitioned by multiple columns. (#1956 @dl239)
+- The snapshot recovery may fail for disk tables. (#2174 @zhanghaohit)
+- `enable_trace` does not work for some SQL queries. (#2292 @aceforeverd)
+- Tablets cannot save `ttl` when updating the `ttl` of index. (#1935 @dl239)
+- MakeResultSet uses a wrong schema in projection. (#2049 @dl239)
+- A table does not exist when deploying SQL by the APIServer (#2205 @vagetablechicken)
+- The cleanup for ZooKeep does not work properly. (#2191 @mangoGoForward)
+
+Other minor bug fixes (#2052 #1959 #2253 #2273 #2288 #1964 #2175 #1938 #1963 #1956 #2171 #2036 #2170 #2236 #1867 #1869 #1900 #2162 #2161 #2173 #2190 #2084 #2085 #2034 #1972 #1408 #1863 #1862 #1919 #2093 #2167 #2073 #1803 #1998 #2000 #2012 #2055 #2174 #2036 @Xeonacid @CuriousCorrelation @Shigm1026 @jiang1997 @Harshvardhantomar @nautaa @Ivyee17 @frazie @PrajwalBorkar @dl239 @aceforeverd @tobegit3hub @dl239 @vagetablechicken @zhanghaohit @mangoGoForward @SaumyaBhushan @BrokenArrow1404 @harshlancer)
+
+### Code Refactoring
+
+#1884 #1917 #1953 #1965 #2017 #2033 #2044 @mangoGoForward; #2131 #2130 #2112 #2113 #2104 #2107 #2094 #2068 #2071 #2070 #1982 #1878 @PrajwalBorkar; #2158  #2051 #2037 #2015 #1886 #1857 @frazie; #2100 #2096 @KikiDotPy; #2089 @ayushclashroyale; #1994 @fpetrakov; #2079 kayverly; #2062 @WUBBBB; #1843 @1korenn; #2092 @HeZean; #1984 @0sirusD3m0n; #1976 @Jaguar16; #2086 @marc-marcos; #1999 @Albert-Debbarma;
+
+## v0.5.3 Release Notes
+
+### Bug Fixes
+- The SQL file cannot be successfully loaded in the Yarn-Client mode. (#2151 @tobegit3hub)
+- The SQL file cannot be successfully loaded in the Yarn-Cluster mode. (#1993 @tobegit3hub)
+
+## v0.5.2 Release Notes
+
+### Features
+- Add new built-in functions, including `char_length`, `char`, `radians`, and `replace` (#1895 #1896 #1897 @Ivyee17, #1924 @aceforeverd)
+- Add the demo of DolphinScheduler task (#1921 @vagetablechicken)
+- Support inserting values with a specified database name (#1929 @dl239)
+- Improve window computation with `UnsafeRowOpt` by removing the zipped dataframe (#1882 @tobegit3hub)
+- Improve the documents (#1831 @yclchuxue, #1925 @lumianph, #1902 #1923 @vagetablechicken)
+- Support GitHub Codespaces (#1922 @nautaa)
+
+### Bug Fixes
+- `DistributeWindowIterator::GetKey()` may result in core dump (#1892 aceforeverd)
+- `Tablet` does not make `ttl` persistent when updating the ttl of index (#1935 @dl239)
+- `TaskManager` startup fails if `LANG=zh_CN.UTF-8` is set (#1912 @vagetablechicken)
+- There are duplicate records in `PRE_AGG_META_INFO` (#1919 @nautaa)
+- The OpenMLDB Spark fails to fallback to SparkSQL for unsupported functions (#1908 @tobegit3hub)
+- Fixing other minor bugs (#1914 aceforeverd, #1900 @mangoGoForward, #1934 @vagetablechicken)
+
+### Code Refactoring
+#1899 @auula, #1913 @dl239, #1917 @mangoGoForward, #1803 @SaumyaBhushan, #1870 @Ivyee17, #1886 @frazie
+
+## v0.5.1 Release Notes
+
+### Features
+- Support the new OpenMLDB Kafka connector (#1771 @vagetablechicken)
+- Support very long SQLs in TaskManager (#1833 @tobegit3hub)
+- Support `window union` correctly in the cluster mode (#1855 #1856 @aceforeverd @dl239)
+- Support `count_where(*, condition)` in the storage engine (#1841 @nautaa)
+- Add a new micro-benchmark tool for performance evaluation (#1800 @dl239)
+
+### Bug Fixes
+- Auto creating table throws error when a new ttl is greater than the current ttl. (#1737 @keyu813)
+- Offline tasks crash when enabling `UnsafeRowOpt` for continuous windows. (#1773 @tobegit3hub)
+- The aggregator is not reset if the table is empty. (#1784 @zhanghaohit)
+- The order for window union rows and original rows with the same order key is undefined. (#1802 @aceforeverd)
+- Queries with pre-aggregate enabled may crash under certain tests. (#1838 zhanghaohit)
+- Ending space in CLI may cause program crash. (#1820 @aceforeverd)
+- When creating an engine with empty databases, it cannot execute the command of `USE` database in the Python SDK. (#1854 @vagetablechicken)
+- When using the soft copy for csv files, it cannot read offline path with options. (#1872 @vagetablechicken)
+
+### Code Refactoring
+#1766 @hiyoyolumi; #1777 @jmoldyvan; #1779 @SohamRatnaparkhi; #1768 @SaumyaBhushan; #1795 @vighnesh-kadam; #1806 @Mount-Blanc; #1978 @wangxinyu666666; #1781 @SaumyaBhushan; #1786 @xuduling; #1810 @IZUMI-Zu; #1824 @bxiiiiii; #1843 @1korenn; #1851 @zhouxh19; #1862 @Ivyee17; #1867, #1869, #1873, #1884 @mangoGoForward; #1863 @Ivyee17; #1815 @jmoldyvan; #1857 @frazie; #1878 @PrajwalBorkar
+
+## v0.5.0 Release Notes
+
+### Highlights
+
+- We have introduced an important performance optimization technique of pre-aggregation, which can significantly improve the performance for a query with time windows containing massive amount of rows, e.g., a few millions. (#1532 #1573 #1583 #1622 #1627 #1672 # 1712 @zhanghaohit @nautaa)
+- We have added a new storage engine that supports persistent storage (such as HDD and SSD) for the online SQL engine. Such a storage engine is helpful when a user wants to reduce the cost with acceptable performance degradation. (#1483 @Leowner)
+- We have supported C/C++ based User-Defined Functions (UDFs) with dynamic registration to enhance the development experience. (#1509 #1733 #1700 @dl239 @tobegit3hub)
+
+### Other Features
+
+- Enhance the OpenMLDB Prometheus exporter ( #1584, #1645, #1754 @aceforeverd )
+- Support collecting statistics of query response time for online queries ( #1497, #1521 @aceforeverd )
+- Support new SQL commands: `SHOW COMPONENTS`, `SHOW TABLE STATUS` (#1380 #1431 #1704 @aceforeverd)
+- Support setting global variables (#1310 #1359 #1364 @keyu813 @aceforeverd)
+- Support reading Spark configuration files from the CLI (#1600 @tobegit3hub)
+- Support using multiple threads for the Spark local mode (#1675 @tobegit3hub)
+- Enhance the performance of join by using the Spark's native expression (#1502 @tobegit3hub)
+- Support the validation for TaskManager configuration (#1262 @tobegit3hub)
+- Support tracking unfinished jobs in the TaskManager (#1474 @tobegit3hub)
+- Other minor features (#1601 @dl239; #1574 @vagetablechicken; #1546 @keyu813; #1729 @vagetablechicken; #1460 @tobegit3hub)
+
+### Bug Fixes
+
+- Incorrect results when the order of conditions specified in `where` is different from that of the index (#1709 @aceforeverd)
+- Incorrect results of `lag`/`at`/`lead` under certain circumstances (#1605 #1739 @aceforeverd)
+- Memory leakage in `zk_client` (#1660 @wuxiaobai24)
+- No catalog update if the role of a tablet is changed (#1655 @dl239)
+- Related bugs about `UnsafeRow` for the offline engine (#1298, #1312, #1326, #1362, #1637, #1381, #1731 @tobegit3hub)
+- Incorrect results after adding a new index in the standalone mode (#1721 @keyu813)
+- Incorrect results of `SHOW JOBS` under certain circumstances (#1453 @tobegit3hub)
+- Incorrect results of the date columns with `UnsafeRowOpt`(#1469 @tobegit3hub)
+- Other minor bug fixes (#1698 @kfiring; #1651 @kutlayacar; #1621 @KaidoWang; #1150, #1243 @tobegit3hub; )
+
+### Code Refactoring
+
+#1616 @dl239; #1743 @zjx1319
+
+
+
+## v0.4.4 Release Notes
+
+### Features
+- Support the standalone version by Java and Python SDKs (#1302 #1325 #1485 @tobegit3hub @HuilinWu2 @keyu813)
+- Support the blocking execution for offline queries (#1486 @vagetablechicken )
+- Add the `getStatement` API in Java SDK (#1231 @dl239 )
+- Support multiple rows insertion in the Python SDK (#1402 @hezhaozhao-git )
+- Support the JDBC connection (#1511 @vagetablechicken )
+
+### Bug Fixes
+- The error message is empty when executing `show deployment` in CLI fails. (#1415 @dl239 )
+- The `show job` and `show jobs` cannot display correct information. (#1440 @vagetablechicken )
+- The built-in function execution on a string filed with the length of greater than 2048 characters causes OpenMLDB crash. (#1540 @dl239 )
+- The simple expression inference fails in some cases (#1443 @jingchen2222 )
+- The `PreparedStatement` in Java SDK does not perform as expected.  (#1511 @vagetablechicken )
+
+### Code Refactoring
+#1467 @aimanfatima ; #1513 @L-Y-L ; #1503 @Stevinson ;
+
+### Acknowledgement
+We appreciate the contribution to this release from all of our contributors, especially those from the community who are not from 4Paradigm's core OpenMLDB team, including @hezhaozhao-git @HuilinWu2 @keyu813 @aimanfatima @L-Y-L @Stevinson . We are looking forward to your contribution!
+
+
+
+## v0.4.3 Release Notes
+### Features
+
+- Add the output of the number of rows imported after successfully importing data (#1401 @Manny-op)
+- Code Refactoring (#1366 @Cupid0320; #1378 @wuteek; #1418 @prashantpaidi; #1420 @shiyoubun; #1422 @vagetablechicken)
+
+### Bug Fixes
+- Loading online data with "not null" columns in Spark fails. (#1341 @vagetablechicken)
+- `max_where` and `min_where` results are incorrect if there is no rows matched. (#1403 @aceforeverd)
+- The `insert` and `select` execution of the standalone version fails. (#1426 @dl239)
+- Other minor bug fixes (#1379 @wuteek; #1384 jasleon)
+
+
+
+
+## v0.4.2 Release Notes
+### Features
+- Support timestamps in `long int` when importing a csv file (#1237 @vagetablechicken)
+- Change the default execution mode in CLI from `online` to `offline` (#1332 @dl239)
+- Enhancements for the Python SDK:
+  - Support `fetchmany` and `fetchall` in Python SDK (#1215 @HuilinWu2)
+  - Support fetching logs of TaskManager jobs in Python SDK and APIs (#1214 @tobegit3hub)
+  - Support fetching the schema of result sets in Python SDK (#1194 @tobegit3hub)
+  - Support the SQL magic function in Jupyter Notebook when using the Python SDK. (#1164 @HuilinWu2)
+- Enhancements for the TaskManager:
+  - Taskmanager can find the local batchjob jar if the path is not configured. (#1250 @tobegit3hub)
+  - Support the Yarn-client mode in TaskManager (#1265 @tobegit3hub)
+  - Support correctness checking for TaskManager's configuration (#1262 @tobegit3hub)
+  - Support reordering for the task list (#1256 @tobegit3hub)
+- Add new UDF functions of `lower` and `lcase` (#1192 @Liu-2001)
+- Offline queries that do not execute on tables will run successfully even when the connection fails. (#1264 @tobegit3hub) 
+
+### Bug Fixes
+- Offline data import fails when the timestamp value is `null`. (#1274 @tobegit3hub)
+- Start time of TaskManager jobs in CLI is null. (#1272 @tobegit3hub)
+- LAST JOIN may fail in the cluster version under certain circumstances. (#1226 @dl239)
+- Invalid SQL may run successfully. (#1208 @aceforeverd)
+
+
+
+## v0.4.1 Release Notes
+### Features
+- Improve CLI error messages and support the 'enable_trace' system variable (#1129 @jingchen2222)
+
+### Bug Fixes
+- CLI coredumps when it fails to connect to a nameserver. (#1166 @keyu813)
+- Java SDK has the issue of memory leaks. (#1148 @dl239)
+- The startup fails if a pid file exists. (#1108 @dl239)
+- There are incorrect values for the column with the date type when loading data into an online table. (#1103 @yabg-shuai666)
+- Offline data import for the CSV format may cause incorrect results. (#1100 @yabg-shuai666)
+- 'Offline path' cannot be displayed after importing offline data. (#1172 @vagetablechicken)
+
+
+
+## v0.4.0 Release Notes
+
+### Highlights
+
+- The SQL-centric feature is enhanced for both standalone and cluster versions. Now you can enjoy the SQL-centric development and deployment experience seamlessly. (#991,#1034,#1071,#1064,#1061,#1049,#1045,#1038,#1034,#1029,#997,#996,#968,#946,#840,#830,#814,#776,#774,#764,#747,#740,#466,#481,#1033,#1027,#966,#951,#950,#932,#853,#835,#804,#800,#596,#595,#568,#873,#1025,#1021,#1019,#994,#991,#987,#912,#896,#894,#893,#873,#778,#777,#745,#737,#701,#570,#559,#558,#553 @tobegit3hub; #1030,#965,#933,#920,#829,#783,#754,#1005,#998 @vagetablechicken)
+- The Chinese documentations are thoroughly polished and accessible at https://docs.openmldb.ai/ . This documentation repository is available at https://github.com/4paradigm/openmldb-docs-zh , and you are welcome to make contributions.
+- Experimental feature: We have introduced a monitoring module based on Prometheus + Grafana for online feature processing. (#1048 @aceforeverd)
+
+### Other Features
+
+- Support SQL syntax: LIKE, HAVING (#841 @aceforeverd; #927,#698 @jingchen2222)
+- Support new built-in functions: reverse (#1004 @nautaa), dayofyear (#856 @Nicholas-SR)
+- Improve the compilation and install process, and support building from sources (#999,#871,#594,#752,#793,#805,#875,#871,#999 @aceforeverd; #992 @vagetablechicken)
+- Improve the GitHub CI/CD workflow (#842,#884,#875,#919,#1056,#874 @aceforeverd)
+- Support system databases and tables (#773 @dl239)
+- Improve the function `create index` (#828 @dl239)
+- Improve the demo image (#1023,#690,#734,#751 @zhanghaohit)
+- Improve the Python SDK (#913,#906 @tobegit3hub;#949,#909 @HuilinWu2; #838 @dl239)
+- Simplify the concepts of execution modes (#877,#985,#892 @jingchen2222)
+- Add data import and export for the cluster version (#1078 @tobegit3hub)
+- Add new deployment command for the cluster version (#921 @dl239)
+- Support default values when creating a table (#563 @zoyopei)
+- Support string delimiters and quotes (#668 @ZackeryWang)
+- Add a new `lru_cache` to support upsert (#795 @vagetablechicken)
+- Support adding index with any `ts_col` (#828 @dl239)
+- Improve the `ts` packing in `sql_insert_now` (#944 ,#974 @keyu813)
+- Improve documentations (#952 #885 @mahengyang; #834 @Nicholas-SR; #792,#1058,#1002,#872,#836,#792 @lumianph; #844,#782 @jingchen2222; #1022,#805 @aceforeverd)
+- Other minor updates (#1073 @dl239)
+
+### Bug Fixes
+
+#847, #831, #647, #934, #953, #1015, #982, #927, #994, #1008, #1028, #1019, #779, #855, #350, #631, #1074, #1073, #1081
+
+@nautaa, @Nicholas-SR, @aceforeverd, @dl239, @jingchen2222, @tobegit3hub, @keyu813