--- conflicted
+++ resolved
@@ -35,10 +35,6 @@
   - No specific requirements. However, hard disk and network performance will affect OpenMLDB's latency and throughput performance.
 
 ## Deployment Package
-<<<<<<< HEAD
-The precompiled OpenMLDB deployment package is used by default in this documentation ([Linux](https://github.com/4paradigm/OpenMLDB/releases/download/v0.8.3/openmldb-0.8.3-linux.tar.gz) , [macOS](https://github.com/4paradigm/OpenMLDB/releases/download/v0.8.3/openmldb-0.8.3-darwin.tar.gz)), the supported operating system requirements are: CentOS 7, Ubuntu 20.04, macOS >= 10.15. If the user wishes to compile by himself (for example, for OpenMLDB source code development, the operating system or CPU architecture is not in the support list of the precompiled deployment package, etc.), the user can choose to compile and use in the docker container or compile from the source code. For details, please refer to our [compile documentation](compile.md).
-=======
->>>>>>> 330d1711
 
 ### Download/Source Compilation
 
@@ -56,17 +52,17 @@
 
 ### Linux Platform Compatibility pre-test
 
-Due to the variations among Linux platforms, the distribution package may not be entirely compatible with your machine. Therefore, it's recommended to conduct a preliminary compatibility test. Download the pre-compiled package `openmldb-0.8.2-linux.tar.gz`, and execute:
-
-```
-tar -zxvf openmldb-0.8.2-linux.tar.gz
-./openmldb-0.8.2-linux/bin/openmldb --version
+Due to the variations among Linux platforms, the distribution package may not be entirely compatible with your machine. Therefore, it's recommended to conduct a preliminary compatibility test. Download the pre-compiled package `openmldb-0.8.3-linux.tar.gz`, and execute:
+
+```
+tar -zxvf openmldb-0.8.3-linux.tar.gz
+./openmldb-0.8.3-linux/bin/openmldb --version
 ```
 
 The result should display the version number of the program, as shown below:
 
 ```
-openmldb version 0.8.2-xxxx
+openmldb version 0.8.3-xxxx
 Debug build (NDEBUG not #defined)
 ```
 
@@ -151,15 +147,7 @@
 
 ## High Availability Clusters
 
-<<<<<<< HEAD
-```
-wget https://github.com/4paradigm/OpenMLDB/releases/download/v0.8.3/openmldb-0.8.3-linux.tar.gz
-tar -zxvf openmldb-0.8.3-linux.tar.gz
-cd openmldb-0.8.3-linux
-```
-=======
 In production environments, we strongly recommend deploying OpenMLDB clusters with high availability. For a high availability deployment architecture, we provide our recommended [High Availability Deployment Best Practices](../maintain/backup.md).
->>>>>>> 330d1711
 
 ## Daemon Startup Method
 
@@ -189,9 +177,9 @@
 ### Download OpenMLDB
 
 ```
-wget https://github.com/4paradigm/OpenMLDB/releases/download/v0.8.2/openmldb-0.8.2-linux.tar.gz
-tar -zxvf openmldb-0.8.2-linux.tar.gz
-cd openmldb-0.8.2-linux
+wget https://github.com/4paradigm/OpenMLDB/releases/download/v0.8.3/openmldb-0.8.3-linux.tar.gz
+tar -zxvf openmldb-0.8.3-linux.tar.gz
+cd openmldb-0.8.3-linux
 ```
 
 ### Environment Configuration
@@ -200,7 +188,7 @@
 
 | Environment Variable              | Default Value                                           | Note                                                         |
 | --------------------------------- | ------------------------------------------------------- | ------------------------------------------------------------ |
-| OPENMLDB_VERSION                  | 0.8.2                                                   | OpenMLDB version                                             |
+| OPENMLDB_VERSION                  | 0.8.3                                                   | OpenMLDB version                                             |
 | OPENMLDB_MODE                     | standalone                                              | standalone or cluster                                        |
 | OPENMLDB_HOME                     | root directory of the release folder                    | openmldb root directory                                      |
 | SPARK_HOME                        | $OPENMLDB_HOME/spark                                    | openmldb spark root directory，If the directory does not exist,  it will be downloaded automatically.|
@@ -220,41 +208,6 @@
 
 The node configuration file is `conf/hosts`, as shown in the following example:
 
-<<<<<<< HEAD
-```
-wget https://github.com/4paradigm/OpenMLDB/releases/download/v0.8.3/openmldb-0.8.3-linux.tar.gz
-tar -zxvf openmldb-0.8.3-linux.tar.gz
-cd openmldb-0.8.3-linux
-```
-
-### Configuration
-#### Configure the environment
-The environment variables are defined in `conf/openmldb-env.sh`,
-which are listed below.
-
-| Environment Variables             | Default Values                                          | Definitons                                                                                            |
-|-----------------------------------|---------------------------------------------------------|-------------------------------------------------------------------------------------------------------|
-| OPENMLDB_VERSION                  | 0.8.3                                                   | OpenMLDB version                                                                                      |
-| OPENMLDB_MODE                     | standalone                                              | standalone or cluster mode                                                                            |
-| OPENMLDB_HOME                     | root directory of the release folder                    | openmldb root path                                                                                    |
-| SPARK_HOME                        | $OPENMLDB_HOME/spark                                    | the root path of openmldb spark release. if not exists, download from online                          |
-| OPENMLDB_TABLET_PORT              | 10921                                                   | the default port for tablet                                                                           |
-| OPENMLDB_NAMESERVER_PORT          | 7527                                                    | the default port for nameserver                                                                       |
-| OPENMLDB_TASKMANAGER_PORT         | 9902                                                    | the default port for taskmanager                                                                      |
-| OPENMLDB_APISERVER_PORT           | 9080                                                    | the default port for apiserver                                                                        |
-| OPENMLDB_USE_EXISTING_ZK_CLUSTER  | false                                                   | whether use an existing zookeeper cluster. If `false`, start its own zk cluster in the deploy scripts |
-| OPENMLDB_ZK_HOME                  | $OPENMLDB_HOME/zookeeper                                | the root path of zookeeper release                                                                    |
-| OPENMLDB_ZK_CLUSTER               | auto derived from `[zookeeper]` section in `conf/hosts` | the zookeeper cluster address                                                                         |
-| OPENMLDB_ZK_ROOT_PATH             | /openmldb                                               | zookeeper root path                                                                                   |
-| OPENMLDB_ZK_CLUSTER_CLIENT_PORT   | 2181                                                    | zookeeper client port, i.e., clientPort in zoo.cfg                                                    |
-| OPENMLDB_ZK_CLUSTER_PEER_PORT     | 2888                                                    | zookeeper peer port, which is the first port in this config server.1=zoo1:2888:3888 in zoo.cfg        |
-| OPENMLDB_ZK_CLUSTER_ELECTION_PORT | 3888                                                    | zookeeper election port, which is the second port in this config server.1=zoo1:2888:3888 in zoo.cfg   |
-
-#### Configure the deployment node
-
-The node list is defined in `conf/hosts`, for example:
-=======
->>>>>>> 330d1711
 ```bash
 [tablet]
 node1:10921 /tmp/openmldb/tablet
@@ -474,44 +427,36 @@
 
 To start the next TabletServer on a different machine, simply repeat the aforementioned steps on that machine. If starting the next TabletServer on the same machine, ensure it's in a different directory, and do not reuse a directory where the TabletServer is already running.
 
-For instance, you can decompress the package again (avoid using a directory where TabletServer is already running, as files generated after startup may be affected), and name the directory `openmldb-tablet-0.8.2-2`.
-
-```
-<<<<<<< HEAD
+For instance, you can decompress the package again (avoid using a directory where TabletServer is already running, as files generated after startup may be affected), and name the directory `openmldb-tablet-0.8.3-2`.
+
+```
+tar -zxvf openmldb-0.8.3-linux.tar.gz
+mv openmldb-0.8.3-linux openmldb-tablet-0.8.3-2
+cd openmldb-tablet-0.8.3-2
+```
+
+Modify the configuration again and start the TabletServer. Note that if all TabletServers are on the same machine, use different port numbers to avoid "Fail to listen" error in the log (`logs/tablet.WARNING`).
+
+**Note:**
+
+- After the service starts, a `tablet.pid` file will be generated in the `bin` directory, storing the process number during startup. If the PID in this file is already running, starting the service will fail.
+
+### Deploy NameServer
+
+```{attention}
+Please ensure that all TabletServer have been successfully started before deploying NameServer. The deployment order cannot be changed.
+```
+
+**1. Download the OpenMLDB deployment package**
+
+````
 wget https://github.com/4paradigm/OpenMLDB/releases/download/v0.8.3/openmldb-0.8.3-linux.tar.gz
 tar -zxvf openmldb-0.8.3-linux.tar.gz
 mv openmldb-0.8.3-linux openmldb-ns-0.8.3
 cd openmldb-ns-0.8.3
-```
-=======
-tar -zxvf openmldb-0.8.2-linux.tar.gz
-mv openmldb-0.8.2-linux openmldb-tablet-0.8.2-2
-cd openmldb-tablet-0.8.2-2
-```
-
-Modify the configuration again and start the TabletServer. Note that if all TabletServers are on the same machine, use different port numbers to avoid "Fail to listen" error in the log (`logs/tablet.WARNING`).
-
-**Note:**
-
-- After the service starts, a `tablet.pid` file will be generated in the `bin` directory, storing the process number during startup. If the PID in this file is already running, starting the service will fail.
-
-### Deploy NameServer
-
-```{attention}
-Please ensure that all TabletServer have been successfully started before deploying NameServer. The deployment order cannot be changed.
-```
-
-**1. Download the OpenMLDB deployment package**
-
 ````
-wget https://github.com/4paradigm/OpenMLDB/releases/download/v0.8.2/openmldb-0.8.2-linux.tar.gz
-tar -zxvf openmldb-0.8.2-linux.tar.gz
-mv openmldb-0.8.2-linux openmldb-ns-0.8.2
-cd openmldb-ns-0.8.2
-````
 
 **2.  Modify the configuration file conf/nameserver.flags**
->>>>>>> 330d1711
 
 ```bash
 # Modifications can be made based on the sample configuration file
@@ -553,12 +498,12 @@
 
 To start the next NameServer on another machine, simply repeat the above steps on that machine. If starting the next NameServer on the same machine, ensure it's in a different directory and do not reuse the directory where NameServer has already been started.
 
-For instance, you can decompress the package again (avoid using the directory where NameServer is already running, as files generated after startup may be affected) and name the directory `openmldb-ns-0.8.2-2`.
-
-```
-tar -zxvf openmldb-0.8.2-linux.tar.gz
-mv openmldb-0.8.2-linux openmldb-ns-0.8.2-2
-cd openmldb-ns-0.8.2-2
+For instance, you can decompress the package again (avoid using the directory where NameServer is already running, as files generated after startup may be affected) and name the directory `openmldb-ns-0.8.3-2`.
+
+```
+tar -zxvf openmldb-0.8.3-linux.tar.gz
+mv openmldb-0.8.3-linux openmldb-ns-0.8.3-2
+cd openmldb-ns-0.8.3-2
 ```
 
 Then modify the configuration and start.
@@ -659,31 +604,21 @@
 
 **1. Download the OpenMLDB deployment package and Spark distribution for feature engineering optimization**
 
-<<<<<<< HEAD
-```
+Spark distribution：
+
+```shell
 wget https://github.com/4paradigm/spark/releases/download/v3.2.1-openmldb0.8.3/spark-3.2.1-bin-openmldbspark.tgz
-tar -zxvf spark-3.2.1-bin-openmldbspark.tgz
+# Image address (China)：http://43.138.115.238/download/v0.8.3/spark-3.2.1-bin-openmldbspark.tgz
+tar -zxvf spark-3.2.1-bin-openmldbspark.tgz 
+export SPARK_HOME=`pwd`/spark-3.2.1-bin-openmldbspark/
+```
+
+OpenMLDB deployment package：
+```
 wget https://github.com/4paradigm/OpenMLDB/releases/download/v0.8.3/openmldb-0.8.3-linux.tar.gz
 tar -zxvf openmldb-0.8.3-linux.tar.gz
 mv openmldb-0.8.3-linux openmldb-taskmanager-0.8.3
 cd openmldb-taskmanager-0.8.3
-=======
-Spark distribution：
-
-```shell
-wget https://github.com/4paradigm/spark/releases/download/v3.2.1-openmldb0.8.2/spark-3.2.1-bin-openmldbspark.tgz
-# Image address (China)：http://43.138.115.238/download/v0.8.2/spark-3.2.1-bin-openmldbspark.tgz
-tar -zxvf spark-3.2.1-bin-openmldbspark.tgz 
-export SPARK_HOME=`pwd`/spark-3.2.1-bin-openmldbspark/
-```
-
-OpenMLDB deployment package：
-```
-wget https://github.com/4paradigm/OpenMLDB/releases/download/v0.8.2/openmldb-0.8.2-linux.tar.gz
-tar -zxvf openmldb-0.8.2-linux.tar.gz
-mv openmldb-0.8.2-linux openmldb-taskmanager-0.8.2
-cd openmldb-taskmanager-0.8.2
->>>>>>> 330d1711
 ```
 
 **2. Modify the configuration file conf/taskmanager.properties**
