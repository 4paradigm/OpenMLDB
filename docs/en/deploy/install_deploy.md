--- conflicted
+++ resolved
@@ -52,29 +52,17 @@
 
 ### Linux Platform Compatibility pre-test
 
-<<<<<<< HEAD
-Due to the variations among Linux platforms, the distribution package may not be entirely compatible with your machine. Therefore, it's recommended to conduct a preliminary compatibility test. Download the pre-compiled package `openmldb-0.8.3-linux.tar.gz`, and execute:
-
-```
-tar -zxvf openmldb-0.8.3-linux.tar.gz
-./openmldb-0.8.3-linux/bin/openmldb --version
-=======
 Due to the variations among Linux platforms, the distribution package may not be entirely compatible with your machine. Therefore, it's recommended to conduct a preliminary compatibility test. Download the pre-compiled package `openmldb-0.8.4-linux.tar.gz`, and execute:
 
 ```
 tar -zxvf openmldb-0.8.4-linux.tar.gz
 ./openmldb-0.8.4-linux/bin/openmldb --version
->>>>>>> 72f752bd
 ```
 
 The result should display the version number of the program, as shown below:
 
 ```
-<<<<<<< HEAD
-openmldb version 0.8.3-xxxx
-=======
 openmldb version 0.8.4-xxxx
->>>>>>> 72f752bd
 Debug build (NDEBUG not #defined)
 ```
 
@@ -189,15 +177,9 @@
 ### Download OpenMLDB
 
 ```
-<<<<<<< HEAD
-wget https://github.com/4paradigm/OpenMLDB/releases/download/v0.8.3/openmldb-0.8.3-linux.tar.gz
-tar -zxvf openmldb-0.8.3-linux.tar.gz
-cd openmldb-0.8.3-linux
-=======
 wget https://github.com/4paradigm/OpenMLDB/releases/download/v0.8.4/openmldb-0.8.4-linux.tar.gz
 tar -zxvf openmldb-0.8.4-linux.tar.gz
 cd openmldb-0.8.4-linux
->>>>>>> 72f752bd
 ```
 
 ### Environment Configuration
@@ -206,11 +188,7 @@
 
 | Environment Variable              | Default Value                                           | Note                                                         |
 | --------------------------------- | ------------------------------------------------------- | ------------------------------------------------------------ |
-<<<<<<< HEAD
-| OPENMLDB_VERSION                  | 0.8.3                                                   | OpenMLDB version                                             |
-=======
 | OPENMLDB_VERSION                  | 0.8.4                                                   | OpenMLDB version                                             |
->>>>>>> 72f752bd
 | OPENMLDB_MODE                     | standalone                                              | standalone or cluster                                        |
 | OPENMLDB_HOME                     | root directory of the release folder                    | openmldb root directory                                      |
 | SPARK_HOME                        | $OPENMLDB_HOME/spark                                    | openmldb spark root directory，If the directory does not exist,  it will be downloaded automatically.|
@@ -383,17 +361,10 @@
 **1. Download the OpenMLDB deployment package**
 
 ```
-<<<<<<< HEAD
-wget https://github.com/4paradigm/OpenMLDB/releases/download/v0.8.3/openmldb-0.8.3-linux.tar.gz
-tar -zxvf openmldb-0.8.3-linux.tar.gz
-mv openmldb-0.8.3-linux openmldb-tablet-0.8.3
-cd openmldb-tablet-0.8.3
-=======
 wget https://github.com/4paradigm/OpenMLDB/releases/download/v0.8.4/openmldb-0.8.4-linux.tar.gz
 tar -zxvf openmldb-0.8.4-linux.tar.gz
 mv openmldb-0.8.4-linux openmldb-tablet-0.8.4
 cd openmldb-tablet-0.8.4
->>>>>>> 72f752bd
 ```
 
 **2. Modify the configuration file `conf/tablet.flags`**
@@ -456,21 +427,12 @@
 
 To start the next TabletServer on a different machine, simply repeat the aforementioned steps on that machine. If starting the next TabletServer on the same machine, ensure it's in a different directory, and do not reuse a directory where the TabletServer is already running.
 
-<<<<<<< HEAD
-For instance, you can decompress the package again (avoid using a directory where TabletServer is already running, as files generated after startup may be affected), and name the directory `openmldb-tablet-0.8.3-2`.
-
-```
-tar -zxvf openmldb-0.8.3-linux.tar.gz
-mv openmldb-0.8.3-linux openmldb-tablet-0.8.3-2
-cd openmldb-tablet-0.8.3-2
-=======
 For instance, you can decompress the package again (avoid using a directory where TabletServer is already running, as files generated after startup may be affected), and name the directory `openmldb-tablet-0.8.4-2`.
 
 ```
 tar -zxvf openmldb-0.8.4-linux.tar.gz
 mv openmldb-0.8.4-linux openmldb-tablet-0.8.4-2
 cd openmldb-tablet-0.8.4-2
->>>>>>> 72f752bd
 ```
 
 Modify the configuration again and start the TabletServer. Note that if all TabletServers are on the same machine, use different port numbers to avoid "Fail to listen" error in the log (`logs/tablet.WARNING`).
@@ -488,17 +450,10 @@
 **1. Download the OpenMLDB deployment package**
 
 ````
-<<<<<<< HEAD
-wget https://github.com/4paradigm/OpenMLDB/releases/download/v0.8.3/openmldb-0.8.3-linux.tar.gz
-tar -zxvf openmldb-0.8.3-linux.tar.gz
-mv openmldb-0.8.3-linux openmldb-ns-0.8.3
-cd openmldb-ns-0.8.3
-=======
 wget https://github.com/4paradigm/OpenMLDB/releases/download/v0.8.4/openmldb-0.8.4-linux.tar.gz
 tar -zxvf openmldb-0.8.4-linux.tar.gz
 mv openmldb-0.8.4-linux openmldb-ns-0.8.4
 cd openmldb-ns-0.8.4
->>>>>>> 72f752bd
 ````
 
 **2.  Modify the configuration file conf/nameserver.flags**
@@ -543,21 +498,12 @@
 
 To start the next NameServer on another machine, simply repeat the above steps on that machine. If starting the next NameServer on the same machine, ensure it's in a different directory and do not reuse the directory where NameServer has already been started.
 
-<<<<<<< HEAD
-For instance, you can decompress the package again (avoid using the directory where NameServer is already running, as files generated after startup may be affected) and name the directory `openmldb-ns-0.8.3-2`.
-
-```
-tar -zxvf openmldb-0.8.3-linux.tar.gz
-mv openmldb-0.8.3-linux openmldb-ns-0.8.3-2
-cd openmldb-ns-0.8.3-2
-=======
 For instance, you can decompress the package again (avoid using the directory where NameServer is already running, as files generated after startup may be affected) and name the directory `openmldb-ns-0.8.4-2`.
 
 ```
 tar -zxvf openmldb-0.8.4-linux.tar.gz
 mv openmldb-0.8.4-linux openmldb-ns-0.8.4-2
 cd openmldb-ns-0.8.4-2
->>>>>>> 72f752bd
 ```
 
 Then modify the configuration and start.
@@ -598,17 +544,10 @@
 **1. Download the OpenMLDB deployment package**
 
 ```
-<<<<<<< HEAD
-wget https://github.com/4paradigm/OpenMLDB/releases/download/v0.8.3/openmldb-0.8.3-linux.tar.gz
-tar -zxvf openmldb-0.8.3-linux.tar.gz
-mv openmldb-0.8.3-linux openmldb-apiserver-0.8.3
-cd openmldb-apiserver-0.8.3
-=======
 wget https://github.com/4paradigm/OpenMLDB/releases/download/v0.8.4/openmldb-0.8.4-linux.tar.gz
 tar -zxvf openmldb-0.8.4-linux.tar.gz
 mv openmldb-0.8.4-linux openmldb-apiserver-0.8.4
 cd openmldb-apiserver-0.8.4
->>>>>>> 72f752bd
 ```
 
 **2. Modify the configuration file conf/apiserver.flags**
@@ -668,30 +607,18 @@
 Spark distribution：
 
 ```shell
-<<<<<<< HEAD
-wget https://github.com/4paradigm/spark/releases/download/v3.2.1-openmldb0.8.3/spark-3.2.1-bin-openmldbspark.tgz
-# Image address (China)：http://43.138.115.238/download/v0.8.3/spark-3.2.1-bin-openmldbspark.tgz
-=======
 wget https://github.com/4paradigm/spark/releases/download/v3.2.1-openmldb0.8.4/spark-3.2.1-bin-openmldbspark.tgz
 # Image address (China)：http://43.138.115.238/download/v0.8.4/spark-3.2.1-bin-openmldbspark.tgz
->>>>>>> 72f752bd
 tar -zxvf spark-3.2.1-bin-openmldbspark.tgz 
 export SPARK_HOME=`pwd`/spark-3.2.1-bin-openmldbspark/
 ```
 
 OpenMLDB deployment package：
 ```
-<<<<<<< HEAD
-wget https://github.com/4paradigm/OpenMLDB/releases/download/v0.8.3/openmldb-0.8.3-linux.tar.gz
-tar -zxvf openmldb-0.8.3-linux.tar.gz
-mv openmldb-0.8.3-linux openmldb-taskmanager-0.8.3
-cd openmldb-taskmanager-0.8.3
-=======
 wget https://github.com/4paradigm/OpenMLDB/releases/download/v0.8.4/openmldb-0.8.4-linux.tar.gz
 tar -zxvf openmldb-0.8.4-linux.tar.gz
 mv openmldb-0.8.4-linux openmldb-taskmanager-0.8.4
 cd openmldb-taskmanager-0.8.4
->>>>>>> 72f752bd
 ```
 
 **2. Modify the configuration file conf/taskmanager.properties**
