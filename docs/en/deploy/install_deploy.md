--- conflicted
+++ resolved
@@ -9,11 +9,7 @@
   * The number of cores is recommended to be no less than 4 cores. If the CPU does not support the AVX2 instruction set in the Linux environment, the deployment package needs to be recompiled from the source code.
 
 ## Deployment Package
-<<<<<<< HEAD
-The precompiled OpenMLDB deployment package is used by default in this documentation ([Linux](https://github.com/4paradigm/OpenMLDB/releases/download/v0.8.1/openmldb-0.8.1-linux.tar.gz) , [macOS](https://github.com/4paradigm/OpenMLDB/releases/download/v0.8.1/openmldb-0.8.1-darwin.tar.gz)), the supported operating system requirements are: CentOS 7, Ubuntu 20.04, macOS >= 10.15. If the user wishes to compile by himself (for example, for OpenMLDB source code development, the operating system or CPU architecture is not in the support list of the precompiled deployment package, etc.), the user can choose to compile and use in the docker container or compile from the source code. For details, please refer to our [compile documentation](compile.md).
-=======
 The precompiled OpenMLDB deployment package is used by default in this documentation ([Linux](https://github.com/4paradigm/OpenMLDB/releases/download/v0.8.2/openmldb-0.8.2-linux.tar.gz) , [macOS](https://github.com/4paradigm/OpenMLDB/releases/download/v0.8.2/openmldb-0.8.2-darwin.tar.gz)), the supported operating system requirements are: CentOS 7, Ubuntu 20.04, macOS >= 10.15. If the user wishes to compile by himself (for example, for OpenMLDB source code development, the operating system or CPU architecture is not in the support list of the precompiled deployment package, etc.), the user can choose to compile and use in the docker container or compile from the source code. For details, please refer to our [compile documentation](compile.md).
->>>>>>> d5647d1a
 
 ## Configure Environment (Linux)
 
@@ -95,15 +91,9 @@
 ### Download the OpenMLDB Release Package
 
 ```
-<<<<<<< HEAD
-wget https://github.com/4paradigm/OpenMLDB/releases/download/v0.8.1/openmldb-0.8.1-linux.tar.gz
-tar -zxvf openmldb-0.8.1-linux.tar.gz
-cd openmldb-0.8.1-linux
-=======
 wget https://github.com/4paradigm/OpenMLDB/releases/download/v0.8.2/openmldb-0.8.2-linux.tar.gz
 tar -zxvf openmldb-0.8.2-linux.tar.gz
 cd openmldb-0.8.2-linux
->>>>>>> d5647d1a
 ```
 
 ### Configuration
@@ -173,15 +163,9 @@
 ### Download the OpenMLDB Deployment Package
 
 ```
-<<<<<<< HEAD
-wget https://github.com/4paradigm/OpenMLDB/releases/download/v0.8.1/openmldb-0.8.1-linux.tar.gz
-tar -zxvf openmldb-0.8.1-linux.tar.gz
-cd openmldb-0.8.1-linux
-=======
 wget https://github.com/4paradigm/OpenMLDB/releases/download/v0.8.2/openmldb-0.8.2-linux.tar.gz
 tar -zxvf openmldb-0.8.2-linux.tar.gz
 cd openmldb-0.8.2-linux
->>>>>>> d5647d1a
 ```
 
 ### Configuration
@@ -191,11 +175,7 @@
 
 | Environment Variables             | Default Values                                          | Definitons                                                                                            |
 |-----------------------------------|---------------------------------------------------------|-------------------------------------------------------------------------------------------------------|
-<<<<<<< HEAD
-| OPENMLDB_VERSION                  | 0.8.1                                                   | OpenMLDB version                                                                                      |
-=======
 | OPENMLDB_VERSION                  | 0.8.2                                                   | OpenMLDB version                                                                                      |
->>>>>>> d5647d1a
 | OPENMLDB_MODE                     | standalone                                              | standalone or cluster mode                                                                            |
 | OPENMLDB_HOME                     | root directory of the release folder                    | openmldb root path                                                                                    |
 | SPARK_HOME                        | $OPENMLDB_HOME/spark                                    | the root path of openmldb spark release. if not exists, download from online                          |
@@ -331,17 +311,10 @@
 #### 1. Download the OpenMLDB Deployment Package
 
 ```
-<<<<<<< HEAD
-wget https://github.com/4paradigm/OpenMLDB/releases/download/v0.8.1/openmldb-0.8.1-linux.tar.gz
-tar -zxvf openmldb-0.8.1-linux.tar.gz
-mv openmldb-0.8.1-linux openmldb-tablet-0.8.1
-cd openmldb-tablet-0.8.1
-=======
 wget https://github.com/4paradigm/OpenMLDB/releases/download/v0.8.2/openmldb-0.8.2-linux.tar.gz
 tar -zxvf openmldb-0.8.2-linux.tar.gz
 mv openmldb-0.8.2-linux openmldb-tablet-0.8.2
 cd openmldb-tablet-0.8.2
->>>>>>> d5647d1a
 ```
 
 #### 2. Modify the Configuration File: conf/tablet.flags
@@ -388,17 +361,10 @@
 #### 1. Download the OpenMLDB Deployment Package
 
 ```
-<<<<<<< HEAD
-wget https://github.com/4paradigm/OpenMLDB/releases/download/v0.8.1/openmldb-0.8.1-linux.tar.gz
-tar -zxvf openmldb-0.8.1-linux.tar.gz
-mv openmldb-0.8.1-linux openmldb-ns-0.8.1
-cd openmldb-ns-0.8.1
-=======
 wget https://github.com/4paradigm/OpenMLDB/releases/download/v0.8.2/openmldb-0.8.2-linux.tar.gz
 tar -zxvf openmldb-0.8.2-linux.tar.gz
 mv openmldb-0.8.2-linux openmldb-ns-0.8.2
 cd openmldb-ns-0.8.2
->>>>>>> d5647d1a
 ```
 
 #### 2. Modify the Configuration File: conf/nameserver.flags
@@ -445,17 +411,10 @@
 #### 1. Download the OpenMLDB Deployment Package
 
 ```
-<<<<<<< HEAD
-wget https://github.com/4paradigm/OpenMLDB/releases/download/v0.8.1/openmldb-0.8.1-linux.tar.gz
-tar -zxvf openmldb-0.8.1-linux.tar.gz
-mv openmldb-0.8.1-linux openmldb-apiserver-0.8.1
-cd openmldb-apiserver-0.8.1
-=======
 wget https://github.com/4paradigm/OpenMLDB/releases/download/v0.8.2/openmldb-0.8.2-linux.tar.gz
 tar -zxvf openmldb-0.8.2-linux.tar.gz
 mv openmldb-0.8.2-linux openmldb-apiserver-0.8.2
 cd openmldb-apiserver-0.8.2
->>>>>>> d5647d1a
 ```
 
 #### 2. Modify the Configuration File: conf/apiserver.flags
@@ -495,21 +454,12 @@
 #### 1. Download the OpenMLDB Spark Distribution that is Optimized for Feature Engineering
 
 ```
-<<<<<<< HEAD
-wget https://github.com/4paradigm/spark/releases/download/v3.2.1-openmldb0.8.1/spark-3.2.1-bin-openmldbspark.tgz
-tar -zxvf spark-3.2.1-bin-openmldbspark.tgz
-wget https://github.com/4paradigm/OpenMLDB/releases/download/v0.8.1/openmldb-0.8.1-linux.tar.gz
-tar -zxvf openmldb-0.8.1-linux.tar.gz
-mv openmldb-0.8.1-linux openmldb-taskmanager-0.8.1
-cd openmldb-taskmanager-0.8.1
-=======
 wget https://github.com/4paradigm/spark/releases/download/v3.2.1-openmldb0.8.2/spark-3.2.1-bin-openmldbspark.tgz
 tar -zxvf spark-3.2.1-bin-openmldbspark.tgz
 wget https://github.com/4paradigm/OpenMLDB/releases/download/v0.8.2/openmldb-0.8.2-linux.tar.gz
 tar -zxvf openmldb-0.8.2-linux.tar.gz
 mv openmldb-0.8.2-linux openmldb-taskmanager-0.8.2
 cd openmldb-taskmanager-0.8.2
->>>>>>> d5647d1a
 ```
 
 #### 2. Modify the Configuration File conf/taskmanager.properties
