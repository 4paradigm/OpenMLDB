--- conflicted
+++ resolved
@@ -41,11 +41,7 @@
 If your operating system is capable of running pre-compiled packages directly, you can download them from the following sources:
 
 - GitHub Release: https://github.com/4paradigm/OpenMLDB/releases
-<<<<<<< HEAD
-- Mirror Site (China): http://43.138.115.238/download/
-=======
 - Mirror Site (China): https://www.openmldb.com/download/
->>>>>>> d12babd9
 
 The compatible operating systems are as follows:
 
@@ -54,15 +50,6 @@
 
 If your operating system is not mentioned above or if you want to compile from source code, please refer [here](compile.md) to compile from source code. 
 
-<<<<<<< HEAD
-### Linux Platform Compatibility pre-test
-
-Due to the variations among Linux platforms, the distribution package may not be entirely compatible with your machine. Therefore, it's recommended to conduct a preliminary compatibility test. Download the pre-compiled package `openmldb-0.8.4-linux.tar.gz`, and execute:
-
-```
-tar -zxvf openmldb-0.8.4-linux.tar.gz
-./openmldb-0.8.4-linux/bin/openmldb --version
-=======
 ### Linux Platform Compatibility Pre-test
 
 Due to the variations among Linux platforms, the distribution package may not be entirely compatible with your machine. Therefore, it's recommended to conduct a preliminary compatibility test. Download the pre-compiled package `openmldb-0.8.5-linux.tar.gz`, and execute:
@@ -70,17 +57,12 @@
 ```
 tar -zxvf openmldb-0.8.5-linux.tar.gz
 ./openmldb-0.8.5-linux/bin/openmldb --version
->>>>>>> d12babd9
 ```
 
 The result should display the version number of the program, as shown below:
 
 ```
-<<<<<<< HEAD
-openmldb version 0.8.4-xxxx
-=======
 openmldb version 0.8.5-xxxx
->>>>>>> d12babd9
 Debug build (NDEBUG not #defined)
 ```
 
@@ -195,15 +177,9 @@
 ### Download OpenMLDB
 
 ```
-<<<<<<< HEAD
-wget https://github.com/4paradigm/OpenMLDB/releases/download/v0.8.4/openmldb-0.8.4-linux.tar.gz
-tar -zxvf openmldb-0.8.4-linux.tar.gz
-cd openmldb-0.8.4-linux
-=======
 wget https://github.com/4paradigm/OpenMLDB/releases/download/v0.8.5/openmldb-0.8.5-linux.tar.gz
 tar -zxvf openmldb-0.8.5-linux.tar.gz
 cd openmldb-0.8.5-linux
->>>>>>> d12babd9
 ```
 
 ### Environment Configuration
@@ -212,11 +188,7 @@
 
 | Environment Variable              | Default Value                                           | Note                                                         |
 | --------------------------------- | ------------------------------------------------------- | ------------------------------------------------------------ |
-<<<<<<< HEAD
-| OPENMLDB_VERSION                  | 0.8.4                                                   | OpenMLDB version                                             |
-=======
 | OPENMLDB_VERSION                  | 0.8.5                                                   | OpenMLDB version                                             |
->>>>>>> d12babd9
 | OPENMLDB_MODE                     | standalone                                              | standalone or cluster                                        |
 | OPENMLDB_HOME                     | root directory of the release folder                    | openmldb root directory                                      |
 | SPARK_HOME                        | $OPENMLDB_HOME/spark                                    | openmldb spark root directory，If the directory does not exist,  it will be downloaded automatically.|
@@ -389,17 +361,10 @@
 **1. Download the OpenMLDB deployment package**
 
 ```
-<<<<<<< HEAD
-wget https://github.com/4paradigm/OpenMLDB/releases/download/v0.8.4/openmldb-0.8.4-linux.tar.gz
-tar -zxvf openmldb-0.8.4-linux.tar.gz
-mv openmldb-0.8.4-linux openmldb-tablet-0.8.4
-cd openmldb-tablet-0.8.4
-=======
 wget https://github.com/4paradigm/OpenMLDB/releases/download/v0.8.5/openmldb-0.8.5-linux.tar.gz
 tar -zxvf openmldb-0.8.5-linux.tar.gz
 mv openmldb-0.8.5-linux openmldb-tablet-0.8.5
 cd openmldb-tablet-0.8.5
->>>>>>> d12babd9
 ```
 
 **2. Modify the configuration file `conf/tablet.flags`**
@@ -462,21 +427,12 @@
 
 To start the next TabletServer on a different machine, simply repeat the aforementioned steps on that machine. If starting the next TabletServer on the same machine, ensure it's in a different directory, and do not reuse a directory where the TabletServer is already running.
 
-<<<<<<< HEAD
-For instance, you can decompress the package again (avoid using a directory where TabletServer is already running, as files generated after startup may be affected), and name the directory `openmldb-tablet-0.8.4-2`.
-
-```
-tar -zxvf openmldb-0.8.4-linux.tar.gz
-mv openmldb-0.8.4-linux openmldb-tablet-0.8.4-2
-cd openmldb-tablet-0.8.4-2
-=======
 For instance, you can decompress the package again (avoid using a directory where TabletServer is already running, as files generated after startup may be affected), and name the directory `openmldb-tablet-0.8.5-2`.
 
 ```
 tar -zxvf openmldb-0.8.5-linux.tar.gz
 mv openmldb-0.8.5-linux openmldb-tablet-0.8.5-2
 cd openmldb-tablet-0.8.5-2
->>>>>>> d12babd9
 ```
 
 Modify the configuration again and start the TabletServer. Note that if all TabletServers are on the same machine, use different port numbers to avoid "Fail to listen" error in the log (`logs/tablet.WARNING`).
@@ -494,17 +450,10 @@
 **1. Download the OpenMLDB deployment package**
 
 ````
-<<<<<<< HEAD
-wget https://github.com/4paradigm/OpenMLDB/releases/download/v0.8.4/openmldb-0.8.4-linux.tar.gz
-tar -zxvf openmldb-0.8.4-linux.tar.gz
-mv openmldb-0.8.4-linux openmldb-ns-0.8.4
-cd openmldb-ns-0.8.4
-=======
 wget https://github.com/4paradigm/OpenMLDB/releases/download/v0.8.5/openmldb-0.8.5-linux.tar.gz
 tar -zxvf openmldb-0.8.5-linux.tar.gz
 mv openmldb-0.8.5-linux openmldb-ns-0.8.5
 cd openmldb-ns-0.8.5
->>>>>>> d12babd9
 ````
 
 **2.  Modify the configuration file conf/nameserver.flags**
@@ -549,21 +498,12 @@
 
 To start the next NameServer on another machine, simply repeat the above steps on that machine. If starting the next NameServer on the same machine, ensure it's in a different directory and do not reuse the directory where NameServer has already been started.
 
-<<<<<<< HEAD
-For instance, you can decompress the package again (avoid using the directory where NameServer is already running, as files generated after startup may be affected) and name the directory `openmldb-ns-0.8.4-2`.
-
-```
-tar -zxvf openmldb-0.8.4-linux.tar.gz
-mv openmldb-0.8.4-linux openmldb-ns-0.8.4-2
-cd openmldb-ns-0.8.4-2
-=======
 For instance, you can decompress the package again (avoid using the directory where NameServer is already running, as files generated after startup may be affected) and name the directory `openmldb-ns-0.8.5-2`.
 
 ```
 tar -zxvf openmldb-0.8.5-linux.tar.gz
 mv openmldb-0.8.5-linux openmldb-ns-0.8.5-2
 cd openmldb-ns-0.8.5-2
->>>>>>> d12babd9
 ```
 
 Then modify the configuration and start.
@@ -604,17 +544,10 @@
 **1. Download the OpenMLDB deployment package**
 
 ```
-<<<<<<< HEAD
-wget https://github.com/4paradigm/OpenMLDB/releases/download/v0.8.4/openmldb-0.8.4-linux.tar.gz
-tar -zxvf openmldb-0.8.4-linux.tar.gz
-mv openmldb-0.8.4-linux openmldb-apiserver-0.8.4
-cd openmldb-apiserver-0.8.4
-=======
 wget https://github.com/4paradigm/OpenMLDB/releases/download/v0.8.5/openmldb-0.8.5-linux.tar.gz
 tar -zxvf openmldb-0.8.5-linux.tar.gz
 mv openmldb-0.8.5-linux openmldb-apiserver-0.8.5
 cd openmldb-apiserver-0.8.5
->>>>>>> d12babd9
 ```
 
 **2. Modify the configuration file conf/apiserver.flags**
@@ -627,11 +560,8 @@
 * Modify the `endpoint`. The `endpoint` consists of a colon-separated deployment machine IP/domain name and port number (endpoints cannot use 0.0.0.0 and 127.0.0.1, and must be a public IP).
 * Modify `zk_cluster` to point to the address of the ZooKeeper service that has already been started (see [Deploy ZooKeeper - 4. ZooKeeper Service Address and Connection Test](zookeeper_addr)). If the ZooKeeper service is a cluster, separate the addresses with commas, for example, `172.27.128.33:7181,172.27.128.32:7181,172.27.128.31:7181`.
 * Modify `zk_root_path`. In this example, `/openmldb_cluster` is used. Note that **components under the same cluster share the same `zk_root_path`**. So in this deployment, the `zk_root_path` for each component's configuration is `/openmldb_cluster`.
-<<<<<<< HEAD
-=======
 * You can specify the username and password to connect to the server using `--user` and `--password`.
 * By default, it connects to the server using the root user and an empty password. If you've changed the root password, you need to specify the new password using `--password`.
->>>>>>> d12babd9
 
 ```
 --endpoint=172.27.128.33:8080
@@ -679,30 +609,18 @@
 Spark distribution：
 
 ```shell
-<<<<<<< HEAD
-wget https://github.com/4paradigm/spark/releases/download/v3.2.1-openmldb0.8.4/spark-3.2.1-bin-openmldbspark.tgz
-# Image address (China)：http://43.138.115.238/download/v0.8.4/spark-3.2.1-bin-openmldbspark.tgz
-=======
 wget https://github.com/4paradigm/spark/releases/download/v3.2.1-openmldb0.8.5/spark-3.2.1-bin-openmldbspark.tgz
 # Image address (China)：https://www.openmldb.com/download/v0.8.5/spark-3.2.1-bin-openmldbspark.tgz
->>>>>>> d12babd9
 tar -zxvf spark-3.2.1-bin-openmldbspark.tgz 
 export SPARK_HOME=`pwd`/spark-3.2.1-bin-openmldbspark/
 ```
 
 OpenMLDB deployment package：
 ```
-<<<<<<< HEAD
-wget https://github.com/4paradigm/OpenMLDB/releases/download/v0.8.4/openmldb-0.8.4-linux.tar.gz
-tar -zxvf openmldb-0.8.4-linux.tar.gz
-mv openmldb-0.8.4-linux openmldb-taskmanager-0.8.4
-cd openmldb-taskmanager-0.8.4
-=======
 wget https://github.com/4paradigm/OpenMLDB/releases/download/v0.8.5/openmldb-0.8.5-linux.tar.gz
 tar -zxvf openmldb-0.8.5-linux.tar.gz
 mv openmldb-0.8.5-linux openmldb-taskmanager-0.8.5
 cd openmldb-taskmanager-0.8.5
->>>>>>> d12babd9
 ```
 
 **2. Modify the configuration file conf/taskmanager.properties**
@@ -720,10 +638,7 @@
 * Modify `offline.data.prefix`: Set it to the storage path for offline tables. In Yarn mode, modify it to the corresponding HDFS path.
 * Modify `spark.master`: Set it according to the desired mode. Currently supports local and yarn modes for running offline tasks.
 * Modify `spark.home`: Set it to the Spark environment path. If not configured, the `SPARK_HOME` environment variable will be used. It should be the directory where the spark-optimized package was extracted in the first step, and it must be an absolute path.
-<<<<<<< HEAD
-=======
 * You can specify the username and password to connect to the server using `user` and `password`. If you've changed the root password, you'll need to specify the new password for the root user.
->>>>>>> d12babd9
 
 ```
 server.host=172.27.128.33
@@ -792,11 +707,7 @@
 select * from t1;
 ```
 
-<<<<<<< HEAD
-### Deployed in offline synchronization tool (optional)
-=======
 ### Deployed in Offline Synchronization Tool (optional)
->>>>>>> d12babd9
 
 DataCollector in the offline synchronization tool needs to be deployed on the same machine as the TabletServer. Therefore, if offline synchronization is required, DataCollector can be deployed in all TabletServer deployment directories.
 
