--- conflicted
+++ resolved
@@ -16,12 +16,9 @@
 				::= identifier
 ```
 
-<<<<<<< HEAD
-The `DEPLOY` statement is used to deploy SQL to online. It supports to deploy [Select Statement](../dql/SELECT_STATEMENT.md)，and the SQL should meet the requirement [OpenMLDB SQL Requirement](../deployment_manage/ONLINE_REQUEST_REQUIREMENTS.md)
-=======
 Please refer to [DEPLOYMENT Property DeployOptions (optional)](#deployoptions-optional) for the definition of `DeployOptions`.
 Please refer to [Select Statement](../dql/SELECT_STATEMENT.md) for the definition of `SelectStmt`.
->>>>>>> eea0719f
+
 
 The `DEPLOY` statement is used to deploy SQL online. OpenMLDB supports to deploy [Select Statement](../dql/SELECT_STATEMENT.md), and the SQL script should meet the requirements in [OpenMLDB SQL Requirement](../deployment_manage/ONLINE_SERVING_REQUIREMENTS.md)
 
