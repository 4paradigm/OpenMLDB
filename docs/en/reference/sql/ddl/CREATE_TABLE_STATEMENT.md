# CREATE TABLE
 The `CREATE TABLE` statement is used to create a table. The table name must be unique in one database. 

## Syntax

```sql
CreateTableStmt ::=
    'CREATE' 'TABLE' IfNotExists TableName ( 
      TableElementList CreateTableSelectOpt | LikeTableWithOrWithoutParen ) OnCommitOpt
IfNotExists ::=
    ('IF' 'NOT' 'EXISTS')?
TableName ::=
    Identifier ('.' Identifier)?
    
TableElementList ::=
    TableElement ( ',' TableElement )*
TableElement ::=
    ColumnDef | ColumnIndex
```

The `TableElementList` needs to be defined in the `CREATE TABLE` statement. `TableElementList` consists of `ColumnDef` (column definition) and `ColumnIndex`. OpenMLDB requires at least one `ColumnDef` in the `TableElementList`.

<<<<<<< HEAD
Or use Hive tables to create new tables.

```sql
CreateTableStmt ::=
    'CREATE' 'TABLE' TableName LIKE 'HIVE' PATH
=======
Or use Hive tables and Parquet files to create new tables.

```sql
CreateTableStmt ::=
    'CREATE' 'TABLE' TableName LIKE LikeType PATH
>>>>>>> 9aa97b13

TableName ::=
    Identifier ('.' Identifier)?

<<<<<<< HEAD
=======
LikeType ::=
    'HIVE' | 'PARQUET'

>>>>>>> 9aa97b13
PATH ::=
    string_literal
```

Here is the known issues of creating tables with Hive.

* The command always return SUCCEED even it fails. You can get the error log in TaskManager log directory instead of CLI.
* Need to create table with db name, `CREATE TABLE t1 LIKE HIVE` will fail.
* May get timeout for the default CLI config and need to show tables to check result.
* The column constraints of Hive tables such as NOT NULL will not copy to new tables.

### ColumnDef (required)

```SQL
ColumnDef ::=
    ColumnName ( ColumnType ) [ColumnOptionList]
ColumnName ::=
    Identifier ( '.' Identifier ( '.' Identifier )? )?      
         
ColumnType ::=
						'INT' | 'INT32'
						|'SMALLINT' | 'INT16'
						|'BIGINT' | 'INT64'
						|'FLOAT'
						|'DOUBLE'
						|'TIMESTAMP'
						|'DATE'
						|'BOOL'
						|'STRING' | 'VARCHAR'
						
ColumnOptionList ::= 
    ColumnOption*	
ColumnOption ::= 
    ['DEFAULT' DefaultValueExpr ] ['NOT' 'NULL']
				 	  
DefaultValueExpr ::= 
    int_literal | float_literal | double_literal | string_literal
```

A table contains one or more columns. The column description `ColumnDef` for each column describes the column name, column type, and options.

- `ColumnName`: The name of the column in the table. Column names within the same table must be unique.
- `ColumnType`: The data type of the column. To learn about the data types supported by OpenMLDB, please refer to [Data Types](../data_types/reference.md).
- `ColumnOptionList`:
  - `NOT NULL`: The column does not allow null values.
  - `DEFAULT`: The default value of this column. It is recommended to configure the default value if `NOT NULL` is configured. In this case, when inserting data, if the value of the column is not defined, the default value will be inserted. If the `NOT NULL` attribute is configured but the `DEFAULT` value is not configured, OpenMLDB will throw an error when the change column value is not defined in the INSERT statement.

#### Example

**Example 1: Create a Table**

The following SQL commands set the current database to `db1` and create a table `t1` in the current database, including the column named `col0`. The data type of `col0` is `STRING`.

```sql
CREATE DATABASE db1;
-- SUCCEED
USE db1;
-- SUCCEED: Database changed
CREATE TABLE t1(col0 STRING);
-- SUCCEED

```
The following SQL command shows how to create a table in a database which is not the database currently used.
```sql
CREATE TABLE db1.t2 (col0 STRING, col1 int);
-- SUCCEED
```
Switch to database `db1` to see the details of the table just created.
```sql
USE db1;
-- SUCCEED: Database changed
desc t2;
 --- ------- --------- ------ --------- 
  #   Field   Type      Null   Default  
 --- ------- --------- ------ --------- 
  1   col0    Varchar   YES             
  2   col1    Int       YES             
 --- ------- --------- ------ --------- 
 --- -------------------- ------ ---- ------ --------------- 
  #   name                 keys   ts   ttl    ttl_type       
 --- -------------------- ------ ---- ------ --------------- 
  1   INDEX_0_1639524201   col0   -    0min   kAbsoluteTime  
 --- -------------------- ------ ---- ------ --------------- 
 --------------
  storage_mode
 --------------
  Memory
 --------------
```

**Example 2: Create a Duplicate Table**

The following SQL command creates a table, whose name is the same as an existing table of this database.
```sql
CREATE TABLE t1 (col0 STRING NOT NULL, col1 int);
-- SUCCEED
CREATE TABLE t1 (col0 STRING NOT NULL, col1 int);
-- Error: table already exists
CREATE TABLE t1 (col0 STRING NOT NULL, col1 string);
-- Error: table already exists
```

**Example 3: Create a Table with NOT NULL on Certain Columns**

```sql
USE db1;
-- SUCCEED: Database changed
CREATE TABLE t3 (col0 STRING NOT NULL, col1 int);
-- SUCCEED
```

```sql
desc t3;
 --- ------- --------- ------ ---------
  #   Field   Type      Null   Default
 --- ------- --------- ------ ---------
  1   col0    Varchar   NO
  2   col1    Int       YES
 --- ------- --------- ------ ---------
 --- -------------------- ------ ---- ------ ---------------
  #   name                 keys   ts   ttl    ttl_type
 --- -------------------- ------ ---- ------ ---------------
  1   INDEX_0_1657327434   col0   -    0min   kAbsoluteTime
 --- -------------------- ------ ---- ------ ---------------
 --------------
  storage_mode
 --------------
  Memory
 --------------
```

**Example 4: Create a Table with Default Value**

```sql
USE db1;
-- SUCCEED: Database changed
CREATE TABLE t3 (col0 STRING NOT NULL, col1 int);
-- SUCCEED
```

```sql
desc t3;
 --- ------- --------- ------ ---------
  #   Field   Type      Null   Default
 --- ------- --------- ------ ---------
  1   col0    Varchar   NO
  2   col1    Int       YES
 --- ------- --------- ------ ---------
 --- -------------------- ------ ---- ------ ---------------
  #   name                 keys   ts   ttl    ttl_type
 --- -------------------- ------ ---- ------ ---------------
  1   INDEX_0_1657327434   col0   -    0min   kAbsoluteTime
 --- -------------------- ------ ---- ------ ---------------
 --------------
  storage_mode
 --------------
  Memory
 --------------
```

**Example 5: Create a Table from the Hive table**

At first [configure OpenMLDB to support Hive](../../integration/offline_data_sources/hive.md), then create table with the following SQL.
<<<<<<< HEAD

```sql
CREATE TABLE db1.t1 LIKE HIVE 'hive://hive_db.t1';
=======

```sql
CREATE TABLE db1.t1 LIKE HIVE 'hive://hive_db.t1';
-- SUCCEED
```

Notice that the table name should include database name at present.

**Example 6: Create a Table from the Parquet files**

```sql
CREATE TABLE db1.t1 LIKE PARQUET 'file://t1.parquet';
>>>>>>> 9aa97b13
-- SUCCEED
```

Notice that the table name should include database name at present.

### ColumnIndex (optional）

```sql
ColumnIndex ::= 
    'INDEX' <OptionalIndexName> '(' IndexOptionList ')' 
 
IndexOptionList ::= 
    IndexOption ( ',' IndexOption )*
   
IndexOption ::= 
    IndexOptionName '=' expr
```

Indexes can be used by database search engines to speed up data retrieval. Simply put, an index is a pointer to the data in a table. Configuring a column index generally requires configuring the index key (`KEY`), index time column (`TS`), `TTL` and `TTL_TYPE`. 
The index key must be configured, and other configuration items are optional. The following table introduces these configuration items in detail.


| Configuration Item        | Note                                                                                                                                                                                                                                                                                                                        | Expression                                                                                      | Example                                                                                                                    |
|------------|-----------------------------------------------------------------------------------------------------------------------------------------------------------------------------------------------------------------------------------------------------------------------------------------------------------------------------|-------------------------------------------------------------------------------------------------|----------------------------------------------------------------------------------------------------------------------------|
| `KEY`      | It defines the index column (required). OpenMLDB supports single-column indexes as well as joint indexes. When `KEY`=one column, a single-column index is configured. When `KEY`=multiple columns, the joint index of these columns is configured: several columns are concatenated into a new string as an index in order. | Single-column index: `ColumnName`<br/>Joint index: <br/>`(ColumnName (, ColumnName)* ) `        | Single-column index: `INDEX(KEY=col1)`<br />Joint index: `INDEX(KEY=(col1, col2))`                                         |
| `TS`       | It defines the index time column (optional). Data on the same index will be sorted by the index time column. When `TS` is not explicitly configured, the timestamp of data insertion is used as the index time.                                                                                                             | `ColumnName`                                                                                    | `INDEX(KEY=col1, TS=std_time)`。 The index column is col1, and the data rows with the same col1 value are sorted by std_time. |
| `TTL_TYPE` | It defines the elimination rules (optional). Including four types. When `TTL_TYPE` is not explicitly configured, the `ABSOLUTE` expiration configuration is used by default.                                                                                                                                                | Supported expr: `ABSOLUTE` <br/> `LATEST`<br/>`ABSORLAT`<br/> `ABSANDLAT`。                      | For specific usage, please refer to **Configuration Rules for TTL and TTL_TYP** below.                                     |
| `TTL`      | It defines the maximum survival time/number. Different TTL_TYPEs determines different `TTL` configuration methods. When `TTL` is not explicitly configured, `TTL=0` which means OpenMLDB will not evict records.                                                                                                            | Supported expr: `int_literal`<br/>  `interval_literal`<br/>`( interval_literal , int_literal )` | For specific usage, please refer to "Configuration Rules for TTL and TTL_TYPE" below.                                      |


**Configuration details of TTL and TTL_TYPE**:

| TTL_TYPE    | TTL                                                                                                                                                                                               | Note                                                                                                   | Example                                                                                                                                                       |
| ----------- |---------------------------------------------------------------------------------------------------------------------------------------------------------------------------------------------------|--------------------------------------------------------------------------------------------------------|---------------------------------------------------------------------------------------------------------------------------------------------------------------|
| `ABSOLUTE`  | The value of TTL represents the expiration time. The configuration value is a time period such as `100m, 12h, 1d, 365d`. The maximum configurable expiration time is `15768000m` (ie 30 years)    | When a record expires, it is eliminated.                                                               | `INDEX(KEY=col1, TS=std_time, TTL_TYPE=absolute, TTL=100m)`<br />OpenMLDB will delete data older than 100 minutes.                                            |
| `LATEST`    | The value of TTL represents the maximum number of surviving entries. That is, under the same index, the maximum number of data items allowed exists. Up to 1000 can be configured                 | When the record exceeds the maximum number, it will be eliminated.                                     | `INDEX(KEY=col1, TS=std_time, TTL_TYPE=LATEST, TTL=10)`. OpenMLDB will only keep the last 10 records and delete the previous records.                         |
| `ABSORLAT`  | It defines the expiration time and the maximum number of live records. The configuration value is a 2-tuple of the form `(100m, 10), (1d, 1)`. The maximum can be configured `(15768000m, 1000)`. | Eliminates if and only if the record expires** or if the record exceeds the maximum number of records. | `INDEX(key=c1, ts=c6, ttl=(120min, 100), ttl_type=absorlat)`. When the record exceeds 100, **OR** when the record expires, it will be eliminated              |
| `ABSANDLAT` | It defines the expiration time and the maximum number of live records. The configuration value is a 2-tuple of the form `(100m, 10), (1d, 1)`. The maximum can be configured `(15768000m, 1000)`.  | When records expire **OR** records exceed the maximum number of records, records will be eliminated.   | `INDEX(key=c1, ts=c6, ttl=(120min, 100), ttl_type=absandlat)`. When there are more than 100 records, **OR** the records expire, they will also be eliminated. |


#### Example


**Example 1**

The following sql example creates a table with a single-column index.

```sql
USE db1;
--SUCCEED: Database changed
CREATE TABLE t1 (col0 STRING, col1 int, std_time TIMESTAMP, INDEX(KEY=col1));
-- SUCCEED
desc t1;
 --- ---------- ----------- ------ --------- 
  #   Field      Type        Null   Default  
 --- ---------- ----------- ------ --------- 
  1   col0       Varchar     YES             
  2   col1       Int         YES             
  3   std_time   Timestamp   YES             
 --- ---------- ----------- ------ --------- 
 --- -------------------- ------ ---- ------ --------------- 
  #   name                 keys   ts   ttl    ttl_type       
 --- -------------------- ------ ---- ------ --------------- 
  1   INDEX_0_1639524520   col1   -    0min   kAbsoluteTime  
 --- -------------------- ------ ---- ------ --------------- 
```

**Example 2**

The following sql example creates a table with a joint index.

```sql
USE db1;
--SUCCEED: Database changed
CREATE TABLE t1 (col0 STRING, col1 int, std_time TIMESTAMP, INDEX(KEY=(col0, col1)));
-- SUCCEED
desc t1;
 --- ---------- ----------- ------ --------- 
  #   Field      Type        Null   Default  
 --- ---------- ----------- ------ --------- 
  1   col0       Varchar     YES             
  2   col1       Int         YES             
  3   std_time   Timestamp   YES             
 --- ---------- ----------- ------ --------- 
 --- -------------------- ----------- ---- ------ --------------- 
  #   name                 keys        ts   ttl    ttl_type       
 --- -------------------- ----------- ---- ------ --------------- 
  1   INDEX_0_1639524576   col0|col1   -    0min   kAbsoluteTime  
 --- -------------------- ----------- ---- ------ --------------- 
```

**Example 3**

The following sql example creates a table with a single-column index configuring the time column.


```sql
USE db1;
--SUCCEED: Database changed
CREATE TABLE t1 (col0 STRING, col1 int, std_time TIMESTAMP, INDEX(KEY=col1, TS=std_time));
-- SUCCEED
desc t1;
 --- ---------- ----------- ------ --------- 
  #   Field      Type        Null   Default  
 --- ---------- ----------- ------ --------- 
  1   col0       Varchar     YES             
  2   col1       Int         YES             
  3   std_time   Timestamp   YES             
 --- ---------- ----------- ------ --------- 
 --- -------------------- ------ ---------- ------ --------------- 
  #   name                 keys   ts         ttl    ttl_type       
 --- -------------------- ------ ---------- ------ --------------- 
  1   INDEX_0_1639524645   col0   std_time   0min   kAbsoluteTime  
 --- -------------------- ------ ---------- ------ --------------- 
```

**Example 4**

The following sql example creates a table with a single-column index configuring the time column, TTL_TYPE and TTL.

```sql
USE db1;
--SUCCEED: Database changed
CREATE TABLE t1 (col0 STRING, col1 int, std_time TIMESTAMP, INDEX(KEY=col1, TS=std_time, TTL_TYPE=absolute, TTL=30d));
-- SUCCEED
desc t1;
 --- ---------- ----------- ------ --------- 
  #   Field      Type        Null   Default  
 --- ---------- ----------- ------ --------- 
  1   col0       Varchar     YES             
  2   col1       Int         YES             
  3   std_time   Timestamp   YES             
 --- ---------- ----------- ------ --------- 
 --- -------------------- ------ ---------- ---------- --------------- 
  #   name                 keys   ts         ttl        ttl_type       
 --- -------------------- ------ ---------- ---------- --------------- 
  1   INDEX_0_1639524729   col1   std_time   43200min   kAbsoluteTime  
 --- -------------------- ------ ---------- ---------- --------------- 
```

**Example 5** 

The following sql commands create a table with a single-column index and set TTL_TYPE=LATEST.

```sql
USE db1;
--SUCCEED: Database changed
CREATE TABLE t1 (col0 STRING, col1 int, std_time TIMESTAMP, INDEX(KEY=col1, TS=std_time, TTL_TYPE=latest, TTL=1));
-- SUCCEED
desc t1;
 --- ---------- ----------- ------ --------- 
  #   Field      Type        Null   Default  
 --- ---------- ----------- ------ --------- 
  1   col0       Varchar     YES             
  2   col1       Int         YES             
  3   std_time   Timestamp   YES             
 --- ---------- ----------- ------ --------- 
 --- -------------------- ------ ---------- ----- ------------- 
  #   name                 keys   ts         ttl   ttl_type     
 --- -------------------- ------ ---------- ----- ------------- 
  1   INDEX_0_1639524802   col1   std_time   1     kLatestTime  
 --- -------------------- ------ ---------- ----- ------------- 
```


**Example 6** 

The following sql commands create a table with a single-column index, set TTL_TYPE=absandlat and configure the maximum number of retained records as 10.


```sql
USE db1;
--SUCCEED: Database changed
CREATE TABLE t1 (col0 STRING, col1 int, std_time TIMESTAMP, INDEX(KEY=col1, TS=std_time, TTL_TYPE=absandlat, TTL=(30d,10)));
-- SUCCEED
desc t1;
 --- ---------- ----------- ------ --------- 
  #   Field      Type        Null   Default  
 --- ---------- ----------- ------ --------- 
  1   col0       Varchar     YES             
  2   col1       Int         YES             
  3   std_time   Timestamp   YES             
 --- ---------- ----------- ------ --------- 
 --- -------------------- ------ ---------- -------------- ------------ 
  #   name                 keys   ts         ttl            ttl_type    
 --- -------------------- ------ ---------- -------------- ------------ 
  1   INDEX_0_1639525038   col1   std_time   43200min&&10   kAbsAndLat  
 --- -------------------- ------ ---------- -------------- ------------ 
```

**Example 7** 

The following sql commands create a table with a single-column index, set TTL_TYPE=absorlat and configure the maximum number of retained records as 10.
```sql
USE db1;
--SUCCEED: Database changed
CREATE TABLE t1 (col0 STRING, col1 int, std_time TIMESTAMP, INDEX(KEY=col1, TS=std_time, TTL_TYPE=absorlat, TTL=(30d,10)));
--SUCCEED
desc t1;
 --- ---------- ----------- ------ --------- 
  #   Field      Type        Null   Default  
 --- ---------- ----------- ------ --------- 
  1   col0       Varchar     YES             
  2   col1       Int         YES             
  3   std_time   Timestamp   YES             
 --- ---------- ----------- ------ --------- 
 --- -------------------- ------ ---------- -------------- ----------- 
  #   name                 keys   ts         ttl            ttl_type   
 --- -------------------- ------ ---------- -------------- ----------- 
  1   INDEX_0_1639525079   col1   std_time   43200min||10   kAbsOrLat  
 --- -------------------- ------ ---------- -------------- ----------- 
```

**Example 8** 

The following sql commands create a multi-index table.

```sql
USE db1;
--SUCCEED: Database changed
CREATE TABLE t1 (col0 STRING, col1 int, std_time TIMESTAMP, INDEX(KEY=col0, TS=std_time), INDEX(KEY=col1, TS=std_time));
--SUCCEED
desc t1;
 --- ---------- ----------- ------ ---------
  #   Field      Type        Null   Default
 --- ---------- ----------- ------ ---------
  1   col0       Varchar     YES
  2   col1       Int         YES
  3   std_time   Timestamp   YES
 --- ---------- ----------- ------ ---------
 --- -------------------- ------ ---------- ------ ---------------
  #   name                 keys   ts         ttl    ttl_type
 --- -------------------- ------ ---------- ------ ---------------
  1   INDEX_0_1648692457   col0   std_time   0min   kAbsoluteTime
  2   INDEX_1_1648692457   col1   std_time   0min   kAbsoluteTime
 --- -------------------- ------ ---------- ------ ---------------
```

### Table Property TableOptions (optional)

```sql
TableOptions
						::= 'OPTIONS' '(' TableOptionItem (',' TableOptionItem)* ')'
TableOptionItem
						::= PartitionNumOption
						    | ReplicaNumOption
						    | DistributeOption
						    | StorageModeOption
								
PartitionNumOption
						::= 'PARTITIONNUM' '=' int_literal
ReplicaNumOption
						::= 'REPLICANUM' '=' int_literal
						
DistributeOption
						::= 'DISTRIBUTION' '=' DistributionList
DistributionList
						::= DistributionItem (',' DistributionItem)*
DistributionItem
						::= '(' LeaderEndpoint ',' FollowerEndpointList ')'
LeaderEndpoint 
						::= 	Endpoint	
FollowerEndpointList
						::= '[' Endpoint (',' Endpoint)* ']'
Endpoint
				::= string_literals
StorageModeOption
						::= 'STORAGE_MODE' '=' StorageMode
StorageMode
						::= 'Memory'
						    | 'HDD'
						    | 'SSD'
```




| Configuration Item | Note                                                                                                                                                                                                                                                                                                                                                                                                                                            | Example                                                                       |
|--------------------|-------------------------------------------------------------------------------------------------------------------------------------------------------------------------------------------------------------------------------------------------------------------------------------------------------------------------------------------------------------------------------------------------------------------------------------------------|-------------------------------------------------------------------------------|
| `PARTITIONNUM`     | It defines the number of partitions for the table. OpenMLDB divides the table into different partition blocks for storage. A partition is the basic unit of storage, replica, and fail-over related operations in OpenMLDB. When not explicitly configured, `PARTITIONNUM` defaults to 8.                                                                                                                                                       | `OPTIONS (PARTITIONNUM=8)`                                                    |
| `REPLICANUM`       | It defines the number of replicas for the table. Note that the number of replicas is only configurable in Cluster version.                                                                                                                                                                                                                                                                                                                      | `OPTIONS (REPLICANUM=3)`                                                      |
| `DISTRIBUTION`     | It defines the distributed node endpoint configuration. Generally, it contains a Leader node and several followers. `(leader, [follower1, follower2, ..])`. Without explicit configuration, OpenMLDB will automatically configure `DISTRIBUTION` according to the environment and nodes.                                                                                                                                                        | `DISTRIBUTION = [ ('127.0.0.1:6527', [ '127.0.0.1:6528','127.0.0.1:6529' ])]` |
| `STORAGE_MODE`     | It defines the storage mode of the table. The supported modes are `Memory`, `HDD` and `SSD`. When not explicitly configured, it defaults to `Memory`. <br/>If you need to support a storage mode other than `Memory` mode, `tablet` requires additional configuration options. For details, please refer to [tablet configuration file **conf/tablet.flags**](../../../deploy/conf.md#the-configuration-file-for-apiserver:-conf/tablet.flags). | `OPTIONS (STORAGE_MODE='HDD')`                                                |


#### The Difference between Disk Table and Memory Table
- If the value of `STORAGE_MODE` is `HDD` or `SSD`, the table is a **disk table**. If `STORAGE_MODE` is `Memory`, the table is a **memory table**.
- Currently, disk tables do not support GC operations
- When inserting data into a disk table, if (`key`, `ts`) are the same under the same index, the old data will be overwritten; a new piece of data will be inserted into the memory table.
- Disk tables do not support `addindex` or `deleteindex` operations, so you need to define all required indexes when creating a disk table. The `deploy` command will automatically add the required indexes, so for a disk table, if the corresponding index is missing when it is created, `deploy` will fail.



#### Example
The following sql commands create a table and configure the number of partitions as 8, the number of replicas as 3, and the storage_mode as HDD.

```sql
USE db1;
--SUCCEED: Database changed    
CREATE TABLE t1 (col0 STRING, col1 int, std_time TIMESTAMP, INDEX(KEY=col1, TS=std_time)) OPTIONS(partitionnum=8, replicanum=3, storage_mode='HDD');
--SUCCEED
DESC t1;
--- ---------- ----------- ------ ----------
#   Field      Type        Null   Default
 --- ---------- ----------- ------ ---------
  1   col0       Varchar     YES
  2   col1       Int         YES
  3   std_time   Timestamp   YES
 --- ---------- ----------- ------ ---------
 --- -------------------- ------ ---------- ------ ---------------
  #   name                 keys   ts         ttl    ttl_type
 --- -------------------- ------ ---------- ------ ---------------
  1   INDEX_0_1651143735   col1   std_time   0min   kAbsoluteTime
 --- -------------------- ------ ---------- ------ ---------------
 --------------
  storage_mode
 --------------
  HDD
 --------------
```
The following sql command create a table with specified distribution.
```sql
create table t1 (col0 string, col1 int) options (DISTRIBUTION=[('127.0.0.1:30921', ['127.0.0.1:30922', '127.0.0.1:30923']), ('127.0.0.1:30922', ['127.0.0.1:30921', '127.0.0.1:30923'])]);
--SUCCEED
```

## Related SQL

[CREATE DATABASE](../ddl/CREATE_DATABASE_STATEMENT.md)

[USE DATABASE](../ddl/USE_DATABASE_STATEMENT.md)


<|MERGE_RESOLUTION|>--- conflicted
+++ resolved
@@ -20,29 +20,18 @@
 
 The `TableElementList` needs to be defined in the `CREATE TABLE` statement. `TableElementList` consists of `ColumnDef` (column definition) and `ColumnIndex`. OpenMLDB requires at least one `ColumnDef` in the `TableElementList`.
 
-<<<<<<< HEAD
-Or use Hive tables to create new tables.
-
-```sql
-CreateTableStmt ::=
-    'CREATE' 'TABLE' TableName LIKE 'HIVE' PATH
-=======
 Or use Hive tables and Parquet files to create new tables.
 
 ```sql
 CreateTableStmt ::=
     'CREATE' 'TABLE' TableName LIKE LikeType PATH
->>>>>>> 9aa97b13
 
 TableName ::=
     Identifier ('.' Identifier)?
 
-<<<<<<< HEAD
-=======
 LikeType ::=
     'HIVE' | 'PARQUET'
 
->>>>>>> 9aa97b13
 PATH ::=
     string_literal
 ```
@@ -206,14 +195,9 @@
 **Example 5: Create a Table from the Hive table**
 
 At first [configure OpenMLDB to support Hive](../../integration/offline_data_sources/hive.md), then create table with the following SQL.
-<<<<<<< HEAD
 
 ```sql
 CREATE TABLE db1.t1 LIKE HIVE 'hive://hive_db.t1';
-=======
-
-```sql
-CREATE TABLE db1.t1 LIKE HIVE 'hive://hive_db.t1';
 -- SUCCEED
 ```
 
@@ -223,7 +207,6 @@
 
 ```sql
 CREATE TABLE db1.t1 LIKE PARQUET 'file://t1.parquet';
->>>>>>> 9aa97b13
 -- SUCCEED
 ```
 
