--- conflicted
+++ resolved
@@ -208,17 +208,8 @@
 | `ABSORLAT`  | It defines the expiration time and the maximum number of live records. The configuration value is a 2-tuple of the form `(100m, 10), (1d, 1)`. The maximum can be configured `(15768000m, 1000)`. | Eliminates if and only if the record expires** or if the record exceeds the maximum number of records. | `INDEX(key=c1, ts=c6, ttl=(120min, 100), ttl_type=absorlat)`. When the record exceeds 100, **OR** when the record expires, it will be eliminated              |
 | `ABSANDLAT` | It defines the expiration time and the maximum number of live records. The configuration value is a 2-tuple of the form `(100m, 10), (1d, 1)`. The maximum can be configured `(15768000m, 1000)`.  | When records expire **OR** records exceed the maximum number of records, records will be eliminated.   | `INDEX(key=c1, ts=c6, ttl=(120min, 100), ttl_type=absandlat)`. When there are more than 100 records, **OR** the records expire, they will also be eliminated. |
 
-<<<<<<< HEAD
+
 ##### Example
-=======
-| Configuration Item     | Description                                                         | Usage example                                                     |
-| ---------- | ------------------------------------------------------------ | ------------------------------------------------------------ |
-| `KEY`      | Index column (required). OpenMLDB supports single-column indexes as well as joint indexes. When `KEY`=one column, a single-column index is configured. When `KEY`=multiple columns, the joint index of these columns is configured, specifically, several columns are spliced ​​into a string as an index in order. | Single-column index: `INDEX(KEY=col1)`<br />Joint index: `INDEX(KEY=(col1, col2))` |
-| `TS`       | Index time column (optional). Data on the same index will be sorted by the time index column. When `TS` is not explicitly configured, the timestamp of data insertion is used as the index time. | `INDEX(KEY=col1, TS=std_time)`. The index column is col1, and the data rows with the same col1 are sorted by std_time. |
-| `TTL_TYPE` | Elimination rules (optional). Including: `ABSOLUTE`, `LATEST`, `ABSORLAT`, `ABSANDLAT` these four types. When `TTL_TYPE` is not explicitly configured, the `ABSOLUTE` expiration configuration is used by default. | For specific usage, please refer to "Configuration Rules for TTL and TTL_TYPE"                   |
-| `TTL`      | Maximum survival time/number of bars () is optional. Different TTL_TYPEs have different configuration methods. When `TTL` is not explicitly configured, `TTL=0`. A `TTL` of 0 means no eviction rule is set, and OpenMLDB will not evict records.
- |                                                              |
->>>>>>> 4e425794
 
 
 **Example 1**
@@ -454,21 +445,14 @@
 
 
 
-<<<<<<< HEAD
+
 | Configuration Item | Note                                                                                                                                                                                                                                                                                                                                                                                | Example                                                                       |
 |--------------------|-------------------------------------------------------------------------------------------------------------------------------------------------------------------------------------------------------------------------------------------------------------------------------------------------------------------------------------------------------------------------------------|-------------------------------------------------------------------------------|
 | `PARTITIONNUM`     | It defines the number of partitions for the table. OpenMLDB divides the table into different partition blocks for storage. A partition is the basic unit of storage, replica, and fail-over related operations in OpenMLDB. When not explicitly configured, `PARTITIONNUM` defaults to 8.                                                                                           | `OPTIONS (PARTITIONNUM=8)`                                                    |
 | `REPLICANUM`       | It defines the number of replicas for the table. Note that the number of replicas is only configurable in Cluster version.                                                                                                                                                                                                                                                          | `OPTIONS (REPLICANUM=3)`                                                      |
 | `DISTRIBUTION`     | It defines the distributed node endpoint configuration. Generally, it contains a Leader node and several followers. `(leader, [follower1, follower2, ..])`. Without explicit configuration, OpenMLDB will automatically configure `DISTRIBUTION` according to the environment and nodes.                                                                                            | `DISTRIBUTION = [ ('127.0.0.1:6527', [ '127.0.0.1:6528','127.0.0.1:6529' ])]` |
 | `STORAGE_MODE`     | It defines the storage mode of the table. The supported modes are `Memory`, `HDD` and `SSD`. When not explicitly configured, it defaults to `Memory`. <br/>If you need to support a storage mode other than `Memory` mode, `tablet` requires additional configuration options. For details, please refer to [tablet configuration file conf/tablet.flags](../../../deploy/conf.md). | `OPTIONS (STORAGE_MODE='HDD')`                                                |
-=======
-| Configuration Item     | Description                                                         | Usage example                                                     |
-| ---------- | ------------------------------------------------------------ | ------------------------------------------------------------ |
-| `PARTITIONNUM` | Configure the number of partitions for the table. OpenMLDB divides the table into different partition blocks for storage. A partition is the basic unit of storage, replica, and failover related operations in OpenMLDB. When not explicitly configured, `PARTITIONNUM` defaults to 8.                                                                      | `OPTIONS (PARTITIONNUM=8)`                                                    |
-| `REPLICANUM`   | Configure the number of replicas for the table. Note that the number of replicas is only configurable in Cluster OpenMLDB.                                                                                                                        | `OPTIONS (REPLICANUM=3)`                                                      |
-| `DISTRIBUTION` | Configure the distributed node endpoint configuration. Generally, it contains a Leader node and several follower nodes. `(leader, [follower1, follower2, ..])`. Without explicit configuration, OpenMLDB will automatically configure `DISTRIBUTION` according to the environment and node.                               | `DISTRIBUTION = [ ('127.0.0.1:6527', [ '127.0.0.1:6528','127.0.0.1:6529' ])]` |
-| `STORAGE_MODE` | The storage mode of the table. The supported modes are `Memory`, `HDD` or `SSD`. When not explicitly configured, it defaults to `Memory`. <br/>If you need to support a storage mode other than `Memory` mode, `tablet` requires additional configuration options. For details, please refer to [tablet configuration file conf/tablet.flags](../../../deploy/ conf.md). | `OPTIONS (STORAGE_MODE='HDD')`                                                |
->>>>>>> 4e425794
+
 
 
 ##### The Difference between Disk Table(`STORAGE_MODE` == `HDD`|`SSD`) and Memory Table (`STORAGE_MODE` == `Memory`)
