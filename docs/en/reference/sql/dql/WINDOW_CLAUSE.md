--- conflicted
+++ resolved
@@ -91,11 +91,7 @@
 
 | `SELECT` Statement Elements                            | Offline Mode | Online Preview Mode | Online Request Mode | Note                                                                                                                                                                                                                                                                                                                                                                                      |
 |:-------------------------------------------------------|--------------|---------------------|---------------------|:------------------------------------------------------------------------------------------------------------------------------------------------------------------------------------------------------------------------------------------------------------------------------------------------------------------------------------------------------------------------------------------|
-<<<<<<< HEAD
-| WINDOW Clause                                          | **``✓``**    |                     | **``✓``**           | The window clause is used to define one or several windows. Windows can be named or anonymous. Users can call aggregate functions on the window to perform analysis (```sql agg_func() over window_name```). For Online Request Mode, please follow the [specification of WINDOW Clause under Online Request](https://openmldb.ai/docs/en/main/reference/sql/deployment_manage/ONLINE_SERVING_REQUIREMENTS.html#window-usage-specification-under-online-serving) |
-=======
 | WINDOW Clause                                          | **``✓``**    |                     | **``✓``**           | The window clause is used to define one or several windows. Windows can be named or anonymous. Users can call aggregate functions on the window to perform analysis (```sql agg_func() over window_name```). For Online Request Mode, please follow the [specification of WINDOW Clause under Online Request](../deployment_manage/ONLINE_SERVING_REQUIREMENTS.md#window-usage-specification-under-online-serving) |
->>>>>>> 28d5f45d
 
 ## Basic WINDOW SPEC Syntax Elements
 
