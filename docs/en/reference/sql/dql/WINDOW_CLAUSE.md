# WINDOW Clause

## Syntax

```sql
WindowClauseOptional
        ::= ( 'WINDOW' WindowDefinition ( ',' WindowDefinition )* )?

WindowDefinition
        ::= WindowName 'AS' WindowSpec

WindowSpec
        ::= '(' WindowSpecDetails ')'

WindowSpecDetails
        ::= [ExistingWindowName] [WindowUnionClause] WindowPartitionClause WindowOrderByClause WindowFrameClause (WindowAttribute)*

WindowUnionClause
        :: = ( 'UNION' TableRefs)

WindowPartitionClause
        ::= ( 'PARTITION' 'BY' ByList )

WindowOrderByClause
        ::= ( 'ORDER' 'BY' ByList )

WindowFrameClause
        ::= ( WindowFrameUnits WindowFrameExtent [WindowFrameMaxSize])

WindowFrameUnits
        ::= 'ROWS'
          | 'ROWS_RANGE'

WindowFrameExtent
        ::= WindowFrameStart
          | WindowFrameBetween

WindowFrameStart
        ::= ( 'UNBOUNDED' | NumLiteral | IntervalLiteral ) ['OPEN'] 'PRECEDING'
          | 'CURRENT' 'ROW'

WindowFrameBetween
        ::= 'BETWEEN' WindowFrameBound 'AND' WindowFrameBound

WindowFrameBound
        ::= WindowFrameStart
          | ( 'UNBOUNDED' | NumLiteral | IntervalLiteral ) ['OPEN'] 'FOLLOWING'

WindowAttribute
        ::= WindowExcludeCurrentTime
          | WindowExcludeCurrentRow
          | WindowInstanceNotInWindow

WindowExcludeCurrentTime
        ::= 'EXCLUDE' 'CURRENT_TIME'

WindowExcludeCurrentRow
        ::= 'EXCLUDE' 'CURRENT_ROW'

WindowInstanceNotInWindow
        :: = 'INSTANCE_NOT_IN_WINDOW'
```

*Window function* is similar to aggregate functions. The difference is that the window function does not need to pack the query results into a single line when output the results. Instead, each line is separated when using WINDOW clause. 
However, the window function can scan all rows that may be part of the current row's group, depending on the grouping specification of the window function (the `PARTITION BY` on columns).
The syntax for calling a function over a window is shown bellow:

```
function_name ([expression [, expression ... ]]) OVER ( window_definition )
function_name ([expression [, expression ... ]]) OVER window_name
function_name ( * ) OVER ( window_definition )
function_name ( * ) OVER window_name
```

## SQL Statement Template

- ROWS WINDOW SQL template

```sqlite
SELECT select_expr [, select_expr ...], window_function_name(expr) OVER window_name, ... FROM ... WINDOW AS window_name (PARTITION BY ... ORDER BY ... ROWS BETWEEN ... AND ...)

```

- ROWS RANGE WINDOW SQL Template

```sql
SELECT select_expr [,select_expr...], window_function_name(expr) OVER window_name, ... FROM ... WINDOW AS window_name (PARTITION BY ... ORDER BY ... ROWS_RANEG BETWEEN ... AND ...)
```

## Description

| `SELECT` Statement Elements                            | Offline Mode | Online Preview Mode | Online Request Mode | Note                                                                                                                                                                                                                                                                                                                                                       |
|:-------------------------------------------------------|--------------|---------------------|---------------------|:-----------------------------------------------------------------------------------------------------------------------------------------------------------------------------------------------------------------------------------------------------------------------------------------------------------------------------------------------------------|
| WINDOW Clause                                          | **``✓``**    |                     | **``✓``**           | The window clause is used to define one or several windows. Windows can be named or anonymous. Users can call aggregate functions on the window to perform analysis (```sql agg_func() over window_name```). During Online Serving, please follow the [specification of WINDOW Clause under Online Serving](../deployment_manage/ONLINE_SERVING_REQUIREMENTS.html#online-servingwindow) |

## Basic WINDOW SPEC Syntax Elements

### Window Partition Clause And Window OrderBy Clause

```sql
WindowPartitionClause
        ::= ( 'PARTITION' 'BY' ByList )

WindowOrderByClause
        ::= ( 'ORDER' 'BY' ByList )
```

The `PARTITION BY` option groups the rows of the query into *partitions*, which are processed separately in the window function. `PARTITION BY` and the query level `GROUP BY` clause do similar work, except that its expressions can only be used as expressions and not as output column names or numbers. OpenMLDB requires that `PARTITION BY` must be configured. And currently **only supports grouping by column**, cannot support grouping by operation and function expression.

The `ORDER BY` option determines the order in which the rows in the partition are processed by the window function. It does a similar job as a query-level `ORDER BY` clause, but again it cannot be used as an output column name or number. Likewise, OpenMLDB requires that `ORDER BY` must be configured. And currently **only supports sorting by column**, and cannot support sorting by operation and function expression.

### Window Frame Units

```sql
WindowFrameUnits
        ::= 'ROWS'
          | 'ROWS_RANGE'
```

WindowFrameUnits defines the frame type of the window. OpenMLDB supports two types of window frames: ROWS and ROWS_RANGE

The SQL standard RANGE class window OpenMLDB system does not currently support it. Their direct comparison differences are shown in the figure below

![Figure 1: window frame type](../dql/images/window_frame_type.png)

- ROWS: The window is drawn into the window by rows, and the window is slid out according to the number of rows
- ROWS_RANGE: The window is drawn into the window by rows, and slides out of the window according to the time interval
- RANGE: The window is divided into the window according to the time granularity (may slide in multiple data rows at the same time at a time), and slide out of the window according to the time interval

### Window Frame Extent

```sql
WindowFrameExtent
        ::= WindowFrameStart
          | WindowFrameBetween
WindowFrameBetween
        ::= 'BETWEEN' WindowFrameBound 'AND' WindowFrameBound
WindowFrameBound
        ::= ( 'UNBOUNDED' | NumLiteral | IntervalLiteral ) ['OPEN'] 'PRECEDING'
          | 'CURRENT' 'ROW'
```

 **WindowFrameExtent** defines the upper and lower bounds of a window. The window type can be defined by `ROWS` or `ROWS_RANGE`.

<<<<<<< HEAD
- `CURRENT ROW` is the row currently being computed.
- `UNBOUNDED PRECEDING` indicates the upper bound of this window is unlimited.
- `expr PRECEDING`
  - When the window is `ROWS` type, `expr` must be a positive integer, which indicates the upper boundary is the `expr`th row before current row.
  - When the window type is `ROWS_RANGE`,`expr` should be a time interval, like `10s`, `10m`,`10h`, `10d`. The upper bound is the `expr` ahead of the time of current row.
- By default, OpenMLDB uses closed interval. To change this, you can use keyword `OPEN`.
=======
- CURRENT ROW: 表示当前行
- UNBOUNDED PRECEDING: 表示无限制上界
- `expr` PRECEDING
  - 窗口类型为ROWS时，`expr`必须为一个正整数。它表示边界为当前行往前`expr`行。
  - 窗口类型为ROWS_RANGE时,`expr`一般为时间区间（例如`10s`, `10m`,`10h`, `10d`)，它表示边界为当前行往前移expr时间段（例如，10秒，10分钟，10小时，10天）
    - 也可以写成正整数，单位为 ms, 例如 `1000` 等价于 `1s`
- OpenMLDB支持默认边界是闭合的。但支持OPEN关键字来修饰边界开区间
- 请注意：标准SQL中，还支持FOLLOWING的边界，当OpenMLDB并不支持。
>>>>>>> 269952cf

```{Note}
Standard SQL also supports `FOLLOWING` keyword, but OpenMLDB doesn't support it currently.
````

#### Example
**1. Named Window**

```SQL
SELECT sum(col2) OVER w1 as w1_col2_sum FROM t1
WINDOW w1 AS (PARTITION BY col1 ORDER BY col5 ROWS BETWEEN 3 PRECEDING AND CURRENT ROW)
```

**2. Anonymous Window**

```SQL
SELECT id, pk1, col1, std_ts,
sum(col1) OVER (PARTITION BY pk1 ORDER BY std_ts ROWS BETWEEN 1 PRECEDING AND CURRENT ROW) as w1_col1_sum
from t1;
```

**3. ROWS Window**

The following `WINDOW` clause defines a `ROWS` window containing preceding 1000 rows and current row. The window will contain a maximum of 1001 rows.
```SQL
SELECT sum(col2) OVER w1 as w1_col2_sum FROM t1
WINDOW w1 AS (PARTITION BY col1 ORDER BY col5 ROWS BETWEEN 1000 PRECEDING AND CURRENT ROW);
```


**4. ROWS RANGE Window**

The following `WINDOW` clause defines a `ROWS_RANGE` window containing preceding 10s rows and current row.
```SQL
SELECT sum(col2) OVER w1 as w1_col2_sum FROM t1
WINDOW w1 AS (PARTITION BY col1 ORDER BY col5 ROWS_RANGE BETWEEN 10s PRECEDING AND CURRENT ROW);
```

## WindowSpec Elements specifically designed by OpenMLDB

<<<<<<< HEAD
### **Window With Union**
=======
### 1. Window With Union
>>>>>>> 269952cf

```sql
WindowUnionClause
        :: = ( 'UNION' TableRefs)
```

<<<<<<< HEAD
#### Example
**1. Window With `UNION` On 2 Tables**
=======
#### **1.1 Example: Window with union 一张副表**
>>>>>>> 269952cf

```SQL
SELECT col1, col5, sum(col2) OVER w1 as w1_col2_sum FROM t1
WINDOW w1 AS (UNION t2 PARTITION BY col1 ORDER BY col5 ROWS_RANGE BETWEEN 10s PRECEDING AND CURRENT ROW);
```

![Figure 2: window union one table](../dql/images/window_union_1_table.png)

<<<<<<< HEAD
**2. Window With `UNION` on Multiple Tables**
=======
#### **1.2 Example: Window with union 多张副表**
>>>>>>> 269952cf

```SQL
SELECT col1, col5, sum(col2) OVER w1 as w1_col2_sum FROM t1
WINDOW w1 AS (UNION t2, t3 PARTITION BY col1 ORDER BY col5 ROWS_RANGE BETWEEN 10s PRECEDING AND CURRENT ROW);
```

![Figure 3: window union two tables](../dql/images/window_union_2_table.png)

<<<<<<< HEAD
**3. Window With `UNION` but Exclude Instance Table**
=======
#### **1.3 Example: Window with union 样本表不进入窗口**

With `INSTANCE_NOT_IN_WINDOW` for window, all rows in main table do not go into window except current row.
>>>>>>> 269952cf

```SQL
SELECT col1, col5, sum(col2) OVER w1 as w1_col2_sum FROM t1
WINDOW w1 AS (UNION t2 PARTITION BY col1 ORDER BY col5 ROWS_RANGE BETWEEN 10s PRECEDING AND CURRENT ROW INSTANCE_NOT_IN_WINDOW);
```

![Figure 4: window union one table with instance_not_in_window](../dql/images/window_union_1_table_instance_not_in_window.png)

<<<<<<< HEAD

**4. Window With `UNION` Containing Subquery**
=======
#### **1.4 Example: Window with union 列筛选子查询**
>>>>>>> 269952cf

```SQL
SELECT col1, col5, sum(col2) OVER w1 as w1_col2_sum FROM t1
WINDOW w1 AS
(UNION (select c1 as col1, c2 as col2, 0.0 as col3, 0.0 as col4, c5 as col5, "NA" as col6 from t2),
(select c1 as col1, c2 as col2, 0.0 as col3, 0.0 as col4, c5 as col5, "NA" as col6 from t3)
PARTITION BY col1 ORDER BY col5 ROWS_RANGE BETWEEN 10s PRECEDING AND CURRENT ROW);
```

<<<<<<< HEAD
### **Window Exclude Current Time**
=======
### 2. Window Exclude Current Time

Rows whose `ts` is same with current row's do not go into window.
>>>>>>> 269952cf

```
WindowExcludeCurrentTime 
        ::= 'EXCLUDE' 'CURRENT_TIME'  
```

<<<<<<< HEAD
#### Example
**1. ROWS WINDOW with EXCLUDE CURRENT TIME**
=======
#### **2.1 Example: ROWS窗口EXCLUDE CURRENT TIME**
>>>>>>> 269952cf

The following `WINDOW` clause defines a `ROWS` window containing preceding 1000 rows and current row. Any other rows in the window will not have the same time as the `CURRENT ROW`.
```SQL
SELECT sum(col2) OVER w1 as w1_col2_sum FROM t1
WINDOW w1 AS (PARTITION BY col1 ORDER BY col5 ROWS BETWEEN 1000 PRECEDING AND CURRENT ROW EXCLUDE CURRENT_TIME);
```

<<<<<<< HEAD
**2.ROW RANGE WINDOW with EXCLUDE CURRENT TIME**
=======
#### **2.2 Example: ROW RANGE窗口EXCLUDE CURRENT TIME**
>>>>>>> 269952cf

The following `WINDOW` clause defines a `ROWS_RANGE` window containing preceding 10s rows and current row. Any other rows in the window will not have the same time as the `CURRENT ROW`.
```SQL
SELECT sum(col2) OVER w1 as w1_col2_sum FROM t1
WINDOW w1 AS (PARTITION BY col1 ORDER BY col5 ROWS_RANGE BETWEEN 10s PRECEDING AND CURRENT ROW EXCLUDE CURRENT_TIME);
```

![Figure 5: window exclude current time](../dql/images/window_exclude_current_time.png)

### 3. Window Exclude Current Row

Current row do not go into window.

```
WindowExcludeCurrentRow
        ::= 'EXCLUDE' 'CURRENT_ROW'
```

#### 3.1 Example: ROWS_RANGE Window EXCLUDE CURRENT ROW

```sql
SELECT sum(col2) OVER w1 as w1_col2_sum FROM t1
WINDOW w1 AS (PARTITION BY col1 ORDER BY col5 ROWS_RANGE BETWEEN 10s PRECEDING AND CURRENT ROW EXCLUDE CURRENT_ROW);
```

### 4. Window Frame Max Size

<<<<<<< HEAD
The keyword `MAXSIZE` is used to limit the number of rows in the window.
=======
OpenMLDB在定义了元素，来限定窗口内条数。具体来说，可以在窗口定义里使用**MAXSIZE**关键字，来限制window内允许的有效窗口内最大数据条数。

`MaxSize` is only supported for `ROWS_RANGE` window.

>>>>>>> 269952cf
```sql
WindowFrameMaxSize
        :: = MAXSIZE NumLiteral
```

![Figure 6: window config max size](../dql/images/window_max_size.png)

####Example
**1. ROWS RANGE WINDOW with MAXSIZE**

The following `WINDOW` clause defines a `ROWS_RANGE` window containing preceding 10s rows and current row. There are at most 3 rows in the window.
```sql
-- desc: window ROWS_RANGE, 前10s到当前条，同时限制窗口条数不超过3条
SELECT sum(col2) OVER w1 as w1_col2_sum FROM t1
WINDOW w1 AS (PARTITION BY col1 ORDER BY col5 ROWS_RANGE BETWEEN 10s PRECEDING AND CURRENT ROW MAXSIZE 3);
```

```{seealso}
Please refer to [Built-in Functions](../functions_and_operators/Files/udfs_8h.md) for aggregate functions that can be used in window computation.
````<|MERGE_RESOLUTION|>--- conflicted
+++ resolved
@@ -142,23 +142,14 @@
 
  **WindowFrameExtent** defines the upper and lower bounds of a window. The window type can be defined by `ROWS` or `ROWS_RANGE`.
 
-<<<<<<< HEAD
+
 - `CURRENT ROW` is the row currently being computed.
 - `UNBOUNDED PRECEDING` indicates the upper bound of this window is unlimited.
 - `expr PRECEDING`
   - When the window is `ROWS` type, `expr` must be a positive integer, which indicates the upper boundary is the `expr`th row before current row.
   - When the window type is `ROWS_RANGE`,`expr` should be a time interval, like `10s`, `10m`,`10h`, `10d`. The upper bound is the `expr` ahead of the time of current row.
 - By default, OpenMLDB uses closed interval. To change this, you can use keyword `OPEN`.
-=======
-- CURRENT ROW: 表示当前行
-- UNBOUNDED PRECEDING: 表示无限制上界
-- `expr` PRECEDING
-  - 窗口类型为ROWS时，`expr`必须为一个正整数。它表示边界为当前行往前`expr`行。
-  - 窗口类型为ROWS_RANGE时,`expr`一般为时间区间（例如`10s`, `10m`,`10h`, `10d`)，它表示边界为当前行往前移expr时间段（例如，10秒，10分钟，10小时，10天）
-    - 也可以写成正整数，单位为 ms, 例如 `1000` 等价于 `1s`
-- OpenMLDB支持默认边界是闭合的。但支持OPEN关键字来修饰边界开区间
-- 请注意：标准SQL中，还支持FOLLOWING的边界，当OpenMLDB并不支持。
->>>>>>> 269952cf
+
 
 ```{Note}
 Standard SQL also supports `FOLLOWING` keyword, but OpenMLDB doesn't support it currently.
@@ -199,23 +190,19 @@
 
 ## WindowSpec Elements specifically designed by OpenMLDB
 
-<<<<<<< HEAD
+
 ### **Window With Union**
-=======
-### 1. Window With Union
->>>>>>> 269952cf
+
 
 ```sql
 WindowUnionClause
         :: = ( 'UNION' TableRefs)
 ```
 
-<<<<<<< HEAD
+
 #### Example
 **1. Window With `UNION` On 2 Tables**
-=======
-#### **1.1 Example: Window with union 一张副表**
->>>>>>> 269952cf
+
 
 ```SQL
 SELECT col1, col5, sum(col2) OVER w1 as w1_col2_sum FROM t1
@@ -224,11 +211,9 @@
 
 ![Figure 2: window union one table](../dql/images/window_union_1_table.png)
 
-<<<<<<< HEAD
+
 **2. Window With `UNION` on Multiple Tables**
-=======
-#### **1.2 Example: Window with union 多张副表**
->>>>>>> 269952cf
+
 
 ```SQL
 SELECT col1, col5, sum(col2) OVER w1 as w1_col2_sum FROM t1
@@ -237,13 +222,9 @@
 
 ![Figure 3: window union two tables](../dql/images/window_union_2_table.png)
 
-<<<<<<< HEAD
+
 **3. Window With `UNION` but Exclude Instance Table**
-=======
-#### **1.3 Example: Window with union 样本表不进入窗口**
-
-With `INSTANCE_NOT_IN_WINDOW` for window, all rows in main table do not go into window except current row.
->>>>>>> 269952cf
+
 
 ```SQL
 SELECT col1, col5, sum(col2) OVER w1 as w1_col2_sum FROM t1
@@ -252,12 +233,10 @@
 
 ![Figure 4: window union one table with instance_not_in_window](../dql/images/window_union_1_table_instance_not_in_window.png)
 
-<<<<<<< HEAD
+
 
 **4. Window With `UNION` Containing Subquery**
-=======
-#### **1.4 Example: Window with union 列筛选子查询**
->>>>>>> 269952cf
+
 
 ```SQL
 SELECT col1, col5, sum(col2) OVER w1 as w1_col2_sum FROM t1
@@ -267,25 +246,19 @@
 PARTITION BY col1 ORDER BY col5 ROWS_RANGE BETWEEN 10s PRECEDING AND CURRENT ROW);
 ```
 
-<<<<<<< HEAD
+
 ### **Window Exclude Current Time**
-=======
-### 2. Window Exclude Current Time
-
-Rows whose `ts` is same with current row's do not go into window.
->>>>>>> 269952cf
+
 
 ```
 WindowExcludeCurrentTime 
         ::= 'EXCLUDE' 'CURRENT_TIME'  
 ```
 
-<<<<<<< HEAD
+
 #### Example
 **1. ROWS WINDOW with EXCLUDE CURRENT TIME**
-=======
-#### **2.1 Example: ROWS窗口EXCLUDE CURRENT TIME**
->>>>>>> 269952cf
+
 
 The following `WINDOW` clause defines a `ROWS` window containing preceding 1000 rows and current row. Any other rows in the window will not have the same time as the `CURRENT ROW`.
 ```SQL
@@ -293,11 +266,9 @@
 WINDOW w1 AS (PARTITION BY col1 ORDER BY col5 ROWS BETWEEN 1000 PRECEDING AND CURRENT ROW EXCLUDE CURRENT_TIME);
 ```
 
-<<<<<<< HEAD
+
 **2.ROW RANGE WINDOW with EXCLUDE CURRENT TIME**
-=======
-#### **2.2 Example: ROW RANGE窗口EXCLUDE CURRENT TIME**
->>>>>>> 269952cf
+
 
 The following `WINDOW` clause defines a `ROWS_RANGE` window containing preceding 10s rows and current row. Any other rows in the window will not have the same time as the `CURRENT ROW`.
 ```SQL
@@ -325,14 +296,9 @@
 
 ### 4. Window Frame Max Size
 
-<<<<<<< HEAD
+
 The keyword `MAXSIZE` is used to limit the number of rows in the window.
-=======
-OpenMLDB在定义了元素，来限定窗口内条数。具体来说，可以在窗口定义里使用**MAXSIZE**关键字，来限制window内允许的有效窗口内最大数据条数。
-
-`MaxSize` is only supported for `ROWS_RANGE` window.
-
->>>>>>> 269952cf
+
 ```sql
 WindowFrameMaxSize
         :: = MAXSIZE NumLiteral
