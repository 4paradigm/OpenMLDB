# IP Configuration
## Physical Environment IP
To access the OpenMLDB service across hosts, you need to change the endpoint configuration `127.0.0.1` in the OpenMLDB configuration to `0.0.0.0` or the public IP, and then start the OpenMLDB service. Make sure that the port is not blocked by a firewall.
```{attention}
In the stand-alone version, not only does the endpoint needs to be changed, but also the tablet ip `--tablet=` in the nameserver configuration, which also needs to be modified here.
````

## Docker IP

If you want to access the inside of the container from outside the container (whether on the same host or across hosts), please first
Change the endpoint `127.0.0.1` to `0.0.0.0` (the `tablet` configuration item in the stand-alone version also needs to be changed) to avoid unnecessary trouble.

### External access to the container (same host)
In the same host, if you want to access the OpenMLDB server started in the container, from outside the container (physical machine or other container), you can connect directly using bridge, you can expose the port, or you can use the host network mode directly.

```{caution}
Docker Desktop for Mac does not support accessing containers from physical machines (neither of the following modes), refer to [i-cannot-ping-my-containers](https://docs.docker.com/desktop/mac/networking/#i -cannot-ping-my-containers).


But in macOS, other containers can be accessed from within a container.
```

#### Bridge Connection
The bridge connection does not need to change the docker run command, just query the bridge ip.
```
docker network inspect bridge
```

Looking at the "Containers" field, you can see the ip bound to each container, and the client can access it using this ip.

For example, after starting the container and running OpenMLDB standalone, the inspect result is `172.17.0.2`, then the CLI connection can be used:
```
../openmldb/bin/openmldb --host 172.17.0.2 --port 6527
```

#### Exposed Port
Expose the port through `-p` when starting the container, and the client can access it using the local ip address or the loopback address.

The stand-alone version needs to expose the ports of three components (nameserver, tabletserver, apiserver):
```
<<<<<<< HEAD
docker run -p 6527:6527 -p 9921:9921 -p 8080:8080 -it 4pdosc/openmldb:0.6.4 bash
=======
docker run -p 6527:6527 -p 9921:9921 -p 8080:8080 -it 4pdosc/openmldb:0.6.5 bash
>>>>>>> 0032d92d
```

The cluster version needs to expose the zk port and the ports of all components:
```
<<<<<<< HEAD
docker run -p 2181:2181 -p 7527:7527 -p 10921:10921 -p 10922:10922 -p 8080:8080 -p 9902:9902 -it 4pdosc/openmldb:0.6.4 bash
=======
docker run -p 2181:2181 -p 7527:7527 -p 10921:10921 -p 10922:10922 -p 8080:8080 -p 9902:9902 -it 4pdosc/openmldb:0.6.5 bash
>>>>>>> 0032d92d
```

```{tip}
`-p` Binding the "physical machine port" and "in-container port" may cause the "container port number" to be used on the physical machine.

If the OpenMLDB service is only in a single container, it only needs to change the exposed physical machine port number, and the client changes the access port accordingly. The configuration items of each service process do not need to be changed.

If the OpenMLDB service process is distributed, the "port number is occupied" appears in multiple containers. We do not recommend the method of "switching the exposed port number". Please change the configured port number and use the same port number when exposing.
```

#### Host Network
Or more conveniently, use host networking without port isolation, for example:
```
<<<<<<< HEAD
docker run --network host -it 4pdosc/openmldb:0.6.4 bash
=======
docker run --network host -it 4pdosc/openmldb:0.6.5 bash
>>>>>>> 0032d92d
```
But in this case, it is easy to find that the port is occupied by other processes in the host. If occupancy occurs, change the port number carefully.

### Access native containers across hosts
Since bridge mode cannot achieve cross-host access, the methods of exposing ports and host network can achieve **cross-host** access to native containers.<|MERGE_RESOLUTION|>--- conflicted
+++ resolved
@@ -38,20 +38,12 @@
 
 The stand-alone version needs to expose the ports of three components (nameserver, tabletserver, apiserver):
 ```
-<<<<<<< HEAD
-docker run -p 6527:6527 -p 9921:9921 -p 8080:8080 -it 4pdosc/openmldb:0.6.4 bash
-=======
 docker run -p 6527:6527 -p 9921:9921 -p 8080:8080 -it 4pdosc/openmldb:0.6.5 bash
->>>>>>> 0032d92d
 ```
 
 The cluster version needs to expose the zk port and the ports of all components:
 ```
-<<<<<<< HEAD
-docker run -p 2181:2181 -p 7527:7527 -p 10921:10921 -p 10922:10922 -p 8080:8080 -p 9902:9902 -it 4pdosc/openmldb:0.6.4 bash
-=======
 docker run -p 2181:2181 -p 7527:7527 -p 10921:10921 -p 10922:10922 -p 8080:8080 -p 9902:9902 -it 4pdosc/openmldb:0.6.5 bash
->>>>>>> 0032d92d
 ```
 
 ```{tip}
@@ -65,11 +57,7 @@
 #### Host Network
 Or more conveniently, use host networking without port isolation, for example:
 ```
-<<<<<<< HEAD
-docker run --network host -it 4pdosc/openmldb:0.6.4 bash
-=======
 docker run --network host -it 4pdosc/openmldb:0.6.5 bash
->>>>>>> 0032d92d
 ```
 But in this case, it is easy to find that the port is occupied by other processes in the host. If occupancy occurs, change the port number carefully.
 
