# Operation and Maintenance FAQ

## Deploy and Startup FAQ

### 1. How to confirm that the cluster is running normally？
Although there is one-click to start the script, due to the numerous configurations, problems such as "the port is occupied" and "the directory does not have read and write permissions" may occur. These problems can only be identified when the server process is running, and there is no timely feedback after exiting. (If monitoring is configured, it can be checked directly by monitoring.）
Therefore, please make sure that all server processes in the cluster are running normally.

It can be queried by `ps axu | grep openmldb`. (Note that `mon` is used as the daemon process in the official run script, but the running of the `mon` process does not mean that the OpenMLDB server process is running.)

If the processes are all running and the cluster still behaves abnormally, you need to query the server log. You can give priority to 'WARN' and 'ERROR' level logs, which are most likely the root cause.

## Server FAQ

### 1. Why is there a warning of "Fail to write into Socket" in the log?
```
http_rpc_protocol.cpp:911] Fail to write into Socket{id=xx fd=xx addr=xxx} (0x7a7ca00): Unknown error 1014 [1014]
```
This is the log that the server side will print. Generally, the client side uses the connection pool or short connection mode. After the RPC times out, the connection will be closed. When the server writes back the response, it finds that the connection has been closed and reports this error. Got EOF means that EOF has been received before (the peer has closed the connection normally). The client side uses the single connection mode and the server side generally does not report this.

### 2. The initial ttl setting of table data is not suitable, how to adjust it?
This needs to be modified using nsclient, which cannot be done by ordinary clients. For nsclient startup method and command, see [ns client](../reference/cli.md#ns-client)。

Use the command `setttl` in nsclient to change the ttl of a table, similar to
```
setttl table_name ttl_type ttl [ttl] [index_name]
```
As you can see, if you configure the name of the index at the end of the command, you can only modify the ttl of a single index.
```{caution}
Changes to `setttl` will not take effect in time and will be affected by the `gc_interval` configuration of the tablet server. (The configuration of each tablet server is independent and does not affect each other.)

For example, if the `gc_interval` of a tablet server is 1h, then the ttl configuration reload will be performed at the last moment of the next gc (in the worst case, it will be reloaded after 1h). This time the gc that reloads the ttl will not eliminate the data according to the latest ttl. The latest ttl will be used for data elimination during the next gc.

Therefore, after **ttl is changed, it takes two gc intervals to take effect**. please wait patiently.

Of course, you can adjust the `gc_interval` of the tablet server, but this configuration cannot be changed dynamically, it can only take effect after restarting. Therefore, if the memory pressure is high, you can try to expand the capacity and migrate the data shards to reduce the memory pressure. Adjusting `gc_interval` lightly is not recommended.
```

### 3. If a warning log appears: Last Join right table is empty, what does it mean?
Generally speaking, this is a normal phenomenon and does not represent an anomaly in the cluster. It's just that the right table of the join in the runner is empty, while is a possible phenomenon, and is instead likely to be a data problem.

## Client FAQ

### 1. Why am I getting a warning log for Reached timeout?
```
rpc_client.h:xxx] request error. [E1008] Reached timeout=xxxms
```
This is because the timeout setting of the rpc request sent by the client itself is small, and the client itself disconnects itself. Note that this is a timeout for rpc.

It is divided into the following situations:
#### Synchronized offline job
This happens easily when using synchronized offline commands. you can use
```sql
> SET @@job_timeout = "600000";
```
To adjust the timeout time of rpc, use 'ms' units.
#### normal request
If it is a simple query or insert, still get timeout, the general `request_timeout` configuration needs to be changed.
1. CLI: set `--request_timeout` before running
2. JAVA: SDK direct connection, adjust `SdkOption.requestTimeout`; JDBC, adjust the parameter `requestTimeout` in url
3. Python: SDK direct connection(DBAPI), adjust `connect()` arg `request_timeout`; SQLAlchemy, adjust the parameter `requestTimeout` in url

### 2. Why am I getting the warning log of Got EOF of Socket?
```
rpc_client.h:xxx] request error. [E1014]Got EOF of Socket{id=x fd=x addr=xxx} (xx)
```
This is because the `addr` side actively disconnected, and the address of `addr` is most likely taskmanager. This does not mean that the taskmanager is abnormal, but that the taskmanager side thinks that the connection is inactive and has exceeded the keepAliveTime, and actively disconnects the communication channel.
In version 0.5.0 and later, the taskmanager's `server.channel_keep_alive_time` can be increased to increase the tolerance of inactive channels. The default value is 1800s (0.5h), especially when using synchronous offline commands, this value may need to be adjusted appropriately.
In versions before 0.5.0, this configuration cannot be changed, please upgrade the taskmanager version.

### 3. Why we get unrecognizable result of offline queries?

When we are using offline queries, the result which contains Chinese may be printed as unrecognizable code. It is related with default system encoding and encoding configuration of Saprk jobs. 

If we have unrecognizable code, we can set the configuration `spark.driver.extraJavaOptions=-Dfile.encoding=utf-8` and `spark.executor.extraJavaOptions=-Dfile.encoding=utf-8` for Spark jobs.

Here is the way to configure client in [Spark Client Config](../reference/client_config/client_spark_config.md) and we can add this configuration in TaskManager properties file as well.

```
spark.default.conf=spark.driver.extraJavaOptions=-Dfile.encoding=utf-8;spark.executor.extraJavaOptions=-Dfile.encoding=utf-8
```

<<<<<<< HEAD
### 4. How to config the cxx log in client

cxx log: zk log and sdk log(glog).

zk log：
1. CLI：set before running, `--zk_log_level`(int) to set zk log level,`--zk_log_file` to set log file(just file, not dir)
2. JAVA/Python SDK：in option or url, set `zkLogLevel` and `zkLogFile`

- `zk_log_level`(int, default=3, which is INFO): 
Log messages at or **below** this level. 0-disable all zk log, 1-error, 2-warn, 3-info, 4-debug.

sdk log(glog):
1. CLI：set before running, `--glog_level`(int) to set glog level,`--glogDir`to set glog dir(a path, not a file)
2. JAVA/Python SDK：in option or url, set `glogLevel` and`glogDir`

- `glog_level`(int, default=0, which is INFO):
Log messages at or **above** this level. The numbers of severity levels INFO, WARNING, ERROR, and FATAL are 0, 1, 2, and 3, respectively.
=======
### 4. How to config TaskManager to access Kerberos-enabled Yarn cluster?

If Yarn cluster enables Kerberos authentication, we can add the following configuration to access the Kerberos-enabled Yarn cluster. Notice that we need to update the actual keytab file path and principle account.

```
spark.default.conf=spark.yarn.keytab=/tmp/test.keytab;spark.yarn.principal=test@EXAMPLE.COM
```
>>>>>>> 69fde722
<|MERGE_RESOLUTION|>--- conflicted
+++ resolved
@@ -80,8 +80,15 @@
 spark.default.conf=spark.driver.extraJavaOptions=-Dfile.encoding=utf-8;spark.executor.extraJavaOptions=-Dfile.encoding=utf-8
 ```
 
-<<<<<<< HEAD
-### 4. How to config the cxx log in client
+### 4. How to config TaskManager to access Kerberos-enabled Yarn cluster?
+
+If Yarn cluster enables Kerberos authentication, we can add the following configuration to access the Kerberos-enabled Yarn cluster. Notice that we need to update the actual keytab file path and principle account.
+
+```
+spark.default.conf=spark.yarn.keytab=/tmp/test.keytab;spark.yarn.principal=test@EXAMPLE.COM
+```
+
+### 5. How to config the cxx log in client
 
 cxx log: zk log and sdk log(glog).
 
@@ -97,13 +104,4 @@
 2. JAVA/Python SDK：in option or url, set `glogLevel` and`glogDir`
 
 - `glog_level`(int, default=0, which is INFO):
-Log messages at or **above** this level. The numbers of severity levels INFO, WARNING, ERROR, and FATAL are 0, 1, 2, and 3, respectively.
-=======
-### 4. How to config TaskManager to access Kerberos-enabled Yarn cluster?
-
-If Yarn cluster enables Kerberos authentication, we can add the following configuration to access the Kerberos-enabled Yarn cluster. Notice that we need to update the actual keytab file path and principle account.
-
-```
-spark.default.conf=spark.yarn.keytab=/tmp/test.keytab;spark.yarn.principal=test@EXAMPLE.COM
-```
->>>>>>> 69fde722
+Log messages at or **above** this level. The numbers of severity levels INFO, WARNING, ERROR, and FATAL are 0, 1, 2, and 3, respectively.