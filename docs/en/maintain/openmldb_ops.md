--- conflicted
+++ resolved
@@ -40,9 +40,6 @@
 
 ### System Requirements
 - python >= 2.7
-<<<<<<< HEAD
-=======
 - Note: In theory, `openmldb_ops` does not require version matching. A higher version of `openmldb_ops` can operate on a lower version of the `openmldb` 
 cluster.
->>>>>>> d12babd9
 - `showopstatus` and `showtablestatus` require `prettytable` dependency