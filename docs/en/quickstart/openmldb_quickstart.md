--- conflicted
+++ resolved
@@ -4,7 +4,6 @@
 
 The main use case of OpenMLDB is as a real-time feature platform for machine learning. The basic usage process is shown in the following diagram:
 ![modes-flow](concepts/images/modes-flow.png)
-<<<<<<< HEAD
 
 As shown, OpenMLDB covers the feature computing process in machine learning, from offline development to real-time serving online, providing a complete process. Please refer to the documentation for [The Usage Process and Execution Mode](./concepts/modes.html) in detail. This article will demonstrate a quickstart step by step, showing the process for basic usage.
 
@@ -19,24 +18,7 @@
 Execute the following command in the command line to pull the OpenMLDB image and start the Docker container:
 
 ```bash
-docker run -it 4pdosc/openmldb:0.8.4 bash
-=======
-
-As shown, OpenMLDB covers the feature computing process in machine learning, from offline development to real-time serving online, providing a complete process. Please refer to the documentation for [The Usage Process and Execution Mode](./concepts/modes.html) in detail. This article will demonstrate a quickstart step by step, showing the process for basic usage.
-
-## Preparation
-
-This sample program is developed and deployed based on OpenMLDB CLI, so you need to download the sample data and start OpenMLDB CLI first. It is recommended to use Docker image for a quick experience (Note: due to some known issues of Docker on macOS, the sample program in this article may encounter problems on macOS. It is recommended to run it on **Linux or Windows**).
-
-- Docker Version: >= 18.03
-
-### Pull the Image
-
-Execute the following command in the command line to pull the OpenMLDB image and start the Docker container:
-
-```bash
 docker run -it 4pdosc/openmldb:0.8.5 bash
->>>>>>> d12babd9
 ```
 
 ``` {note}
@@ -49,68 +31,6 @@
 
 ```bash
 /work/init.sh
-<<<<<<< HEAD
-```
-
-Start the OpenMLDB CLI client:
-
-```bash
-/work/openmldb/bin/openmldb --zk_cluster=127.0.0.1:2181 --zk_root_path=/openmldb --role=sql_client
-```
-
-Successful started OpenMLDB CLI will look as shown in the following figure:
-
-![image](./images/cli_cluster.png)
-
-## OpenMLDB Process
-
-Referring to the core concepts, the process of using OpenMLDB generally includes six steps: create database and table, import offline data, compute offline feature, deploy SQL plan, import online data, and online real-time feature compute.
-
-```{note}
-Unless otherwise specified, the commands demonstrated below are executed by default in OpenMLDB CLI.
-```
-
-### Step 1: Create Database and Table
-
-Create `demo_db` and table `demo_table1`:
-
-```sql
--- OpenMLDB CLI
-CREATE DATABASE demo_db;
-USE demo_db;
-CREATE TABLE demo_table1(c1 string, c2 int, c3 bigint, c4 float, c5 double, c6 timestamp, c7 date);
-```
-
-### Step 2: Import Offline Data
-
-Switch to the offline execution mode, and import the sample data as offline data for offline feature calculation.
-
-```sql
--- OpenMLDB CLI
-USE demo_db;
-SET @@execute_mode='offline';
-LOAD DATA INFILE 'file:///work/taxi-trip/data/data.parquet' INTO TABLE demo_table1 options(format='parquet', mode='append');
-```
-
-Note that the `LOAD DATA` command is an asynchronous command by default. You can use the following command to check the task status and detailed logs:
-
-- To show the list of submitted tasks: SHOW JOBS
-
-- To show the detailed information of a task: SHOW JOB job_id (job_id can be obtained from the SHOW JOBS command)
-
-- To show the task logs: SHOW JOBLOG job_id
-
-Here, we use `SHOW JOBS` to check the task status. Please wait for the task to be successfully completed ( `state` changes to `FINISHED`), and then proceed to the next step.
-
-![image-20220111141358808](./images/state_finished.png)
-
-After the task is completed, if you wish to preview the data, you can execute the `SELECT * FROM demo_table1` statement in synchronous mode by setting `SET @@sync_job=true`. However, this approach has certain limitations, which are detailed in the [Offline Command Synchronous Mode](./function_boundary.md#offline-command-synchronous-mode) section.
-
-In the default asynchronous mode, executing `SELECT * FROM demo_table1` will initiate an asynchronous task, and the results will be stored in the log files of the Spark job, making them less convenient to access. If TaskManager is in local mode, you can use `SHOW JOBLOG <id>` to view the query print results in the stdout section.
-
-The most reliable way to access the data is to use the `SELECT INTO` command to export the data to a specified directory or directly examine the storage location after importing it.
-
-=======
 ```
 
 Start the OpenMLDB CLI client:
@@ -175,7 +95,6 @@
 
 The most reliable way to access the data is to use the `SELECT INTO` command to export the data to a specified directory or directly examine the storage location after importing it.
 
->>>>>>> d12babd9
 ```{note}
 OpenMLDB also supports importing offline data through linked soft copies, without the need for hard data copying. Please refer to the parameter `deep_copy` in the [LOAD DATA INFILE Documentation](../openmldb_sql/dml/LOAD_DATA_STATEMENT.md) for more information.
 ```
