--- conflicted
+++ resolved
@@ -1,41 +1,31 @@
 # OpenMLDB Quickstart
 
-<<<<<<< HEAD
-## Basic concepts
+## Basic Concepts
 
 The main use case of OpenMLDB is as a real-time feature platform for machine learning. The basic usage process is shown in the following diagram:
-
-![modes-flow](https://openmldb.ai/docs/zh/main/_images/modes-flow.png)
-
-As can be seen, OpenMLDB covers the feature computing process of machine learning, from offline development to real-time request service online, providing a complete process. Please refer to the documentation for [the usage process and execution mode](https://openmldb.ai/docs/zh/main/quickstart/concepts/modes.html) in detail. This article will demonstrate a quick start and understanding of OpenMLDB step by step, following the basic usage process.
-
-## The preparation
-
-This article is developed and deployed based on OpenMLDB CLI, and it is necessary to download the sample data and start OpenMLDB CLI first. It is recommended to use Docker image for a quick experience (Note: due to some known issues of Docker on macOS, the sample program in this article may encounter problems in completing the operation smoothly on macOS. It is recommended to run it on **Linux or Windows**).
+![modes-flow](concepts/images/modes-flow.png)
+
+As shown, OpenMLDB covers the feature computing process in machine learning, from offline development to real-time serving online, providing a complete process. Please refer to the documentation for [The Usage Process and Execution Mode](./concepts/modes.html) in detail. This article will demonstrate a quickstart step by step, showing the process for basic usage.
+
+## Preparation
+
+This sample program is developed and deployed based on OpenMLDB CLI, so you need to download the sample data and start OpenMLDB CLI first. It is recommended to use Docker image for a quick experience (Note: due to some known issues of Docker on macOS, the sample program in this article may encounter problems on macOS. It is recommended to run it on **Linux or Windows**).
 
 - Docker Version: >= 18.03
 
-### Pulls the image
+### Pull the Image
 
 Execute the following command in the command line to pull the OpenMLDB image and start the Docker container:
 
 ```bash
-docker run -it 4pdosc/openmldb:0.8.3 bash
+docker run -it 4pdosc/openmldb:0.8.4 bash
 ```
 
 ``` {note}
-After successfully starting the container, all subsequent commands in this tutorial are executed inside the container by default. If you need to access the OpenMLDB server inside the container from outside the container, please refer to the [CLI/SDK-container onebox documentation](https://openmldb.ai/docs/zh/main/reference/ip_tips.html#id3).
-```
-
-### Download sample data
-
-Execute the following command inside the container to download the sample data used in the subsequent process (**this step can be skipped for versions 0.7.0 and later**, as the data is already stored in the image):
-
-```bash
-curl https://openmldb.ai/demo/data.parquet --output /work/taxi-trip/data/data.parquet
-```
-
-### Start the server and client
+After successfully starting the container, all subsequent commands in this tutorial are executed inside the container by default. If you need to access the OpenMLDB server inside the container from outside the container, please refer to the [CLI/SDK-container onebox documentation](../reference/ip_tips.md#clisdk-containeronebox).
+```
+
+### Start the Server and Client
 
 Start the OpenMLDB server:
 
@@ -49,19 +39,19 @@
 /work/openmldb/bin/openmldb --zk_cluster=127.0.0.1:2181 --zk_root_path=/openmldb --role=sql_client
 ```
 
-After successfully starting OpenMLDB CLI, it will be displayed as shown in the following figure:
-
-![image](https://openmldb.ai/docs/zh/main/_images/cli_cluster.png)
-
-## Use process
-
-Referring to the core concepts, the process of using OpenMLDB generally includes six steps: creating databases and tables, importing offline data, offline feature computing, deploying SQL solutions, importing online data, and online real-time feature computing.
+Successful started OpenMLDB CLI will look as shown in the following figure:
+
+![image](./images/cli_cluster.png)
+
+## OpenMLDB Process
+
+Referring to the core concepts, the process of using OpenMLDB generally includes six steps: create database and table, import offline data, compute offline feature, deploy SQL plan, import online data, and online real-time feature compute.
 
 ```{note}
 Unless otherwise specified, the commands demonstrated below are executed by default in OpenMLDB CLI.
 ```
 
-### Step 1: Create database and table
+### Step 1: Create Database and Table
 
 Create `demo_db` and table `demo_table1`:
 
@@ -72,7 +62,7 @@
 CREATE TABLE demo_table1(c1 string, c2 int, c3 bigint, c4 float, c5 double, c6 timestamp, c7 date);
 ```
 
-### Step 2: Importing offline data
+### Step 2: Import Offline Data
 
 Switch to the offline execution mode, and import the sample data as offline data for offline feature calculation.
 
@@ -91,99 +81,6 @@
 
 - To show the task logs: SHOW JOBLOG job_id
 
-Here, we use `SHOW JOBS` to check the task status. Please wait for the task to be successfully completed (the `state` is changed to `FINISHED`), and then proceed to the next step.
-
-![image-20220111141358808](https://openmldb.ai/docs/zh/main/_images/state_finished.png)
-
-After the task is completed, if you want to preview the data, you can use the `SELECT * FROM demo_table1` statement. It is recommended to first set the offline command to synchronous mode (`SET @@sync_job=true`); otherwise, the command will submit an asynchronous task, and the result will be saved in the log file of the Spark task, which is less convenient to view.
-
-```{note}
-OpenMLDB also supports importing offline data through linked soft copies, without the need for hard data copying. Please refer to the parameter `deep_copy` in the [LOAD DATA INFILE documentation](https://openmldb.ai/docs/zh/main/openmldb_sql/dml/LOAD_DATA_STATEMENT.html) for more information.
-```
-
-### Step 3: Offline feature computing
-=======
-## Basic Concepts
-
-The main use case of OpenMLDB is as a real-time feature platform for machine learning. The basic usage process is shown in the following diagram:
-![modes-flow](concepts/images/modes-flow.png)
-
-As shown, OpenMLDB covers the feature computing process in machine learning, from offline development to real-time serving online, providing a complete process. Please refer to the documentation for [The Usage Process and Execution Mode](./concepts/modes.html) in detail. This article will demonstrate a quickstart step by step, showing the process for basic usage.
-
-## Preparation
-
-This sample program is developed and deployed based on OpenMLDB CLI, so you need to download the sample data and start OpenMLDB CLI first. It is recommended to use Docker image for a quick experience (Note: due to some known issues of Docker on macOS, the sample program in this article may encounter problems on macOS. It is recommended to run it on **Linux or Windows**).
-
-- Docker Version: >= 18.03
-
-### Pull the Image
-
-Execute the following command in the command line to pull the OpenMLDB image and start the Docker container:
-
-```bash
-docker run -it 4pdosc/openmldb:0.8.4 bash
-```
-
-``` {note}
-After successfully starting the container, all subsequent commands in this tutorial are executed inside the container by default. If you need to access the OpenMLDB server inside the container from outside the container, please refer to the [CLI/SDK-container onebox documentation](../reference/ip_tips.md#clisdk-containeronebox).
-```
-
-### Start the Server and Client
-
-Start the OpenMLDB server:
-
-```bash
-/work/init.sh
-```
-
-Start the OpenMLDB CLI client:
-
-```bash
-/work/openmldb/bin/openmldb --zk_cluster=127.0.0.1:2181 --zk_root_path=/openmldb --role=sql_client
-```
-
-Successful started OpenMLDB CLI will look as shown in the following figure:
-
-![image](./images/cli_cluster.png)
-
-## OpenMLDB Process
-
-Referring to the core concepts, the process of using OpenMLDB generally includes six steps: create database and table, import offline data, compute offline feature, deploy SQL plan, import online data, and online real-time feature compute.
-
-```{note}
-Unless otherwise specified, the commands demonstrated below are executed by default in OpenMLDB CLI.
-```
-
-### Step 1: Create Database and Table
-
-Create `demo_db` and table `demo_table1`:
-
-```sql
--- OpenMLDB CLI
-CREATE DATABASE demo_db;
-USE demo_db;
-CREATE TABLE demo_table1(c1 string, c2 int, c3 bigint, c4 float, c5 double, c6 timestamp, c7 date);
-```
-
-### Step 2: Import Offline Data
-
-Switch to the offline execution mode, and import the sample data as offline data for offline feature calculation.
-
-```sql
--- OpenMLDB CLI
-USE demo_db;
-SET @@execute_mode='offline';
-LOAD DATA INFILE 'file:///work/taxi-trip/data/data.parquet' INTO TABLE demo_table1 options(format='parquet', mode='append');
-```
-
-Note that the `LOAD DATA` command is an asynchronous command by default. You can use the following command to check the task status and detailed logs:
-
-- To show the list of submitted tasks: SHOW JOBS
-
-- To show the detailed information of a task: SHOW JOB job_id (job_id can be obtained from the SHOW JOBS command)
-
-- To show the task logs: SHOW JOBLOG job_id
-
 Here, we use `SHOW JOBS` to check the task status. Please wait for the task to be successfully completed ( `state` changes to `FINISHED`), and then proceed to the next step.
 
 ![image-20220111141358808](./images/state_finished.png)
@@ -199,7 +96,6 @@
 ```
 
 ### Step 3: Compute Offline Feature
->>>>>>> 72f752bd
 
 Assuming that we have determined the SQL script (`SELECT` statement) to be used for feature computation, we can use the following command for offline feature computation:
 
@@ -219,11 +115,7 @@
 
 - The `SELECT` statement is used to perform SQL-based feature extraction and store the generated features in the directory specified by the `OUTFILE` parameter as `feature_data`, which can be used for subsequent machine learning model training.
 
-<<<<<<< HEAD
-### Step 4: Deploying SQL solutions
-=======
 ### Step 4: Deploy SQL plan
->>>>>>> 72f752bd
 
 Switch to online preview mode, and deploy the explored SQL plan to online. The SQL plan is named `demo_data_service`, and the online SQL used for feature extraction needs to be consistent with the corresponding offline feature calculation SQL.
 
@@ -234,19 +126,11 @@
 DEPLOY demo_data_service SELECT c1, c2, sum(c3) OVER w1 AS w1_c3_sum FROM demo_table1 WINDOW w1 AS (PARTITION BY demo_table1.c1 ORDER BY demo_table1.c6 ROWS BETWEEN 2 PRECEDING AND CURRENT ROW);
 ```
 
-<<<<<<< HEAD
-After the deployment, you can use the command `SHOW DEPLOYMENTS` to view the deployed SQL solutions.
-
-### Step 5: Importing online data
-
-Import the downloaded sample data as online data for online feature computation in online preview mode.
-=======
 After the deployment, you can use the command `SHOW DEPLOYMENTS` to view the deployed SQL.
 
 ### Step 5: Import Online Data
 
 Import the downloaded sample data as online data for online feature computation in online mode.
->>>>>>> 72f752bd
 
 ```sql
 -- OpenMLDB CLI
@@ -272,15 +156,9 @@
 The tutorial skips the step of real-time data access after importing data. In practical scenarios, as time progresses, the latest real-time data needs to be updated in the online database. This can be achieved through the OpenMLDB SDK or online data source connectors such as Kafka, Pulsar, etc.
 ```
 
-<<<<<<< HEAD
-### Step 6: Online real-time feature computing
-
-The development and deployment work based on OpenMLDB CLI is completed. Next, you can make real-time feature calculation requests in real-time request mode. First, exit OpenMLDB CLI and return to the command line of the operating system.
-=======
 ### Step 6: Online Real-Time Feature Computing
 
 The development and deployment work is completed. Next, you can make real-time feature calculation requests in real-time request mode. First, exit OpenMLDB CLI and return to the command line of the operating system.
->>>>>>> 72f752bd
 
 ```sql
 -- OpenMLDB CLI
@@ -293,17 +171,10 @@
 http://127.0.0.1:9080/dbs/demo_db/deployments/demo_data_service
         \___________/      \____/              \_____________/
               |               |                        |
-<<<<<<< HEAD
-        APIServer地址     Database名字            Deployment名字
-```
-
-Real-time requests accept input data in JSON format. Here are two examples: putting a row of data in the `input` field of the request.
-=======
       APIServerAddress  Database Name           Deployment Name
 ```
 
 Real-time requests accept input data in JSON format. Here are two examples: putting data in the `input` field of the request.
->>>>>>> 72f752bd
 
 **Example 1:**
 
@@ -311,11 +182,7 @@
 curl http://127.0.0.1:9080/dbs/demo_db/deployments/demo_data_service -X POST -d'{"input": [["aaa", 11, 22, 1.2, 1.3, 1635247427000, "2021-05-20"]]}'
 ```
 
-<<<<<<< HEAD
-Query the expected return result (the calculated features are stored in the `data` field):
-=======
 Expected query result (the calculated features are stored in the `data` field):
->>>>>>> 72f752bd
 
 ```json
 {"code":0,"msg":"ok","data":{"data":[["aaa",11,22]]}}
@@ -333,11 +200,7 @@
 {"code":0,"msg":"ok","data":{"data":[["aaa",11,66]]}}
 ```
 
-<<<<<<< HEAD
-### Description of real-time feature computing results
-=======
 ### Explanation of Real-Time Feature Computing Results
->>>>>>> 72f752bd
 
 The SQL execution for online real-time requests is different from batch processing mode. The request mode only performs SQL calculations on the data of the request row. In the previous example, it is the input of the POST request that serves as the request row. The specific process is as follows: Assuming that this row of data exists in the table `demo_table1`, and the following feature calculation SQL is executed on it:
 
@@ -345,11 +208,7 @@
 SELECT c1, c2, sum(c3) OVER w1 AS w1_c3_sum FROM demo_table1 WINDOW w1 AS (PARTITION BY demo_table1.c1 ORDER BY demo_table1.c6 ROWS BETWEEN 2 PRECEDING AND CURRENT ROW);
 ```
 
-<<<<<<< HEAD
-**The calculation logic for Example 1 is as follows:**
-=======
 **The Calculation Logic for Example 1 is as Follows:**
->>>>>>> 72f752bd
 
 1. Filter rows in column c1 with the value "aaa" based on the `PARTITION BY` partition of the request row and window, and sort them in ascending order by column c6. Therefore, in theory, the intermediate data table sorted by partition should be as follows. The request row is the first row after sorting.
 
@@ -363,11 +222,7 @@
 ----- ---- ---- ---------- ----------- --------------- ------------
 ```
 
-<<<<<<< HEAD
-2. The window range is `2 PRECEDING AND CURRENT ROW`, so in the above table, the actual window is extracted, and the request row is the smallest row with no preceding two rows, but the window includes the current row, so the window only contains the request row.
-=======
 2. The window range is `2 PRECEDING AND CURRENT ROW`. In the above table, when the actual window is extracted, the request row is the smallest row with no preceding 2 rows. Therefore the window only contains the request row.
->>>>>>> 72f752bd
 3. For window aggregation, the sum of column c3 for the data within the window (only one row) is calculated, resulting in 22. Therefore, the output result is:
 
 ```sql
@@ -378,11 +233,7 @@
 ----- ---- -----------
 ```
 
-<<<<<<< HEAD
-**The calculation logic for Example 2 is as follows:**
-=======
 **The Calculation Logic for Example 2 is as Follows:**
->>>>>>> 72f752bd
 
 1. According to the partition of the request line and window by `PARTITION BY`, select the rows where column c1 is "aaa" and sort them in ascending order by column c6. Therefore, theoretically, the intermediate data table after partition and sorting should be as shown in the table below. The request row is the last row after sorting.
 
@@ -396,11 +247,7 @@
 ----- ---- ---- ---------- ----------- --------------- ------------
 ```
 
-<<<<<<< HEAD
-2. The window range is `2 PRECEDING AND CURRENT ROW`, so the actual window is extracted from the above table, and the two preceding rows of the request row exist, and the current row is also included. Therefore, there are three rows of data in the window.
-=======
 2. The window range is `2 PRECEDING AND CURRENT ROW`. When the actual window is extracted from the above table, the two preceding 2 rows of the request row exist, together with the current row. Therefore, there are three rows of data in the window.
->>>>>>> 72f752bd
 3. For window aggregation, the sum of column c3 for the data within the window (three rows) is calculated, resulting in 22 + 22 + 22 = 66. Therefore, the output result is:
 
 ```sql
