# Java SDK Quickstart

## 1. Package Installation

### Package Installation on Linux
Configure maven pom

```xml
<dependency>
    <groupId>com.4paradigm.openmldb</groupId>
    <artifactId>openmldb-jdbc</artifactId>
<<<<<<< HEAD
    <version>0.6.4</version>
=======
    <version>0.6.5</version>
>>>>>>> 0032d92d
</dependency>
<dependency>
    <groupId>com.4paradigm.openmldb</groupId>
    <artifactId>openmldb-native</artifactId>
<<<<<<< HEAD
    <version>0.6.4</version>
=======
    <version>0.6.5</version>
>>>>>>> 0032d92d
</dependency>
```
### Package Installation on Mac
Configure maven pom

```xml
<dependency>
    <groupId>com.4paradigm.openmldb</groupId>
    <artifactId>openmldb-jdbc</artifactId>
<<<<<<< HEAD
    <version>0.6.4</version>
=======
    <version>0.6.5</version>
>>>>>>> 0032d92d
</dependency>
<dependency>
    <groupId>com.4paradigm.openmldb</groupId>
    <artifactId>openmldb-native</artifactId>
<<<<<<< HEAD
    <version>0.6.4-macos</version>
</dependency>
```
Note that since `openmldb-native` contains the C++ static library compiled by OpenMLDB, by default it is a Linux's static library. On macOS, the version of the above openmldb-native needs to be changed to `0.6.4-macos`, and the version of openmldb-jdbc remains unchanged .
=======
    <version>0.6.5-macos</version>
</dependency>
```
Note that since `openmldb-native` contains the C++ static library compiled by OpenMLDB, by default it is a Linux's static library. On macOS, the version of the above openmldb-native needs to be changed to `0.6.5-macos`, and the version of openmldb-jdbc remains unchanged .
>>>>>>> 0032d92d

## 2. Quickstart

### 2.1 Create SqlClusterExecutor

First, the OpenMLDB connection parameters should be configured.

```java
SdkOption option = new SdkOption();
option.setZkCluster("127.0.0.1:2181");
option.setZkPath("/openmldb");
option.setSessionTimeout(10000);
option.setRequestTimeout(60000);
```

Next, you should create an `SqlExecutor` using `SdkOption`. `SqlClusterExecutor` is thread-safe to execute SQL operations, thus you only need to create one `SqlClusterExecutor`:

```java
sqlExecutor = new SqlClusterExecutor(option);
```

### 2.2 Create Database

A database is created by using the `SqlClusterExecutor::createDB()` interface:

```java
sqlExecutor.createDB("db_test");
```

### 2.3 Create Table

A table is created by using the `SqlClusterExecutor::executeDDL(db, createTableSql)` interface:

```java
String createTableSql = "create table trans(c1 string,\n" +
                " c3 int,\n" +
                " c4 bigint,\n" +
                " c5 float,\n" +
                " c6 double,\n" +
                "c7 timestamp,\n" +
                " c8 date,\n" +
                "index(key=c1, ts=c7));";
sqlExecutor.executeDDL("", createTableSql);
```

### 2.4 Insert Data into a Table

#### 2.4.1 Insert Data Directly

1.  Using the `SqlClusterExecutor::getInsertPreparedStmt(db, insertSql)` interface to get the `InsertPrepareStatement`.
2. Using the `Statement::execute()` interface to execute the insert statement.

```java
String insertSql = "insert into trans values(\"aa\",23,33,1.4,2.4,1590738993000,\"2020-05-04\");";
PreparedStatement pstmt = null;
try {
  pstmt = sqlExecutor.getInsertPreparedStmt(db, insertSql);
  Assert.assertTrue(pstmt.execute());
} catch (SQLException e) {
  e.printStackTrace();
  Assert.fail();
} finally {
  if (pstmt != null) {
    try {
      // PrepareStatement must be closed after it is used up
      pstmt.close();
    } catch (SQLException throwables) {
      throwables.printStackTrace();
    }
  }
}
```

#### 2.4.2 Use Placeholder to Execute Insert Statement

1. Using the `SqlClusterExecutor::getInsertPreparedStmt(db, insertSqlWithPlaceHolder)` interface to` get the InsertPrepareStatement`.
2. Calling the `PreparedStatement::setType(index, value)` interface to fill data into `InsertPrepareStatement`.
3. Using the `Statement::execute()` interface to execute the insert statement.

```java
String insertSqlWithPlaceHolder = "insert into trans values(\"aa\", ?, 33, ?, 2.4, 1590738993000, \"2020-05-04\");";
PreparedStatement pstmt = null;
try {
  pstmt = sqlExecutor.getInsertPreparedStmt(db, insertSqlWithPlaceHolder);
  pstmt.setInt(1, 24);
  pstmt.setInt(2, 1.5f);
  pstmt.execute();
} catch (SQLException e) {
  e.printStackTrace();
  Assert.fail();
} finally {
  if (pstmt != null) {
    try {
      // PrepareStatement must be closed after it is used up
      pstmt.close();
    } catch (SQLException throwables) {
      throwables.printStackTrace();
    }
  }
}
```

#### 2.4.2 Use Placeholder to Execute Batch Insert

1. Using the `SqlClusterExecutor::getInsertPreparedStmt(db, insertSqlWithPlaceHolder)` interface to` get the InsertPrepareStatement`.
2. Calling the `PreparedStatement::setType(index, value)` interface to fill data into `InsertPrepareStatement`.
3. Using the `PreparedStatement::addBatch()` interface to build current row.
4. Using the `PreparedStatement::setType(index, value)` and `PreparedStatement::addBatch()` to add new rows.
5. Using the `PreparedStatement::executeBatch()` to execute batch insert.

```java
String insertSqlWithPlaceHolder = "insert into trans values(\"aa\", ?, 33, ?, 2.4, 1590738993000, \"2020-05-04\");";
PreparedStatement pstmt = null;
try {
  pstmt = sqlExecutor.getInsertPreparedStmt(db, insertSqlWithPlaceHolder);
  pstmt.setInt(1, 24);
  pstmt.setInt(2, 1.5f);
  pstmt.addBatch();
  pstmt.setInt(1, 25);
  pstmt.setInt(2, 1.6f);
  pstmt.addBatch();
  pstmt.executeBatch();
} catch (SQLException e) {
  e.printStackTrace();
  Assert.fail();
} finally {
  if (pstmt != null) {
    try {
      // PrepareStatement must be closed after it is used up
      pstmt.close();
    } catch (SQLException throwables) {
      throwables.printStackTrace();
    }
  }
}
```

### 2.5 Execute SQL Batch Query

1. Using the `SqlClusterExecutor::executeSQL(selectSql)` interface to execute SQL batch query statements:

```java
String selectSql = "select * from trans;";
java.sql.ResultSet result = sqlExecutor.executeSQL(db, selectSql);
```

2. Accessing query results:

```java
// Access the result set ResultSet, and output the first three columns of data
try {
  while (result.next()) {
    System.out.println(resultSet.getString(1) + "," + resultSet.getInt(2) "," + resultSet.getLong(3));
  }
} catch (SQLException e) {
  e.printStackTrace();
} finally {
  try {
    if (result != null) {
      result.close();
    }
  } catch (SQLException throwables) {
    throwables.printStackTrace();
  }

}
```

### 2.6 SQL Queries in the Request Mode

1. Using the `SqlClusterExecutor::getRequestPreparedStmt(db, selectSql)` interface to get the `RequestPrepareStatement`.
2. Calling the `PreparedStatement::setType(index, value)` interface to set the request data. Please call the `setType` interface and configure a valid value according to the data type corresponding to each column in the data table.
3. Calling the `Statement::executeQuery()` interface to execute the request query statement.

```java
String selectSql = "SELECT c1, c3, sum(c4) OVER w1 as w1_c4_sum FROM trans WINDOW w1 AS " +
                "(PARTITION BY trans.c1 ORDER BY trans.c7 ROWS BETWEEN 2 PRECEDING AND CURRENT ROW);";
PreparedStatement pstmt = null;
ResultSet resultSet = null;
/*
c1 string,\n" +
                " c3 int,\n" +
                " c4 bigint,\n" +
                " c5 float,\n" +
                " c6 double,\n" +
                "c7 timestamp,\n" +
                " c8 date,\n" +
*/
try {
  // The first step, get RequestPrepareStatement
  pstmt= sqlExecutor.getRequestPreparedStmt(db, selectSql);
  
  // The second step, execute the request mode, you need to set a line of request data in RequestPreparedStatement
  pstmt.setString(1, "bb");
  pstmt.setInt(2, 24);
  pstmt.setLong(3, 34l);
  pstmt.setFloat(4, 1.5f);
  pstmt.setDouble(5, 2.5);
  pstmt.setTimestamp(6, new Timestamp(1590738994000l));
  pstmt.setDate(7, Date.valueOf("2020-05-05"));
  
  // Calling executeQuery will execute the select sql, the result in resultSet
  resultSet = pstmt.executeQuery();
  
  // access resultSet
  Assert.assertEquals(resultSet.getMetaData().getColumnCount(), 3);
  Assert.assertTrue(resultSet.next());
  Assert.assertEquals(resultSet.getString(1), "bb");
  Assert.assertEquals(resultSet.getInt(2), 24);
  Assert.assertEquals(resultSet.getLong(3), 34);
  
  // The returned result set of a normal request query contains only one row of results, so the result of the second call to resultSet.next() is false
  Assert.assertFalse(resultSet.next());
  
} catch (SQLException e) {
  e.printStackTrace();
  Assert.fail();
} finally {
  try {
    if (resultSet != null) {
      // need to close after result is used up
      resultSet.close();
    }
    if (pstmt != null) {
      pstmt.close();
    }
  } catch (SQLException throwables) {
    throwables.printStackTrace();
  }
}
```

### 2.7 Delete a Table

You should use the `SqlClusterExecutor::executeDDL(db, dropTableSql)` interface to delete a table:

```java
String dropTableSql = "drop table trans;";
sqlExecutor.executeDDL(db, dropTableSql);
```

### 2.8 Delete a Database

You should use the `SqlClusterExecutor::dropDB(db)` interface to drop a specified database:

```java
sqlExecutor.dropDB(db);
```

### 2.9 Delete all data under one key in specific index

There two methods to delete as below:

- use delete sql
- use delete preparestatement

```
java.sql.Statement state = router.getStatement();
try {
    String sql = "DELETE FROM t1 WHERE col2 = 'key1';";
    state.execute(sql);
    sql = "DELETE FROM t1 WHERE col2 = ?;";
    java.sql.PreparedStatement p1 = router.getDeletePreparedStmt("test", sql);
    p1.setString(1, "key2");
    p1.executeUpdate();
    p1.close();
} catch (Exception e) {
    e.printStackTrace();
    Assert.fail();
} finally {
    try {
        state.close();
    } catch (Exception e) {
        e.printStackTrace();
    }
}
```

## 3. A Complete Example

```java
import com._4paradigm.openmldb.jdbc.CallablePreparedStatement;
import com._4paradigm.openmldb.sdk.*;
import com._4paradigm.openmldb.sdk.impl.SqlClusterExecutor;
import org.testng.Assert;

import java.sql.*;
import java.util.ArrayList;
import java.util.List;
import java.util.concurrent.TimeUnit;

public class Demo {

    private SqlExecutor sqlExecutor = null;
    private String db = "mydb16";
    private String table = "trans";
    private String sp = "sp";

    public static void main(String[] args) {
        Demo demo = new Demo();
        try {
            // Initialize the construction of SqlExecutor
            demo.init();
            demo.createDataBase();
            demo.createTable();
            // Insert by insert statement
            demo.insertWithoutPlaceholder();
            // Insert by way of placeholder. The placeholder method will not compile sql repeatedly, and its performance will be much better than direct insert
            demo.insertWithPlaceholder();
            // Execute the select statement
            demo.select();
            // Execute sql in request mode
            demo.requestSelect();
            // Delete table
            demo.dropTable();
            // Delete the database
            demo.dropDataBase();
        } catch (Exception e) {
            e.printStackTrace();
        }
    }

    private void init() throws SqlException {
        SdkOption option = new SdkOption();
        option.setZkCluster("172.27.128.37:7181");
        option.setZkPath("/rtidb_wb");
        option.setSessionTimeout(10000);
        option.setRequestTimeout(60000);
        // sqlExecutor is multi-threaded safe to execute sql operations, and only one can be created in the actual environment
        sqlExecutor = new SqlClusterExecutor(option);
    }

    private void createDataBase() {
        Assert.assertTrue(sqlExecutor.createDB(db));
    }

    private void dropDataBase() {
        Assert.assertTrue(sqlExecutor.dropDB(db));
    }

    private void createTable() {
        String createTableSql = "create table trans(c1 string,\n" +
                " c3 int,\n" +
                " c4 bigint,\n" +
                " c5 float,\n" +
                " c6 double,\n" +
                "c7 timestamp,\n" +
                " c8 date,\n" +
                "index(key=c1, ts=c7));";
        Assert.assertTrue(sqlExecutor.executeDDL(db, createTableSql));
    }

    private void dropTable() {
        String dropTableSql = "drop table trans;";
        Assert.assertTrue(sqlExecutor.executeDDL(db, dropTableSql));
    }

    private void getInputSchema(String selectSql) {
        try {
            Schema inputSchema = sqlExecutor.getInputSchema(db, selectSql);
            Assert.assertEquals(inputSchema.getColumnList().size(), 7);
            Column column = inputSchema.getColumnList().get(0);
            Assert.assertEquals(column.getColumnName(), "c1");
            Assert.assertEquals(column.getSqlType(), Types.VARCHAR);
            Assert.assertEquals(column.isConstant(), false);
            Assert.assertEquals(column.isNotNull(), false);
        } catch (SQLException throwables) {
            throwables.printStackTrace();
        }
    }

    private void insertWithoutPlaceholder() {
        String insertSql = "insert into trans values(\"aa\",23,33,1.4,2.4,1590738993000,\"2020-05-04\");";
        PreparedStatement pstmt = null;
        try {
            pstmt = sqlExecutor.getInsertPreparedStmt(db, insertSql);
            Assert.assertTrue(pstmt.execute());
        } catch (SQLException e) {
            e.printStackTrace();
            Assert.fail();
        } finally {
            if (pstmt != null) {try {
                    // PrepareStatement must be closed after it is used up
                    pstmt.close();
                } catch (SQLException throwables) {
                    throwables.printStackTrace();
                }
            }
        }
    }

    private void insertWithPlaceholder() {
        String insertSql = "insert into trans values(\"aa\", ?, 33, ?, 2.4, 1590738993000, \"2020-05-04\");";
        PreparedStatement pstmt = null;
        try {
            pstmt = sqlExecutor.getInsertPreparedStmt(db, insertSql);
            ResultSetMetaData metaData = pstmt.getMetaData();
            setData(pstmt, metaData);
            Assert.assertTrue(pstmt.execute());
        } catch (SQLException e) {
            e.printStackTrace();
            Assert.fail();
        } finally {
            if (pstmt != null) {
                try {
                    pstmt.close();
                } catch (SQLException throwables) {
                    throwables.printStackTrace();
                }
            }
        }
    }

    private void select() {
        String selectSql = "select * from trans;";
        java.sql.ResultSet result = sqlExecutor.executeSQL(db,selectSql);
        int num = 0;
        try {
            while (result.next()) {
                num++;
            }
        } catch (SQLException e) {
            e.printStackTrace();
        } finally {
            try {
                if (result != null) {
                    result.close();
                }
            } catch (SQLException throwables) {
                throwables.printStackTrace();
            }

        }
        // result data analysis refer to the requestSelect method below
        Assert.assertEquals(num, 2);
    }

    private void requestSelect() {
        String selectSql = "SELECT c1, c3, sum(c4) OVER w1 as w1_c4_sum FROM trans WINDOW w1 AS " +
                "(PARTITION BY trans.c1 ORDER BY trans.c7 ROWS BETWEEN 2 PRECEDING AND CURRENT ROW);";
        PreparedStatement pstmt = null;
        ResultSet resultSet = null;
        try {
            pstmt = sqlExecutor.getRequestPreparedStmt(db, selectSql);
            // If you are executing deployment, you can get preparedstatement by name
            //pstmt = sqlExecutor.getCallablePreparedStmt(db, deploymentName);
            ResultSetMetaData metaData = pstmt.getMetaData();
            // To execute the request mode, you need to set a line of request data in RequestPreparedStatement
            setData(pstmt, metaData);
            // Calling executeQuery will execute the select sql, and then put the result in resultSet
            resultSet = pstmt.executeQuery();

            Assert.assertTrue(resultSet.next());
            Assert.assertEquals(resultSet.getMetaData().getColumnCount(), 3);
            Assert.assertEquals(resultSet.getString(1), "bb");
            Assert.assertEquals(resultSet.getInt(2), 24);
            Assert.assertEquals(resultSet.getLong(3), 34);
            Assert.assertFalse(resultSet.next());
        } catch (SQLException e) {
            e.printStackTrace();
            Assert.fail();
        } finally {
            try {
                if (resultSet != null) {
                    // need to close after result is used up
                    resultSet.close();
                }
                if (pstmt != null) {
                    pstmt.close();
                }
            } catch (SQLException throwables) {
                throwables.printStackTrace();
            }
        }
    }

    private void batchRequestSelect() {
         String selectSql = "SELECT c1, c3, sum(c4) OVER w1 as w1_c4_sum FROM trans WINDOW w1 AS " +
                "(PARTITION BY trans.c1 ORDER BY trans.c7 ROWS BETWEEN 2 PRECEDING AND CURRENT ROW);";
        PreparedStatement pstmt = null;
        ResultSet resultSet = null;
        try {
            List<Integer> list = new ArrayList<Integer>();
            pstmt = sqlExecutor.getBatchRequestPreparedStmt(db, selectSql, list);
            // If you are executing deployment, you can get preparedstatement by name
            // pstmt = sqlExecutor.getCallablePreparedStmtBatch(db, deploymentName);
            ResultSetMetaData metaData = pstmt.getMetaData();
            // To execute request mode, you need to set PreparedStatement to request data
            // Set how many pieces of data to send in a batch
            int batchSize = 5;
            for (int idx = 0; idx < batchSize; idx++) {
                setData(pstmt, metaData);
                // After each row of data is set, addBatch needs to be called once
                pstmt.addBatch();
            }
            // Calling executeQuery will execute the select sql, and then put the result in resultSet
            resultSet = pstmt.executeQuery();
            // Take out the feature results corresponding to each data in turn
            while (resultSet.next()) {
                Assert.assertEquals(resultSet.getMetaData().getColumnCount(), 3);
                Assert.assertEquals(resultSet.getString(1), "bb");
                Assert.assertEquals(resultSet.getInt(2), 24);
                Assert.assertEquals(resultSet.getLong(3), 34);
            }
        } catch (SQLException e) {
            e.printStackTrace();
            Assert.fail();
        } finally {
            try {
                if (resultSet != null) {
                    //result need to close after use
                    resultSet.close();
                }
                if (pstmt != null) {
                    pstmt.close();
                }
            } catch (SQLException throwables) {
                throwables.printStackTrace();
            }
        }
    }

    private void setData(PreparedStatement pstmt, ResultSetMetaData metaData) throws SQLException {
        for (int i = 0; i < metaData.getColumnCount(); i++) {
            int columnType = metaData.getColumnType(i + 1);
            if (columnType == Types.BOOLEAN) {
                pstmt.setBoolean(i + 1, true);
            } else if (columnType == Types.SMALLINT) {
                pstmt.setShort(i + 1, (short) 22);
            } else if (columnType == Types.INTEGER) {
                pstmt.setInt(i + 1, 24);
            } else if (columnType == Types. BIGINT) {
                pstmt.setLong(i + 1, 34l);
            } else if (columnType == Types.FLOAT) {
                pstmt.setFloat(i + 1, 1.5f);
            } else if (columnType == Types.DOUBLE) {
                pstmt.setDouble(i + 1, 2.5);
            } else if (columnType == Types.TIMESTAMP) {
                pstmt.setTimestamp(i + 1, new Timestamp(1590738994000l));
            } else if (columnType == Types.DATE) {
                pstmt.setDate(i + 1, Date.valueOf("2020-05-05"));
            } else if (columnType == Types.VARCHAR) {
                pstmt.setString(i + 1, "bb");
            } else {
                throw new SQLException("set data failed");
            }
        }
    }
}
```

## 4. JDBC Connect
We can use the JDBC way to connect OpenMLDB(only support OpenMLDB cluster now):
```
Class.forName("com._4paradigm.openmldb.jdbc.SQLDriver");
// No database in jdbcUrl
Connection connection = DriverManager.getConnection("jdbc:openmldb:///?zk=localhost:6181&zkPath=/openmldb");

// Set database in jdbcUrl
Connection connection1 = DriverManager.getConnection("jdbc:openmldb:///test_db?zk=localhost:6181&zkPath=/openmldb");
```

No database in jdbc url is fine, but set the database in jdbc url is recommended. After connected, the default execute mode is online.

You can create `Statement` by connection, to execute all sql, and set the execute mode. For example:
```
Statement stmt = connection.createStatement();
stmt.execute("SELECT * from t1");
```

`PreparedStatement` supports `SELECT`, `INSERT` and `DELETE`. And only supports insert into online.
```
PreparedStatement selectStatement = connection.prepareStatement("SELECT * FROM t1 WHERE id=?");
PreparedStatement insertStatement = connection.prepareStatement("INSERT INTO t1 VALUES (?,?)");
PreparedStatement insertStatement = connection.prepareStatement("DELETE FROM t1 WHERE id=?");
```

## 5. SDK Option

Connect to cluster must set `zkCluster` and `zkPath`(set methods or add `foo=bar` after `?` in jdbc url). Other options are optional.

Connect to standalone must set `host`, `port` and `isClusterMode`(`SDKOption.setClusterMode`). No jdbc supports. Notice that, `isClusterMode` is the required option, we can't detect it automatically now. Other options are optional.

### General Optional Options

We can set the options in cluster and standalone:
- enableDebug: default false. To enable the hybridse debug log(not the all log), you can see more log about sql compile and running. But the hybridse debug log may in tablet server log, the client won't collect all.
- requestTimeout: default 60000ms. To set the rpc timeout sent by client, exclude the rpc sent to taskmanager(job rpc timeout option is the variable `job_timeout`).
- glogLevel: default 0, the same to glog minloglevel. INFO, WARNING, ERROR, and FATAL are 0, 1, 2, and 3, respectively. so 0 will print INFO and higher levels。
- glogDir: default empty. When it's empty, it'll print to stderr.
- maxSqlCacheSize: default 50. The max cache num of one db in one sql mode(client side). If client met no cache error(e.g. get error `please use getInsertRow with ... first` but we did `getInsertRow` before), you can set it bigger.

### Optional Options for cluster

The OpenMLDB cluster has zk and taskmanager, so there're options about them：
- sessionTimeout: default 10000ms. the session timeout connect to zookeeper.
- zkLogLevel: default 3. 0-disable all zk log, 1-error, 2-warn, 3-info, 4-debug.
- zkLogFile: default empty. If empty, print log to stdout.
- sparkConfPath: default empty. set the spark conf file used by job in the client side, no need to set conf in taskmanager and restart it.

##  6. SQL Validation

JAVA client supports validate if the sql can be executed or deployed, there're two modes: batch and request.

- `validateSQLInBatch` can validate if the sql can be executed on offline.

- `validateSQLInRequest` can validate if the sql can be deployed.

The two methods need all tables schema which need by sql, only support all tables in a single db, please **DO NOT** use `db.table` style in sql.<|MERGE_RESOLUTION|>--- conflicted
+++ resolved
@@ -9,20 +9,12 @@
 <dependency>
     <groupId>com.4paradigm.openmldb</groupId>
     <artifactId>openmldb-jdbc</artifactId>
-<<<<<<< HEAD
-    <version>0.6.4</version>
-=======
     <version>0.6.5</version>
->>>>>>> 0032d92d
 </dependency>
 <dependency>
     <groupId>com.4paradigm.openmldb</groupId>
     <artifactId>openmldb-native</artifactId>
-<<<<<<< HEAD
-    <version>0.6.4</version>
-=======
     <version>0.6.5</version>
->>>>>>> 0032d92d
 </dependency>
 ```
 ### Package Installation on Mac
@@ -32,26 +24,15 @@
 <dependency>
     <groupId>com.4paradigm.openmldb</groupId>
     <artifactId>openmldb-jdbc</artifactId>
-<<<<<<< HEAD
-    <version>0.6.4</version>
-=======
     <version>0.6.5</version>
->>>>>>> 0032d92d
 </dependency>
 <dependency>
     <groupId>com.4paradigm.openmldb</groupId>
     <artifactId>openmldb-native</artifactId>
-<<<<<<< HEAD
-    <version>0.6.4-macos</version>
-</dependency>
-```
-Note that since `openmldb-native` contains the C++ static library compiled by OpenMLDB, by default it is a Linux's static library. On macOS, the version of the above openmldb-native needs to be changed to `0.6.4-macos`, and the version of openmldb-jdbc remains unchanged .
-=======
     <version>0.6.5-macos</version>
 </dependency>
 ```
 Note that since `openmldb-native` contains the C++ static library compiled by OpenMLDB, by default it is a Linux's static library. On macOS, the version of the above openmldb-native needs to be changed to `0.6.5-macos`, and the version of openmldb-jdbc remains unchanged .
->>>>>>> 0032d92d
 
 ## 2. Quickstart
 
