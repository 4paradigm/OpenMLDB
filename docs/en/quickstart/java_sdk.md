--- conflicted
+++ resolved
@@ -9,20 +9,12 @@
 <dependency>
     <groupId>com.4paradigm.openmldb</groupId>
     <artifactId>openmldb-jdbc</artifactId>
-<<<<<<< HEAD
-    <version>0.7.1</version>
-=======
     <version>0.7.2</version>
->>>>>>> 9aa97b13
 </dependency>
 <dependency>
     <groupId>com.4paradigm.openmldb</groupId>
     <artifactId>openmldb-native</artifactId>
-<<<<<<< HEAD
-    <version>0.7.1</version>
-=======
     <version>0.7.2</version>
->>>>>>> 9aa97b13
 </dependency>
 ```
 ### Package Installation on Mac
@@ -32,26 +24,15 @@
 <dependency>
     <groupId>com.4paradigm.openmldb</groupId>
     <artifactId>openmldb-jdbc</artifactId>
-<<<<<<< HEAD
-    <version>0.7.1</version>
-=======
     <version>0.7.2</version>
->>>>>>> 9aa97b13
 </dependency>
 <dependency>
     <groupId>com.4paradigm.openmldb</groupId>
     <artifactId>openmldb-native</artifactId>
-<<<<<<< HEAD
-    <version>0.7.1-macos</version>
-</dependency>
-```
-Note that since `openmldb-native` contains the C++ static library compiled by OpenMLDB, by default it is a Linux's static library. On macOS, the version of the above openmldb-native needs to be changed to `0.7.1-macos`, and the version of openmldb-jdbc remains unchanged.
-=======
     <version>0.7.2-macos</version>
 </dependency>
 ```
 Note that since `openmldb-native` contains the C++ static library compiled by OpenMLDB, by default it is a Linux's static library. On macOS, the version of the above openmldb-native needs to be changed to `0.7.2-macos`, and the version of openmldb-jdbc remains unchanged.
->>>>>>> 9aa97b13
 
 The macOS native relase only supports macos-12. If you want use in macos-11 or macos 10.15, you should build openmldb-native from source in macos-11/macos-10.15, see [Build Java SDK](../deploy/compile.md#build-java-sdk-with-multi-processes) for details.
 
