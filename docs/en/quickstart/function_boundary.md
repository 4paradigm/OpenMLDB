# Functional Boundary

This article will introduce the functional boundary of OpenMLDB SQL.

```{note}
If you have any questions about SQL statements, please refer to OpenMLDB SQL or directly use the search function to search.
```

## System Configuration - TaskManager

You can configure the TaskManager to define various settings, including the offline storage address (`offline.data.prefix`) and the Spark mode required for offline job computation (`spark.master`), among others.

- `offline.data.prefix`: This can be configured as either a file path or an HDFS path. It is recommended to use an HDFS path for production environments, while a local file path can be configured for testing environments (specifically for onebox, such as running within a Docker container). Note that using a file path as offline storage will not support distributed deployment with multiple Task Managers (data won't be transferred between Task Managers). If you plan to deploy Task Managers on multiple hosts, please use storage media like HDFS that can be accessed simultaneously by multiple hosts. If you intend to test the collaboration of multiple Task Managers, you can deploy multiple Task Managers on a single host and use a file path as offline storage.
- `spark.master=local[*]`: The default Spark configuration is in `local[*]` mode, which automatically binds CPU cores. If offline tasks are found to be slow, it is recommended to use the Yarn mode. After changing the configuration, you need to restart the Task Manager for the changes to take effect. For more configurations, please refer to [master-urls](https://spark.apache.org/docs/3.1.2/submitting-applications.html#master-urls).

### spark.default.conf

More optional configurations can be written in the `spark.default.conf` parameter in the format of `k1=v1;k2=v2`. For example:

```Plain
spark.default.conf=spark.port.maxRetries=32;foo=bar
```

`spark.port.maxRetries`: The default is set to 16, and you can refer to [Spark Configuration](https://spark.apache.org/docs/3.1.2/configuration.html). Each offline job is associated with a Spark UI, corresponding to a port. Each port starts from the default initial port and increments by one for retry attempts. If the number of concurrently running jobs exceeds `spark.port.maxRetries`, the number of retries will also exceed `spark.port.maxRetries`, causing job startup failures. If you need to support a larger job concurrency, configure a higher value for `spark.port.maxRetries` and restart the Task Manager to apply the changes.

### Temporary Spark Configuration

Refer to the [Client Spark Configuration File](../reference/client_config/client_spark_config.md). The CLI supports temporary changes to Spark configurations without the need to restart TaskManager. However, this configuration method cannot modify settings like `spark.master`.

## DDL Boundary - DEPLOY Statement

You can deploy an online SQL solution using the `DEPLOY <deploy_name> <sql>` command. This operation automatically parses the SQL statement and helps create indexes (you can view index details using `DESC <table_name>`). For more information, please refer to the [DEPLOY STATEMENT](../openmldb_sql/deployment_manage/DEPLOY_STATEMENT.md) documentation.

After a successful deployment operation, it may create indexes, and the indexes will undergo background data replication. Therefore, if you want to ensure that the DEPLOYMENT can be used, you need to check the status of the background replication Nameserver OP. Alternatively, when deploying, you can add the SYNC configuration to ensure synchronization. For more details, refer to the syntax documentation.

### Long Window SQL

Long Window SQL: This refers to the `DEPLOY` statement with the `OPTIONS(long_windows=...)` configuration item. For syntax details, please refer to [Long Window](../openmldb_sql/deployment_manage/DEPLOY_STATEMENT.md#long-window-optimazation). Deployment conditions for long-window SQL are relatively strict, and it's essential to ensure that the tables used in the SQL statements do not contain online data. Otherwise, even if deploying SQL that matches the previous one, the operation will still fail.

### Regular SQL

- If there are relevant indexes before deployment, the deployment operation will not create indexes. Regardless of whether there is online data in the table, the `DEPLOY` operation will succeed.
    - If the index needs to update TTL, updating only the TTL value will be successful. However, TTL updates take 2 GC intervals to take effect, and the data eliminated before updating TTL will not be recovered. If TTL needs to update the type, it will fail in versions before 0.8.1, and it can succeed in versions >= 0.8.1.
- If new indexes need to be created during deployment, and there is online data in the table at this time, in versions < 0.8.1, `DEPLOY` will fail, and in versions >= 0.8.1, data will be replicated to the new index in the background, requiring some time to wait.

For **older versions**, there are two solutions:

- Strictly ensure that `DEPLOY` is performed before importing online data, and do not do `DEPLOY` after there is online data in the table.
- The `CRATE INDEX` statement can automatically import existing online data (data in existing indexes) when creating a new index. If `DEPLOY` must be done when there is online data in the table, you can manually `CREATE INDEX` to create the required indexes first (the new indexes will already have data), and then `DEPLOY` (the `DEPLOY` at this time will not create new indexes, and the manually created indexes will be used directly during calculation).

```{note}
If you can only use an older version, how do you know which indexes to create?

Currently, there is no direct method. It is recommended to use [OpenMLDB SQL Emulator](https://github.com/vagetablechicken/OpenMLDBSQLEmulator) to obtain the CREATE TABLE statement, which includes the index configuration. The Java SDK also supports it. You can use `SqlClusterExecutor.genDDL` to get all indexes that need to be created (a static method, no need to connect to the cluster), but additional coding is required. Also, `genDDL` is to get the CREATE TABLE statement, so you need to manually convert it to `CREATE INDEX`.
```

## DML Boundary

### Offline Information

There are two types of paths in the offline information of a table: `offline_path` and `symbolic_paths`. `offline_path` is the actual storage path for offline data, while `symbolic_paths` are soft link paths for offline data. Both paths can be modified using the `LOAD DATA` command, and `symbolic_paths` can also be modified using the `ALTER` statement.

The key difference between `offline_path` and `symbolic_paths` is that `offline_path` is the path owned by the OpenMLDB cluster. If a hard copy is implemented, data will be written to this path. On the other hand, `symbolic_paths` are paths outside the OpenMLDB cluster, and soft copies will add a path to this information. When querying offline, data from both paths will be loaded. Both paths use the same format and read options and do not support paths with different configurations.

Therefore, if `offline_path` already exists offline, the `LOAD DATA` command can only modify `symbolic_paths`. If `symbolic_paths` already exist offline, the `LOAD DATA` command can be used to modify both `offline_path` and `symbolic_paths`.

The `errorifexists` option will raise an error if there is offline information in the table. It will raise errors if performing hard copy when there's soft links, or performing soft copy when a hard copy exisits. 

### LOAD DATA

Regardless of whether data is imported online or offline using the `LOAD DATA` command, it is considered an offline job. The format rules for source data are the same for both offline and online scenarios.

It is recommended to use HDFS files as source data. This approach allows for successful import whether TaskManager is in local mode, Yarn mode, or running on another host. However, if the source data is a local file, the ability to import it smoothly depends on the mode of TaskManager and the host where it is running:

- In local mode, TaskManager can successfully import source data only if the source data is placed on the same host as the TaskManager process.
- When TaskManager is in Yarn mode (both client and cluster), a file path cannot be used as the source data address because it is not known on which host the container is running.

<<<<<<< HEAD
#### ONLINE LOAD DATA

Concurrency issues should also be considered for online loading. Online loading essentially involves starting a Java SDK for each partition task in Spark, and each SDK creates a session with ZooKeeper (zk). If the concurrency is too high, and there are too many simultaneously active tasks, the number of zk sessions may become very large, possibly exceeding its limit `maxClientCnxns`. For specific issues, see [issue 3219](https://github.com/4paradigm/OpenMLDB/issues/3219). In simple terms, pay attention to the concurrency of your import tasks and the concurrency of individual import tasks. If you are performing multiple import tasks simultaneously, it is recommended to reduce the concurrency of each individual import task.

The maximum concurrency for a single task is limited by `spark.executor.instances` * `spark.executor.cores`. Please adjust these two configurations. When `spark.master=local`, adjust the configuration for the driver, not the executor.

### DELETE

In tables with multiple indexes in the online storage, a `DELETE` operation may not delete corresponding data in all indexes. Consequently, there may be situations where data has been deleted, but the deleted data can still be found.

For example:

```SQL
create database db;
use db;
create table t1(c1 int, c2 int,index(key=c1),index(key=c2));
desc t1;
set @@execute_mode='online';
insert into t1 values (1,1),(2,2);
delete from t1 where c2=2;
select * from t1;
select * from t1 where c2=2;
```

The results are as follows:

```Plain
 --- ------- ------ ------ ---------
     Field   Type   Null   Default
 --- ------- ------ ------ ---------
  1   c1      Int    YES
  2   c2      Int    YES
 --- ------- ------ ------ ---------
 --- -------------------- ------ ---- ------ ---------------
     name                 keys   ts   ttl    ttl_type
 --- -------------------- ------ ---- ------ ---------------
  1   INDEX_0_1668504212   c1     -    0min   kAbsoluteTime
  2   INDEX_1_1668504212   c2     -    0min   kAbsoluteTime
 --- -------------------- ------ ---- ------ ---------------
 --------------
  storage_mode
 --------------
  Memory
 --------------
 ---- ----
  c1   c2
 ---- ----
  1    1
  2    2
 ---- ----

2 rows in set
 ---- ----
  c1   c2
 ---- ----

0 rows in set
```

Explanation:

Table `t1` has multiple indexes (`DEPLOY` may also automatically create multiple indexes). The `delete from t1 where c2=2` statement actually only deletes data from the second index; the data in the first index is not affected. This is because the `where` condition of the delete statement is only related to the second index, and the first index has no key or timestamp related to this condition. When `select * from t1` is used, it utilizes the first index, not the second, resulting in two rows. The intuitive feeling is that the delete operation failed. On the other hand, `select * from t1 where c2=2` uses the second index, and the result is empty, proving that the data under that index has been deleted.

=======
>>>>>>> fd5b6688
## DQL Boundary

The supported query modes (i.e. `SELECT` statements) vary depending on the execution mode:

| Execution Mode | Query Statement                                              |
| -------------- | ------------------------------------------------------------ |
| Offline Mode   | Batch query                                                  |
| Online Mode    | Batch query (also known as online preview mode, only supports partial SQL) and request query (also known as online request mode) |

### Online Preview Mode

In OpenMLDB CLI, executing SQL in online mode puts it in online preview mode. Please note that online preview mode has limited support; you can refer to the [SELECT STATEMENT](../openmldb_sql/dql/SELECT_STATEMENT) documentation for more details.

Online preview mode is primarily for previewing query results. If you need to run complex SQL queries, it's recommended to use offline mode. To query complete online data, consider using a data export tool such as the `SELECT INTO` command. Keep in mind that if the online table contains a large volume of data, it might trigger data truncation, and executing `SELECT * FROM table` could result in some data not being returned.

Online data is usually distributed across multiple locations, and when you run `SELECT * FROM table`, it retrieves results from various Tablet Servers without performing global sorting. As a result, the order of data will be different with each execution of `SELECT * FROM table`.

### Offline Mode and Online Request Mode

In the [full process](./concepts/modes.md) of feature engineering development and deployment, offline mode and online request mode play prominent roles:

- Offline Mode Batch Query: Used for offline feature generation.
- Query in Online Request Mode: Employed for real-time feature computation.

While these two modes share the same SQL statements and produce consistent computation results, due to the use of two different execution engines (offline and online), not all SQL statements that work offline can be deployed online. SQL that can be executed in online request mode is a subset of offline executable SQL. Therefore, it's essential to test whether SQL can be deployed using `DEPLOY` after completing offline SQL development.

## Offline Command Synchronization Mode

All offline commands can be executed in synchronous mode using `set @@sync_job=true;`. In this mode, the command will only return after completion, whereas in asynchronous mode, job info is immediately returned, requires usage of `SHOW JOB <id>` to check the execution status of the job. In synchronous mode, the return values differ depending on the command.

- DML commands like `LOAD DATA` and DQL commands like `SELECT INTO` return the ResultSet of Job Info. These results are identical to those in asynchronous mode, with the only difference being the return time. 
- Normal `SELECT` queries in DQL return Job Info in asynchronous mode and query results in synchronous mode. However, support for this feature is currently incomplete, as explained in [Offline Sync Mode-select](../openmldb_sql/dql/SELECT_STATEMENT.md#offline-sync-mode-select). The results are in CSV format, but data integrity is not guaranteed, so it's not recommended to use as accurate query results.
  - In the CLI interactive mode, the results are printed directly.
  - In the SDK, ResultSet is returned, the query result as a string. Consequently, it's not recommended to use synchronous mode queries in the SDK and process their results.

Synchronous mode comes with timeout considerations, which are detailed in [Configuration](../openmldb_sql/ddl/SET_STATEMENT.md#offline-command-configuaration-details).<|MERGE_RESOLUTION|>--- conflicted
+++ resolved
@@ -75,72 +75,13 @@
 - In local mode, TaskManager can successfully import source data only if the source data is placed on the same host as the TaskManager process.
 - When TaskManager is in Yarn mode (both client and cluster), a file path cannot be used as the source data address because it is not known on which host the container is running.
 
-<<<<<<< HEAD
+
 #### ONLINE LOAD DATA
 
 Concurrency issues should also be considered for online loading. Online loading essentially involves starting a Java SDK for each partition task in Spark, and each SDK creates a session with ZooKeeper (zk). If the concurrency is too high, and there are too many simultaneously active tasks, the number of zk sessions may become very large, possibly exceeding its limit `maxClientCnxns`. For specific issues, see [issue 3219](https://github.com/4paradigm/OpenMLDB/issues/3219). In simple terms, pay attention to the concurrency of your import tasks and the concurrency of individual import tasks. If you are performing multiple import tasks simultaneously, it is recommended to reduce the concurrency of each individual import task.
 
 The maximum concurrency for a single task is limited by `spark.executor.instances` * `spark.executor.cores`. Please adjust these two configurations. When `spark.master=local`, adjust the configuration for the driver, not the executor.
 
-### DELETE
-
-In tables with multiple indexes in the online storage, a `DELETE` operation may not delete corresponding data in all indexes. Consequently, there may be situations where data has been deleted, but the deleted data can still be found.
-
-For example:
-
-```SQL
-create database db;
-use db;
-create table t1(c1 int, c2 int,index(key=c1),index(key=c2));
-desc t1;
-set @@execute_mode='online';
-insert into t1 values (1,1),(2,2);
-delete from t1 where c2=2;
-select * from t1;
-select * from t1 where c2=2;
-```
-
-The results are as follows:
-
-```Plain
- --- ------- ------ ------ ---------
-     Field   Type   Null   Default
- --- ------- ------ ------ ---------
-  1   c1      Int    YES
-  2   c2      Int    YES
- --- ------- ------ ------ ---------
- --- -------------------- ------ ---- ------ ---------------
-     name                 keys   ts   ttl    ttl_type
- --- -------------------- ------ ---- ------ ---------------
-  1   INDEX_0_1668504212   c1     -    0min   kAbsoluteTime
-  2   INDEX_1_1668504212   c2     -    0min   kAbsoluteTime
- --- -------------------- ------ ---- ------ ---------------
- --------------
-  storage_mode
- --------------
-  Memory
- --------------
- ---- ----
-  c1   c2
- ---- ----
-  1    1
-  2    2
- ---- ----
-
-2 rows in set
- ---- ----
-  c1   c2
- ---- ----
-
-0 rows in set
-```
-
-Explanation:
-
-Table `t1` has multiple indexes (`DEPLOY` may also automatically create multiple indexes). The `delete from t1 where c2=2` statement actually only deletes data from the second index; the data in the first index is not affected. This is because the `where` condition of the delete statement is only related to the second index, and the first index has no key or timestamp related to this condition. When `select * from t1` is used, it utilizes the first index, not the second, resulting in two rows. The intuitive feeling is that the delete operation failed. On the other hand, `select * from t1 where c2=2` uses the second index, and the result is empty, proving that the data under that index has been deleted.
-
-=======
->>>>>>> fd5b6688
 ## DQL Boundary
 
 The supported query modes (i.e. `SELECT` statements) vary depending on the execution mode:
