--- conflicted
+++ resolved
@@ -236,25 +236,17 @@
         ::= 'EXCLUDE' 'CURRENT_TIME'  
 ```
 
-<<<<<<< HEAD
 #### **2.1 Example: ROWS 窗口 EXCLUDE CURRENT TIME**
-
-=======
-#### **Example: ROWS窗口EXCLUDE CURRENT TIME**
 window ROWS, 前1000条到当前条, 除了current row以外窗口内不包含当前时刻的其他数据
->>>>>>> 68e1f7ba
+
 ```SQL
 SELECT sum(col2) OVER w1 as w1_col2_sum FROM t1
 WINDOW w1 AS (PARTITION BY col1 ORDER BY col5 ROWS BETWEEN 1000 PRECEDING AND CURRENT ROW EXCLUDE CURRENT_TIME);
 ```
 
-<<<<<<< HEAD
 #### **2.2 Example: ROW RANGE 窗口 EXCLUDE CURRENT TIME**
-
-=======
-#### **Example: ROW RANGE窗口EXCLUDE CURRENT TIME**
 window ROWS_RANGE, 前10s到当前条，除了current row以外窗口内不包含当前时刻的其他数据
->>>>>>> 68e1f7ba
+
 ```SQL
 SELECT sum(col2) OVER w1 as w1_col2_sum FROM t1
 WINDOW w1 AS (PARTITION BY col1 ORDER BY col5 ROWS_RANGE BETWEEN 10s PRECEDING AND CURRENT ROW EXCLUDE CURRENT_TIME);
