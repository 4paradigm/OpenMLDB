--- conflicted
+++ resolved
@@ -15,13 +15,8 @@
 | SELECT 子句                                   | 说明                                                                                                                                       |
 |:-------------------------------------------|:-----------------------------------------------------------------------------------------------------------------------------------------|
 | 单张表的简单表达式计算                                | 简单的单表查询是对一张表进行列运算、使用运算表达式或单行处理函数（Scalar Function)以及它们的组合表达式作计算。需要遵循[在线请求模式下单表查询的使用规范](#在线请求模式下单表查询的使用规范)                                 |
-<<<<<<< HEAD
-| [`JOIN` Clause](../dql/JOIN_CLAUSE.md)     | OpenMLDB目前仅支持**LAST JOIN**。需要遵循[在线请求模式下LAST JOIN的使用规范](#在线请求模式下last-join的使用规范)                                                           |
-| [`WINDOW` Clause](../dql/WINDOW_CLAUSE.md) | 窗口子句用于定义一个或者若干个窗口。窗口可以是有名或者匿名的。用户可以在窗口上调用聚合函数进行分析计算。需要遵循[在线请求模式下Window的使用规范](#在线请求模式下window的使用规范) |
-=======
 | [`JOIN` 子句](../dql/JOIN_CLAUSE.md)     | OpenMLDB目前仅支持**LAST JOIN**。需要遵循[在线请求模式下LAST JOIN的使用规范](#在线请求模式下last-join的使用规范)                                                           |
-| [`WINDOW` 子句](../dql/WINDOW_CLAUSE.md) | 窗口子句用于定义一个或者若干个窗口。窗口可以是有名或者匿名的。用户可以在窗口上调用聚合函数进行分析计算（```sql agg_func() over window_name```)。需要遵循[在线请求模式下Window的使用规范](#在线请求模式下window的使用规范) |
->>>>>>> e3a18662
+| [`WINDOW` 子句](../dql/WINDOW_CLAUSE.md) | 窗口子句用于定义一个或者若干个窗口。窗口可以是有名或者匿名的。用户可以在窗口上调用聚合函数进行分析计算。需要遵循[在线请求模式下Window的使用规范](#在线请求模式下window的使用规范) |
 | [`LIMIT` Clause](../dql/LIMIT_CLAUSE.md)   | LIMIT 子句用于限制返回的结果条数。目前LIMIT仅能接受一个参数，表示返回数据的最大行数。                                                                                         |
 
 ## 在线请求模式下 `SELECT` 子句的使用规范
