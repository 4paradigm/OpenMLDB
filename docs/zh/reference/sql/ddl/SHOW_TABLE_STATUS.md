--- conflicted
+++ resolved
@@ -8,7 +8,7 @@
 
 
 
-<<<<<<< HEAD
+
 Column Information
 
 | Column            | Description                                               |
@@ -26,25 +26,7 @@
 | Offline_path      | 表对应 offline 数据路径，仅对离线表生效。 `NULL` 表示未设置该项。                 |
 | Offline_format    | 表对应 offline 数据格式，仅对离线表生效。 `NULL`  表示未设置该项。            |
 | Offline_deep_copy | 表对应 offline 数据是否使用 deep copy，仅对离线表生效。 `NULL`  表示未设置该项。|
-=======
-## 输出信息说明
 
-| Column            | Note                                              |
-| ----------------- |---------------------------------------------------|
-| Table_id          | 表唯一 id                                            |
-| Table_name        | 表名                                                |
-| Database_name     | 数据库名                                              |
-| Storage_type      | 存储类型， `memory`,`ssd`,`hdd`                        |
-| Rows              | 表的行数                                              |
-| Memory_data_size  | 表内存占用（单位 bytes)                                   |
-| Disk_data_size    | 表磁盘占用 （单位 bytes)                                  |
-| Partition         | Partiton 数量                                       |
-| Partition_unalive | Unalive partition 数量                              |
-| Replica           | Replica 数量                                        |
-| Offline_path      | 表对应 offline 数据路径, `NULL` if not exists            |
-| Offline_format    | 表对应 offline 数据格式, `NULL` if not exists            |
-| Offline_deep_copy | 表对应 offline 数据是否使用 deep copy, `NULL` if not exits |
->>>>>>> 56eaa392
 
 
 
