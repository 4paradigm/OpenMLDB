# CREATE TABLE
 `CREATE TABLE` 语句用于创建一张表。同一个数据库下，表名在必须是唯一的，在同一个数据库下，重复创建同名表，会发生错误。

## Syntax

```sql
CreateTableStmt ::=
    'CREATE' 'TABLE' IfNotExists TableName ( 
      TableElementList CreateTableSelectOpt | LikeTableWithOrWithoutParen ) OnCommitOpt
IfNotExists ::=
    ('IF' 'NOT' 'EXISTS')?
TableName ::=
    Identifier ('.' Identifier)?
    
TableElementList ::=
    TableElement ( ',' TableElement )*
TableElement ::=
    ColumnDef | ColumnIndex
```

建表语句中需要定义`TableElementList`，即`TableElement`列表。`TableElement`分为列描述`ColumnDef`和列索引`ColumnIndex`。OpenMLDB要求`TableElement`列表中至少包含一个`ColumnDef`。



### 列描述ColumnDef（必要）

```SQL
ColumnDef ::=
    ColumnName ( ColumnType ) [ColumnOptionList]
ColumnName ::=
    Identifier ( '.' Identifier ( '.' Identifier )? )?      
         
ColumnType ::=
						'INT' | 'INT32'
						|'SMALLINT' | 'INT16'
						|'BIGINT' | 'INT64'
						|'FLOAT'
						|'DOUBLE'
						|'TIMESTAMP'
						|'DATE'
						|'BOOL'
						|'STRING' | 'VARCHAR'
						
ColumnOptionList ::= 
    ColumnOption*	
ColumnOption ::= 
    ['DEFAULT' DefaultValueExpr ] ['NOT' 'NULL']
				 	  
DefaultValueExpr ::= 
    int_literal | float_literal | double_literal | string_literal
```

一张表中包含一个或多个列。每一列的列描述`ColumnDef`描述了列名、列类型以及列约束配置。

- 列名：列在表中的名字。同一张表内的列名必须是唯一的。
- 列类型：列的类型。关于OpenMLDB支持的数据类型，详见[数据类型](../data_types)。
- 列约束配置：
  - `NOT NULL`: 该列的取值不允许为空。
  - `DEFAULT`: 设置该列的默认值。`NOT NULL`的属性推荐同时配置`DEFAULT`默认值，在插入数据时，若没有定义该列的值，会插入默认值。若设置了`NOT NULL`属性但没有配置`DEFAULT`值，插入语句中未定义该列值时，OpenMLDB会抛出错误。

#### Example
 **示例1：创建一张表**

将当前数据库设为`db1`，在当前数据库中创建一张表`t1`，包含列`col0`，列类型为STRING

```sql
CREATE DATABASE db1;
-- SUCCEED
USE db1;
-- SUCCEED: Database changed
CREATE TABLE t1(col0 STRING);
-- SUCCEED
```
假如当前会话不在数据库`db1`下，但是仍要在`db1`中创建一张表`t2`，包含列`col0`，列类型为STRING；列`col1`，列类型为int。

```sql
CREATE TABLE db1.t2 (col0 STRING, col1 int);
-- SUCCEED
```
切换到数据库`db1`，查看表`t2`的详细信息。
```sql
USE db1;
-- SUCCEED: Database changed
desc t2;
 --- ------- --------- ------ --------- 
  #   Field   Type      Null   Default  
 --- ------- --------- ------ --------- 
  1   col0    Varchar   YES             
  2   col1    Int       YES             
 --- ------- --------- ------ --------- 
 --- -------------------- ------ ---- ------ --------------- 
  #   name                 keys   ts   ttl    ttl_type       
 --- -------------------- ------ ---- ------ --------------- 
  1   INDEX_0_1639524201   col0   -    0min   kAbsoluteTime  
 --- -------------------- ------ ---- ------ --------------- 
 --------------
  storage_mode
 --------------
  Memory
 --------------
```


**示例2：在同一个数据库下重复创建同名表**

```sql
CREATE TABLE t1 (col0 STRING NOT NULL, col1 int);
-- SUCCEED
CREATE TABLE t1 (col0 STRING NOT NULL, col1 int);
-- Error: table already exists
CREATE TABLE t1 (col0 STRING NOT NULL, col1 string);
-- Error: table already exists
```


**示例3：创建一张表，配置列不允许为空（NOT NULL）**

```sql
USE db1;
-- SUCCEED: Database changed
CREATE TABLE t3 (col0 STRING NOT NULL, col1 int);
-- SUCCEED
```
查看该表的详细信息
```sql
desc t3;
 --- ------- --------- ------ ---------
  #   Field   Type      Null   Default
 --- ------- --------- ------ ---------
  1   col0    Varchar   NO
  2   col1    Int       YES
 --- ------- --------- ------ ---------
 --- -------------------- ------ ---- ------ ---------------
  #   name                 keys   ts   ttl    ttl_type
 --- -------------------- ------ ---- ------ ---------------
  1   INDEX_0_1657327434   col0   -    0min   kAbsoluteTime
 --- -------------------- ------ ---- ------ ---------------
 --------------
  storage_mode
 --------------
  Memory
 --------------
```


**示例4：创建一张表，设置列默认值**

```sql
USE db1;
--SUCCEED: Database changed
CREATE TABLE t4 (col0 STRING DEFAULT "NA", col1 int);
-- SUCCEED
desc t4;
 --- ------- --------- ------ ---------
  #   Field   Type      Null   Default
 --- ------- --------- ------ ---------
  1   col0    Varchar   YES    NA
  2   col1    Int       YES
 --- ------- --------- ------ ---------
 --- -------------------- ------ ---- ------ ---------------
  #   name                 keys   ts   ttl    ttl_type
 --- -------------------- ------ ---- ------ ---------------
  1   INDEX_0_1657327593   col0   -    0min   kAbsoluteTime
 --- -------------------- ------ ---- ------ ---------------
 --------------
  storage_mode
 --------------
  Memory
 --------------
```


### 列索引ColumnIndex（可选）

```sql
ColumnIndex ::= 
    'INDEX' <OptionalIndexName> '(' IndexOptionList ')' 
 
IndexOptionList ::= 
    IndexOption ( ',' IndexOption )*
   
IndexOption ::= 
    IndexOptionName '=' expr
```

索引可以被数据库搜索引擎用来加速数据的检索。 简单说来，索引就是指向表中数据的指针。OpenMLDB 支持的索引配置项（`IndexOptionName`）有索引`KEY`，索引时间列`TS`, 最大存活时间/条数`TTL`和淘汰规则`TTL_TYPE`。其中`KEY`是必须配置的，其他配置项都为可选项。下表介绍了各索引配置项的含义、支持的表达式(`expr`)以及用法示例：

| 配置项        | 描述                                                                                                      | expr                                                                                                           | 用法示例                                                                                   |
|------------|---------------------------------------------------------------------------------------------------------|----------------------------------------------------------------------------------------------------------------|----------------------------------------------------------------------------------------|
| `KEY`      | 索引列（必选）。OpenMLDB支持单列索引，也支持联合索引。当`KEY`后只有一列时，仅在该列上建立索引。当`KEY`后有多列时，建立这几列的联合索引：将多列按顺序拼接成一个字符串作为索引。        | 支持单列索引：`ColumnName`<br/>或联合索引：<br/>`(ColumnName (, ColumnName)* ) `                                            | 单列索引：`INDEX(KEY=col1)`<br />联合索引：`INDEX(KEY=(col1, col2))`                             |
| `TS`       | 索引时间列（可选）。同一个索引上的数据将按照时间索引列排序。当不显式配置`TS`时，使用数据插入的时间戳作为索引时间。                                             | `ColumnName`                                                                                                   | `INDEX(KEY=col1, TS=std_time)`。索引列为col1,col1相同的数据行按std_time排序。                         |
| `TTL_TYPE` | 淘汰规则（可选）。包括四种类型，当不显式配置`TTL_TYPE`时，默认使用`ABSOLUTE`过期配置。                                                   | 支持的expr如下：`ABSOLUTE` <br/> `LATEST`<br/>`ABSORLAT`<br/> `ABSANDLAT`。                                           | 具体用法可以参考下文“TTL和TTL_TYPE的配置细则”                                                          |
| `TTL`      | 最大存活时间/条数（可选）。依赖于`TTL_TYPE`，不同的`TTL_TYPE`有不同的`TTL` 配置方式。当不显式配置`TTL`时，`TTL=0`，表示不设置淘汰规则，OpenMLDB将不会淘汰记录。 | 支持数值：`int_literal`<br/>  或数值带时间单位(`S,M,H,D`)：`interval_literal`<br/>或元组形式：`( interval_literal , int_literal )` |具体用法可以参考下文“TTL和TTL_TYPE的配置细则” |

**TTL和TTL_TYPE的配置细则：**

| TTL_TYPE    | TTL                                                          | 描述                                                 | 用法示例                                                     |
| ----------- | ------------------------------------------------------------ | ---------------------------------------------------- | ------------------------------------------------------------ |
| `ABSOLUTE`  | TTL的值代表过期时间。配置值为时间段如`100m, 12h, 1d, 365d`。最大可以配置的过期时间为`15768000m`(即30年) | 当记录过期时，会被淘汰。                             | `INDEX(KEY=col1, TS=std_time, TTL_TYPE=absolute, TTL=100m)`<br />OpenMLDB将会删除100分钟之前的数据。 |
| `LATEST`    | TTL的值代表最大存活条数。即同一个索引下面，最大允许存在的数据条数。最大可以配置1000条 | 记录超过最大条数时，会被淘汰。                       | `INDEX(KEY=col1, TS=std_time, TTL_TYPE=LATEST, TTL=10)`。OpenMLDB只会保留最近10条记录，删除以前的记录。 |
| `ABSORLAT`  | 配置过期时间和最大存活条数。配置值是一个2元组，形如`(100m, 10), (1d, 1)`。最大可以配置`(15768000m, 1000)`。 | 当且仅当记录过期**或**记录超过最大条数时，才会淘汰。 | `INDEX(key=c1, ts=c6, ttl=(120min, 100), ttl_type=absorlat)`。当记录超过100条，**或者**当记录过期时，会被淘汰 |
| `ABSANDLAT` | 配置过期时间和最大存活条数。配置值是一个2元组，形如`(100m, 10), (1d, 1)`。最大可以配置`(15768000m, 1000)`。 | 当记录过期**且**记录超过最大条数时，记录会被淘汰。   | `INDEX(key=c1, ts=c6, ttl=(120min, 100), ttl_type=absandlat)`。当记录超过100条，**而且**记录过期时，会被淘汰 |

#### Example
**示例1：创建一张带单列索引的表**

```sql
USE db1;
--SUCCEED: Database changed
CREATE TABLE t1 (col0 STRING, col1 int, std_time TIMESTAMP, INDEX(KEY=col1));
-- SUCCEED
desc t1;
 --- ---------- ----------- ------ --------- 
  #   Field      Type        Null   Default  
 --- ---------- ----------- ------ --------- 
  1   col0       Varchar     YES             
  2   col1       Int         YES             
  3   std_time   Timestamp   YES             
 --- ---------- ----------- ------ --------- 
 --- -------------------- ------ ---- ------ --------------- 
  #   name                 keys   ts   ttl    ttl_type       
 --- -------------------- ------ ---- ------ --------------- 
  1   INDEX_0_1639524520   col1   -    0min   kAbsoluteTime  
 --- -------------------- ------ ---- ------ --------------- 
```

**示例2：创建一张带联合列索引的表**

```sql
USE db1;
--SUCCEED: Database changed
CREATE TABLE t1 (col0 STRING, col1 int, std_time TIMESTAMP, INDEX(KEY=(col0, col1)));
-- SUCCEED
desc t1;
 --- ---------- ----------- ------ --------- 
  #   Field      Type        Null   Default  
 --- ---------- ----------- ------ --------- 
  1   col0       Varchar     YES             
  2   col1       Int         YES             
  3   std_time   Timestamp   YES             
 --- ---------- ----------- ------ --------- 
 --- -------------------- ----------- ---- ------ --------------- 
  #   name                 keys        ts   ttl    ttl_type       
 --- -------------------- ----------- ---- ------ --------------- 
  1   INDEX_0_1639524576   col0|col1   -    0min   kAbsoluteTime  
 --- -------------------- ----------- ---- ------ --------------- 
```

**示例3：创建一张带单列索引+时间列的表**

```sql
USE db1;
--SUCCEED: Database changed
CREATE TABLE t1 (col0 STRING, col1 int, std_time TIMESTAMP, INDEX(KEY=col1, TS=std_time));
-- SUCCEED
desc t1;
 --- ---------- ----------- ------ --------- 
  #   Field      Type        Null   Default  
 --- ---------- ----------- ------ --------- 
  1   col0       Varchar     YES             
  2   col1       Int         YES             
  3   std_time   Timestamp   YES             
 --- ---------- ----------- ------ --------- 
 --- -------------------- ------ ---------- ------ --------------- 
  #   name                 keys   ts         ttl    ttl_type       
 --- -------------------- ------ ---------- ------ --------------- 
  1   INDEX_0_1639524645   col0   std_time   0min   kAbsoluteTime  
 --- -------------------- ------ ---------- ------ --------------- 
```


**示例4：创建一张带单列索引+时间列的TTL type为abusolute表，并配置ttl为30天**

```sql
USE db1;
--SUCCEED: Database changed
CREATE TABLE t1 (col0 STRING, col1 int, std_time TIMESTAMP, INDEX(KEY=col1, TS=std_time, TTL_TYPE=absolute, TTL=30d));
-- SUCCEED
desc t1;
 --- ---------- ----------- ------ --------- 
  #   Field      Type        Null   Default  
 --- ---------- ----------- ------ --------- 
  1   col0       Varchar     YES             
  2   col1       Int         YES             
  3   std_time   Timestamp   YES             
 --- ---------- ----------- ------ --------- 
 --- -------------------- ------ ---------- ---------- --------------- 
  #   name                 keys   ts         ttl        ttl_type       
 --- -------------------- ------ ---------- ---------- --------------- 
  1   INDEX_0_1639524729   col1   std_time   43200min   kAbsoluteTime  
 --- -------------------- ------ ---------- ---------- --------------- 
```

**示例5：创建一张带单列索引+时间列的TTL type为latest表，并配置ttl为1**
```sql
USE db1;
--SUCCEED: Database changed
CREATE TABLE t1 (col0 STRING, col1 int, std_time TIMESTAMP, INDEX(KEY=col1, TS=std_time, TTL_TYPE=latest, TTL=1));
-- SUCCEED
desc t1;
 --- ---------- ----------- ------ --------- 
  #   Field      Type        Null   Default  
 --- ---------- ----------- ------ --------- 
  1   col0       Varchar     YES             
  2   col1       Int         YES             
  3   std_time   Timestamp   YES             
 --- ---------- ----------- ------ --------- 
 --- -------------------- ------ ---------- ----- ------------- 
  #   name                 keys   ts         ttl   ttl_type     
 --- -------------------- ------ ---------- ----- ------------- 
  1   INDEX_0_1639524802   col1   std_time   1     kLatestTime  
 --- -------------------- ------ ---------- ----- ------------- 
```

**示例6：创建一张带单列索引+时间列的TTL type为absANDlat表，并配置过期时间为30天，最大留存条数为10条**

```sql
USE db1;
--SUCCEED: Database changed
CREATE TABLE t1 (col0 STRING, col1 int, std_time TIMESTAMP, INDEX(KEY=col1, TS=std_time, TTL_TYPE=absandlat, TTL=(30d,10)));
-- SUCCEED
desc t1;
 --- ---------- ----------- ------ --------- 
  #   Field      Type        Null   Default  
 --- ---------- ----------- ------ --------- 
  1   col0       Varchar     YES             
  2   col1       Int         YES             
  3   std_time   Timestamp   YES             
 --- ---------- ----------- ------ --------- 
 --- -------------------- ------ ---------- -------------- ------------ 
  #   name                 keys   ts         ttl            ttl_type    
 --- -------------------- ------ ---------- -------------- ------------ 
  1   INDEX_0_1639525038   col1   std_time   43200min&&10   kAbsAndLat  
 --- -------------------- ------ ---------- -------------- ------------ 
```

**示例7：创建一张带单列索引+时间列的TTL type为absORlat表，并配置过期时间为30天，最大留存条数为10条**

```sql
USE db1;
--SUCCEED: Database changed
CREATE TABLE t1 (col0 STRING, col1 int, std_time TIMESTAMP, INDEX(KEY=col1, TS=std_time, TTL_TYPE=absorlat, TTL=(30d,10)));
--SUCCEED
desc t1;
 --- ---------- ----------- ------ --------- 
  #   Field      Type        Null   Default  
 --- ---------- ----------- ------ --------- 
  1   col0       Varchar     YES             
  2   col1       Int         YES             
  3   std_time   Timestamp   YES             
 --- ---------- ----------- ------ --------- 
 --- -------------------- ------ ---------- -------------- ----------- 
  #   name                 keys   ts         ttl            ttl_type   
 --- -------------------- ------ ---------- -------------- ----------- 
  1   INDEX_0_1639525079   col1   std_time   43200min||10   kAbsOrLat  
 --- -------------------- ------ ---------- -------------- ----------- 
```

**示例8：创建一张多索引的表**
```sql
USE db1;
--SUCCEED: Database changed
CREATE TABLE t1 (col0 STRING, col1 int, std_time TIMESTAMP, INDEX(KEY=col0, TS=std_time), INDEX(KEY=col1, TS=std_time));
--SUCCEED
desc t1;
 --- ---------- ----------- ------ ---------
  #   Field      Type        Null   Default
 --- ---------- ----------- ------ ---------
  1   col0       Varchar     YES
  2   col1       Int         YES
  3   std_time   Timestamp   YES
 --- ---------- ----------- ------ ---------
 --- -------------------- ------ ---------- ------ ---------------
  #   name                 keys   ts         ttl    ttl_type
 --- -------------------- ------ ---------- ------ ---------------
  1   INDEX_0_1648692457   col0   std_time   0min   kAbsoluteTime
  2   INDEX_1_1648692457   col1   std_time   0min   kAbsoluteTime
 --- -------------------- ------ ---------- ------ ---------------
```

### 表属性TableOptions（可选）

```sql
TableOptions
						::= 'OPTIONS' '(' TableOptionItem (',' TableOptionItem)* ')'
TableOptionItem
						::= PartitionNumOption
						    | ReplicaNumOption
						    | DistributeOption
						    | StorageModeOption
								
PartitionNumOption
						::= 'PARTITIONNUM' '=' int_literal
ReplicaNumOption
						::= 'REPLICANUM' '=' int_literal
						
DistributeOption
						::= 'DISTRIBUTION' '=' DistributionList
DistributionList
						::= DistributionItem (',' DistributionItem)*
DistributionItem
						::= '(' LeaderEndpoint ',' FollowerEndpointList ')'
LeaderEndpoint 
						::= 	Endpoint	
FollowerEndpointList
						::= '[' Endpoint (',' Endpoint)* ']'
Endpoint
				::= string_literals
StorageModeOption
						::= 'STORAGE_MODE' '=' StorageMode
StorageMode
						::= 'Memory'
						    | 'HDD'
						    | 'SSD'
```



| 配置项            | 描述                                                                                                                                                               | 用法示例                                                                          |
|----------------|------------------------------------------------------------------------------------------------------------------------------------------------------------------|-------------------------------------------------------------------------------|
| `PARTITIONNUM` | 配置表的分区数。OpenMLDB将表分为不同的分区块来存储。分区是OpenMLDB的存储、副本、以及故障恢复相关操作的基本单元。不显式配置时，`PARTITIONNUM`默认值为8。                                                                      | `OPTIONS (PARTITIONNUM=8)`                                                    |
| `REPLICANUM`   | 配置表的副本数。请注意，副本数只有在集群版中才可以配置。                                                                                                                                     | `OPTIONS (REPLICANUM=3)`                                                      |
| `DISTRIBUTION` | 配置分布式的节点endpoint。一般包含一个Leader节点和若干Follower节点。`(leader, [follower1, follower2, ..])`。不显式配置时，OpenMLDB会自动根据环境和节点来配置`DISTRIBUTION`。                                  | `DISTRIBUTION = [ ('127.0.0.1:6527', [ '127.0.0.1:6528','127.0.0.1:6529' ])]` |
| `STORAGE_MODE` | 表的存储模式，支持的模式有`Memory`、`HDD`或`SSD`。不显式配置时，默认为`Memory`。<br/>如果需要支持非`Memory`模式的存储模式，`tablet`需要额外的配置选项，具体可参考[tablet配置文件 conf/tablet.flags](../../../deploy/conf.md)。 | `OPTIONS (STORAGE_MODE='HDD')`                                                |

<<<<<<< HEAD
##### 磁盘表（`STORAGE_MODE` = `HDD`|`SSD`）与内存表（`STORAGE_MODE` = `Memory`）区别
=======
#### 磁盘表与内存表区别
- 磁盘表对应`STORAGE_MODE`的取值为`HDD`或`SSD`。内存表对应的`STORAGE_MODE`取值为`Memory`。
>>>>>>> 7476dd9b
- 目前磁盘表不支持GC操作
- 磁盘表插入数据，同一个索引下如果（`key`, `ts`）相同，会覆盖旧的数据；内存表则会插入一条新的数据
- 磁盘表不支持`addindex`和`deleteindex`操作，所以创建磁盘表的时候需要定义好所有需要的索引
（`deploy`命令会自动添加需要的索引，所以对于磁盘表，如果创建的时候缺失对应的索引，则`deploy`会失败）

#### Example
创建一张表，配置分片数为8，副本数为3，存储模式为HDD
```sql
USE db1;
--SUCCEED: Database changed    
CREATE TABLE t1 (col0 STRING, col1 int, std_time TIMESTAMP, INDEX(KEY=col1, TS=std_time)) OPTIONS(partitionnum=8, replicanum=3, storage_mode='HDD');
--SUCCEED
DESC t1;
--- ---------- ----------- ------ ----------
#   Field      Type        Null   Default
 --- ---------- ----------- ------ ---------
  1   col0       Varchar     YES
  2   col1       Int         YES
  3   std_time   Timestamp   YES
 --- ---------- ----------- ------ ---------
 --- -------------------- ------ ---------- ------ ---------------
  #   name                 keys   ts         ttl    ttl_type
 --- -------------------- ------ ---------- ------ ---------------
  1   INDEX_0_1651143735   col1   std_time   0min   kAbsoluteTime
 --- -------------------- ------ ---------- ------ ---------------
 --------------
  storage_mode
 --------------
  HDD
 --------------
```
创建一张表，指定分片的分布状态
```sql
create table t1 (col0 string, col1 int) options (DISTRIBUTION=[('127.0.0.1:30921', ['127.0.0.1:30922', '127.0.0.1:30923']), ('127.0.0.1:30922', ['127.0.0.1:30921', '127.0.0.1:30923'])]);
--SUCCEED
```

## 相关SQL

[CREATE DATABASE](../ddl/CREATE_DATABASE_STATEMENT.md)

[USE DATABASE](../ddl/USE_DATABASE_STATEMENT.md)<|MERGE_RESOLUTION|>--- conflicted
+++ resolved
@@ -423,12 +423,8 @@
 | `DISTRIBUTION` | 配置分布式的节点endpoint。一般包含一个Leader节点和若干Follower节点。`(leader, [follower1, follower2, ..])`。不显式配置时，OpenMLDB会自动根据环境和节点来配置`DISTRIBUTION`。                                  | `DISTRIBUTION = [ ('127.0.0.1:6527', [ '127.0.0.1:6528','127.0.0.1:6529' ])]` |
 | `STORAGE_MODE` | 表的存储模式，支持的模式有`Memory`、`HDD`或`SSD`。不显式配置时，默认为`Memory`。<br/>如果需要支持非`Memory`模式的存储模式，`tablet`需要额外的配置选项，具体可参考[tablet配置文件 conf/tablet.flags](../../../deploy/conf.md)。 | `OPTIONS (STORAGE_MODE='HDD')`                                                |
 
-<<<<<<< HEAD
-##### 磁盘表（`STORAGE_MODE` = `HDD`|`SSD`）与内存表（`STORAGE_MODE` = `Memory`）区别
-=======
 #### 磁盘表与内存表区别
 - 磁盘表对应`STORAGE_MODE`的取值为`HDD`或`SSD`。内存表对应的`STORAGE_MODE`取值为`Memory`。
->>>>>>> 7476dd9b
 - 目前磁盘表不支持GC操作
 - 磁盘表插入数据，同一个索引下如果（`key`, `ts`）相同，会覆盖旧的数据；内存表则会插入一条新的数据
 - 磁盘表不支持`addindex`和`deleteindex`操作，所以创建磁盘表的时候需要定义好所有需要的索引
