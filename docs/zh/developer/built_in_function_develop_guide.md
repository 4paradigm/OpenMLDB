--- conflicted
+++ resolved
@@ -68,16 +68,6 @@
 
 内置C++函数的参数类型限定为：BOOL类型，数值类型，时间戳日期类型和字符串类型。C++类型SQL类型对应关系如下：
 
-<<<<<<< HEAD
-| SQL类型   | C/C++ 类型         |
-| :-------- | :----------------- |
-| BOOL      | `bool`             |
-| SMALLINT  | `int16_t`          |
-| INT       | `int32_t`          |
-| BIGINT    | `int64_t`          |
-| FLOAT     | `float`            |
-| DOUBLE    | `double`           |
-=======
 | SQL类型     | C/C++ 类型    |
 |:----------|:------------|
 | BOOL      | `bool`      |
@@ -86,7 +76,6 @@
 | BIGINT    | `int64_t`   |
 | FLOAT     | `float`     |
 | DOUBLE    | `double`    |
->>>>>>> 67836257
 | STRING    | `StringRef` |
 | TIMESTAMP | `Timestamp` |
 | DATE      | `Date`      |
