# Byzer

本文示范如何使用[OpenMLDB](https://github.com/4paradigm/OpenMLDB)和 [Byzer](https://www.byzer.org/home) 联合完成一个完整的机器学习应用。OpenMLDB在本例中接收Byzer发送的指令和数据，完成数据的实时特征计算，并经特征工程处理后的数据集返回Byzer，供其进行后续的机器学习训练和预测。

## 准备工作

### 安装 OpenMLDB 引擎

1. 本例推荐使用运行在Docker容器中的OpenMLDB集群版。安装步骤详见[OpenMLDB快速上手](../../quickstart/openmldb_quickstart.md)。
2. 本例中，Byzer引擎虽然在同一主机上，但需要从容器外部访问OpenMLDB服务，所以需要暴露OpenMLDB集群的服务端口，推荐使用`--network host`的方式，具体详见[IP配置文档-CLI/SDK->容器onebox](../../reference/ip_tips.md#clisdk-容器onebox)。
3. 为了简单起见，我们使用file形式导入导出OpenMLDB集群数据，所以需要Byzer和OpenMLDB共享文件路径，这里我们将`/mlsql/admin`映射为`/byzermnt`，与OpenMLDB交互的SQL命令中使用`/byzermnt`开头作为文件路径。
4. 我们还需要在OpenMLDB集群中创建名为`db1`的数据库，接下来在Byzer中使用这一数据库（目前不能在Byzer中执行，Byzer连接OpenMLDB必须指定可使用的db）。

执行命令如下：
```
<<<<<<< HEAD
docker run --network host -dit --name openmldb -v /mlsql/admin/:/byzermnt 4pdosc/openmldb:0.8.4 bash
=======
docker run --network host -dit --name openmldb -v /mlsql/admin/:/byzermnt 4pdosc/openmldb:0.8.5 bash
>>>>>>> d12babd9
docker exec -it openmldb bash
/work/init.sh
echo "create database db1;" | /work/openmldb/bin/openmldb --zk_cluster=127.0.0.1:2181 --zk_root_path=/openmldb --role=sql_client
exit # 退出容器
```

### 安装 Byzer 引擎和Byzer Notebook

本例使用[Byzer All In One部署](https://docs.byzer.org/#/byzer-lang/zh-cn/installation/server/byzer-all-in-one-deployment)和[Byzer Notebook二进制安装](https://docs.byzer.org/#/byzer-notebook/zh-cn/installation/install_uninstall)的方式安装Byzer组件。

```{note}
如果你只需要离线安装OpenMLDB插件，也可以使用[Sandbox容器化部署](https://docs.byzer.org/#/byzer-lang/zh-cn/installation/containerized-deployment/sandbox-standalone)一键式启动，并离线安装OpenMLDB插件。

如果你使用VSCode，也可以选择[VSCode中的Byzer插件](https://docs.byzer.org/#/byzer-lang/zh-cn/installation/vscode/byzer-vscode-extension-installation)。插件内置Byzer All In One，无需手动安装。

其他部署方式详见[Byzer 引擎部署指引](https://docs.byzer.org/#/byzer-lang/zh-cn/installation/README)。
```

1. 安装Byzer All In One
```
wget https://download.byzer.org/byzer/2.3.0/byzer-lang-all-in-one-linux-amd64-3.1.1-2.3.0.tar.gz
tar -zxvf byzer-lang-all-in-one-linux-amd64-3.1.1-2.3.0.tar.gz 
cd byzer-lang-all-in-one-linux-amd64-3.1.1-2.3.0
# 如果有java(jdk8以上)环境，可跳过两步export
export JAVA_HOME=$(pwd)/jdk8
export PATH=$JAVA_HOME/bin:$PATH
./bin/byzer.sh start
```
可以`http://<ip>:9003/`访问。

2. 安装Byzer Notebook。由于Byzer Notebook [需要mysql](https://docs.byzer.org/#/byzer-notebook/zh-cn/installation/prerequisites)，如果你没有mysql引擎，可以通过docker方式启动一个mysql引擎。
```
docker run -d --name mysql -e MYSQL_ROOT_PASSWORD=root -e MYSQL_ROOT_HOST=% -p 3306:3306 byzer/mysql:8.0-20.04_beta
wget https://download.byzer.org/byzer-notebook/1.2.3/Byzer-Notebook-1.2.3.tar.gz
tar -zxvf Byzer-Notebook-1.2.3.tar.gz
cd Byzer-Notebook-1.2.3
./bin/bootstrap.sh start
```
可以`http://<ip>:9002/`访问，用户名密码admin/admin，其界面如下。本文使用 Byzer Notebook 进行演示。

![Byzer_Notebook](images/Byzer_Notebook.jpg)

### Byzer OpenMLDB 插件

本例需要使用 Byzer 提供的[OpenMLDB 插件](https://github.com/byzer-org/byzer-extension/tree/master/byzer-openmldb)完成与 OpenMLDB 的消息传递。我们可以在Byzer Notebook中安装，创建一个Notebook，然后添加Cell并执行：
```
!plugin app add - "byzer-openmldb-3.0";
```

运行Cell后，会下载插件包并安装，需要等待一定的时间。
```{note}
若未成功安装，或下载太慢，可以手动下载jar包再以[离线方式](https://docs.byzer.org/#/byzer-lang/zh-cn/extension/installation/offline_install)安装配置。
```

### 准备数据集

本文使用的是Kaggle出租车行车时间数据集，为了演示方便，我们只使用一部分数据，可以从[此处](https://openmldb.ai/download/taxi_tour_table_train_simple.csv)下载，然后在Byzer Notebook中进行upload。

![byzer upload](images/byzer-upload-data.png)

upload后可以在Byzer Notebook的Data Catalog-File System中查看到该文件。
```{note}
若你想要使用全量数据集，可以从以下网址获得：[Kaggle出租车行车时间预测问题](https://www.kaggle.com/c/nyc-taxi-trip-duration/overview)。将数据集下载到本地后，需要将其导入Byzer Notebook。
```
## 机器学习全流程

Byzer Notebook中创建一个Notebook，便可以开始编写机器学习全流程。完整Notebook见[]()

### 步骤1：检查源数据

[准备数据集](#准备数据集)已经将源数据导入到File System，路径为`tmp/upload`。使用Byzer Lang的`load`命令加载该数据。

```sql
load csv.`tmp/upload/taxi_tour_table_train_simple.csv` where delimiter=","
and header = "true"
as taxi_tour_table_train_simple;
```
运行Cell后，可以看到数据的预览结果。
![byzer load result](images/byzer-load-data.png)

### 步骤2：OpenMLDB 创建表并导入数据

使用插件连接 OpenMLDB 引擎。由于OpenMLDB集群和Byzer部署在同一主机，我们可以使用本地地址`127.0.0.1:2181`来访问OpenMLDB。在Byzer Notebook中运行该代码块前，请确保OpenMLDB引擎已启动。

```sql
run command as FeatureStoreExt.`` where
zkAddress="127.0.0.1:2181"
and zkPath="/openmldb"
and `sql-0`='''
SET @@execute_mode='offline';
'''
and `sql-1`='''
SET @@sync_job=true;
'''
and `sql-2`='''
SET @@job_timeout=20000000;
'''
and `sql-3`='''
CREATE TABLE IF NOT EXISTS t1(id string, vendor_id int, pickup_datetime timestamp, dropoff_datetime timestamp, passenger_count int, pickup_longitude double, pickup_latitude double, dropoff_longitude double, dropoff_latitude double, store_and_fwd_flag string, trip_duration int);
'''
and `sql-4`='''
LOAD DATA INFILE '/byzermnt/tmp/upload/taxi_tour_table_train_simple.csv'
INTO TABLE t1 options(format='csv',header=true,mode='overwrite');
'''
and db="db1"
and action="ddl";
```
任务完成后Result应有`FINISHED`的提示，如果是`FAILED`，请进入openmldb容器检查job日志。

### 步骤3：进行离线特征计算

这一步骤通常需要特征设计，本例跳过设计阶段，直接使用[OpenMLDB + LightGBM：出租车行程时间预测](../../use_case/taxi_tour_duration_prediction.md)2.3节中设计好的特征进行离线特征计算，并将处理后的数据集导出为本地parquet文件（推荐使用parquet，csv load需要额外的schema）。

```sql
run command as FeatureStoreExt.`` where
zkAddress="127.0.0.1:2181"
and zkPath="/openmldb"
and `sql-0`='''
SET @@execute_mode='offline';
'''
and `sql-1`='''
SET @@sync_job=true;
'''
and `sql-2`='''
SET @@job_timeout=20000000;
'''
and `sql-3`='''
SELECT trip_duration, passenger_count,
sum(pickup_latitude) OVER w AS vendor_sum_pl,
max(pickup_latitude) OVER w AS vendor_max_pl,
min(pickup_latitude) OVER w AS vendor_min_pl,
avg(pickup_latitude) OVER w AS vendor_avg_pl,
sum(pickup_latitude) OVER w2 AS pc_sum_pl,
max(pickup_latitude) OVER w2 AS pc_max_pl,
min(pickup_latitude) OVER w2 AS pc_min_pl,
avg(pickup_latitude) OVER w2 AS pc_avg_pl ,
count(vendor_id) OVER w2 AS pc_cnt,
count(vendor_id) OVER w AS vendor_cnt
FROM t1 
WINDOW w AS (PARTITION BY vendor_id ORDER BY pickup_datetime ROWS_RANGE BETWEEN 1d PRECEDING AND CURRENT ROW),
w2 AS (PARTITION BY passenger_count ORDER BY pickup_datetime ROWS_RANGE BETWEEN 1d PRECEDING AND CURRENT ROW) INTO OUTFILE '/byzermnt/tmp/feature_data' OPTIONS(mode='overwrite', format='parquet');
'''
and db="db1"
and action="ddl";
```
任务完成后Result应有`FINISHED`的提示，如果是`FAILED`，请进入openmldb容器检查job日志。刷新Byzer Notebook的Data Catalog可以看到生成的特征文件路径，File System中的`tmp/feature_data`。

### 步骤4：Byzer 中加载数据并向量化

将上一步生成的特征数据load到Byzer环境中：
```sql
load parquet.`tmp/feature_data` as feature_data;
```

将所有int 类型字段都转化为 double。

```
select *, 
cast(passenger_count as double) as passenger_count_d,
cast(pc_cnt as double) as pc_cnt_d,
cast(vendor_cnt as double) as vendor_cnt_d
from feature_data
as new_feature_data;
```

接着把所有字段合并成一个向量。

```sql
select vec_dense(array(
passenger_count_d,
vendor_sum_pl,
vendor_max_pl,
vendor_min_pl,
vendor_avg_pl,
pc_sum_pl,
pc_max_pl,
pc_min_pl,
pc_avg_pl,
pc_cnt_d,
vendor_cnt
)) as features,cast(trip_duration as double) as label
from new_feature_data
as training_table;

```

### 步骤5：模型训练

使用Byzer Lang的`train`命令和其[内置的线性回归算法](https://docs.byzer.org/#/byzer-lang/zh-cn/ml/algs/linear_regression)训练模型，并将训练好的模型保存到/model/taxi-trip路径下。

```sql
train training_table as LinearRegression.`/model/taxi-trip` where
keepVersion="true"
and evaluateTable="training_table"
and `fitParam.0.labelCol`="label"
and `fitParam.0.featuresCol`= "features"
and `fitParam.0.maxIter`="50";
```

```{note}
可以使用`!show et/params/LinearRegression;`命令查看Byzer内置的线性回归模型的相关参数。 
```

### 步骤6：特征部署

使用`DEPLOY`（必须在在线模式下）将特征计算SQL部署到OpenMLDB上（与离线特征计算SQL一致），这里命名为d1。
```{note}
`DEPLOY`的deployment名字不可重复，如果`DEPLOY`成功后，还需要再次更改，请更换deployment名字，或者删除deployment d1后再`DEPLOY`。
```

```sql
run command as FeatureStoreExt.`` where
zkAddress="127.0.0.1:2181"
and zkPath="/openmldb"
and `sql-0`='''
SET @@execute_mode='online';
'''
and `sql-1`='''
DEPLOY d1 OPTIONS(RANGE_BIAS='inf', ROWS_BIAS='inf') SELECT trip_duration, passenger_count,
sum(pickup_latitude) OVER w AS vendor_sum_pl,
max(pickup_latitude) OVER w AS vendor_max_pl,
min(pickup_latitude) OVER w AS vendor_min_pl,
avg(pickup_latitude) OVER w AS vendor_avg_pl,
sum(pickup_latitude) OVER w2 AS pc_sum_pl,
max(pickup_latitude) OVER w2 AS pc_max_pl,
min(pickup_latitude) OVER w2 AS pc_min_pl,
avg(pickup_latitude) OVER w2 AS pc_avg_pl ,
count(vendor_id) OVER w2 AS pc_cnt,
count(vendor_id) OVER w AS vendor_cnt
FROM t1 
WINDOW w AS (PARTITION BY vendor_id ORDER BY pickup_datetime ROWS_RANGE BETWEEN 1d PRECEDING AND CURRENT ROW),
w2 AS (PARTITION BY passenger_count ORDER BY pickup_datetime ROWS_RANGE BETWEEN 1d PRECEDING AND CURRENT ROW);
'''
and db="db1"
and action="ddl";
```

### 步骤7：导入在线数据

在线实时预测通常需要将近期的历史数据导入到在线存储中，除了数据文件导入，生产环境中也可以接入实时数据源。本例为了简单起见，直接导入原始数据集（实时预测是使用新的实时数据作为请求，所以不会出现“预测训练用的特征数据”的情况）。

```sql
run command as FeatureStoreExt.`` where
zkAddress="127.0.0.1:2181"
and zkPath="/openmldb"
and `sql-0`='''
SET @@execute_mode='online';
'''
and `sql-1`='''
SET @@sync_job=true;
'''
and `sql-2`='''
SET @@job_timeout=20000000;
'''
and `sql-3`='''
LOAD DATA INFILE '/byzermnt/tmp/upload/taxi_tour_table_train_simple.csv'
INTO TABLE t1 options(format='csv',mode='append');
'''
and db="db1"
and action="ddl";
```

### 步骤8：模型部署

将之前保存的、训练好的模型注册为一个可以直接使用的函数。

```sql
register LinearRegression.`/model/taxi-trip` as taxi_trip_model_predict;
```

### 步骤9：实时预测测试

通常来讲，实时特征预测是实时数据驱动的，本例为了方便演示，仍然在Notebook中进行“实时特征计算+预测”，并且使用[Python环境](https://docs.byzer.org/#/byzer-lang/zh-cn/python/env)来进行实时特征计算，可以使用requirements文件：
```
pyarrow==4.0.1
ray[default]==1.8.0
aiohttp==3.7.4
pandas>=1.0.5; python_version < '3.7'
pandas>=1.2.0; python_version >= '3.7'
requests
matplotlib~=3.3.4
uuid~=1.30
pyjava
protobuf==3.20.0 # 新增，如果protobuf版本过高会有import ray的错误
```
```
pip install -r requirements.txt
```

通过构造一条“实时数据”，用http请求OpenMLDB计算出实时特征，并将其保存为文件，再加载到Byzer环境中。
```
!python env "PYTHON_ENV=:";
!python conf "runIn=driver";
!python conf "schema=file";
run command as Ray.`` where 
inputTable="command"
and outputTable="test_feature"
and code='''
import numpy as np
import os
import pandas as pd
import ray
import requests
import json
from pyjava.api.mlsql import RayContext,PythonContext

ray_context = RayContext.connect(globals(),None)

resp = requests.post('http://127.0.0.1:9080/dbs/db1/deployments/d1', json=json.loads('{"input":[["id0376262", 1, 1467302350000, 1467304896000, 2, -73.873093, 40.774097, -73.926704, 40.856739, "N", 1]], "need_schema":true}'))

res = json.loads(resp.text)["data"]
schema_names = [(col["name"], col["type"]) for col in res["schema"]]
df = pd.DataFrame.from_records(np.array([tuple(res["data"][0])], dtype=schema_names))
df.to_parquet('/mlsql/admin/tmp/test_feature.parquet')

context.build_result([])
''';
```

处理后的在线数据的所有int类型字段转成double。

```sql
select *, 
cast(passenger_count as double) as passenger_count_d,
cast(pc_cnt as double) as pc_cnt_d,
cast(vendor_cnt as double) as vendor_cnt_d
from feature_data_test
as new_feature_data_test;
```

再进行向量化。

```sql
select vec_dense(array(
passenger_count_d,
vendor_sum_pl,
vendor_max_pl,
vendor_min_pl,
vendor_avg_pl,
pc_sum_pl,
pc_max_pl,
pc_min_pl,
pc_avg_pl,
pc_cnt_d,
vendor_cnt
)) as features
from new_feature_data_test
as testing_table;
```

使用处理后的测试集进行预测，结果即为预测的`trip_duration`。

```sql
select taxi_trip_model_predict(testing_table) as predict_label;
```<|MERGE_RESOLUTION|>--- conflicted
+++ resolved
@@ -13,11 +13,7 @@
 
 执行命令如下：
 ```
-<<<<<<< HEAD
-docker run --network host -dit --name openmldb -v /mlsql/admin/:/byzermnt 4pdosc/openmldb:0.8.4 bash
-=======
 docker run --network host -dit --name openmldb -v /mlsql/admin/:/byzermnt 4pdosc/openmldb:0.8.5 bash
->>>>>>> d12babd9
 docker exec -it openmldb bash
 /work/init.sh
 echo "create database db1;" | /work/openmldb/bin/openmldb --zk_cluster=127.0.0.1:2181 --zk_root_path=/openmldb --role=sql_client
