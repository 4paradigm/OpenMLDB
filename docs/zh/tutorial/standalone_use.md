--- conflicted
+++ resolved
@@ -11,11 +11,7 @@
 执行以下命令拉取 OpenMLDB 镜像，并启动 Docker 容器：
 
 ```bash
-<<<<<<< HEAD
-docker run -it 4pdosc/openmldb:0.7.1 bash
-=======
 docker run -it 4pdosc/openmldb:0.7.2 bash
->>>>>>> 9aa97b13
 ```
 
 成功启动容器以后，本教程中的后续命令默认均在容器内执行。
