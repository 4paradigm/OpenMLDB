--- conflicted
+++ resolved
@@ -70,10 +70,7 @@
     - **OpenMLDB >= 0.8.0** 带 WHERE 条件过滤的简单列筛选 ( 例如 `select * from tb where id > 10`)
     - **[ALPHA] OpenMLDB >= 0.8.4** 右表是带 LAST JOIN 的子查询 `subquery`, 要求 `subquery` 最左的表能被 JOIN 条件优化, `subquery`剩余表能被自身 LAST JOIN 的 JOIN 条件优化 
     - **[ALPHA] OpenMLDB >= 0.8.4** LEFT JOIN. 要求 LEFT JOIN 的右表能被 LEFT JOIN 条件优化, LEFT JOIN 的左表能被上层的 LAST JOIN 条件优化
-<<<<<<< HEAD
-=======
     - **[ALPHA] OpenMLDB >= 0.8.5** UNION ALL query. 要求 UNION ALL 内的每一个 query 都可以被 LAST JOIN 的条件优化
->>>>>>> d12babd9
 
 **Example: 支持上线的 `LAST JOIN` 语句范例**
 创建两张表以供后续`LAST JOIN`。
