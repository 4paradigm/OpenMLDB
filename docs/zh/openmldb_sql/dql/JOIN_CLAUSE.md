# JOIN Clause

OpenMLDB目前支持

- LAST JOIN
- LEFT JOIN (**OPENMLDB >= 0.8.4**)

LEFT OUTER JOIN (或者简称 LEFT JOIN) 会将两个 from_item 进行联接, 同时保留左侧from_item中的所有记录, 即使右侧from_item满足联接条件的记录数为零。对于右侧表中没有找到匹配的记录,则右侧的列会以 NULL 值填充。

LAST JOIN 是 OpenMLDB SQL 拓展的 JOIN类型. 它的语法和 LEFT JOIN 基本一致, 但在右侧 from_item 后面允许带可选的 ORDER BY 子句, 表示筛选右侧 from_iem 的顺序. 根据是否带有这个 ORDER BY 子句, LAST JOIN分为无排序拼接，和排序拼接。

- 无排序拼接是指：未对右表作排序，直接拼接。
- 排序拼接是指：先对右表排序，然后再拼接。

与LEFT JOIN相同，LAST JOIN也会返回左表中所有行，即使右表中没有匹配的行。不同的是, LAST JOIN 是一对一, LEFT JOIN 是一对多.

## Syntax

<<<<<<< HEAD
```
join:
    TableRef "LAST" "JOIN" TableRef [OrderByClause] "ON" Expression 
    | TableRef join_type "JOIN" TableRef "ON" Expression

join_type:
    'LEFT' [OUTER]

order_by_clause:
    'ORDER' 'BY' <COLUMN_NAME>
=======
```yacc
join_operation:
  condition_join_operation

condition_join_operation:
  from_item LEFT [ OUTER ] JOIN from_item join_condition
  | from_item LAST JOIN [ ORDER BY ordering_expression ] from_item join_condition

join_condition:
  ON bool_expression
>>>>>>> d12babd9
```

### 使用限制说明

- ORDER BY CLAUSE
  - `<COLUMN_NAME>` 须是单列, 类型 int16, int32, int64, timestamp, 不支持 ORDER BY 多列
  - 不支持 ORDER BY DESC
- TableRef: 可以指一张物理表, 或者子查询语句

## SQL语句模版

```sql
SELECT ... FROM t1 LAST JOIN t2 ON expression;

SELECT ... FROM t1 LEFT JOIN t2 ON expression;
```

## 边界说明

| SELECT语句元素                                 | 离线模式  | 在线预览模式 | 在线请求模式 | 说明                                                                                                                                                                                                 |
| :--------------------------------------------- | --------- | ------------ | ------------ |:---------------------------------------------------------------------------------------------------------------------------------------------------------------------------------------------------|
| LAST JOIN | **``✓``** | **``x``** | **``✓``** | 表示数据来源多个表JOIN。在线请求模式下，需要遵循[在线请求模式下LAST JOIN的使用规范](../deployment_manage/ONLINE_REQUEST_REQUIREMENTS.md#在线请求模式下-last-join-的使用规范)                                        |
<<<<<<< HEAD
| LEFT JOIN | **``x``** | **``x``** | **``✓``** | 由于 LEFT JOIN 是一对多 JOIN, 本身不能直接用于在线请求模式. 但是可以作为其他类型查询内部的子查询, 例如作为 LAST JOIN 的右表. 具体参考[在线请求模式下LAST JOIN的使用规范](../deployment_manage/ONLINE_REQUEST_REQUIREMENTS.md#在线请求模式下-last-join-的使用规范) |
=======
| LEFT JOIN | **``✓``** | **``x``** | **``✓``** | 由于 LEFT JOIN 是一对多 JOIN, 本身不能直接用于在线请求模式. 但是可以作为其他类型查询内部的子查询, 例如作为 LAST JOIN 的右表. 具体参考[在线请求模式下LAST JOIN的使用规范](../deployment_manage/ONLINE_REQUEST_REQUIREMENTS.md#在线请求模式下-last-join-的使用规范) |
>>>>>>> d12babd9


### 未排序的LAST JOIN 


`LAST JOIN`无排序拼接时，拼接最后一条命中的数据行。
#### 计算逻辑示例

![Figure 7: last join without order](../dql/images/last_join_without_order.png)


以左表第二行为例，符合条件的右表是无序的，命中条件的有2条，选择最后一条`5, b, 2020-05-20 10:11:12`。最后的拼接结果如下。

![Figure 8: last join without order result](../dql/images/last_join_without_order2.png)

```{note}
为了实现上图展示的拼接效果，即使您使用的是离线模式，也请遵循[在线请求模式下LAST JOIN的使用规范](../deployment_manage/ONLINE_REQUEST_REQUIREMENTS.md#在线请求模式下-last-join-的使用规范)，如下文的SQL样例所示。
否则由于底层存储顺序的不确定，尽管执行结果也是正确的，却可能无法复现上述拼接结果。
```

#### SQL示例
**使用OpenMLDB SQL语句复现上述计算逻辑的过程如下。**

启动单机版OpenMLDB服务端和CLI客户端
```bash
./init.sh standalone
./openmldb/bin/openmldb --host 127.0.0.1 --port 6527
```
建立上述左表t1，插入数据。为了便于查看结果，在col1上建立单列索引，以std_ts作为TS。在本例中也可以不在左表上建立索引，不影响拼接结果。
```sql
>CREATE TABLE t1 (id INT, col1 STRING,std_ts TIMESTAMP,INDEX(KEY=col1,ts=std_ts));
SUCCEED
>INSERT INTO t1 values(1,'a',20200520101112);
SUCCEED
>INSERT INTO t1 values(2,'b',20200520101114);
SUCCEED
>INSERT INTO t1 values(3,'c',20200520101116);
SUCCEED
>SELECT * from t1;
 ---- ------ ----------------
  id   col1   std_ts
 ---- ------ ----------------
  1    a      20200520101112
  2    b      20200520101114
  3    c      20200520101116
 ---- ------ ----------------

3 rows in set
```

建立上述右表t2，建立索引，插入数据。
```{note}
底层存储顺序不一定与插入顺序一致，而底层存储顺序会影响JOIN时的命中顺序。本例为了便于验证拼接结果，需要实现上图右表的存储顺序。t2必须建立下述索引（注意不能添加TS），且逐条按序插入数据，原因见[列索引](https://openmldb.ai/docs/zh/main/openmldb_sql/ddl/CREATE_TABLE_STATEMENT.html#columnindex)。
```
```sql
>CREATE TABLE t2 (id INT, col1 string,std_ts TIMESTAMP,INDEX(KEY=col1));
SUCCEED
>INSERT INTO t2 values(1,'a',20200520101112);
SUCCEED
>INSERT INTO t2 values(2,'a',20200520101113);
SUCCEED
>INSERT INTO t2 values(3,'b',20200520101113);
SUCCEED
>INSERT INTO t2 values(4,'c',20200520101114);
SUCCEED
>INSERT INTO t2 values(5,'b',20200520101112);
SUCCEED
>INSERT INTO t2 values(6,'c',20200520101113);
SUCCEED
>SELECT * from t2;
 ---- ------ ----------------
  id   col1   std_ts
 ---- ------ ----------------
  2    a      20200520101113
  1    a      20200520101112
  5    b      20200520101112
  3    b      20200520101113
  6    c      20200520101113
  4    c      20200520101114
 ---- ------ ----------------

6 rows in set
```
执行LAST JOIN
```sql
> SELECT * from t1 LAST JOIN t2 ON t1.col1 = t2.col1;
 ---- ------ ---------------- ---- ------ ----------------
  id   col1   std_ts           id   col1   std_ts
 ---- ------ ---------------- ---- ------ ----------------
  1    a      20200520101112   2    a      20200520101113
  2    b      20200520101114   5    b      20200520101112
  3    c      20200520101116   6    c      20200520101113
 ---- ------ ---------------- ---- ------ ----------------

3 rows in set
```
若不在t1上建立索引，拼接结果相同，仅SELECT展示顺序不同。
```sql
> SELECT * from t1 LAST JOIN t2 ON t1.col1 = t2.col1;
 ---- ------ ---------------- ---- ------ ----------------
  id   col1   std_ts           id   col1   std_ts
 ---- ------ ---------------- ---- ------ ----------------
  3    c      20200520101116   6    c      20200520101113
  1    a      20200520101112   2    a      20200520101113
  2    b      20200520101114   5    b      20200520101112
 ---- ------ ---------------- ---- ------ ----------------

3 rows in set
```
```{note}
`LAST JOIN`使用了索引优化：使用`LAST JOIN` 的 condition 和 order by 列寻找最匹配的表索引；如果有index就会使用该index的ts项作为未排序last join隐式使用的order；反之没有index，就使用表的存储顺序。没有索引的表的底层存储顺序是不可预测的。请注意，在建表时若没有显示指出索引的ts项，OpenMLDB会使用该条数据被插入时的时间戳作为ts。
```



### 排序的LAST JOIN
`LAST JOIN`时配置 `Order By` ，则右表按Order排序，拼接最后一条命中的数据行。

#### 计算逻辑示例

![Figure 9: last join with order](../dql/images/last_join_with_order1.png)

以左表第二行为例，符合条件的右表有2条，按`std_ts`排序后，选择最后一条`3, b, 2020-05-20 10:11:13`

![Figure 10: last join with order result](../dql/images/last_join_with_order2.png)

最后的拼表结果如上图所示。

#### SQL示例
**使用OpenMLDB SQL语句复现上述计算逻辑的过程如下。**

建立上述左表t1，插入数据。可以不建立索引。
```SQL
>CREATE TABLE t1 (id INT, col1 STRING,std_ts TIMESTAMP);
SUCCEED
>INSERT INTO t1 values(1,'a',20200520101112);
SUCCEED
>INSERT INTO t1 values(2,'b',20200520101114);
SUCCEED
>INSERT INTO t1 values(3,'c',20200520101116);
SUCCEED
>SELECT * from t1;
 ---- ------ ----------------
  id   col1   std_ts
 ---- ------ ----------------
  1    a      20200520101112
  2    b      20200520101114
  3    c      20200520101116
 ---- ------ ----------------

3 rows in set
```
建立上述右表t2，插入数据。可以不建立索引。
```sql
>CREATE TABLE t2 (id INT, col1 string,std_ts TIMESTAMP);
SUCCEED
>INSERT INTO t2 values(1,'a',20200520101112);
SUCCEED
>INSERT INTO t2 values(2,'a',20200520101113);
SUCCEED
>INSERT INTO t2 values(3,'b',20200520101113);
SUCCEED
>INSERT INTO t2 values(4,'c',20200520101114);
SUCCEED
>INSERT INTO t2 values(5,'b',20200520101112);
SUCCEED
>INSERT INTO t2 values(6,'c',20200520101113);
SUCCEED
>SELECT * from t2;
 ---- ------ ----------------
  id   col1   std_ts
 ---- ------ ----------------
  2    a      20200520101113
  1    a      20200520101112
  5    b      20200520101112
  3    b      20200520101113
  6    c      20200520101113
  4    c      20200520101114
 ---- ------ ----------------

6 rows in set
```
执行LAST JOIN
```sql
>SELECT * from t1 LAST JOIN t2 ON t1.col1 = t2.col1;
 ---- ------ ---------------- ---- ------ ----------------
  id   col1   std_ts           id   col1   std_ts
 ---- ------ ---------------- ---- ------ ----------------
  1    a      20200520101112   2    a      20200520101113
  2    b      20200520101114   3    b      20200520101113
  3    c      20200520101116   4    c      20200520101114
 ---- ------ ---------------- ---- ------ ----------------
```


### LAST JOIN 未命中
以下示例展示了当右表没有任何一行数据能与左表中某行匹配时的执行结果。

在[排序的LAST JOIN](#排序的LAST JOIN)中创建的t1表中插入新行并执行LAST JOIN
```sql
>INSERT INTO t1 values(4,'d',20220707111111);
SUCCEED
>SELECT * from t1 LAST JOIN t2 ORDER BY t2.std_ts ON t1.col1 = t2.col1;
 ---- ------ ---------------- ------ ------ ----------------
  id   col1   std_ts           id     col1   std_ts
 ---- ------ ---------------- ------ ------ ----------------
  4    d      20220707111111   NULL   NULL   NULL
  3    c      20200520101116   4      c      20200520101114
  1    a      20200520101112   2      a      20200520101113
  2    b      20200520101114   3      b      20200520101113
 ---- ------ ---------------- ------ ------ ----------------
```<|MERGE_RESOLUTION|>--- conflicted
+++ resolved
@@ -16,18 +16,6 @@
 
 ## Syntax
 
-<<<<<<< HEAD
-```
-join:
-    TableRef "LAST" "JOIN" TableRef [OrderByClause] "ON" Expression 
-    | TableRef join_type "JOIN" TableRef "ON" Expression
-
-join_type:
-    'LEFT' [OUTER]
-
-order_by_clause:
-    'ORDER' 'BY' <COLUMN_NAME>
-=======
 ```yacc
 join_operation:
   condition_join_operation
@@ -38,7 +26,6 @@
 
 join_condition:
   ON bool_expression
->>>>>>> d12babd9
 ```
 
 ### 使用限制说明
@@ -61,11 +48,7 @@
 | SELECT语句元素                                 | 离线模式  | 在线预览模式 | 在线请求模式 | 说明                                                                                                                                                                                                 |
 | :--------------------------------------------- | --------- | ------------ | ------------ |:---------------------------------------------------------------------------------------------------------------------------------------------------------------------------------------------------|
 | LAST JOIN | **``✓``** | **``x``** | **``✓``** | 表示数据来源多个表JOIN。在线请求模式下，需要遵循[在线请求模式下LAST JOIN的使用规范](../deployment_manage/ONLINE_REQUEST_REQUIREMENTS.md#在线请求模式下-last-join-的使用规范)                                        |
-<<<<<<< HEAD
-| LEFT JOIN | **``x``** | **``x``** | **``✓``** | 由于 LEFT JOIN 是一对多 JOIN, 本身不能直接用于在线请求模式. 但是可以作为其他类型查询内部的子查询, 例如作为 LAST JOIN 的右表. 具体参考[在线请求模式下LAST JOIN的使用规范](../deployment_manage/ONLINE_REQUEST_REQUIREMENTS.md#在线请求模式下-last-join-的使用规范) |
-=======
 | LEFT JOIN | **``✓``** | **``x``** | **``✓``** | 由于 LEFT JOIN 是一对多 JOIN, 本身不能直接用于在线请求模式. 但是可以作为其他类型查询内部的子查询, 例如作为 LAST JOIN 的右表. 具体参考[在线请求模式下LAST JOIN的使用规范](../deployment_manage/ONLINE_REQUEST_REQUIREMENTS.md#在线请求模式下-last-join-的使用规范) |
->>>>>>> d12babd9
 
 
 ### 未排序的LAST JOIN 
