--- conflicted
+++ resolved
@@ -7,15 +7,9 @@
 | CREATE TABLE  | 1. 在建表语句中如果没有指定索引，默认会自动创建一个`absolute 0`的索引。这个索引下的数据永不过期，可能会占用大量内存 <br> 2. 磁盘表`absandlat`和`absorlat`类型没有过期删除
 | DROP TABLE    | 1. 删除表默认是异步操作，执行完成后，异步删除表中的数据 <br> 2. 如果有分片在做snapshot, 会删除失败。可能存在部分分片删除部分没有删除的情况 <br> 3. 删除时默认会把数据目录放到recycle目录下。tablet的配置文件中`recycle_bin_enabled`参数可以配置是否要放到recycle, 默认是开启的 <br> 4. 由于内存碎片问题，释放的内存不一定完全释放给操作系统
 | INSERT        | 如果返回失败，可能有一部分数据已经插入进去
-<<<<<<< HEAD
-| DELETE        | 1. 删除的数据不会立马从内存中物理删除，需要等一个过期删除时间间隔（即参数 `gc_interval`） <br> 2. 如果设置了长窗口，不会更新预聚合表里的数据
+| DELETE        | 1. 删除的数据不会立马从内存中物理删除，需要等一个过期删除时间间隔（即参数 `gc_interval`）
 | CREATE INDEX  | 1. 创建索引是一个异步操作，如果表里有数据需要等一段时间 `desc` 命令才能显示出来 <br> 2. 在创建索引的过程中如果有写操作，那么可能会有部分新写入的数据在新加的索引上查询不出来
 | DROP INDEX    | 1. 删除一个索引之后，如果要再重新创建相同的索引需要等两个过期删除时间间隔（及参数 `gc_interval`） <br> 2. 执行该命令后，内存中的索引并没有被真正的马上删除，需要等两个过期删除时间间隔才会在内存中真正被执行删除动作 
-=======
-| DELETE        | 删除的数据不会立马从内存中物理删除，需要等一个过期删除时间间隔（即参数 `gc_interval`） 
-| CREATE INDEX  | 1. 创建索引是一个异步操作，如果表里有数据需要等一段时间 `desc` 命令才能显示出来 <br> 2. 在创建索引的过程中如果有写操作，那么可能会有部分新写入的数据在新加的索引上查询不出来 <br> 3. 磁盘表不支持创建索引
-| DROP INDEX    | 1. 删除一个索引之后，如果要再重新创建相同的索引需要等两个过期删除时间间隔（及参数 `gc_interval`） <br> 2. 执行该命令后，内存中的索引并没有被真正的马上删除，需要等两个过期删除时间间隔才会在内存中真正被执行删除动作 <br> 3. 磁盘表不支持删除索引
->>>>>>> 8f19aebb
 | DEPLOY        | 1. DEPLOY 命令可能会修改相关表的TTL，执行DEPLOY前导入的数据可能在新TTL生效前被淘汰，新的TTL生效时间为2个`gc_interval` <br> 2. 在deployment关联的表中，如果有磁盘表需要添加索引，那么部署会失败，可能有部分索引已经添加成功
 | DROP DEPLOYMENT | 1. 不会清理自动创建的索引 <br> 2. 如果指定了长窗口，删除deployment不会清理预聚合表
 | DROP FUNCTION | 如果有正在执行的deployment用到此函数，可能会执行错误或者程序崩溃
