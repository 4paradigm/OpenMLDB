# TalkingData 广告欺诈检测（OpenMLDB + XGboost）

我们将演示如何使用 [OpenMLDB](https://github.com/4paradigm/OpenMLDB) 与其他开源软件一起开发一个完整的机器学习应用程序，完成 TalkingData 广告欺诈检测挑战（有关此挑战的更多信息请参阅 [Kaggle](https://www.kaggle.com/c/talkingdata-adtracking-fraud-detection/overview)）。




## 1 准备工作

### 1.1 下载并安装OpenMLDB

#### 1.1.1 在 Docker 中运行

我们建议您使用docker来运行此 Demo。OpenMLDB 和依赖项都已安装完毕。

**启动 Docker**

```
<<<<<<< HEAD
docker run -it 4pdosc/openmldb:0.7.1 bash
=======
docker run -it 4pdosc/openmldb:0.7.2 bash
>>>>>>> 9aa97b13
```

#### 1.1.2 在本地运行

下载 OpenMLDB 服务器 pkg，版本>=0.5.0。

安装所有依赖项：

```
pip install pandas xgboost==1.4.2 sklearn tornado "openmldb>=0.5.0" requests
```

### 1.2 准备数据

我们只使用 `train.csv` 的前10000行作为示例数据，请参见[train\_sample.csv](https://github.com/4paradigm/OpenMLDB/tree/main/demo/talkingdata-adtracking-fraud-detection)。

如果你想要测试完整数据，请通过以下方式下载

```
kaggle competitions download -c talkingdata-adtracking-fraud-detection
```

并将数据解压缩到 `demo/talkingdata-adtracking-fraud-detection/data` 。然后调用 [train\_and\_serve.py](https://github.com/4paradigm/OpenMLDB/blob/main/demo/talkingdata-adtracking-fraud-detection/train_and_serve.py)中的 `cut_data()` 方法，制作新的csv样本用于训练。


### 1.3 启动 OpenMLDB 集群

```
/work/init.sh
```

### 1.4 启动预测服务器

即使您还没有部署预测服务器，您也可以启动它，使用选项 `--no-init`。

```
python3 /work/talkingdata/predict_server.py --no-init > predict.log 2>&1 &
```


```{tip}
- 训练完毕后，您可以发送 post 请求至 `<ip>:<port>/update` 更新预测服务器。
- 您可以运行 `pkill -9 python3` 命令，关闭后台预测服务器。
```


## 2 训练并应用

```
cd /work/talkingdata
python3 train_and_serve.py
```

我们使用 OpenMLDB 提取特征，并通过 xgboost 进行训练，请参见[train\_and\_serve.py](https://github.com/4paradigm/OpenMLDB/blob/main/demo/talkingdata-adtracking-fraud-detection/train_and_serve.py)。

1. 将数据加载到离线存储
2. 离线特征提取；
   * ip-day-hour 组合的点击次数 -> 窗口期 1h
   * ip-app 组合的点击次数 -> 无限窗口期
   * ip-app-os 组合的点击次数 -> 无限窗口期 
3. 训练并保存模型
4. 部署sql
5. 加载数据到在线存储
6. 更新预测服务器上的模型

## 3 预测

向预测服务器发送post请求 `<ip>:<port>/predict` 即可进行一次预测。或者您也可以运行下面的python脚本。

```
python3 predict.py
```

## 4 提示

预构建的 xgboost python wheel 可能与您计算机中的 openmldb python sdk 不兼容，可能会出现该报错：
`train\_and\_serve.py core dump at SetGPUAttribute...`

通过源代码构建xgboost可解决该问题：进入 xgboost 源代码所在的目录，并执行
`cd python-package && python setup.py install`

或者构建 wheel ：
`python setup.py bdist_wheel`<|MERGE_RESOLUTION|>--- conflicted
+++ resolved
@@ -16,11 +16,7 @@
 **启动 Docker**
 
 ```
-<<<<<<< HEAD
-docker run -it 4pdosc/openmldb:0.7.1 bash
-=======
 docker run -it 4pdosc/openmldb:0.7.2 bash
->>>>>>> 9aa97b13
 ```
 
 #### 1.1.2 在本地运行
