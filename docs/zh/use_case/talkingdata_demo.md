--- conflicted
+++ resolved
@@ -16,11 +16,7 @@
 **启动 Docker**
 
 ```
-<<<<<<< HEAD
-docker run -it 4pdosc/openmldb:0.8.3 bash
-=======
 docker run -it 4pdosc/openmldb:0.8.4 bash
->>>>>>> 72f752bd
 ```
 
 #### 1.1.2 在本地运行
