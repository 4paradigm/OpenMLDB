# TalkingData 广告欺诈检测

我们将演示如何使用 [OpenMLDB](https://github.com/4paradigm/OpenMLDB) 与其他开源软件一起开发一个完整的机器学习应用程序，完成 TalkingData 广告欺诈检测挑战（有关此挑战的更多信息请参阅 [Kaggle](https://www.kaggle.com/c/talkingdata-adtracking-fraud-detection/overview)）。




## 1 准备工作

### 1.1 下载并安装OpenMLDB

#### 1.1.1 在 Docker 中运行

我们建议您使用docker来运行此 Demo。OpenMLDB 和依赖项都已安装完毕。

**启动 Docker**

```
<<<<<<< HEAD
docker run -it 4pdosc/openmldb:0.6.7 bash
=======
docker run -it 4pdosc/openmldb:0.6.8 bash
>>>>>>> 275e06a5
```

#### 1.1.2 在本地运行

下载 OpenMLDB 服务器 pkg，版本>=0.5.0。

安装所有依赖项：

```
pip install pandas xgboost==1.4.2 sklearn tornado "openmldb>=0.5.0" requests
```

### 1.2 准备数据

我们只使用 `train.csv` 的前10000行作为示例数据，请参见[train\_sample.csv](https://github.com/4paradigm/OpenMLDB/tree/main/demo/talkingdata-adtracking-fraud-detection)。

如果你想要测试完整数据，请通过以下方式下载

```
kaggle competitions download -c talkingdata-adtracking-fraud-detection
```

并将数据解压缩到 `demo/talkingdata-adtracking-fraud-detection/data` 。然后调用 [train\_and\_serve.py](https://github.com/4paradigm/OpenMLDB/blob/main/demo/talkingdata-adtracking-fraud-detection/train_and_serve.py)中的 `cut_data()` 方法，制作新的csv样本用于训练。


### 1.3 启动 OpenMLDB 集群

```
/work/init.sh
```

### 1.4 启动预测服务器

即使您还没有部署预测服务器，您也可以启动它，使用选项 `--no-init`。

```
python3 /work/talkingdata/predict_server.py --no-init > predict.log 2>&1 &
```


```{tip}
- 训练完毕后，您可以发送 post 请求至 `<ip>:<port>/update` 更新预测服务器。
- 您可以运行 `pkill -9 python3` 命令，关闭后台预测服务器。
```


### 2 训练并应用

```
cd /work/talkingdata
python3 train_and_serve.py
```

我们使用 OpenMLDB 提取特征，并通过 xgboost 进行训练，请参见[train\_and\_serve.py](https://github.com/4paradigm/OpenMLDB/blob/main/demo/talkingdata-adtracking-fraud-detection/train_and_serve.py)。

1. 将数据加载到离线存储
2. 离线特征提取；
   * ip-day-hour 组合的点击次数 -> 窗口期 1h
   * ip-app 组合的点击次数 -> 无限窗口期
   * ip-app-os 组合的点击次数 -> 无限窗口期 
3. 训练并保存模型
4. 部署sql
5. 加载数据到在线存储
6. 更新预测服务器上的模型

### 3 预测

向预测服务器发送post请求 `<ip>:<port>/predict` 即可进行一次预测。或者您也可以运行下面的python脚本。

```
python3 predict.py
```

## 4 提示

```{note}
预构建的 xgboost python wheel 可能与您计算机中的 openmldb python sdk 不兼容，可能会出现该报错：
`train\_and\_serve.py core dump at SetGPUAttribute...`

通过源代码构建xgboost可解决该问题：进入 xgboost 源代码所在的目录，并执行
`cd python-package && python setup.py install`

或者构建 wheel ：
`python setup.py bdist_wheel`
```
<|MERGE_RESOLUTION|>--- conflicted
+++ resolved
@@ -16,11 +16,7 @@
 **启动 Docker**
 
 ```
-<<<<<<< HEAD
-docker run -it 4pdosc/openmldb:0.6.7 bash
-=======
 docker run -it 4pdosc/openmldb:0.6.8 bash
->>>>>>> 275e06a5
 ```
 
 #### 1.1.2 在本地运行
