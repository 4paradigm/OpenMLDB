# TalkingData 广告欺诈检测

我们将演示如何使用 [OpenMLDB](https://github.com/4paradigm/OpenMLDB) 与其他开源软件一起开发一个完整的机器学习应用程序，完成 TalkingData 广告欺诈检测挑战（有关此挑战的更多信息请参阅 [Kaggle](https://www.kaggle.com/c/talkingdata-adtracking-fraud-detection/overview)）。




## 1 准备工作

### 1.1 下载并安装OpenMLDB

#### 1.1.1 在 Docker 中运行

我们建议您使用docker来运行此 Demo。OpenMLDB 和依赖项都已安装完毕。

**启动 Docker**

```
<<<<<<< HEAD
docker run -it 4pdosc/openmldb:0.6.4 bash
=======
docker run -it 4pdosc/openmldb:0.6.5 bash
>>>>>>> 0032d92d
```

#### 1.1.2 在本地运行

下载 OpenMLDB 服务器 pkg，版本>=0.5.0。

安装所有依赖项：

```
pip install pandas xgboost==1.4.2 sklearn tornado "openmldb>=0.5.0" requests
```

### 1.2 准备数据

我们只使用 `train.csv` 的前10000行作为示例数据，请参见[train\_sample.csv](https://github.com/4paradigm/OpenMLDB/tree/main/demo/talkingdata-adtracking-fraud-detection)。

如果你想要测试完整数据，请通过以下方式下载

```
kaggle competitions download -c talkingdata-adtracking-fraud-detection
```

并将数据解压缩到 `demo/talkingdata-adtracking-fraud-detection/data` 。然后调用 [train\_and\_serve.py](https://github.com/4paradigm/OpenMLDB/blob/main/demo/talkingdata-adtracking-fraud-detection/train_and_serve.py)中的 `cut_data()` 方法，制作新的csv样本用于训练。


### 1.3 启动 OpenMLDB 集群

```
/work/init.sh
```

### 1.4 启动预测服务器

即使您还没有部署预测服务器，您也可以启动它，使用选项 `--no-init`。

```
python3 /work/talkingdata/predict_server.py --no-init > predict.log 2>&1 &
```


```{tip}
- 训练完毕后，您可以发送 post 请求至 `<ip>:<port>/update` 更新预测服务器。
- 您可以运行 `pkill -9 python3` 命令，关闭后台预测服务器。
```


### 2 训练并应用

```
cd /work/talkingdata
python3 train_and_serve.py
```

我们使用 OpenMLDB 提取特征，并通过 xgboost 进行训练，请参见[train\_and\_serve.py](https://github.com/4paradigm/OpenMLDB/blob/main/demo/talkingdata-adtracking-fraud-detection/train_and_serve.py)。

1. 将数据加载到离线存储
2. 离线特征提取；
   * ip-day-hour 组合的点击次数 -> 窗口期 1h
   * ip-app 组合的点击次数 -> 无限窗口期
   * ip-app-os 组合的点击次数 -> 无限窗口期 
3. 训练并保存模型
4. 部署sql
5. 加载数据到在线存储
6. 更新预测服务器上的模型

### 3 预测

向预测服务器发送post请求 `<ip>:<port>/predict` 即可进行一次预测。或者您也可以运行下面的python脚本。

```
python3 predict.py
```

## 4 提示

```{note}
预构建的 xgboost python wheel 可能与您计算机中的 openmldb python sdk 不兼容，可能会出现该报错：
`train\_and\_serve.py core dump at SetGPUAttribute...`

通过源代码构建xgboost可解决该问题：进入 xgboost 源代码所在的目录，并执行
`cd python-package && python setup.py install`

或者构建 wheel ：
`python setup.py bdist_wheel`
```
<|MERGE_RESOLUTION|>--- conflicted
+++ resolved
@@ -16,11 +16,7 @@
 **启动 Docker**
 
 ```
-<<<<<<< HEAD
-docker run -it 4pdosc/openmldb:0.6.4 bash
-=======
 docker run -it 4pdosc/openmldb:0.6.5 bash
->>>>>>> 0032d92d
 ```
 
 #### 1.1.2 在本地运行
