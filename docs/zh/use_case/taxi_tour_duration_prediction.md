# 出租车行程时间预测 (OpenMLDB + LightGBM)

本文将以 [Kaggle 上的出租车行车时间预测问题](https://www.kaggle.com/c/nyc-taxi-trip-duration/overview)为例，示范如何使用 OpenMLDB 和 LightGBM 联合来打造一个完整的机器学习应用。

注意，本文档使用的是预编译好的 Docker 镜像。如果希望在自己编译和搭建的 OpenMLDB 环境下进行测试，需要配置使用[面向特征工程优化的 Spark 发行版](https://openmldb.ai/docs/zh/main/tutorial/openmldbspark_distribution.html)。请参考[针对 OpenMLDB 优化的 Spark 发行版文档](../tutorial/openmldbspark_distribution.md#openmldb-spark-发行版)和[安装部署文档](../deploy/install_deploy.md#修改配置文件conftaskmanagerproperties)。

## 准备和预备知识

本文基于 OpenMLDB CLI 进行开发和部署，首先需要下载样例数据并且启动 OpenMLDB CLI。推荐使用 Docker 镜像来快速体验。

- Docker 版本：>= 18.03

### 拉取镜像

在命令行执行以下命令拉取 OpenMLDB 镜像，并启动 Docker 容器：

```bash
<<<<<<< HEAD
docker run -it 4pdosc/openmldb:0.8.4 bash
=======
docker run -it 4pdosc/openmldb:0.8.5 bash
>>>>>>> d12babd9
```

该镜像预装了OpenMLDB，并预置了本案例所需要的所有脚本、三方库、开源工具以及训练数据。

```{note}
注意，本教程以下的 OpenMLDB 部分的演示命令默认均在启动的 Docker 容器内运行。
```

### 初始化环境

```bash
./init.sh
cd taxi-trip
```
镜像内提供的 init.sh 脚本帮助用户快速初始化环境，包括：

- 配置 zookeeper
- 启动集群版 OpenMLDB

### 启动 OpenMLDB CLI

```bash
/work/openmldb/bin/openmldb --zk_cluster=127.0.0.1:2181 --zk_root_path=/openmldb --role=sql_client
```

### 预备知识：异步任务

OpenMLDB 部分命令是异步的，如：在线/离线模式的 `LOAD DATA`、`SELECT`、`SELECT INTO` 命令。提交任务以后可以使用相关命令如 `SHOW JOBS`、`SHOW JOB` 来查看任务进度，详情参见[离线任务管理文档](../openmldb_sql/task_manage/index.rst)。

## 机器学习全流程

### 步骤 1：创建数据库和表

创建数据库 `demo_db` 和数据表 `t1`：

```sql
--OpenMLDB CLI
CREATE DATABASE demo_db;
USE demo_db;
CREATE TABLE t1(id string, vendor_id int, pickup_datetime timestamp, dropoff_datetime timestamp, passenger_count int, pickup_longitude double, pickup_latitude double, dropoff_longitude double, dropoff_latitude double, store_and_fwd_flag string, trip_duration int);
```

### 步骤 2：导入离线数据

首先，切换到离线执行模式。接着，导入样例数据 `/work/taxi-trip/data/taxi_tour_table_train_simple.snappy.parquet` 作为离线数据，用于离线特征计算。

```sql
--OpenMLDB CLI
USE demo_db;
SET @@execute_mode='offline';
LOAD DATA INFILE '/work/taxi-trip/data/taxi_tour_table_train_simple.snappy.parquet' INTO TABLE t1 options(format='parquet', header=true, mode='append');
```
```{note}
`LOAD DATA` 为异步任务，请使用命令 `SHOW JOBS` 查看任务运行状态，等待任务运行成功（ `state` 转至 `FINISHED` 状态），再进行下一步操作 。
```

### 步骤 3：特征设计

通常在设计特征前，用户需要根据机器学习的目标对数据进行分析，然后根据分析设计和调研特征。然而，机器学习的数据分析和特征研究并不是本文讨论的范畴。本文假定用户具备机器学习的基本理论知识，有解决机器学习问题的能力，能够理解 SQL 语法，并能够使用 SQL 语法构建特征。针对本案例，假设用户经过分析和调研设计了以下若干特征：

| 特征名          | 特征含义                                                  | SQL特征表示                             |
| --------------- | --------------------------------------------------------- | --------------------------------------- |
| trip_duration   | 单次行程的行车时间                                        | `trip_duration`                         |
| passenger_count | 乘客数                                                    | `passenger_count`                       |
| vendor_sum_pl   | 最近1天时间窗口内，同品牌出租车的累计pickup_latitude      | `sum(pickup_latitude) OVER w`           |
| vendor_max_pl   | 最近1天时间窗口内，同品牌出租车的最大pickup_latitude      | `max(pickup_latitude) OVER w`           |
| vendor_min_pl   | 最近1天时间窗口内，同品牌出租车的最小pickup_latitude      | `min(pickup_latitude) OVER w`           |
| vendor_avg_pl   | 最近1天时间窗口内，同品牌出租车的平均pickup_latitude      | `avg(pickup_latitude) OVER w`           |
| pc_sum_pl       | 最近1天时间窗口内，相同载客量trips的累计pickup_latitude   | `sum(pickup_latitude) OVER w2`          |
| pc_max_pl       | 最近1天时间窗口内，相同载客量trips的的最大pickup_latitude | `max(pickup_latitude) OVER w2`          |
| pc_min_pl       | 最近1天时间窗口内，相同载客量trips的的最小pickup_latitude | `min(pickup_latitude) OVER w2`          |
| pc_avg_pl       | 最近1天时间窗口内，相同载客量trips的平均pickup_latitude   | `avg(pickup_latitude) OVER w2`          |
| pc_cnt          | 最近1天时间窗口内，相同载客量trips总数                    | `count(vendor_id) OVER w2`              |
| vendor_cnt      | 最近1天时间窗口内，同品牌出租车trips总数                  | `count(vendor_id) OVER w AS vendor_cnt` |

在实际的机器学习特征调研过程中，科学家对特征进行反复试验，寻求模型效果最好的特征集。所以会不断地重复多次“特征设计->离线特征抽取->模型训练”过程，并不断调整特征以达到预期效果。

### 步骤 4：离线特征抽取

用户在离线模式下，进行特征抽取，并将特征结果输出到 `/tmp/feature_data` 目录下保存，以供后续的模型训练。 `SELECT` 命令对应了基于上述特征设计所产生的 SQL 特征计算脚本。

```sql
--OpenMLDB CLI
USE demo_db;
SET @@execute_mode='offline';
SELECT trip_duration, passenger_count,
sum(pickup_latitude) OVER w AS vendor_sum_pl,
max(pickup_latitude) OVER w AS vendor_max_pl,
min(pickup_latitude) OVER w AS vendor_min_pl,
avg(pickup_latitude) OVER w AS vendor_avg_pl,
sum(pickup_latitude) OVER w2 AS pc_sum_pl,
max(pickup_latitude) OVER w2 AS pc_max_pl,
min(pickup_latitude) OVER w2 AS pc_min_pl,
avg(pickup_latitude) OVER w2 AS pc_avg_pl,
count(vendor_id) OVER w2 AS pc_cnt,
count(vendor_id) OVER w AS vendor_cnt
FROM t1
WINDOW w AS (PARTITION BY vendor_id ORDER BY pickup_datetime ROWS_RANGE BETWEEN 1d PRECEDING AND CURRENT ROW),
w2 AS (PARTITION BY passenger_count ORDER BY pickup_datetime ROWS_RANGE BETWEEN 1d PRECEDING AND CURRENT ROW) INTO OUTFILE '/tmp/feature_data';
```

```{note}
`SELECT INTO` 为异步任务，请使用命令 `SHOW JOBS` 查看任务运行状态，等待任务运行成功（ `state` 转至 `FINISHED` 状态），再进行下一步操作 。
```

### 步骤 5：模型训练

1. 模型训练不在 OpenMLDB 内完成，因此首先通过以下 `quit` 命令退出 OpenMLDB CLI。

    ```
    quit;
    ```

2. 在普通命令行下，执行 train.py（`/work/taxi-trip` 目录中），使用开源训练工具 `LightGBM` 基于上一步生成的离线特征表进行模型训练，训练结果存放在 `/tmp/model.txt` 中。

    ```bash
    python3 train.py /tmp/feature_data /tmp/model.txt
    ```

### 步骤 6：特征抽取 SQL 脚本上线

假定[步骤 3 所设计的特征](#步骤-3特征设计)在上一步的模型训练中产出的模型符合预期，那么下一步就是将该特征抽取 SQL 脚本部署到线上去，以提供在线特征抽取服务。

1. 重新启动 OpenMLDB CLI，以进行 SQL 上线部署：

   ```bash
   /work/openmldb/bin/openmldb --zk_cluster=127.0.0.1:2181 --zk_root_path=/openmldb --role=sql_client
   ```

2. 执行上线部署：

    ```sql
    --OpenMLDB CLI
    USE demo_db;
    SET @@execute_mode='online';
    DEPLOY demo OPTIONS(RANGE_BIAS='inf', ROWS_BIAS='inf') SELECT trip_duration, passenger_count,
    sum(pickup_latitude) OVER w AS vendor_sum_pl,
    max(pickup_latitude) OVER w AS vendor_max_pl,
    min(pickup_latitude) OVER w AS vendor_min_pl,
    avg(pickup_latitude) OVER w AS vendor_avg_pl,
    sum(pickup_latitude) OVER w2 AS pc_sum_pl,
    max(pickup_latitude) OVER w2 AS pc_max_pl,
    min(pickup_latitude) OVER w2 AS pc_min_pl,
    avg(pickup_latitude) OVER w2 AS pc_avg_pl,
    count(vendor_id) OVER w2 AS pc_cnt,
    count(vendor_id) OVER w AS vendor_cnt
    FROM t1
    WINDOW w AS (PARTITION BY vendor_id ORDER BY pickup_datetime ROWS_RANGE BETWEEN 1d PRECEDING AND CURRENT ROW),
    w2 AS (PARTITION BY passenger_count ORDER BY pickup_datetime ROWS_RANGE BETWEEN 1d PRECEDING AND CURRENT ROW);
    ```

```{note}
此处DEPLOY包含BIAS OPTIONS，是因为导入在线存储的数据文件不会更新，对于当前时间来讲，可能会超过DEPLOY后的表索引的时间TTL，导致表淘汰掉这些数据。时间淘汰，只看每个索引的ts列和ttl，只要数据中该列的值<(当前时间-abs_ttl)，在该索引上就会被淘汰，与其他因素无关，各个索引也互相不影响。如果你的数据不是实时产生的新timestamp，也需要考虑带上BIAS OPTIONS。
```

### 步骤 7：导入在线数据

首先，请切换到**在线**执行模式。接着在在线模式下，导入样例数据 `/work/taxi-trip/data/taxi_tour_table_train_simple.csv` 作为在线数据，用于在线特征计算。

```sql
--OpenMLDB CLI
USE demo_db;
SET @@execute_mode='online';
LOAD DATA INFILE 'file:///work/taxi-trip/data/taxi_tour_table_train_simple.csv' INTO TABLE t1 options(format='csv', header=true, mode='append');
```

```{note}
`LOAD DATA` 为异步任务，请使用命令 `SHOW JOBS` 查看任务运行状态，等待任务运行成功（ `state` 转至 `FINISHED` 状态），再进行下一步操作。
```

### 步骤 8：启动预估服务

1. 如果尚未退出 OpenMLDB CLI，先退出 OpenMLDB CLI。

    ```
    quit;
    ```
2. 在普通命令行下启动预估服务：

    ```bash
    ./start_predict_server.sh 127.0.0.1:9080 /tmp/model.txt
    ```
### 步骤 9：发送预估请求

在普通命令行下执行内置的 `predict.py` 脚本。该脚本发送一行请求数据到预估服务，接收返回的预估结果，并打印出来。

```bash
# Run inference with a HTTP request
python3 predict.py
# The following output is expected (the numbers might be slightly different)
----------------ins---------------
[[ 2.       40.774097 40.774097 40.774097 40.774097 40.774097 40.774097
  40.774097 40.774097  1.        1.      ]]
---------------predict trip_duration -------------
848.014745715936 s
```<|MERGE_RESOLUTION|>--- conflicted
+++ resolved
@@ -15,11 +15,7 @@
 在命令行执行以下命令拉取 OpenMLDB 镜像，并启动 Docker 容器：
 
 ```bash
-<<<<<<< HEAD
-docker run -it 4pdosc/openmldb:0.8.4 bash
-=======
 docker run -it 4pdosc/openmldb:0.8.5 bash
->>>>>>> d12babd9
 ```
 
 该镜像预装了OpenMLDB，并预置了本案例所需要的所有脚本、三方库、开源工具以及训练数据。
