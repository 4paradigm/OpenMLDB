--- conflicted
+++ resolved
@@ -12,11 +12,7 @@
 - 拉取 OpenMLDB docker 镜像，并且运行相应容器：
 
 ```bash
-<<<<<<< HEAD
-docker run -it 4pdosc/openmldb:0.6.5 bash
-=======
 docker run -it 4pdosc/openmldb:0.6.6 bash
->>>>>>> 6b7aa985
 ```
 该镜像预装了OpenMLDB，并预置了本案例所需要的所有脚本、三方库、开源工具以及训练数据。
 
