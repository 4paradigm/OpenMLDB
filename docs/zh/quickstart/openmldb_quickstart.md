--- conflicted
+++ resolved
@@ -19,11 +19,7 @@
 在命令行执行以下命令拉取 OpenMLDB 镜像，并启动 Docker 容器：
 
 ```bash
-<<<<<<< HEAD
-docker run -it 4pdosc/openmldb:0.8.3 bash
-=======
 docker run -it 4pdosc/openmldb:0.8.4 bash
->>>>>>> 72f752bd
 ```
 
 ```{note}
