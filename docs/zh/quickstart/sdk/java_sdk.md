--- conflicted
+++ resolved
@@ -1,821 +1,470 @@
-# Java SDK
-
-<<<<<<< HEAD
-## Java SDK 包安装
-
-- Linux 下 Java SDK 包安装
-
-    配置 maven pom：
-
-    ```XML
-    <dependency>
-        <groupId>com.4paradigm.openmldb</groupId>
-        <artifactId>openmldb-jdbc</artifactId>
-        <version>0.6.9</version>
-    </dependency>
-    <dependency>
-        <groupId>com.4paradigm.openmldb</groupId>
-        <artifactId>openmldb-native</artifactId>
-        <version>0.6.9</version>
-    </dependency>
-    ```
-
-- Mac 下 Java SDK 包安装
-
-    配置 maven pom：
-
-    ```XML
-    <dependency>
-        <groupId>com.4paradigm.openmldb</groupId>
-        <artifactId>openmldb-jdbc</artifactId>
-        <version>0.6.9</version>
-    </dependency>
-    <dependency>
-        <groupId>com.4paradigm.openmldb</groupId>
-        <artifactId>openmldb-native</artifactId>
-        <version>0.6.9-macos</version>
-    </dependency>
-    ```
-
-注意：由于 openmldb-native 中包含了 OpenMLDB 编译的 C++ 静态库，默认是 Linux 静态库，macOS 上需将上述 openmldb-native 的 version 改成 `0.6.9-macos`，openmldb-jdbc 的版本保持不变。
-=======
-## Java SDK包安装
-
-### Linux下 Java SDK包安装
-配置maven pom
-
-```xml
-<dependency>
-    <groupId>com.4paradigm.openmldb</groupId>
-    <artifactId>openmldb-jdbc</artifactId>
-    <version>0.6.9</version>
-</dependency>
-<dependency>
-    <groupId>com.4paradigm.openmldb</groupId>
-    <artifactId>openmldb-native</artifactId>
-    <version>0.6.9</version>
-</dependency>
-```
-### Mac下 Java SDK包安装
-配置maven pom
-
-```xml
-<dependency>
-    <groupId>com.4paradigm.openmldb</groupId>
-    <artifactId>openmldb-jdbc</artifactId>
-    <version>0.6.9</version>
-</dependency>
-<dependency>
-    <groupId>com.4paradigm.openmldb</groupId>
-    <artifactId>openmldb-native</artifactId>
-    <version>0.6.9-macos</version>
-</dependency>
-```
-注意: 由于 openmldb-native 中包含了 OpenMLDB 编译的 C++ native库, 默认是 linux 库, macOS 上需将上述 openmldb-native 的 version 改成 `0.6.9-macos`, openmldb-jdbc 的版本保持不变。
-
-当前macOS native发行版只支持macos-12，如需在macos-11或macos-10.15上运行，需在相应OS上源码编译openmldb-native包，详细编译方法见[并发编译Java SDK](../deploy/compile.md#并发编译java-sdk)。
->>>>>>> 57949017
-
-## Java SDK 快速上手
-
-Java SDK 连接 OpenMLDB 服务，可以使用 JDBC 的方式（仅连接集群版），也可以通过 SqlClusterExecutor 的方式直连。如果连接集群版 OpenMLDB，推荐使用 JDBC 的方式。
-
-### JDBC 方式
-
-JDBC 的方式目前只能连接集群版 OpenMLDB。连接方式如下：
-
-```Java
-Class.forName("com._4paradigm.openmldb.jdbc.SQLDriver");
-// No database in jdbcUrl
-Connection connection = DriverManager.getConnection("jdbc:openmldb:///?zk=localhost:6181&zkPath=/openmldb");
-
-// Set database in jdbcUrl
-Connection connection1 = DriverManager.getConnection("jdbc:openmldb:///test_db?zk=localhost:6181&zkPath=/openmldb");
-```
-
-<<<<<<< HEAD
-- 未设置 db 的 Connection 功能有限，更推荐创建 Connection 时就指定db。但注意指定的 db 在创建连接时必须存在。
-- 默认为在线模式（之后会调整为“默认离线”）。
-=======
-Connection地址指定的db在创建连接时必须存在。
-
-```{caution}
-JDBC Connection的默认执行模式为`online`。
-```
->>>>>>> 57949017
-
-#### 使用概览
-
-通过 `Statement` 的方式可以执行所有的 SQL 命令，离线在线模式下都可以。切换离线/在线模式，需执行 `SET @@execute_mode='...';`。例如：
-
-```Java
-Statement stmt = connection.createStatement();
-stmt.execute("SET @@execute_mode='offline"); // 切换为离线模式
-stmt.execute("SELECT * from t1"); // 离线 select
-ResultSet res = stmt.getResultSet(); // 上一次 execute 的 ResultSet 结果
-
-stmt.execute("SET @@execute_mode='online"); // 切换为在线模式
-res = stmt.executeQuery("SELECT * from t1"); // 在线 select, executeQuery 可直接获取 ResultSet 结果
-```
-
-其中，集群版 `LOAD DATA` 命令是非阻塞命令，返回的 ResultSet 包含该 job 的 id、state 等信息。可通过执行 `show job <id>` 来查询 job 是否执行完成。注意 ResultSet 需要先执行 `next()` 游标才会指向第一行数据。
-
-也可以改为阻塞命令：
-
-```SQL
-SET @@sync_job=true;
-SET @@job_timeout=60000; 单位为毫秒，如果数据较多容易超时（默认1钟），请调大job timeout: SET @@job_timeout=600000;
-```
-
-如果阻塞命令实际耗时超过连接空闲默认的最大等待时间 0.5 小时，请[调整 taskmanager 的 keepAliveTime](/zh/maintain/faq#2-为什么收到-got-eof-of-socket-的警告日志)。
-
-#### PreparedStatement
-
-`PreparedStatement` 可支持 `SELECT`、`INSERT` 和 `DELETE`，`INSERT` 仅支持插入到在线。
-
-```Java
-PreparedStatement selectStatement = connection.prepareStatement("SELECT * FROM t1 WHERE id=?");
-PreparedStatement insertStatement = connection.prepareStatement("INSERT INTO t1 VALUES (?,?)");
-PreparedStatement insertStatement = connection.prepareStatement("DELETE FROM t1 WHERE id=?");
-```
-
-### SqlClusterExecutor 方式
-
-#### 创建 SqlClusterExecutor
-
-首先，进行 OpenMLDB 连接参数配置，Java SDK 集群版和单机版的区别在于连接参数配置不同，默认为集群版。
-
-```Java
-// 集群版配置方式如下：
-SdkOption option = new SdkOption();
-option.setZkCluster("127.0.0.1:2181");
-option.setZkPath("/openmldb");
-option.setSessionTimeout(10000);
-option.setRequestTimeout(60000);
-
-// 单机版配置方式如下：
-SdkOption option = new SdkOption();
-option.setHost("127.0.0.1");
-option.setPort(6527);
-option.setClusterMode(false); // 必须
-option.setSessionTimeout(10000);
-option.setRequestTimeout(60000);
-```
-
-然后使用 SdkOption 创建 Executor。
-
-```Java
-sqlExecutor = new SqlClusterExecutor(option);
-```
-
-<<<<<<< HEAD
-`SqlClusterExecutor` 执行 SQL 操作是多线程安全的，在实际环境中可以创建一个 `SqlClusterExecutor`。但由于执行模式 (execute_mode) 是 `SqlClusterExecutor` 内部变量，如果想同时执行一个离线命令和一个在线命令，容易出现不可预期的结果。这时候请使用多个 `SqlClusterExecutor`。
-=======
-`SqlClusterExecutor`执行sql操作是多线程安全的，在实际环境中可以创建一个`SqlClusterExecutor`。但由于执行模式(execute_mode)是`SqlClusterExecutor`内部变量，如果同时想执行一个离线命令和一个在线命令，容易出现不可预期的结果。如果一定要多执行模式并发，请使用多个`SqlClusterExecutor`。
-
-```{caution}
-SqlClusterExecutor的默认执行模式为`offline`，与JDBC默认模式不同。
-```
->>>>>>> 57949017
-
-#### Statement
-
-`SqlClusterExecutor` 可以获得 `Statement`，类似 JDBC 方式，可以使用 `Statement::execute`。
-
-```Java
-java.sql.Statement state = sqlExecutor.getStatement();
-try {
-    state.execute("create database db_test");
-} catch (Exception e) {
-    e.printStackTrace();
-} finally {
-    state.close();
-}
-```
-
-注意 `SqlClusterExecutor` 没有默认数据库的概念，所以需要进行一次 `USE <db>` 才可以继续建表。
-
-```Java
-java.sql.Statement state = sqlExecutor.getStatement();
-try {
-    state.execute("use db_test");
-    String createTableSql = "create table trans(c1 string,\n" +
-                    "                   c3 int,\n" +
-                    "                   c4 bigint,\n" +
-                    "                   c5 float,\n" +
-                    "                   c6 double,\n" +
-                    "                   c7 timestamp,\n" +
-                    "                   c8 date,\n" +
-                    "                   index(key=c1, ts=c7));";
-    state.execute(createTableSql);
-} catch (Exception e) {
-    e.printStackTrace();
-} finally {
-    state.close();
-}
-```
-
-##### Statement 执行 SQL 批式查询
-
-使用 `Statement::execute` 接口执行 SQL 批式查询语句：
-
-```Java
-java.sql.Statement state = sqlExecutor.getStatement();
-try {
-    state.execute("use db_test");
-    // sqlExecutor默认执行模式为离线，如果此前没有更改模式为在线，此处需要设置执行模式为在线
-    state.execute("SET @@execute_mode='online;");
-    // execute返回值是true的话说明操作成功，结果可以通过getResultSet获取
-    boolean ret = state.execute("select * from trans;");
-    Assert.assertTrue(ret);
-    java.sql.ResultSet rs = state.getResultSet();
-} catch (Exception e) {
-    e.printStackTrace();
-}
-```
-
-访问查询结果:
-
-```Java
-// 访问结果集ResultSet，并输出前三列数据
-try {
-    while (result.next()) {
-        System.out.println(resultSet.getString(1) + "," + resultSet.getInt(2) "," + resultSet.getLong(3));
-    }
-} catch (SQLException e) {
-    e.printStackTrace();
-} finally {
-    try {
-        if (result != null) {
-            result.close();
-        }
-    } catch (SQLException throwables) {
-        throwables.printStackTrace();
-    }
-}
-```
-
-#### PreparedStatement
-
-<<<<<<< HEAD
-`SqlClusterExecutor` 也可以获得 `PreparedStatement`，但需要指定获得哪种`PreparedStatement`。例如，使用 InsertPreparedStmt 进行插入操作，可以有三种方式。
-=======
-`SqlClusterExecutor`也可以获得`PreparedStatement`，但需要指定获得哪种`PreparedStatement`。例如，我们使用InsertPreparedStmt进行插入操作，可以有三种方式。
-```{note}
-插入操作仅支持在线，不受执行模式影响，一定是插入数据到在线。
-```
-
-##### 普通Insert
->>>>>>> 57949017
-
-##### 普通 Insert
-
-1. 使用 `SqlClusterExecutor::getInsertPreparedStmt(db, insertSql)` 接口获取InsertPrepareStatement。
-2. 使用 `PreparedStatement::execute()` 接口执行 insert 语句。
-
-```Java
-String insertSql = "insert into trans values(\"aa\",23,33,1.4,2.4,1590738993000,\"2020-05-04\");";
-java.sql.PreparedStatement pstmt = null;
-try {
-    pstmt = sqlExecutor.getInsertPreparedStmt(db, insertSql);
-    Assert.assertTrue(pstmt.execute());
-} catch (SQLException e) {
-    e.printStackTrace();
-    Assert.fail();
-} finally {
-    if (pstmt != null) {
-        try {
-            // PrepareStatement用完之后必须close
-            pstmt.close();
-        } catch (SQLException throwables) {
-            throwables.printStackTrace();
-        }
-    }
-}
-```
-
-##### Insert With Placeholder
-
-1. 使用 `SqlClusterExecutor::getInsertPreparedStmt(db, insertSqlWithPlaceHolder)` 接口获取 InsertPrepareStatement。
-2. 调用 `PreparedStatement::setType(index, value)` 接口，填充数据到 InsertPrepareStatement中。注意 index 从 1 开始。
-3. 使用 `PreparedStatement::execute()` 接口执行 insert 语句。
-
-```Java
-String insertSqlWithPlaceHolder = "insert into trans values(\"aa\", ?, 33, ?, 2.4, 1590738993000, \"2020-05-04\");";
-java.sql.PreparedStatement pstmt = null;
-try {
-  pstmt = sqlExecutor.getInsertPreparedStmt(db, insertSqlWithPlaceHolder);
-  pstmt.setInt(1, 24);
-  pstmt.setInt(2, 1.5f);
-  pstmt.execute();
-} catch (SQLException e) {
-  e.printStackTrace();
-  Assert.fail();
-} finally {
-  if (pstmt != null) {
-    try {
-      // PrepareStatement用完之后必须close
-      pstmt.close();
-    } catch (SQLException throwables) {
-      throwables.printStackTrace();
-    }
-  }
-}
-```
-
-```{note}
-execute 后，缓存的数据将被清除，无法重试 execute。
-```
-
-##### Batch Insert With Placeholder
-
-1. 使用 `SqlClusterExecutor::getInsertPreparedStmt(db, insertSqlWithPlaceHolder)` 接口获取 InsertPrepareStatement。
-2. 调用 `PreparedStatement::setType(index, value)` 接口，填充数据到 InsertPrepareStatement 中。
-3. 使用 `PreparedStatement::addBatch()` 接口完成一行的填充。
-4. 继续使用 `setType(index, value)` 和 `addBatch()`，填充多行。
-5. 使用 `PreparedStatement::executeBatch()` 接口完成批量插入。
-
-```Java
-String insertSqlWithPlaceHolder = "insert into trans values(\"aa\", ?, 33, ?, 2.4, 1590738993000, \"2020-05-04\");";
-java.sql.PreparedStatement pstmt = null;
-try {
-  pstmt = sqlExecutor.getInsertPreparedStmt(db, insertSqlWithPlaceHolder);
-  pstmt.setInt(1, 24);
-  pstmt.setInt(2, 1.5f);
-  pstmt.addBatch();
-  pstmt.setInt(1, 25);
-  pstmt.setInt(2, 1.7f);
-  pstmt.addBatch();
-  pstmt.executeBatch();
-} catch (SQLException e) {
-  e.printStackTrace();
-  Assert.fail();
-} finally {
-  if (pstmt != null) {
-    try {
-      // PrepareStatement用完之后必须close
-      pstmt.close();
-    } catch (SQLException throwables) {
-      throwables.printStackTrace();
-    }
-  }
-}
-```
-
-```{note}
-executeBatch 后，缓存的所有数据将被清除，无法重试 executeBatch。
-```
-
-#### 执行 SQL 请求式查询
-
-`RequestPreparedStmt` 是一个独特的查询模式（JDBC 不支持此模式）。此模式需要 selectSql 与一条请求数据，所以需要在 `getRequestPreparedStmt` 时填入 SQL，也需要 `setType` 设置请求数据。
-
-<<<<<<< HEAD
-执行 SQL 请求式查询有以下三步：
-=======
-```{note}
-请求式查询仅支持在线，不受执行模式影响，一定是进行在线的请求式查询。
-```
-
-第一步，使用`SqlClusterExecutor::getRequestPreparedStmt(db, selectSql)`接口获取RequestPrepareStatement。
->>>>>>> 57949017
-
-1. 使用 `SqlClusterExecutor::getRequestPreparedStmt(db, selectSql)` 接口获取RequestPrepareStatement。
-2. 调用 `PreparedStatement::setType(index, value)` 接口设置请求数据。请根据数据表中每一列对应的数据类型调用 setType 接口以及配置合法的值。
-3. 调用 `Statement::executeQuery()` 接口执行请求式查询语句。
-
-```Java
-String selectSql = "SELECT c1, c3, sum(c4) OVER w1 as w1_c4_sum FROM trans WINDOW w1 AS " +
-                "(PARTITION BY trans.c1 ORDER BY trans.c7 ROWS BETWEEN 2 PRECEDING AND CURRENT ROW);";
-PreparedStatement pstmt = null;
-ResultSet resultSet = null;
-/*
-c1 string,\n" +
-                "                   c3 int,\n" +
-                "                   c4 bigint,\n" +
-                "                   c5 float,\n" +
-                "                   c6 double,\n" +
-                "                   c7 timestamp,\n" +
-                "                   c8 date,\n" +
-*/
-try {
-    // 第一步，获取RequestPrepareStatement
-    pstmt = sqlExecutor.getRequestPreparedStmt(db, selectSql);
-    
-    // 第二步，执行request模式需要在RequestPreparedStatement设置一行请求数据
-    pstmt.setString(1, "bb");
-    pstmt.setInt(2, 24);
-    pstmt.setLong(3, 34l);
-    pstmt.setFloat(4, 1.5f);
-    pstmt.setDouble(5, 2.5);
-    pstmt.setTimestamp(6, new Timestamp(1590738994000l));
-    pstmt.setDate(7, Date.valueOf("2020-05-05"));
-    
-    // 调用executeQuery会执行这个select sql, 然后将结果放在了resultSet中
-    resultSet = pstmt.executeQuery();
-    
-    // 访问resultSet
-    Assert.assertEquals(resultSet.getMetaData().getColumnCount(), 3);
-    Assert.assertTrue(resultSet.next());
-    Assert.assertEquals(resultSet.getString(1), "bb");
-    Assert.assertEquals(resultSet.getInt(2), 24);
-    Assert.assertEquals(resultSet.getLong(3), 34);
-    
-    // 普通请求式查询的返回结果集只包含一行结果，因此，第二次调用resultSet.next()结果为false
-    Assert.assertFalse(resultSet.next());
-  
-} catch (SQLException e) {
-    e.printStackTrace();
-    Assert.fail();
-} finally {
-    try {
-        if (resultSet != null) {
-        // result用完之后需要close
-        resultSet.close();
-        }
-        if (pstmt != null) {
-        pstmt.close();
-        }
-    } catch (SQLException throwables) {
-        throwables.printStackTrace();
-    }
-}
-```
-
-####  删除指定索引下某个  pk  的所有数据
-
-通过 Java SDK 可以有以下两种方式删除数据:
-
-- 直接执行 delete SQL
-- 使用 delete PreparedStatement
-
-注意，这样仅能删除一个索引下的数据，不是对所有索引都生效。详情参考 [DELETE 功能边界](../function_boundary.md#delete)。
-
-```Java
-java.sql.Statement state = router.getStatement();
-try {
-    String sql = "DELETE FROM t1 WHERE col2 = 'key1';";
-    state.execute(sql);
-    sql = "DELETE FROM t1 WHERE col2 = ?;";
-    java.sql.PreparedStatement p1 = router.getDeletePreparedStmt("test", sql);
-    p1.setString(1, "key2");
-    p1.executeUpdate();
-    p1.close();
-} catch (Exception e) {
-    e.printStackTrace();
-    Assert.fail();
-} finally {
-    try {
-        state.close();
-    } catch (Exception e) {
-        e.printStackTrace();
-    }
-}
-```
-
-###  完整的 SqlClusterExecutor 使用范例
-
-<<<<<<< HEAD
-```Java
-import com._4paradigm.openmldb.jdbc.CallablePreparedStatement;
-import com._4paradigm.openmldb.sdk.*;
-import com._4paradigm.openmldb.sdk.impl.SqlClusterExecutor;
-import org.testng.Assert;
-
-import java.sql.*;
-import java.util.ArrayList;
-import java.util.List;
-import java.util.concurrent.TimeUnit;
-
-public class Demo {
-
-    private SqlExecutor sqlExecutor = null;
-    private String db = "mydb16";
-    private String table = "trans";
-    private String sp = "sp";
-
-    public static void main(String[] args) {
-        Demo demo = new Demo();
-        try {
-            // 初始化构造SqlExecutor
-            demo.init();
-            demo.createDataBase();
-            demo.createTable();
-            // 通过insert语句插入
-            demo.insertWithoutPlaceholder();
-            // 通过placeholder的方式插入。placeholder方式不会重复编译sql, 在性能上会比直接insert好很多
-            demo.insertWithPlaceholder();
-            // 执行select语句
-            demo.select();
-            // 在request模式下执行sql
-            demo.requestSelect();
-            // 删除表
-            demo.dropTable();
-            // 删除数据库
-            demo.dropDataBase();
-        } catch (Exception e) {
-            e.printStackTrace();
-        }
-    }
-
-    private void init() throws SqlException {
-        SdkOption option = new SdkOption();
-        option.setZkCluster("172.27.128.37:7181");
-        option.setZkPath("/rtidb_wb");
-        option.setSessionTimeout(10000);
-        option.setRequestTimeout(60000);
-        // sqlExecutor执行sql操作是多线程安全的，在实际环境中只创建一个即可
-        sqlExecutor = new SqlClusterExecutor(option);
-    }
-
-    private void createDataBase() {
-        java.sql.Statement state = sqlExecutor.getStatement();
-        try {
-            state.execute("create database " + db + ";");
-        } catch (Exception e) {
-            e.printStackTrace();
-        }
-    }
-
-    private void dropDataBase() {
-        java.sql.Statement state = sqlExecutor.getStatement();
-        try {
-            state.execute("drop database " + db + ";");
-        } catch (Exception e) {
-            e.printStackTrace();
-        }
-    }
-
-    private void createTable() {
-        String createTableSql = "create table trans(c1 string,\n" +
-                "                   c3 int,\n" +
-                "                   c4 bigint,\n" +
-                "                   c5 float,\n" +
-                "                   c6 double,\n" +
-                "                   c7 timestamp,\n" +
-                "                   c8 date,\n" +
-                "                   index(key=c1, ts=c7));";
-        java.sql.Statement state = sqlExecutor.getStatement();
-        try {
-            state.execute("use " + db + ";");
-            state.execute(createTableSql);
-        } catch (Exception e) {
-            e.printStackTrace();
-        }
-    }
-
-    private void dropTable() {
-        java.sql.Statement state = sqlExecutor.getStatement();
-        try {
-            state.execute("drop table trans;");
-        } catch (Exception e) {
-            e.printStackTrace();
-        }
-    }
-
-    private void getInputSchema(String selectSql) {
-        try {
-            Schema inputSchema = sqlExecutor.getInputSchema(db, selectSql);
-            Assert.assertEquals(inputSchema.getColumnList().size(), 7);
-            Column column = inputSchema.getColumnList().get(0);
-            Assert.assertEquals(column.getColumnName(), "c1");
-            Assert.assertEquals(column.getSqlType(), Types.VARCHAR);
-            Assert.assertEquals(column.isConstant(), false);
-            Assert.assertEquals(column.isNotNull(), false);
-        } catch (SQLException throwables) {
-            throwables.printStackTrace();
-        }
-    }
-
-    private void insertWithoutPlaceholder() {
-        String insertSql = "insert into trans values(\"aa\",23,33,1.4,2.4,1590738993000,\"2020-05-04\");";
-        PreparedStatement pstmt = null;
-        try {
-            pstmt = sqlExecutor.getInsertPreparedStmt(db, insertSql);
-            Assert.assertTrue(pstmt.execute());
-        } catch (SQLException e) {
-            e.printStackTrace();
-            Assert.fail();
-        } finally {
-            if (pstmt != null) {
-                try {
-                    // PrepareStatement用完之后必须close
-                    pstmt.close();
-                } catch (SQLException throwables) {
-                    throwables.printStackTrace();
-                }
-            }
-        }
-    }
-
-    private void insertWithPlaceholder() {
-        String insertSql = "insert into trans values(\"aa\", ?, 33, ?, 2.4, 1590738993000, \"2020-05-04\");";
-        PreparedStatement pstmt = null;
-        try {
-            pstmt = sqlExecutor.getInsertPreparedStmt(db, insertSql);
-            ResultSetMetaData metaData = pstmt.getMetaData();
-            setData(pstmt, metaData);
-            Assert.assertTrue(pstmt.execute());
-        } catch (SQLException e) {
-            e.printStackTrace();
-            Assert.fail();
-        } finally {
-            if (pstmt != null) {
-                try {
-                    pstmt.close();
-                } catch (SQLException throwables) {
-                    throwables.printStackTrace();
-                }
-            }
-        }
-    }
-
-    private void select() {
-        String selectSql = "select * from trans;";
-        java.sql.ResultSet result = null;
-        int num = 0;
-        java.sql.Statement state = sqlExecutor.getStatement();
-        try {
-            boolean ret = state.execute(selectSql);
-            Assert.assertTrue(ret);
-            result = state.getResultSet();
-            while (result.next()) {
-                num++;
-            }
-        } catch (SQLException e) {
-            e.printStackTrace();
-        } finally {
-            try {
-                if (result != null) {
-                    result.close();
-                }
-                state.close();
-            } catch (SQLException throwables) {
-                throwables.printStackTrace();
-            }
-
-        }
-        // result数据解析参考下面requestSelect方法
-        Assert.assertEquals(num, 2);
-    }
-
-    private void requestSelect() {
-        String selectSql = "SELECT c1, c3, sum(c4) OVER w1 as w1_c4_sum FROM trans WINDOW w1 AS " +
-                "(PARTITION BY trans.c1 ORDER BY trans.c7 ROWS BETWEEN 2 PRECEDING AND CURRENT ROW);";
-        PreparedStatement pstmt = null;
-        ResultSet resultSet = null;
-        try {
-            pstmt = sqlExecutor.getRequestPreparedStmt(db, selectSql);
-            // 如果是执行deployment, 可以通过名字获取preparedstatement
-            //pstmt = sqlExecutor.getCallablePreparedStmt(db, deploymentName);
-            ResultSetMetaData metaData = pstmt.getMetaData();
-            // 执行request模式需要在RequestPreparedStatement设置一行请求数据
-            setData(pstmt, metaData);
-            // 调用executeQuery会执行这个select sql, 然后将结果放在了resultSet中
-            resultSet = pstmt.executeQuery();
-
-            Assert.assertTrue(resultSet.next());
-            Assert.assertEquals(resultSet.getMetaData().getColumnCount(), 3);
-            Assert.assertEquals(resultSet.getString(1), "bb");
-            Assert.assertEquals(resultSet.getInt(2), 24);
-            Assert.assertEquals(resultSet.getLong(3), 34);
-            Assert.assertFalse(resultSet.next());
-        } catch (SQLException e) {
-            e.printStackTrace();
-            Assert.fail();
-        } finally {
-            try {
-                if (resultSet != null) {
-                    // result用完之后需要close
-                    resultSet.close();
-                }
-                if (pstmt != null) {
-                    pstmt.close();
-                }
-            } catch (SQLException throwables) {
-                throwables.printStackTrace();
-            }
-        }
-    }
-
-    private void batchRequestSelect() {
-         String selectSql = "SELECT c1, c3, sum(c4) OVER w1 as w1_c4_sum FROM trans WINDOW w1 AS " +
-                "(PARTITION BY trans.c1 ORDER BY trans.c7 ROWS BETWEEN 2 PRECEDING AND CURRENT ROW);";
-        PreparedStatement pstmt = null;
-        ResultSet resultSet = null;
-        try {
-            List<Integer> list = new ArrayList<Integer>();
-            pstmt = sqlExecutor.getBatchRequestPreparedStmt(db, selectSql, list);
-            // 如果是执行deployment, 可以通过名字获取preparedstatement 
-            // pstmt = sqlExecutor.getCallablePreparedStmtBatch(db, deploymentName);
-            ResultSetMetaData metaData = pstmt.getMetaData();
-            // 执行request模式需要在设置PreparedStatement请求数据
-            // 设置一个batch发送多少条数据
-            int batchSize = 5;
-            for (int idx = 0; idx < batchSize; idx++) {
-                setData(pstmt, metaData);
-                // 每次设置完一行数据后需要调用一次addBatch
-                pstmt.addBatch();
-            }
-            // 调用executeQuery会执行这个select sql, 然后将结果放在了resultSet中
-            resultSet = pstmt.executeQuery();
-            // 依次取出每一条数据对应的特征结果
-            while (resultSet.next()) {
-                Assert.assertEquals(resultSet.getMetaData().getColumnCount(), 3);
-                Assert.assertEquals(resultSet.getString(1), "bb");
-                Assert.assertEquals(resultSet.getInt(2), 24);
-                Assert.assertEquals(resultSet.getLong(3), 34);
-            }
-        } catch (SQLException e) {
-            e.printStackTrace();
-            Assert.fail();
-        } finally {
-            try {
-                if (resultSet != null) {
-                    // result用完之后需要close
-                    resultSet.close();
-                }
-                if (pstmt != null) {
-                    pstmt.close();
-                }
-            } catch (SQLException throwables) {
-                throwables.printStackTrace();
-            }
-        }
-    }
-
-
-    private void setData(PreparedStatement pstmt, ResultSetMetaData metaData) throws SQLException {
-        for (int i = 0; i < metaData.getColumnCount(); i++) {
-            int columnType = metaData.getColumnType(i + 1);
-            if (columnType == Types.BOOLEAN) {
-                pstmt.setBoolean(i + 1, true);
-            } else if (columnType == Types.SMALLINT) {
-                pstmt.setShort(i + 1, (short) 22);
-            } else if (columnType == Types.INTEGER) {
-                pstmt.setInt(i + 1, 24);
-            } else if (columnType == Types.BIGINT) {
-                pstmt.setLong(i + 1, 34l);
-            } else if (columnType == Types.FLOAT) {
-                pstmt.setFloat(i + 1, 1.5f);
-            } else if (columnType == Types.DOUBLE) {
-                pstmt.setDouble(i + 1, 2.5);
-            } else if (columnType == Types.TIMESTAMP) {
-                pstmt.setTimestamp(i + 1, new Timestamp(1590738994000l));
-            } else if (columnType == Types.DATE) {
-                pstmt.setDate(i + 1, Date.valueOf("2020-05-05"));
-            } else if (columnType == Types.VARCHAR) {
-                pstmt.setString(i + 1, "bb");
-            } else {
-                throw new SQLException("set data failed");
-            }
-        }
-    }
-}
-=======
-见[Java quickstart demo](https://github.com/4paradigm/OpenMLDB/tree/main/demo/java_quickstart/demo)。如果在macOS上使用，请增加openmldb-native的依赖，并使用macos version。
-
-编译并运行：
-```
-mvn package
-java -cp target/demo-1.0-SNAPSHOT.jar com.openmldb.demo.App
->>>>>>> 57949017
-```
-
-## SDK 配置项详解
-
-连接集群版必须填写 `zkCluster` 和 `zkPath`（set 方法或 JDBC 中 `?` 后的配置项 `foo=bar`）。
-
-连接单机版必须填写 `host` 和 `port` 以及 `isClusterMode`（即 `SDKOption.setClusterMode`），注意必须设置 clusterMode，目前不支持自动配置这一选项。
-
-### 通用可选配置项
-
-连接单机或集群版都可以配置的选项有：
-
-| **可选配置项**  | **说明**                                                     |
-| --------------- | ------------------------------------------------------------ |
-| enableDebug     | 默认 false，开启 hybridse 的 debug 日志（注意不是全局的 debug 日志），可以查看到更多 sql 编译和运行的日志。但这些日志不是全部被客户端收集，需要查看 tablet server 日志。 |
-| requestTimeout  | 默认 60000 ms，这个 timeout 是客户端发送的 rpc 超时时间，发送到 taskmanager 的除外（job 的 rpc timeout 由 variable `job_timeout` 控制）。 |
-| glogLevel       | 默认 0，和 glog 的 minloglevel 类似，`INFO/WARNING/ERROR/FATAL` 日志分别对应 `0/1/2/3`。0 表示打印 INFO 以及上的等级。 |
-| glogDir         | 默认为 empty，日志目录为空时，打印到 stderr，即控制台。      |
-| maxSqlCacheSize | 默认 50，客户端单个 db 单种执行模式的最大 sql cache 数量，如果出现 cache淘汰引发的错误，可以增大这一 size 避开问题。 |
-
-### 集群版可选配置项
-
-由于集群版有 zk 和 taskmanager 组件，所以有以下可选配置项：
-
-| **可选配置项** | **说明**                                                     |
-| -------------- | ------------------------------------------------------------ |
-| sessionTimeout | 默认 10000 ms，zk 的 session timeout。                       |
-| zkLogLevel     | 默认 3，`0/1/2/3/4` 分别代表 `禁止所有zk log/error/warn/info/debug` |
-| zkLogFile      | 默认 empty，打印到 stdout。                                  |
-| sparkConfPath  | 默认 empty，可以通过此配置更改 job 使用的 spark conf，而不需要配置 taskmanager 重启。 |
-
-## SQL 校验
-
-Java 客户端支持对 SQL 进行正确性校验，验证是否可执行。分为 batch 和 request 两个模式。
-
-- `validateSQLInBatch` 可以验证 SQL 是否能在离线端执行。
-- `validateSQLInRequest` 可以验证 SQL 是否能被 deploy。
-
+# Java SDK
+
+
+## Java SDK 包安装
+
+- Linux 下 Java SDK 包安装
+
+    配置 maven pom：
+
+    ```XML
+    <dependency>
+        <groupId>com.4paradigm.openmldb</groupId>
+        <artifactId>openmldb-jdbc</artifactId>
+        <version>0.6.9</version>
+    </dependency>
+    <dependency>
+        <groupId>com.4paradigm.openmldb</groupId>
+        <artifactId>openmldb-native</artifactId>
+        <version>0.6.9</version>
+    </dependency>
+    ```
+
+- Mac 下 Java SDK 包安装
+
+    配置 maven pom：
+
+    ```XML
+    <dependency>
+        <groupId>com.4paradigm.openmldb</groupId>
+        <artifactId>openmldb-jdbc</artifactId>
+        <version>0.6.9</version>
+    </dependency>
+    <dependency>
+        <groupId>com.4paradigm.openmldb</groupId>
+        <artifactId>openmldb-native</artifactId>
+        <version>0.6.9-macos</version>
+    </dependency>
+    ```
+
+注意：由于 openmldb-native 中包含了 OpenMLDB 编译的 C++ 静态库，默认是 Linux 静态库，macOS 上需将上述 openmldb-native 的 version 改成 `0.6.9-macos`，openmldb-jdbc 的版本保持不变。
+
+openmldb-native 的 macOS 版本只支持 macOS 12，如需在 macOS 11 或 macOS 10.15上运行，需在相应 OS 上源码编译 openmldb-native 包，详细编译方法见[并发编译Java SDK](https://openmldb.ai/docs/zh/main/deploy/compile.html#java-sdk)。
+
+## Java SDK 快速上手
+
+Java SDK 连接 OpenMLDB 服务，可以使用 JDBC 的方式（仅连接集群版），也可以通过 SqlClusterExecutor 的方式直连。如果连接集群版 OpenMLDB，推荐使用 JDBC 的方式。
+
+### JDBC 方式
+
+JDBC 的方式目前只能连接集群版 OpenMLDB。连接方式如下：
+
+```Java
+Class.forName("com._4paradigm.openmldb.jdbc.SQLDriver");
+// No database in jdbcUrl
+Connection connection = DriverManager.getConnection("jdbc:openmldb:///?zk=localhost:6181&zkPath=/openmldb");
+
+// Set database in jdbcUrl
+Connection connection1 = DriverManager.getConnection("jdbc:openmldb:///test_db?zk=localhost:6181&zkPath=/openmldb");
+```
+
+Connection 地址指定的 db 在创建连接时必须存在。
+
+```{caution}
+JDBC Connection 的默认执行模式为`online`。
+```
+
+#### 使用概览
+
+通过 `Statement` 的方式可以执行所有的 SQL 命令，离线在线模式下都可以。切换离线/在线模式，需执行 `SET @@execute_mode='...';`。例如：
+
+```Java
+Statement stmt = connection.createStatement();
+stmt.execute("SET @@execute_mode='offline"); // 切换为离线模式
+stmt.execute("SELECT * from t1"); // 离线 select
+ResultSet res = stmt.getResultSet(); // 上一次 execute 的 ResultSet 结果
+
+stmt.execute("SET @@execute_mode='online"); // 切换为在线模式
+res = stmt.executeQuery("SELECT * from t1"); // 在线 select, executeQuery 可直接获取 ResultSet 结果
+```
+
+其中，集群版 `LOAD DATA` 命令是非阻塞命令，返回的 ResultSet 包含该 job 的 id、state 等信息。可通过执行 `show job <id>` 来查询 job 是否执行完成。注意 ResultSet 需要先执行 `next()` 游标才会指向第一行数据。
+
+也可以改为阻塞命令：
+
+```SQL
+SET @@sync_job=true;
+SET @@job_timeout=60000; 单位为毫秒，如果数据较多容易超时（默认1钟），请调大job timeout: SET @@job_timeout=600000;
+```
+
+如果阻塞命令实际耗时超过连接空闲默认的最大等待时间 0.5 小时，请[调整 taskmanager 的 keepAliveTime](/zh/maintain/faq#2-为什么收到-got-eof-of-socket-的警告日志)。
+
+#### PreparedStatement
+
+`PreparedStatement` 可支持 `SELECT`、`INSERT` 和 `DELETE`，`INSERT` 仅支持插入到在线。
+
+```Java
+PreparedStatement selectStatement = connection.prepareStatement("SELECT * FROM t1 WHERE id=?");
+PreparedStatement insertStatement = connection.prepareStatement("INSERT INTO t1 VALUES (?,?)");
+PreparedStatement insertStatement = connection.prepareStatement("DELETE FROM t1 WHERE id=?");
+```
+
+### SqlClusterExecutor 方式
+
+#### 创建 SqlClusterExecutor
+
+首先，进行 OpenMLDB 连接参数配置，Java SDK 集群版和单机版的区别在于连接参数配置不同，默认为集群版。
+
+```Java
+// 集群版配置方式如下：
+SdkOption option = new SdkOption();
+option.setZkCluster("127.0.0.1:2181");
+option.setZkPath("/openmldb");
+option.setSessionTimeout(10000);
+option.setRequestTimeout(60000);
+
+// 单机版配置方式如下：
+SdkOption option = new SdkOption();
+option.setHost("127.0.0.1");
+option.setPort(6527);
+option.setClusterMode(false); // 必须
+option.setSessionTimeout(10000);
+option.setRequestTimeout(60000);
+```
+
+然后使用 SdkOption 创建 Executor。
+
+```Java
+sqlExecutor = new SqlClusterExecutor(option);
+```
+
+`SqlClusterExecutor` 执行 SQL 操作是多线程安全的，在实际环境中可以创建一个 `SqlClusterExecutor`。但由于执行模式 (execute_mode) 是 `SqlClusterExecutor` 内部变量，如果想同时执行一个离线命令和一个在线命令，容易出现不可预期的结果。这时候请使用多个 `SqlClusterExecutor`。
+
+```{caution}
+SqlClusterExecutor 的默认执行模式为 `offline`，与 JDBC 默认模式不同。
+```
+
+#### Statement
+
+`SqlClusterExecutor` 可以获得 `Statement`，类似 JDBC 方式，可以使用 `Statement::execute`。
+
+```Java
+java.sql.Statement state = sqlExecutor.getStatement();
+try {
+    state.execute("create database db_test");
+} catch (Exception e) {
+    e.printStackTrace();
+} finally {
+    state.close();
+}
+```
+
+注意 `SqlClusterExecutor` 没有默认数据库的概念，所以需要进行一次 `USE <db>` 才可以继续建表。
+
+```Java
+java.sql.Statement state = sqlExecutor.getStatement();
+try {
+    state.execute("use db_test");
+    String createTableSql = "create table trans(c1 string,\n" +
+                    "                   c3 int,\n" +
+                    "                   c4 bigint,\n" +
+                    "                   c5 float,\n" +
+                    "                   c6 double,\n" +
+                    "                   c7 timestamp,\n" +
+                    "                   c8 date,\n" +
+                    "                   index(key=c1, ts=c7));";
+    state.execute(createTableSql);
+} catch (Exception e) {
+    e.printStackTrace();
+} finally {
+    state.close();
+}
+```
+
+##### Statement 执行 SQL 批式查询
+
+使用 `Statement::execute` 接口执行 SQL 批式查询语句：
+
+```Java
+java.sql.Statement state = sqlExecutor.getStatement();
+try {
+    state.execute("use db_test");
+    // sqlExecutor默认执行模式为离线，如果此前没有更改模式为在线，此处需要设置执行模式为在线
+    state.execute("SET @@execute_mode='online;");
+    // execute返回值是true的话说明操作成功，结果可以通过getResultSet获取
+    boolean ret = state.execute("select * from trans;");
+    Assert.assertTrue(ret);
+    java.sql.ResultSet rs = state.getResultSet();
+} catch (Exception e) {
+    e.printStackTrace();
+}
+```
+
+访问查询结果:
+
+```Java
+// 访问结果集ResultSet，并输出前三列数据
+try {
+    while (result.next()) {
+        System.out.println(resultSet.getString(1) + "," + resultSet.getInt(2) "," + resultSet.getLong(3));
+    }
+} catch (SQLException e) {
+    e.printStackTrace();
+} finally {
+    try {
+        if (result != null) {
+            result.close();
+        }
+    } catch (SQLException throwables) {
+        throwables.printStackTrace();
+    }
+}
+```
+
+#### PreparedStatement
+
+`SqlClusterExecutor` 也可以获得 `PreparedStatement`，但需要指定获得哪种`PreparedStatement`。例如，使用 InsertPreparedStmt 进行插入操作，可以有三种方式。
+
+```{note}
+插入操作仅支持在线，不受执行模式影响，一定是插入数据到在线。
+```
+
+##### 普通 Insert
+
+1. 使用 `SqlClusterExecutor::getInsertPreparedStmt(db, insertSql)` 接口获取InsertPrepareStatement。
+2. 使用 `PreparedStatement::execute()` 接口执行 insert 语句。
+
+```Java
+String insertSql = "insert into trans values(\"aa\",23,33,1.4,2.4,1590738993000,\"2020-05-04\");";
+java.sql.PreparedStatement pstmt = null;
+try {
+    pstmt = sqlExecutor.getInsertPreparedStmt(db, insertSql);
+    Assert.assertTrue(pstmt.execute());
+} catch (SQLException e) {
+    e.printStackTrace();
+    Assert.fail();
+} finally {
+    if (pstmt != null) {
+        try {
+            // PrepareStatement用完之后必须close
+            pstmt.close();
+        } catch (SQLException throwables) {
+            throwables.printStackTrace();
+        }
+    }
+}
+```
+
+##### Insert With Placeholder
+
+1. 使用 `SqlClusterExecutor::getInsertPreparedStmt(db, insertSqlWithPlaceHolder)` 接口获取 InsertPrepareStatement。
+2. 调用 `PreparedStatement::setType(index, value)` 接口，填充数据到 InsertPrepareStatement中。注意 index 从 1 开始。
+3. 使用 `PreparedStatement::execute()` 接口执行 insert 语句。
+
+```Java
+String insertSqlWithPlaceHolder = "insert into trans values(\"aa\", ?, 33, ?, 2.4, 1590738993000, \"2020-05-04\");";
+java.sql.PreparedStatement pstmt = null;
+try {
+  pstmt = sqlExecutor.getInsertPreparedStmt(db, insertSqlWithPlaceHolder);
+  pstmt.setInt(1, 24);
+  pstmt.setInt(2, 1.5f);
+  pstmt.execute();
+} catch (SQLException e) {
+  e.printStackTrace();
+  Assert.fail();
+} finally {
+  if (pstmt != null) {
+    try {
+      // PrepareStatement用完之后必须close
+      pstmt.close();
+    } catch (SQLException throwables) {
+      throwables.printStackTrace();
+    }
+  }
+}
+```
+
+```{note}
+execute 后，缓存的数据将被清除，无法重试 execute。
+```
+
+##### Batch Insert With Placeholder
+
+1. 使用 `SqlClusterExecutor::getInsertPreparedStmt(db, insertSqlWithPlaceHolder)` 接口获取 InsertPrepareStatement。
+2. 调用 `PreparedStatement::setType(index, value)` 接口，填充数据到 InsertPrepareStatement 中。
+3. 使用 `PreparedStatement::addBatch()` 接口完成一行的填充。
+4. 继续使用 `setType(index, value)` 和 `addBatch()`，填充多行。
+5. 使用 `PreparedStatement::executeBatch()` 接口完成批量插入。
+
+```Java
+String insertSqlWithPlaceHolder = "insert into trans values(\"aa\", ?, 33, ?, 2.4, 1590738993000, \"2020-05-04\");";
+java.sql.PreparedStatement pstmt = null;
+try {
+  pstmt = sqlExecutor.getInsertPreparedStmt(db, insertSqlWithPlaceHolder);
+  pstmt.setInt(1, 24);
+  pstmt.setInt(2, 1.5f);
+  pstmt.addBatch();
+  pstmt.setInt(1, 25);
+  pstmt.setInt(2, 1.7f);
+  pstmt.addBatch();
+  pstmt.executeBatch();
+} catch (SQLException e) {
+  e.printStackTrace();
+  Assert.fail();
+} finally {
+  if (pstmt != null) {
+    try {
+      // PrepareStatement用完之后必须close
+      pstmt.close();
+    } catch (SQLException throwables) {
+      throwables.printStackTrace();
+    }
+  }
+}
+```
+
+```{note}
+executeBatch 后，缓存的所有数据将被清除，无法重试 executeBatch。
+```
+
+#### 执行 SQL 请求式查询
+
+`RequestPreparedStmt` 是一个独特的查询模式（JDBC 不支持此模式）。此模式需要 selectSql 与一条请求数据，所以需要在 `getRequestPreparedStmt` 时填入 SQL，也需要 `setType` 设置请求数据。
+
+执行 SQL 请求式查询有以下三步：
+
+```{note}
+请求式查询仅支持在线，不受执行模式影响，一定是进行在线的请求式查询。
+```
+
+1. 使用 `SqlClusterExecutor::getRequestPreparedStmt(db, selectSql)` 接口获取RequestPrepareStatement。
+2. 调用 `PreparedStatement::setType(index, value)` 接口设置请求数据。请根据数据表中每一列对应的数据类型调用 setType 接口以及配置合法的值。
+3. 调用 `Statement::executeQuery()` 接口执行请求式查询语句。
+
+```Java
+String selectSql = "SELECT c1, c3, sum(c4) OVER w1 as w1_c4_sum FROM trans WINDOW w1 AS " +
+                "(PARTITION BY trans.c1 ORDER BY trans.c7 ROWS BETWEEN 2 PRECEDING AND CURRENT ROW);";
+PreparedStatement pstmt = null;
+ResultSet resultSet = null;
+/*
+c1 string,\n" +
+                "                   c3 int,\n" +
+                "                   c4 bigint,\n" +
+                "                   c5 float,\n" +
+                "                   c6 double,\n" +
+                "                   c7 timestamp,\n" +
+                "                   c8 date,\n" +
+*/
+try {
+    // 第一步，获取RequestPrepareStatement
+    pstmt = sqlExecutor.getRequestPreparedStmt(db, selectSql);
+    
+    // 第二步，执行request模式需要在RequestPreparedStatement设置一行请求数据
+    pstmt.setString(1, "bb");
+    pstmt.setInt(2, 24);
+    pstmt.setLong(3, 34l);
+    pstmt.setFloat(4, 1.5f);
+    pstmt.setDouble(5, 2.5);
+    pstmt.setTimestamp(6, new Timestamp(1590738994000l));
+    pstmt.setDate(7, Date.valueOf("2020-05-05"));
+    
+    // 调用executeQuery会执行这个select sql, 然后将结果放在了resultSet中
+    resultSet = pstmt.executeQuery();
+    
+    // 访问resultSet
+    Assert.assertEquals(resultSet.getMetaData().getColumnCount(), 3);
+    Assert.assertTrue(resultSet.next());
+    Assert.assertEquals(resultSet.getString(1), "bb");
+    Assert.assertEquals(resultSet.getInt(2), 24);
+    Assert.assertEquals(resultSet.getLong(3), 34);
+    
+    // 普通请求式查询的返回结果集只包含一行结果，因此，第二次调用resultSet.next()结果为false
+    Assert.assertFalse(resultSet.next());
+  
+} catch (SQLException e) {
+    e.printStackTrace();
+    Assert.fail();
+} finally {
+    try {
+        if (resultSet != null) {
+        // result用完之后需要close
+        resultSet.close();
+        }
+        if (pstmt != null) {
+        pstmt.close();
+        }
+    } catch (SQLException throwables) {
+        throwables.printStackTrace();
+    }
+}
+```
+
+####  删除指定索引下某个  pk  的所有数据
+
+通过 Java SDK 可以有以下两种方式删除数据:
+
+- 直接执行 delete SQL
+- 使用 delete PreparedStatement
+
+注意，这样仅能删除一个索引下的数据，不是对所有索引都生效。详情参考 [DELETE 功能边界](../function_boundary.md#delete)。
+
+```Java
+java.sql.Statement state = router.getStatement();
+try {
+    String sql = "DELETE FROM t1 WHERE col2 = 'key1';";
+    state.execute(sql);
+    sql = "DELETE FROM t1 WHERE col2 = ?;";
+    java.sql.PreparedStatement p1 = router.getDeletePreparedStmt("test", sql);
+    p1.setString(1, "key2");
+    p1.executeUpdate();
+    p1.close();
+} catch (Exception e) {
+    e.printStackTrace();
+    Assert.fail();
+} finally {
+    try {
+        state.close();
+    } catch (Exception e) {
+        e.printStackTrace();
+    }
+}
+```
+
+###  完整的 SqlClusterExecutor 使用范例
+
+见 [Java quickstart demo](https://github.com/4paradigm/OpenMLDB/tree/main/demo/java_quickstart/demo)。如果在 macOS 上使用，请使用 macOS 版本的 openmldb-native，并增加 openmldb-native 的依赖。
+
+编译并运行：
+
+```
+mvn package
+java -cp target/demo-1.0-SNAPSHOT.jar com.openmldb.demo.App
+```
+
+## SDK 配置项详解
+
+连接集群版必须填写 `zkCluster` 和 `zkPath`（set 方法或 JDBC 中 `?` 后的配置项 `foo=bar`）。
+
+连接单机版必须填写 `host` 和 `port` 以及 `isClusterMode`（即 `SDKOption.setClusterMode`），注意必须设置 clusterMode，目前不支持自动配置这一选项。
+
+### 通用可选配置项
+
+连接单机或集群版都可以配置的选项有：
+
+| **可选配置项**  | **说明**                                                     |
+| --------------- | ------------------------------------------------------------ |
+| enableDebug     | 默认 false，开启 hybridse 的 debug 日志（注意不是全局的 debug 日志），可以查看到更多 sql 编译和运行的日志。但这些日志不是全部被客户端收集，需要查看 tablet server 日志。 |
+| requestTimeout  | 默认 60000 ms，这个 timeout 是客户端发送的 rpc 超时时间，发送到 taskmanager 的除外（job 的 rpc timeout 由 variable `job_timeout` 控制）。 |
+| glogLevel       | 默认 0，和 glog 的 minloglevel 类似，`INFO/WARNING/ERROR/FATAL` 日志分别对应 `0/1/2/3`。0 表示打印 INFO 以及上的等级。 |
+| glogDir         | 默认为 empty，日志目录为空时，打印到 stderr，即控制台。      |
+| maxSqlCacheSize | 默认 50，客户端单个 db 单种执行模式的最大 sql cache 数量，如果出现 cache淘汰引发的错误，可以增大这一 size 避开问题。 |
+
+### 集群版可选配置项
+
+由于集群版有 zk 和 taskmanager 组件，所以有以下可选配置项：
+
+| **可选配置项** | **说明**                                                     |
+| -------------- | ------------------------------------------------------------ |
+| sessionTimeout | 默认 10000 ms，zk 的 session timeout。                       |
+| zkLogLevel     | 默认 3，`0/1/2/3/4` 分别代表 `禁止所有zk log/error/warn/info/debug` |
+| zkLogFile      | 默认 empty，打印到 stdout。                                  |
+| sparkConfPath  | 默认 empty，可以通过此配置更改 job 使用的 spark conf，而不需要配置 taskmanager 重启。 |
+
+## SQL 校验
+
+Java 客户端支持对 SQL 进行正确性校验，验证是否可执行。分为 batch 和 request 两个模式。
+
+- `validateSQLInBatch` 可以验证 SQL 是否能在离线端执行。
+- `validateSQLInRequest` 可以验证 SQL 是否能被 deploy。
+
 两个接口都需要传入 SQL 所需要的所有表 schema。目前只支持单 db，请不要在 SQL 语句中使用 `db.table` 格式。