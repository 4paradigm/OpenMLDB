# Java SDK

## Java SDK 包安装

- Linux 下 Java SDK 包安装

    配置 maven pom：

    ```XML
    <dependency>
        <groupId>com.4paradigm.openmldb</groupId>
        <artifactId>openmldb-jdbc</artifactId>
<<<<<<< HEAD
        <version>0.7.1</version>
=======
        <version>0.7.2</version>
>>>>>>> 9aa97b13
    </dependency>
    <dependency>
        <groupId>com.4paradigm.openmldb</groupId>
        <artifactId>openmldb-native</artifactId>
<<<<<<< HEAD
        <version>0.7.1</version>
=======
        <version>0.7.2</version>
>>>>>>> 9aa97b13
    </dependency>
    ```

- Mac 下 Java SDK 包安装

    配置 maven pom：

    ```XML
    <dependency>
        <groupId>com.4paradigm.openmldb</groupId>
        <artifactId>openmldb-jdbc</artifactId>
<<<<<<< HEAD
        <version>0.7.1</version>
=======
        <version>0.7.2</version>
>>>>>>> 9aa97b13
    </dependency>
    <dependency>
        <groupId>com.4paradigm.openmldb</groupId>
        <artifactId>openmldb-native</artifactId>
<<<<<<< HEAD
        <version>0.7.1-macos</version>
    </dependency>
    ```

注意：由于 openmldb-native 中包含了 OpenMLDB 编译的 C++ 静态库，默认是 Linux 静态库，macOS 上需将上述 openmldb-native 的 version 改成 `0.7.1-macos`，openmldb-jdbc 的版本保持不变。
=======
        <version>0.7.2-macos</version>
    </dependency>
    ```

注意：由于 openmldb-native 中包含了 OpenMLDB 编译的 C++ 静态库，默认是 Linux 静态库，macOS 上需将上述 openmldb-native 的 version 改成 `0.7.2-macos`，openmldb-jdbc 的版本保持不变。
>>>>>>> 9aa97b13

openmldb-native 的 macOS 版本只支持 macOS 12，如需在 macOS 11 或 macOS 10.15上运行，需在相应 OS 上源码编译 openmldb-native 包，详细编译方法见[并发编译 Java SDK](https://openmldb.ai/docs/zh/main/deploy/compile.html#java-sdk)。

Java SDK 连接 OpenMLDB 服务，可以使用 JDBC 的方式（推荐），也可以通过 SqlClusterExecutor 的方式直连。下面将依次演示两种连接方式。

## JDBC 方式

JDBC 的连接方式如下：

```java
Class.forName("com._4paradigm.openmldb.jdbc.SQLDriver");
// No database in jdbcUrl
Connection connection = DriverManager.getConnection("jdbc:openmldb:///?zk=localhost:6181&zkPath=/openmldb");

// Set database in jdbcUrl
Connection connection1 = DriverManager.getConnection("jdbc:openmldb:///test_db?zk=localhost:6181&zkPath=/openmldb");
```

Connection 地址指定的 db 在创建连接时必须存在。

```{caution}
JDBC Connection 的默认执行模式为`online`。
```

### 使用概览

通过 `Statement` 的方式可以执行所有的 SQL 命令，离线在线模式下都可以。切换离线/在线模式，需执行 `SET @@execute_mode='...';`。例如：

```java
Statement stmt = connection.createStatement();
stmt.execute("SET @@execute_mode='offline"); // 切换为离线模式
stmt.execute("SELECT * from t1"); // 离线 select
ResultSet res = stmt.getResultSet(); // 上一次 execute 的 ResultSet 结果

stmt.execute("SET @@execute_mode='online"); // 切换为在线模式
res = stmt.executeQuery("SELECT * from t1"); // 在线 select, executeQuery 可直接获取 ResultSet 结果
```

其中，`LOAD DATA` 命令是异步命令，返回的 ResultSet 包含该 job 的 id、state 等信息。可通过执行 `show job <id>` 来查询 job 是否执行完成。注意 ResultSet 需要先执行 `next()` 游标才会指向第一行数据。

也可以改为同步命令：

```SQL
SET @@sync_job=true;
<<<<<<< HEAD
SET @@job_timeout=60000; --单位为毫秒，如果数据较多容易超时（默认1钟），请调大job timeout: SET @@job_timeout=600000;
```

如果同步命令实际耗时超过连接空闲默认的最大等待时间 0.5 小时，请[调整 taskmanager 的 keepAliveTime](/zh/maintain/faq#2-为什么收到-got-eof-of-socket-的警告日志)。

=======
```

如果同步命令实际耗时超过连接空闲默认的最大等待时间 0.5 小时，请[调整配置](../../openmldb_sql/ddl/SET_STATEMENT.md#离线命令配置详情)。
>>>>>>> 9aa97b13
### PreparedStatement

`PreparedStatement` 可支持 `SELECT`、`INSERT` 和 `DELETE`，`INSERT` 仅支持插入到在线。

```java
PreparedStatement selectStatement = connection.prepareStatement("SELECT * FROM t1 WHERE id=?");
PreparedStatement insertStatement = connection.prepareStatement("INSERT INTO t1 VALUES (?,?)");
PreparedStatement insertStatement = connection.prepareStatement("DELETE FROM t1 WHERE id=?");
```

## SqlClusterExecutor 方式

### 创建 SqlClusterExecutor

首先，进行 OpenMLDB 连接参数配置。

```Java
SdkOption option = new SdkOption();
option.setZkCluster("127.0.0.1:2181");
option.setZkPath("/openmldb");
option.setSessionTimeout(10000);
option.setRequestTimeout(60000);
```

然后使用 SdkOption 创建 Executor。

```java
sqlExecutor = new SqlClusterExecutor(option);
```

`SqlClusterExecutor` 执行 SQL 操作是多线程安全的，在实际环境中可以创建一个 `SqlClusterExecutor`。但由于执行模式 (execute_mode) 是 `SqlClusterExecutor` 内部变量，如果想同时执行一个离线命令和一个在线命令，容易出现不可预期的结果。这时候请使用多个 `SqlClusterExecutor`。

```{caution}
SqlClusterExecutor 的默认执行模式为 `offline`，与 JDBC 默认模式不同。
```

### Statement

`SqlClusterExecutor` 可以获得 `Statement`，类似 JDBC 方式，可以使用 `Statement::execute`。

```java
java.sql.Statement state = sqlExecutor.getStatement();
try {
    state.execute("create database db_test");
} catch (Exception e) {
    e.printStackTrace();
} finally {
    state.close();
}
```

注意 `SqlClusterExecutor` 没有默认数据库的概念，所以需要进行一次 `USE <db>` 才可以继续建表。

```java
java.sql.Statement state = sqlExecutor.getStatement();
try {
    state.execute("use db_test");
    String createTableSql = "create table trans(c1 string,\n" +
                    "                   c3 int,\n" +
                    "                   c4 bigint,\n" +
                    "                   c5 float,\n" +
                    "                   c6 double,\n" +
                    "                   c7 timestamp,\n" +
                    "                   c8 date,\n" +
                    "                   index(key=c1, ts=c7));";
    state.execute(createTableSql);
} catch (Exception e) {
    e.printStackTrace();
} finally {
    state.close();
}
```

#### Statement 执行 SQL 批式查询

使用 `Statement::execute` 接口执行 SQL 批式查询语句：

```java
java.sql.Statement state = sqlExecutor.getStatement();
try {
    state.execute("use db_test");
    // sqlExecutor默认执行模式为离线，如果此前没有更改模式为在线，此处需要设置执行模式为在线
    state.execute("SET @@execute_mode='online;");
    // execute返回值是true的话说明操作成功，结果可以通过getResultSet获取
    boolean ret = state.execute("select * from trans;");
    Assert.assertTrue(ret);
    java.sql.ResultSet rs = state.getResultSet();
} catch (Exception e) {
    e.printStackTrace();
}
```

访问查询结果:

```java
// 访问结果集ResultSet，并输出前三列数据
try {
    while (result.next()) {
        System.out.println(resultSet.getString(1) + "," + resultSet.getInt(2) "," + resultSet.getLong(3));
    }
} catch (SQLException e) {
    e.printStackTrace();
} finally {
    try {
        if (result != null) {
            result.close();
        }
    } catch (SQLException throwables) {
        throwables.printStackTrace();
    }
}
```

### PreparedStatement

`SqlClusterExecutor` 也可以获得 `PreparedStatement`，但需要指定获得哪种 `PreparedStatement`。例如，使用 InsertPreparedStmt 进行插入操作，可以有三种方式。

```{note}
插入操作仅支持在线，不受执行模式影响，一定是插入数据到在线。
```

#### 普通 Insert

1. 使用 `SqlClusterExecutor::getInsertPreparedStmt(db, insertSql)` 接口获取InsertPrepareStatement。
2. 使用 `PreparedStatement::execute()` 接口执行 insert 语句。

```java
String insertSql = "insert into trans values(\"aa\",23,33,1.4,2.4,1590738993000,\"2020-05-04\");";
java.sql.PreparedStatement pstmt = null;
try {
    pstmt = sqlExecutor.getInsertPreparedStmt(db, insertSql);
    Assert.assertTrue(pstmt.execute());
} catch (SQLException e) {
    e.printStackTrace();
    Assert.fail();
} finally {
    if (pstmt != null) {
        try {
            // PrepareStatement用完之后必须close
            pstmt.close();
        } catch (SQLException throwables) {
            throwables.printStackTrace();
        }
    }
}
```

#### Insert With Placeholder

1. 使用 `SqlClusterExecutor::getInsertPreparedStmt(db, insertSqlWithPlaceHolder)` 接口获取 InsertPrepareStatement。
2. 调用 `PreparedStatement::setType(index, value)` 接口，填充数据到 InsertPrepareStatement中。注意 index 从 1 开始。
3. 使用 `PreparedStatement::execute()` 接口执行 insert 语句。

```java
String insertSqlWithPlaceHolder = "insert into trans values(\"aa\", ?, 33, ?, 2.4, 1590738993000, \"2020-05-04\");";
java.sql.PreparedStatement pstmt = null;
try {
  pstmt = sqlExecutor.getInsertPreparedStmt(db, insertSqlWithPlaceHolder);
  pstmt.setInt(1, 24);
  pstmt.setInt(2, 1.5f);
  pstmt.execute();
} catch (SQLException e) {
  e.printStackTrace();
  Assert.fail();
} finally {
  if (pstmt != null) {
    try {
      // PrepareStatement用完之后必须close
      pstmt.close();
    } catch (SQLException throwables) {
      throwables.printStackTrace();
    }
  }
}
```

```{note}
execute 后，缓存的数据将被清除，无法重试 execute。
```

#### Batch Insert With Placeholder

1. 使用 `SqlClusterExecutor::getInsertPreparedStmt(db, insertSqlWithPlaceHolder)` 接口获取 InsertPrepareStatement。
2. 调用 `PreparedStatement::setType(index, value)` 接口，填充数据到 InsertPrepareStatement 中。
3. 使用 `PreparedStatement::addBatch()` 接口完成一行的填充。
4. 继续使用 `setType(index, value)` 和 `addBatch()`，填充多行。
5. 使用 `PreparedStatement::executeBatch()` 接口完成批量插入。

```java
String insertSqlWithPlaceHolder = "insert into trans values(\"aa\", ?, 33, ?, 2.4, 1590738993000, \"2020-05-04\");";
java.sql.PreparedStatement pstmt = null;
try {
  pstmt = sqlExecutor.getInsertPreparedStmt(db, insertSqlWithPlaceHolder);
  pstmt.setInt(1, 24);
  pstmt.setInt(2, 1.5f);
  pstmt.addBatch();
  pstmt.setInt(1, 25);
  pstmt.setInt(2, 1.7f);
  pstmt.addBatch();
  pstmt.executeBatch();
} catch (SQLException e) {
  e.printStackTrace();
  Assert.fail();
} finally {
  if (pstmt != null) {
    try {
      // PrepareStatement用完之后必须close
      pstmt.close();
    } catch (SQLException throwables) {
      throwables.printStackTrace();
    }
  }
}
```

```{note}
executeBatch 后，缓存的所有数据将被清除，无法重试 executeBatch。
```

### 执行 SQL 请求式查询

`RequestPreparedStmt` 是一个独特的查询模式（JDBC 不支持此模式）。此模式需要 selectSql 与一条请求数据，所以需要在 `getRequestPreparedStmt` 时填入 SQL，也需要 `setType` 设置请求数据。

执行 SQL 请求式查询有以下三步：

```{note}
请求式查询仅支持在线，不受执行模式影响，一定是进行在线的请求式查询。
```

1. 使用 `SqlClusterExecutor::getRequestPreparedStmt(db, selectSql)` 接口获取RequestPrepareStatement。
2. 调用 `PreparedStatement::setType(index, value)` 接口设置请求数据。请根据数据表中每一列对应的数据类型调用 setType 接口以及配置合法的值。
3. 调用 `Statement::executeQuery()` 接口执行请求式查询语句。

```java
String selectSql = "SELECT c1, c3, sum(c4) OVER w1 as w1_c4_sum FROM trans WINDOW w1 AS " +
                "(PARTITION BY trans.c1 ORDER BY trans.c7 ROWS BETWEEN 2 PRECEDING AND CURRENT ROW);";
PreparedStatement pstmt = null;
ResultSet resultSet = null;
/*
c1 string,\n" +
                "                   c3 int,\n" +
                "                   c4 bigint,\n" +
                "                   c5 float,\n" +
                "                   c6 double,\n" +
                "                   c7 timestamp,\n" +
                "                   c8 date,\n" +
*/
try {
    // 第一步，获取RequestPrepareStatement
    pstmt = sqlExecutor.getRequestPreparedStmt(db, selectSql);
    
    // 第二步，执行request模式需要在RequestPreparedStatement设置一行请求数据
    pstmt.setString(1, "bb");
    pstmt.setInt(2, 24);
    pstmt.setLong(3, 34l);
    pstmt.setFloat(4, 1.5f);
    pstmt.setDouble(5, 2.5);
    pstmt.setTimestamp(6, new Timestamp(1590738994000l));
    pstmt.setDate(7, Date.valueOf("2020-05-05"));
    
    // 调用executeQuery会执行这个select sql, 然后将结果放在了resultSet中
    resultSet = pstmt.executeQuery();
    
    // 访问resultSet
    Assert.assertEquals(resultSet.getMetaData().getColumnCount(), 3);
    Assert.assertTrue(resultSet.next());
    Assert.assertEquals(resultSet.getString(1), "bb");
    Assert.assertEquals(resultSet.getInt(2), 24);
    Assert.assertEquals(resultSet.getLong(3), 34);
    
    // 普通请求式查询的返回结果集只包含一行结果，因此，第二次调用resultSet.next()结果为false
    Assert.assertFalse(resultSet.next());
  
} catch (SQLException e) {
    e.printStackTrace();
    Assert.fail();
} finally {
    try {
        if (resultSet != null) {
        // result用完之后需要close
        resultSet.close();
        }
        if (pstmt != null) {
        pstmt.close();
        }
    } catch (SQLException throwables) {
        throwables.printStackTrace();
    }
}
```

###  删除指定索引下某个 pk 的所有数据

通过 Java SDK 可以有以下两种方式删除数据:

- 直接执行 delete SQL
- 使用 delete PreparedStatement

注意，这样仅能删除一个索引下的数据，不是对所有索引都生效。详情参考 [DELETE 功能边界](../function_boundary.md#delete)。

```java
java.sql.Statement state = router.getStatement();
try {
    String sql = "DELETE FROM t1 WHERE col2 = 'key1';";
    state.execute(sql);
    sql = "DELETE FROM t1 WHERE col2 = ?;";
    java.sql.PreparedStatement p1 = router.getDeletePreparedStmt("test", sql);
    p1.setString(1, "key2");
    p1.executeUpdate();
    p1.close();
} catch (Exception e) {
    e.printStackTrace();
    Assert.fail();
} finally {
    try {
        state.close();
    } catch (Exception e) {
        e.printStackTrace();
    }
}
```

###  完整的 SqlClusterExecutor 使用范例

参考 [Java quickstart demo](https://github.com/4paradigm/OpenMLDB/tree/main/demo/java_quickstart/demo)。如果在 macOS 上使用，请使用 macOS 版本的 openmldb-native，并增加 openmldb-native 的依赖。

编译并运行：

```
mvn package
java -cp target/demo-1.0-SNAPSHOT.jar com.openmldb.demo.App
```

## SDK 配置项详解

必须填写 `zkCluster` 和 `zkPath`（set 方法或 JDBC 中 `?` 后的配置项 `foo=bar`）。

### 可选配置项

| **可选配置项** | **说明**                                                     |
| -------------- | ------------------------------------------------------------ |
| enableDebug     | 默认 false，开启 hybridse 的 debug 日志（注意不是全局的 debug 日志），可以查看到更多 sql 编译和运行的日志。但这些日志不是全部被客户端收集，需要查看 tablet server 日志。 |
| requestTimeout  | 默认 60000 ms，这个 timeout 是客户端发送的 rpc 超时时间，发送到 taskmanager 的除外（job 的 rpc timeout 由 variable `job_timeout` 控制）。 |
| glogLevel       | 默认 0，和 glog 的 minloglevel 类似，`INFO/WARNING/ERROR/FATAL` 日志分别对应 `0/1/2/3`。0 表示打印 INFO 以及上的等级。 |
| glogDir         | 默认为 empty，日志目录为空时，打印到 stderr，即控制台。      |
| maxSqlCacheSize | 默认 50，客户端单个 db 单种执行模式的最大 sql cache 数量，如果出现 cache淘汰引发的错误，可以增大这一 size 避开问题。 |
| sessionTimeout | 默认 10000 ms，zk 的 session timeout。                       |
| zkLogLevel     | 默认 3，`0/1/2/3/4` 分别代表 `禁止所有 zk log/error/warn/info/debug` |
| zkLogFile      | 默认 empty，打印到 stdout。                                  |
| sparkConfPath  | 默认 empty，可以通过此配置更改 job 使用的 spark conf，而不需要配置 taskmanager 重启。 |

## SQL 校验

Java 客户端支持对 SQL 进行正确性校验，验证是否可执行。分为 batch 和 request 两个模式。

- `validateSQLInBatch` 可以验证 SQL 是否能在离线端执行。
- `validateSQLInRequest` 可以验证 SQL 是否能被部署上线。

两个接口都需要传入 SQL 所需要的所有表 schema。目前只支持单 db，请不要在 SQL 语句中使用 `db.table` 格式。

例如：验证 SQL `select count(c1) over w1 from t3 window w1 as(partition by c1 order by c2 rows between unbounded preceding and current row);`，那么除了这个语句，还需要将表 `t3` 的 schema 作为第二参数 schemaMaps 传入。格式为 Map，key 为 db 名，value 为每个 db 的所有 table schema(Map)。实际只支持单 db，所以这里通常只有 1 个 db，如下所示的 db3。db 下的 table schema map key 为 table name，value 为 com.\_4paradigm.openmldb.sdk.Schema，由每列的 name 和 type 构成。

```java
Map<String, Map<String, Schema>> schemaMaps = new HashMap<>();
Map<String, Schema> dbSchema = new HashMap<>();
dbSchema = new HashMap<>();
dbSchema.put("t3", new Schema(Arrays.asList(new Column("c1", Types.VARCHAR), new Column("c2", Types.BIGINT))));
schemaMaps.put("db3", dbSchema);
List<String> ret = SqlClusterExecutor.validateSQLInRequest("select count(c1) over w1 from t3 window "+
        "w1 as(partition by c1 order by c2 rows between unbounded preceding and current row);", schemaMaps);
Assert.assertEquals(ret.size(), 0);
```
<|MERGE_RESOLUTION|>--- conflicted
+++ resolved
@@ -1,486 +1,458 @@
-# Java SDK
-
-## Java SDK 包安装
-
-- Linux 下 Java SDK 包安装
-
-    配置 maven pom：
-
-    ```XML
-    <dependency>
-        <groupId>com.4paradigm.openmldb</groupId>
-        <artifactId>openmldb-jdbc</artifactId>
-<<<<<<< HEAD
-        <version>0.7.1</version>
-=======
-        <version>0.7.2</version>
->>>>>>> 9aa97b13
-    </dependency>
-    <dependency>
-        <groupId>com.4paradigm.openmldb</groupId>
-        <artifactId>openmldb-native</artifactId>
-<<<<<<< HEAD
-        <version>0.7.1</version>
-=======
-        <version>0.7.2</version>
->>>>>>> 9aa97b13
-    </dependency>
-    ```
-
-- Mac 下 Java SDK 包安装
-
-    配置 maven pom：
-
-    ```XML
-    <dependency>
-        <groupId>com.4paradigm.openmldb</groupId>
-        <artifactId>openmldb-jdbc</artifactId>
-<<<<<<< HEAD
-        <version>0.7.1</version>
-=======
-        <version>0.7.2</version>
->>>>>>> 9aa97b13
-    </dependency>
-    <dependency>
-        <groupId>com.4paradigm.openmldb</groupId>
-        <artifactId>openmldb-native</artifactId>
-<<<<<<< HEAD
-        <version>0.7.1-macos</version>
-    </dependency>
-    ```
-
-注意：由于 openmldb-native 中包含了 OpenMLDB 编译的 C++ 静态库，默认是 Linux 静态库，macOS 上需将上述 openmldb-native 的 version 改成 `0.7.1-macos`，openmldb-jdbc 的版本保持不变。
-=======
-        <version>0.7.2-macos</version>
-    </dependency>
-    ```
-
-注意：由于 openmldb-native 中包含了 OpenMLDB 编译的 C++ 静态库，默认是 Linux 静态库，macOS 上需将上述 openmldb-native 的 version 改成 `0.7.2-macos`，openmldb-jdbc 的版本保持不变。
->>>>>>> 9aa97b13
-
-openmldb-native 的 macOS 版本只支持 macOS 12，如需在 macOS 11 或 macOS 10.15上运行，需在相应 OS 上源码编译 openmldb-native 包，详细编译方法见[并发编译 Java SDK](https://openmldb.ai/docs/zh/main/deploy/compile.html#java-sdk)。
-
-Java SDK 连接 OpenMLDB 服务，可以使用 JDBC 的方式（推荐），也可以通过 SqlClusterExecutor 的方式直连。下面将依次演示两种连接方式。
-
-## JDBC 方式
-
-JDBC 的连接方式如下：
-
-```java
-Class.forName("com._4paradigm.openmldb.jdbc.SQLDriver");
-// No database in jdbcUrl
-Connection connection = DriverManager.getConnection("jdbc:openmldb:///?zk=localhost:6181&zkPath=/openmldb");
-
-// Set database in jdbcUrl
-Connection connection1 = DriverManager.getConnection("jdbc:openmldb:///test_db?zk=localhost:6181&zkPath=/openmldb");
-```
-
-Connection 地址指定的 db 在创建连接时必须存在。
-
-```{caution}
-JDBC Connection 的默认执行模式为`online`。
-```
-
-### 使用概览
-
-通过 `Statement` 的方式可以执行所有的 SQL 命令，离线在线模式下都可以。切换离线/在线模式，需执行 `SET @@execute_mode='...';`。例如：
-
-```java
-Statement stmt = connection.createStatement();
-stmt.execute("SET @@execute_mode='offline"); // 切换为离线模式
-stmt.execute("SELECT * from t1"); // 离线 select
-ResultSet res = stmt.getResultSet(); // 上一次 execute 的 ResultSet 结果
-
-stmt.execute("SET @@execute_mode='online"); // 切换为在线模式
-res = stmt.executeQuery("SELECT * from t1"); // 在线 select, executeQuery 可直接获取 ResultSet 结果
-```
-
-其中，`LOAD DATA` 命令是异步命令，返回的 ResultSet 包含该 job 的 id、state 等信息。可通过执行 `show job <id>` 来查询 job 是否执行完成。注意 ResultSet 需要先执行 `next()` 游标才会指向第一行数据。
-
-也可以改为同步命令：
-
-```SQL
-SET @@sync_job=true;
-<<<<<<< HEAD
-SET @@job_timeout=60000; --单位为毫秒，如果数据较多容易超时（默认1钟），请调大job timeout: SET @@job_timeout=600000;
-```
-
-如果同步命令实际耗时超过连接空闲默认的最大等待时间 0.5 小时，请[调整 taskmanager 的 keepAliveTime](/zh/maintain/faq#2-为什么收到-got-eof-of-socket-的警告日志)。
-
-=======
-```
-
-如果同步命令实际耗时超过连接空闲默认的最大等待时间 0.5 小时，请[调整配置](../../openmldb_sql/ddl/SET_STATEMENT.md#离线命令配置详情)。
->>>>>>> 9aa97b13
-### PreparedStatement
-
-`PreparedStatement` 可支持 `SELECT`、`INSERT` 和 `DELETE`，`INSERT` 仅支持插入到在线。
-
-```java
-PreparedStatement selectStatement = connection.prepareStatement("SELECT * FROM t1 WHERE id=?");
-PreparedStatement insertStatement = connection.prepareStatement("INSERT INTO t1 VALUES (?,?)");
-PreparedStatement insertStatement = connection.prepareStatement("DELETE FROM t1 WHERE id=?");
-```
-
-## SqlClusterExecutor 方式
-
-### 创建 SqlClusterExecutor
-
-首先，进行 OpenMLDB 连接参数配置。
-
-```Java
-SdkOption option = new SdkOption();
-option.setZkCluster("127.0.0.1:2181");
-option.setZkPath("/openmldb");
-option.setSessionTimeout(10000);
-option.setRequestTimeout(60000);
-```
-
-然后使用 SdkOption 创建 Executor。
-
-```java
-sqlExecutor = new SqlClusterExecutor(option);
-```
-
-`SqlClusterExecutor` 执行 SQL 操作是多线程安全的，在实际环境中可以创建一个 `SqlClusterExecutor`。但由于执行模式 (execute_mode) 是 `SqlClusterExecutor` 内部变量，如果想同时执行一个离线命令和一个在线命令，容易出现不可预期的结果。这时候请使用多个 `SqlClusterExecutor`。
-
-```{caution}
-SqlClusterExecutor 的默认执行模式为 `offline`，与 JDBC 默认模式不同。
-```
-
-### Statement
-
-`SqlClusterExecutor` 可以获得 `Statement`，类似 JDBC 方式，可以使用 `Statement::execute`。
-
-```java
-java.sql.Statement state = sqlExecutor.getStatement();
-try {
-    state.execute("create database db_test");
-} catch (Exception e) {
-    e.printStackTrace();
-} finally {
-    state.close();
-}
-```
-
-注意 `SqlClusterExecutor` 没有默认数据库的概念，所以需要进行一次 `USE <db>` 才可以继续建表。
-
-```java
-java.sql.Statement state = sqlExecutor.getStatement();
-try {
-    state.execute("use db_test");
-    String createTableSql = "create table trans(c1 string,\n" +
-                    "                   c3 int,\n" +
-                    "                   c4 bigint,\n" +
-                    "                   c5 float,\n" +
-                    "                   c6 double,\n" +
-                    "                   c7 timestamp,\n" +
-                    "                   c8 date,\n" +
-                    "                   index(key=c1, ts=c7));";
-    state.execute(createTableSql);
-} catch (Exception e) {
-    e.printStackTrace();
-} finally {
-    state.close();
-}
-```
-
-#### Statement 执行 SQL 批式查询
-
-使用 `Statement::execute` 接口执行 SQL 批式查询语句：
-
-```java
-java.sql.Statement state = sqlExecutor.getStatement();
-try {
-    state.execute("use db_test");
-    // sqlExecutor默认执行模式为离线，如果此前没有更改模式为在线，此处需要设置执行模式为在线
-    state.execute("SET @@execute_mode='online;");
-    // execute返回值是true的话说明操作成功，结果可以通过getResultSet获取
-    boolean ret = state.execute("select * from trans;");
-    Assert.assertTrue(ret);
-    java.sql.ResultSet rs = state.getResultSet();
-} catch (Exception e) {
-    e.printStackTrace();
-}
-```
-
-访问查询结果:
-
-```java
-// 访问结果集ResultSet，并输出前三列数据
-try {
-    while (result.next()) {
-        System.out.println(resultSet.getString(1) + "," + resultSet.getInt(2) "," + resultSet.getLong(3));
-    }
-} catch (SQLException e) {
-    e.printStackTrace();
-} finally {
-    try {
-        if (result != null) {
-            result.close();
-        }
-    } catch (SQLException throwables) {
-        throwables.printStackTrace();
-    }
-}
-```
-
-### PreparedStatement
-
-`SqlClusterExecutor` 也可以获得 `PreparedStatement`，但需要指定获得哪种 `PreparedStatement`。例如，使用 InsertPreparedStmt 进行插入操作，可以有三种方式。
-
-```{note}
-插入操作仅支持在线，不受执行模式影响，一定是插入数据到在线。
-```
-
-#### 普通 Insert
-
-1. 使用 `SqlClusterExecutor::getInsertPreparedStmt(db, insertSql)` 接口获取InsertPrepareStatement。
-2. 使用 `PreparedStatement::execute()` 接口执行 insert 语句。
-
-```java
-String insertSql = "insert into trans values(\"aa\",23,33,1.4,2.4,1590738993000,\"2020-05-04\");";
-java.sql.PreparedStatement pstmt = null;
-try {
-    pstmt = sqlExecutor.getInsertPreparedStmt(db, insertSql);
-    Assert.assertTrue(pstmt.execute());
-} catch (SQLException e) {
-    e.printStackTrace();
-    Assert.fail();
-} finally {
-    if (pstmt != null) {
-        try {
-            // PrepareStatement用完之后必须close
-            pstmt.close();
-        } catch (SQLException throwables) {
-            throwables.printStackTrace();
-        }
-    }
-}
-```
-
-#### Insert With Placeholder
-
-1. 使用 `SqlClusterExecutor::getInsertPreparedStmt(db, insertSqlWithPlaceHolder)` 接口获取 InsertPrepareStatement。
-2. 调用 `PreparedStatement::setType(index, value)` 接口，填充数据到 InsertPrepareStatement中。注意 index 从 1 开始。
-3. 使用 `PreparedStatement::execute()` 接口执行 insert 语句。
-
-```java
-String insertSqlWithPlaceHolder = "insert into trans values(\"aa\", ?, 33, ?, 2.4, 1590738993000, \"2020-05-04\");";
-java.sql.PreparedStatement pstmt = null;
-try {
-  pstmt = sqlExecutor.getInsertPreparedStmt(db, insertSqlWithPlaceHolder);
-  pstmt.setInt(1, 24);
-  pstmt.setInt(2, 1.5f);
-  pstmt.execute();
-} catch (SQLException e) {
-  e.printStackTrace();
-  Assert.fail();
-} finally {
-  if (pstmt != null) {
-    try {
-      // PrepareStatement用完之后必须close
-      pstmt.close();
-    } catch (SQLException throwables) {
-      throwables.printStackTrace();
-    }
-  }
-}
-```
-
-```{note}
-execute 后，缓存的数据将被清除，无法重试 execute。
-```
-
-#### Batch Insert With Placeholder
-
-1. 使用 `SqlClusterExecutor::getInsertPreparedStmt(db, insertSqlWithPlaceHolder)` 接口获取 InsertPrepareStatement。
-2. 调用 `PreparedStatement::setType(index, value)` 接口，填充数据到 InsertPrepareStatement 中。
-3. 使用 `PreparedStatement::addBatch()` 接口完成一行的填充。
-4. 继续使用 `setType(index, value)` 和 `addBatch()`，填充多行。
-5. 使用 `PreparedStatement::executeBatch()` 接口完成批量插入。
-
-```java
-String insertSqlWithPlaceHolder = "insert into trans values(\"aa\", ?, 33, ?, 2.4, 1590738993000, \"2020-05-04\");";
-java.sql.PreparedStatement pstmt = null;
-try {
-  pstmt = sqlExecutor.getInsertPreparedStmt(db, insertSqlWithPlaceHolder);
-  pstmt.setInt(1, 24);
-  pstmt.setInt(2, 1.5f);
-  pstmt.addBatch();
-  pstmt.setInt(1, 25);
-  pstmt.setInt(2, 1.7f);
-  pstmt.addBatch();
-  pstmt.executeBatch();
-} catch (SQLException e) {
-  e.printStackTrace();
-  Assert.fail();
-} finally {
-  if (pstmt != null) {
-    try {
-      // PrepareStatement用完之后必须close
-      pstmt.close();
-    } catch (SQLException throwables) {
-      throwables.printStackTrace();
-    }
-  }
-}
-```
-
-```{note}
-executeBatch 后，缓存的所有数据将被清除，无法重试 executeBatch。
-```
-
-### 执行 SQL 请求式查询
-
-`RequestPreparedStmt` 是一个独特的查询模式（JDBC 不支持此模式）。此模式需要 selectSql 与一条请求数据，所以需要在 `getRequestPreparedStmt` 时填入 SQL，也需要 `setType` 设置请求数据。
-
-执行 SQL 请求式查询有以下三步：
-
-```{note}
-请求式查询仅支持在线，不受执行模式影响，一定是进行在线的请求式查询。
-```
-
-1. 使用 `SqlClusterExecutor::getRequestPreparedStmt(db, selectSql)` 接口获取RequestPrepareStatement。
-2. 调用 `PreparedStatement::setType(index, value)` 接口设置请求数据。请根据数据表中每一列对应的数据类型调用 setType 接口以及配置合法的值。
-3. 调用 `Statement::executeQuery()` 接口执行请求式查询语句。
-
-```java
-String selectSql = "SELECT c1, c3, sum(c4) OVER w1 as w1_c4_sum FROM trans WINDOW w1 AS " +
-                "(PARTITION BY trans.c1 ORDER BY trans.c7 ROWS BETWEEN 2 PRECEDING AND CURRENT ROW);";
-PreparedStatement pstmt = null;
-ResultSet resultSet = null;
-/*
-c1 string,\n" +
-                "                   c3 int,\n" +
-                "                   c4 bigint,\n" +
-                "                   c5 float,\n" +
-                "                   c6 double,\n" +
-                "                   c7 timestamp,\n" +
-                "                   c8 date,\n" +
-*/
-try {
-    // 第一步，获取RequestPrepareStatement
-    pstmt = sqlExecutor.getRequestPreparedStmt(db, selectSql);
-    
-    // 第二步，执行request模式需要在RequestPreparedStatement设置一行请求数据
-    pstmt.setString(1, "bb");
-    pstmt.setInt(2, 24);
-    pstmt.setLong(3, 34l);
-    pstmt.setFloat(4, 1.5f);
-    pstmt.setDouble(5, 2.5);
-    pstmt.setTimestamp(6, new Timestamp(1590738994000l));
-    pstmt.setDate(7, Date.valueOf("2020-05-05"));
-    
-    // 调用executeQuery会执行这个select sql, 然后将结果放在了resultSet中
-    resultSet = pstmt.executeQuery();
-    
-    // 访问resultSet
-    Assert.assertEquals(resultSet.getMetaData().getColumnCount(), 3);
-    Assert.assertTrue(resultSet.next());
-    Assert.assertEquals(resultSet.getString(1), "bb");
-    Assert.assertEquals(resultSet.getInt(2), 24);
-    Assert.assertEquals(resultSet.getLong(3), 34);
-    
-    // 普通请求式查询的返回结果集只包含一行结果，因此，第二次调用resultSet.next()结果为false
-    Assert.assertFalse(resultSet.next());
-  
-} catch (SQLException e) {
-    e.printStackTrace();
-    Assert.fail();
-} finally {
-    try {
-        if (resultSet != null) {
-        // result用完之后需要close
-        resultSet.close();
-        }
-        if (pstmt != null) {
-        pstmt.close();
-        }
-    } catch (SQLException throwables) {
-        throwables.printStackTrace();
-    }
-}
-```
-
-###  删除指定索引下某个 pk 的所有数据
-
-通过 Java SDK 可以有以下两种方式删除数据:
-
-- 直接执行 delete SQL
-- 使用 delete PreparedStatement
-
-注意，这样仅能删除一个索引下的数据，不是对所有索引都生效。详情参考 [DELETE 功能边界](../function_boundary.md#delete)。
-
-```java
-java.sql.Statement state = router.getStatement();
-try {
-    String sql = "DELETE FROM t1 WHERE col2 = 'key1';";
-    state.execute(sql);
-    sql = "DELETE FROM t1 WHERE col2 = ?;";
-    java.sql.PreparedStatement p1 = router.getDeletePreparedStmt("test", sql);
-    p1.setString(1, "key2");
-    p1.executeUpdate();
-    p1.close();
-} catch (Exception e) {
-    e.printStackTrace();
-    Assert.fail();
-} finally {
-    try {
-        state.close();
-    } catch (Exception e) {
-        e.printStackTrace();
-    }
-}
-```
-
-###  完整的 SqlClusterExecutor 使用范例
-
-参考 [Java quickstart demo](https://github.com/4paradigm/OpenMLDB/tree/main/demo/java_quickstart/demo)。如果在 macOS 上使用，请使用 macOS 版本的 openmldb-native，并增加 openmldb-native 的依赖。
-
-编译并运行：
-
-```
-mvn package
-java -cp target/demo-1.0-SNAPSHOT.jar com.openmldb.demo.App
-```
-
-## SDK 配置项详解
-
-必须填写 `zkCluster` 和 `zkPath`（set 方法或 JDBC 中 `?` 后的配置项 `foo=bar`）。
-
-### 可选配置项
-
-| **可选配置项** | **说明**                                                     |
-| -------------- | ------------------------------------------------------------ |
-| enableDebug     | 默认 false，开启 hybridse 的 debug 日志（注意不是全局的 debug 日志），可以查看到更多 sql 编译和运行的日志。但这些日志不是全部被客户端收集，需要查看 tablet server 日志。 |
-| requestTimeout  | 默认 60000 ms，这个 timeout 是客户端发送的 rpc 超时时间，发送到 taskmanager 的除外（job 的 rpc timeout 由 variable `job_timeout` 控制）。 |
-| glogLevel       | 默认 0，和 glog 的 minloglevel 类似，`INFO/WARNING/ERROR/FATAL` 日志分别对应 `0/1/2/3`。0 表示打印 INFO 以及上的等级。 |
-| glogDir         | 默认为 empty，日志目录为空时，打印到 stderr，即控制台。      |
-| maxSqlCacheSize | 默认 50，客户端单个 db 单种执行模式的最大 sql cache 数量，如果出现 cache淘汰引发的错误，可以增大这一 size 避开问题。 |
-| sessionTimeout | 默认 10000 ms，zk 的 session timeout。                       |
-| zkLogLevel     | 默认 3，`0/1/2/3/4` 分别代表 `禁止所有 zk log/error/warn/info/debug` |
-| zkLogFile      | 默认 empty，打印到 stdout。                                  |
-| sparkConfPath  | 默认 empty，可以通过此配置更改 job 使用的 spark conf，而不需要配置 taskmanager 重启。 |
-
-## SQL 校验
-
-Java 客户端支持对 SQL 进行正确性校验，验证是否可执行。分为 batch 和 request 两个模式。
-
-- `validateSQLInBatch` 可以验证 SQL 是否能在离线端执行。
-- `validateSQLInRequest` 可以验证 SQL 是否能被部署上线。
-
-两个接口都需要传入 SQL 所需要的所有表 schema。目前只支持单 db，请不要在 SQL 语句中使用 `db.table` 格式。
-
-例如：验证 SQL `select count(c1) over w1 from t3 window w1 as(partition by c1 order by c2 rows between unbounded preceding and current row);`，那么除了这个语句，还需要将表 `t3` 的 schema 作为第二参数 schemaMaps 传入。格式为 Map，key 为 db 名，value 为每个 db 的所有 table schema(Map)。实际只支持单 db，所以这里通常只有 1 个 db，如下所示的 db3。db 下的 table schema map key 为 table name，value 为 com.\_4paradigm.openmldb.sdk.Schema，由每列的 name 和 type 构成。
-
-```java
-Map<String, Map<String, Schema>> schemaMaps = new HashMap<>();
-Map<String, Schema> dbSchema = new HashMap<>();
-dbSchema = new HashMap<>();
-dbSchema.put("t3", new Schema(Arrays.asList(new Column("c1", Types.VARCHAR), new Column("c2", Types.BIGINT))));
-schemaMaps.put("db3", dbSchema);
-List<String> ret = SqlClusterExecutor.validateSQLInRequest("select count(c1) over w1 from t3 window "+
-        "w1 as(partition by c1 order by c2 rows between unbounded preceding and current row);", schemaMaps);
-Assert.assertEquals(ret.size(), 0);
-```
+# Java SDK
+
+## Java SDK 包安装
+
+- Linux 下 Java SDK 包安装
+
+    配置 maven pom：
+
+    ```XML
+    <dependency>
+        <groupId>com.4paradigm.openmldb</groupId>
+        <artifactId>openmldb-jdbc</artifactId>
+        <version>0.7.2</version>
+    </dependency>
+    <dependency>
+        <groupId>com.4paradigm.openmldb</groupId>
+        <artifactId>openmldb-native</artifactId>
+        <version>0.7.2</version>
+    </dependency>
+    ```
+
+- Mac 下 Java SDK 包安装
+
+    配置 maven pom：
+
+    ```XML
+    <dependency>
+        <groupId>com.4paradigm.openmldb</groupId>
+        <artifactId>openmldb-jdbc</artifactId>
+        <version>0.7.2</version>
+    </dependency>
+    <dependency>
+        <groupId>com.4paradigm.openmldb</groupId>
+        <artifactId>openmldb-native</artifactId>
+        <version>0.7.2-macos</version>
+    </dependency>
+    ```
+
+注意：由于 openmldb-native 中包含了 OpenMLDB 编译的 C++ 静态库，默认是 Linux 静态库，macOS 上需将上述 openmldb-native 的 version 改成 `0.7.2-macos`，openmldb-jdbc 的版本保持不变。
+
+openmldb-native 的 macOS 版本只支持 macOS 12，如需在 macOS 11 或 macOS 10.15上运行，需在相应 OS 上源码编译 openmldb-native 包，详细编译方法见[并发编译 Java SDK](https://openmldb.ai/docs/zh/main/deploy/compile.html#java-sdk)。
+
+Java SDK 连接 OpenMLDB 服务，可以使用 JDBC 的方式（推荐），也可以通过 SqlClusterExecutor 的方式直连。下面将依次演示两种连接方式。
+
+## JDBC 方式
+
+JDBC 的连接方式如下：
+
+```java
+Class.forName("com._4paradigm.openmldb.jdbc.SQLDriver");
+// No database in jdbcUrl
+Connection connection = DriverManager.getConnection("jdbc:openmldb:///?zk=localhost:6181&zkPath=/openmldb");
+
+// Set database in jdbcUrl
+Connection connection1 = DriverManager.getConnection("jdbc:openmldb:///test_db?zk=localhost:6181&zkPath=/openmldb");
+```
+
+Connection 地址指定的 db 在创建连接时必须存在。
+
+```{caution}
+JDBC Connection 的默认执行模式为`online`。
+```
+
+### 使用概览
+
+通过 `Statement` 的方式可以执行所有的 SQL 命令，离线在线模式下都可以。切换离线/在线模式，需执行 `SET @@execute_mode='...';`。例如：
+
+```java
+Statement stmt = connection.createStatement();
+stmt.execute("SET @@execute_mode='offline"); // 切换为离线模式
+stmt.execute("SELECT * from t1"); // 离线 select
+ResultSet res = stmt.getResultSet(); // 上一次 execute 的 ResultSet 结果
+
+stmt.execute("SET @@execute_mode='online"); // 切换为在线模式
+res = stmt.executeQuery("SELECT * from t1"); // 在线 select, executeQuery 可直接获取 ResultSet 结果
+```
+
+其中，`LOAD DATA` 命令是异步命令，返回的 ResultSet 包含该 job 的 id、state 等信息。可通过执行 `show job <id>` 来查询 job 是否执行完成。注意 ResultSet 需要先执行 `next()` 游标才会指向第一行数据。
+
+也可以改为同步命令：
+
+```SQL
+SET @@sync_job=true;
+```
+
+如果同步命令实际耗时超过连接空闲默认的最大等待时间 0.5 小时，请[调整配置](../../openmldb_sql/ddl/SET_STATEMENT.md#离线命令配置详情)。
+### PreparedStatement
+
+`PreparedStatement` 可支持 `SELECT`、`INSERT` 和 `DELETE`，`INSERT` 仅支持插入到在线。
+
+```java
+PreparedStatement selectStatement = connection.prepareStatement("SELECT * FROM t1 WHERE id=?");
+PreparedStatement insertStatement = connection.prepareStatement("INSERT INTO t1 VALUES (?,?)");
+PreparedStatement insertStatement = connection.prepareStatement("DELETE FROM t1 WHERE id=?");
+```
+
+## SqlClusterExecutor 方式
+
+### 创建 SqlClusterExecutor
+
+首先，进行 OpenMLDB 连接参数配置。
+
+```Java
+SdkOption option = new SdkOption();
+option.setZkCluster("127.0.0.1:2181");
+option.setZkPath("/openmldb");
+option.setSessionTimeout(10000);
+option.setRequestTimeout(60000);
+```
+
+然后使用 SdkOption 创建 Executor。
+
+```java
+sqlExecutor = new SqlClusterExecutor(option);
+```
+
+`SqlClusterExecutor` 执行 SQL 操作是多线程安全的，在实际环境中可以创建一个 `SqlClusterExecutor`。但由于执行模式 (execute_mode) 是 `SqlClusterExecutor` 内部变量，如果想同时执行一个离线命令和一个在线命令，容易出现不可预期的结果。这时候请使用多个 `SqlClusterExecutor`。
+
+```{caution}
+SqlClusterExecutor 的默认执行模式为 `offline`，与 JDBC 默认模式不同。
+```
+
+### Statement
+
+`SqlClusterExecutor` 可以获得 `Statement`，类似 JDBC 方式，可以使用 `Statement::execute`。
+
+```java
+java.sql.Statement state = sqlExecutor.getStatement();
+try {
+    state.execute("create database db_test");
+} catch (Exception e) {
+    e.printStackTrace();
+} finally {
+    state.close();
+}
+```
+
+注意 `SqlClusterExecutor` 没有默认数据库的概念，所以需要进行一次 `USE <db>` 才可以继续建表。
+
+```java
+java.sql.Statement state = sqlExecutor.getStatement();
+try {
+    state.execute("use db_test");
+    String createTableSql = "create table trans(c1 string,\n" +
+                    "                   c3 int,\n" +
+                    "                   c4 bigint,\n" +
+                    "                   c5 float,\n" +
+                    "                   c6 double,\n" +
+                    "                   c7 timestamp,\n" +
+                    "                   c8 date,\n" +
+                    "                   index(key=c1, ts=c7));";
+    state.execute(createTableSql);
+} catch (Exception e) {
+    e.printStackTrace();
+} finally {
+    state.close();
+}
+```
+
+#### Statement 执行 SQL 批式查询
+
+使用 `Statement::execute` 接口执行 SQL 批式查询语句：
+
+```java
+java.sql.Statement state = sqlExecutor.getStatement();
+try {
+    state.execute("use db_test");
+    // sqlExecutor默认执行模式为离线，如果此前没有更改模式为在线，此处需要设置执行模式为在线
+    state.execute("SET @@execute_mode='online;");
+    // execute返回值是true的话说明操作成功，结果可以通过getResultSet获取
+    boolean ret = state.execute("select * from trans;");
+    Assert.assertTrue(ret);
+    java.sql.ResultSet rs = state.getResultSet();
+} catch (Exception e) {
+    e.printStackTrace();
+}
+```
+
+访问查询结果:
+
+```java
+// 访问结果集ResultSet，并输出前三列数据
+try {
+    while (result.next()) {
+        System.out.println(resultSet.getString(1) + "," + resultSet.getInt(2) "," + resultSet.getLong(3));
+    }
+} catch (SQLException e) {
+    e.printStackTrace();
+} finally {
+    try {
+        if (result != null) {
+            result.close();
+        }
+    } catch (SQLException throwables) {
+        throwables.printStackTrace();
+    }
+}
+```
+
+### PreparedStatement
+
+`SqlClusterExecutor` 也可以获得 `PreparedStatement`，但需要指定获得哪种 `PreparedStatement`。例如，使用 InsertPreparedStmt 进行插入操作，可以有三种方式。
+
+```{note}
+插入操作仅支持在线，不受执行模式影响，一定是插入数据到在线。
+```
+
+#### 普通 Insert
+
+1. 使用 `SqlClusterExecutor::getInsertPreparedStmt(db, insertSql)` 接口获取InsertPrepareStatement。
+2. 使用 `PreparedStatement::execute()` 接口执行 insert 语句。
+
+```java
+String insertSql = "insert into trans values(\"aa\",23,33,1.4,2.4,1590738993000,\"2020-05-04\");";
+java.sql.PreparedStatement pstmt = null;
+try {
+    pstmt = sqlExecutor.getInsertPreparedStmt(db, insertSql);
+    Assert.assertTrue(pstmt.execute());
+} catch (SQLException e) {
+    e.printStackTrace();
+    Assert.fail();
+} finally {
+    if (pstmt != null) {
+        try {
+            // PrepareStatement用完之后必须close
+            pstmt.close();
+        } catch (SQLException throwables) {
+            throwables.printStackTrace();
+        }
+    }
+}
+```
+
+#### Insert With Placeholder
+
+1. 使用 `SqlClusterExecutor::getInsertPreparedStmt(db, insertSqlWithPlaceHolder)` 接口获取 InsertPrepareStatement。
+2. 调用 `PreparedStatement::setType(index, value)` 接口，填充数据到 InsertPrepareStatement中。注意 index 从 1 开始。
+3. 使用 `PreparedStatement::execute()` 接口执行 insert 语句。
+
+```java
+String insertSqlWithPlaceHolder = "insert into trans values(\"aa\", ?, 33, ?, 2.4, 1590738993000, \"2020-05-04\");";
+java.sql.PreparedStatement pstmt = null;
+try {
+  pstmt = sqlExecutor.getInsertPreparedStmt(db, insertSqlWithPlaceHolder);
+  pstmt.setInt(1, 24);
+  pstmt.setInt(2, 1.5f);
+  pstmt.execute();
+} catch (SQLException e) {
+  e.printStackTrace();
+  Assert.fail();
+} finally {
+  if (pstmt != null) {
+    try {
+      // PrepareStatement用完之后必须close
+      pstmt.close();
+    } catch (SQLException throwables) {
+      throwables.printStackTrace();
+    }
+  }
+}
+```
+
+```{note}
+execute 后，缓存的数据将被清除，无法重试 execute。
+```
+
+#### Batch Insert With Placeholder
+
+1. 使用 `SqlClusterExecutor::getInsertPreparedStmt(db, insertSqlWithPlaceHolder)` 接口获取 InsertPrepareStatement。
+2. 调用 `PreparedStatement::setType(index, value)` 接口，填充数据到 InsertPrepareStatement 中。
+3. 使用 `PreparedStatement::addBatch()` 接口完成一行的填充。
+4. 继续使用 `setType(index, value)` 和 `addBatch()`，填充多行。
+5. 使用 `PreparedStatement::executeBatch()` 接口完成批量插入。
+
+```java
+String insertSqlWithPlaceHolder = "insert into trans values(\"aa\", ?, 33, ?, 2.4, 1590738993000, \"2020-05-04\");";
+java.sql.PreparedStatement pstmt = null;
+try {
+  pstmt = sqlExecutor.getInsertPreparedStmt(db, insertSqlWithPlaceHolder);
+  pstmt.setInt(1, 24);
+  pstmt.setInt(2, 1.5f);
+  pstmt.addBatch();
+  pstmt.setInt(1, 25);
+  pstmt.setInt(2, 1.7f);
+  pstmt.addBatch();
+  pstmt.executeBatch();
+} catch (SQLException e) {
+  e.printStackTrace();
+  Assert.fail();
+} finally {
+  if (pstmt != null) {
+    try {
+      // PrepareStatement用完之后必须close
+      pstmt.close();
+    } catch (SQLException throwables) {
+      throwables.printStackTrace();
+    }
+  }
+}
+```
+
+```{note}
+executeBatch 后，缓存的所有数据将被清除，无法重试 executeBatch。
+```
+
+### 执行 SQL 请求式查询
+
+`RequestPreparedStmt` 是一个独特的查询模式（JDBC 不支持此模式）。此模式需要 selectSql 与一条请求数据，所以需要在 `getRequestPreparedStmt` 时填入 SQL，也需要 `setType` 设置请求数据。
+
+执行 SQL 请求式查询有以下三步：
+
+```{note}
+请求式查询仅支持在线，不受执行模式影响，一定是进行在线的请求式查询。
+```
+
+1. 使用 `SqlClusterExecutor::getRequestPreparedStmt(db, selectSql)` 接口获取RequestPrepareStatement。
+2. 调用 `PreparedStatement::setType(index, value)` 接口设置请求数据。请根据数据表中每一列对应的数据类型调用 setType 接口以及配置合法的值。
+3. 调用 `Statement::executeQuery()` 接口执行请求式查询语句。
+
+```java
+String selectSql = "SELECT c1, c3, sum(c4) OVER w1 as w1_c4_sum FROM trans WINDOW w1 AS " +
+                "(PARTITION BY trans.c1 ORDER BY trans.c7 ROWS BETWEEN 2 PRECEDING AND CURRENT ROW);";
+PreparedStatement pstmt = null;
+ResultSet resultSet = null;
+/*
+c1 string,\n" +
+                "                   c3 int,\n" +
+                "                   c4 bigint,\n" +
+                "                   c5 float,\n" +
+                "                   c6 double,\n" +
+                "                   c7 timestamp,\n" +
+                "                   c8 date,\n" +
+*/
+try {
+    // 第一步，获取RequestPrepareStatement
+    pstmt = sqlExecutor.getRequestPreparedStmt(db, selectSql);
+    
+    // 第二步，执行request模式需要在RequestPreparedStatement设置一行请求数据
+    pstmt.setString(1, "bb");
+    pstmt.setInt(2, 24);
+    pstmt.setLong(3, 34l);
+    pstmt.setFloat(4, 1.5f);
+    pstmt.setDouble(5, 2.5);
+    pstmt.setTimestamp(6, new Timestamp(1590738994000l));
+    pstmt.setDate(7, Date.valueOf("2020-05-05"));
+    
+    // 调用executeQuery会执行这个select sql, 然后将结果放在了resultSet中
+    resultSet = pstmt.executeQuery();
+    
+    // 访问resultSet
+    Assert.assertEquals(resultSet.getMetaData().getColumnCount(), 3);
+    Assert.assertTrue(resultSet.next());
+    Assert.assertEquals(resultSet.getString(1), "bb");
+    Assert.assertEquals(resultSet.getInt(2), 24);
+    Assert.assertEquals(resultSet.getLong(3), 34);
+    
+    // 普通请求式查询的返回结果集只包含一行结果，因此，第二次调用resultSet.next()结果为false
+    Assert.assertFalse(resultSet.next());
+  
+} catch (SQLException e) {
+    e.printStackTrace();
+    Assert.fail();
+} finally {
+    try {
+        if (resultSet != null) {
+        // result用完之后需要close
+        resultSet.close();
+        }
+        if (pstmt != null) {
+        pstmt.close();
+        }
+    } catch (SQLException throwables) {
+        throwables.printStackTrace();
+    }
+}
+```
+
+###  删除指定索引下某个 pk 的所有数据
+
+通过 Java SDK 可以有以下两种方式删除数据:
+
+- 直接执行 delete SQL
+- 使用 delete PreparedStatement
+
+注意，这样仅能删除一个索引下的数据，不是对所有索引都生效。详情参考 [DELETE 功能边界](../function_boundary.md#delete)。
+
+```java
+java.sql.Statement state = router.getStatement();
+try {
+    String sql = "DELETE FROM t1 WHERE col2 = 'key1';";
+    state.execute(sql);
+    sql = "DELETE FROM t1 WHERE col2 = ?;";
+    java.sql.PreparedStatement p1 = router.getDeletePreparedStmt("test", sql);
+    p1.setString(1, "key2");
+    p1.executeUpdate();
+    p1.close();
+} catch (Exception e) {
+    e.printStackTrace();
+    Assert.fail();
+} finally {
+    try {
+        state.close();
+    } catch (Exception e) {
+        e.printStackTrace();
+    }
+}
+```
+
+###  完整的 SqlClusterExecutor 使用范例
+
+参考 [Java quickstart demo](https://github.com/4paradigm/OpenMLDB/tree/main/demo/java_quickstart/demo)。如果在 macOS 上使用，请使用 macOS 版本的 openmldb-native，并增加 openmldb-native 的依赖。
+
+编译并运行：
+
+```
+mvn package
+java -cp target/demo-1.0-SNAPSHOT.jar com.openmldb.demo.App
+```
+
+## SDK 配置项详解
+
+必须填写 `zkCluster` 和 `zkPath`（set 方法或 JDBC 中 `?` 后的配置项 `foo=bar`）。
+
+### 可选配置项
+
+| **可选配置项** | **说明**                                                     |
+| -------------- | ------------------------------------------------------------ |
+| enableDebug     | 默认 false，开启 hybridse 的 debug 日志（注意不是全局的 debug 日志），可以查看到更多 sql 编译和运行的日志。但这些日志不是全部被客户端收集，需要查看 tablet server 日志。 |
+| requestTimeout  | 默认 60000 ms，这个 timeout 是客户端发送的 rpc 超时时间，发送到 taskmanager 的除外（job 的 rpc timeout 由 variable `job_timeout` 控制）。 |
+| glogLevel       | 默认 0，和 glog 的 minloglevel 类似，`INFO/WARNING/ERROR/FATAL` 日志分别对应 `0/1/2/3`。0 表示打印 INFO 以及上的等级。 |
+| glogDir         | 默认为 empty，日志目录为空时，打印到 stderr，即控制台。      |
+| maxSqlCacheSize | 默认 50，客户端单个 db 单种执行模式的最大 sql cache 数量，如果出现 cache淘汰引发的错误，可以增大这一 size 避开问题。 |
+| sessionTimeout | 默认 10000 ms，zk 的 session timeout。                       |
+| zkLogLevel     | 默认 3，`0/1/2/3/4` 分别代表 `禁止所有 zk log/error/warn/info/debug` |
+| zkLogFile      | 默认 empty，打印到 stdout。                                  |
+| sparkConfPath  | 默认 empty，可以通过此配置更改 job 使用的 spark conf，而不需要配置 taskmanager 重启。 |
+
+## SQL 校验
+
+Java 客户端支持对 SQL 进行正确性校验，验证是否可执行。分为 batch 和 request 两个模式。
+
+- `validateSQLInBatch` 可以验证 SQL 是否能在离线端执行。
+- `validateSQLInRequest` 可以验证 SQL 是否能被部署上线。
+
+两个接口都需要传入 SQL 所需要的所有表 schema。目前只支持单 db，请不要在 SQL 语句中使用 `db.table` 格式。
+
+例如：验证 SQL `select count(c1) over w1 from t3 window w1 as(partition by c1 order by c2 rows between unbounded preceding and current row);`，那么除了这个语句，还需要将表 `t3` 的 schema 作为第二参数 schemaMaps 传入。格式为 Map，key 为 db 名，value 为每个 db 的所有 table schema(Map)。实际只支持单 db，所以这里通常只有 1 个 db，如下所示的 db3。db 下的 table schema map key 为 table name，value 为 com.\_4paradigm.openmldb.sdk.Schema，由每列的 name 和 type 构成。
+
+```java
+Map<String, Map<String, Schema>> schemaMaps = new HashMap<>();
+Map<String, Schema> dbSchema = new HashMap<>();
+dbSchema = new HashMap<>();
+dbSchema.put("t3", new Schema(Arrays.asList(new Column("c1", Types.VARCHAR), new Column("c2", Types.BIGINT))));
+schemaMaps.put("db3", dbSchema);
+List<String> ret = SqlClusterExecutor.validateSQLInRequest("select count(c1) over w1 from t3 window "+
+        "w1 as(partition by c1 order by c2 rows between unbounded preceding and current row);", schemaMaps);
+Assert.assertEquals(ret.size(), 0);
+```