--- conflicted
+++ resolved
@@ -1,156 +1,152 @@
-# 编译
-
-## 快速开始 - 在 docker 容器内编译和使用
-
-此节介绍在官方编译镜像 [hybridsql](https://hub.docker.com/r/4pdosc/hybridsql) 中编译 OpenMLDB。镜像内置了编译所需要的工具和依赖，因此不需要额外的步骤单独配置它们。关于基于非 docker 的编译使用方式，请参照下面的 [编译详细说明](#编译详细说明) 章节。
-
-关于编译镜像版本，需要注意拉取的镜像版本和 [OpenMLDB 发布版本](https://github.com/4paradigm/OpenMLDB/releases)保持一致。以下例子演示了在 `hybridsql:0.6.3` 镜像版本上编译 [OpenMLDB v0.6.3](https://github.com/4paradigm/OpenMLDB/releases/tag/v0.6.3) 的代码，如果要编译最新 `main` 分支的代码，则需要拉取 `hybridsql:latest` 版本镜像。
-
-1. 下载 docker 镜像
-    ```bash
-    docker pull 4pdosc/hybridsql:0.6
-    ```
-
-2. 启动 docker 容器
-    ```bash
-    docker run -it 4pdosc/hybridsql:0.6 bash
-    ```
-
-3. 在 docker 容器内, 克隆 OpenMLDB, 并切换分支到 v0.6.3
-    ```bash
-    cd ~
-    git clone -b v0.6.3 https://github.com/4paradigm/OpenMLDB.git
-    ```
-
-4. 在 docker 容器内编译 OpenMLDB
-    ```bash
-    cd OpenMLDB
-    make
-    ```
-
-5. 安装 OpenMLDB, 默认安装到`${PROJECT_ROOT}/openmldb`
-    ```bash
-    make install
-    ```
-    至此， 你已经完成了在 docker 容器内的编译工作，你现在可以在容器内开始使用 OpenMLDB 了。
-
-## 编译详细说明
-
-### 硬件要求
-
-- **内存**: 推荐 8GB+.
-- **硬盘**: 全量编译需要至少 25GB 的空闲磁盘空间
-- **操作系统**: CentOS 7, Ubuntu 20.04 或者 macOS >= 10.15, 其他系统未经测试，欢迎提 issue 或 PR
-- **CPU 架构**: 目前仅支持 x86 架构，暂不支持例如 ARM 等架构 (注意在 M1 Mac 上异构运行 x86 镜像同样暂不支持)
-
-💡 注意：默认关闭了并发编译，其典型的编译时间大约在一小时左右。如果你认为编译机器的资源足够，可以通过调整编译参数 `NPROC` 来启用并发编译功能。这会减少编译所需要的时间但也需要更多但内存。例如下面命令将并发编译数设置成使用四个核进行并发编译：
-```bash
-make NPROC=4
-```
-
-### 依赖工具
-
-- gcc >= 8 或者 AppleClang >= 12.0.0
-- cmake 3.20 或更新版本
-- jdk 8
-- python3, python setuptools, python wheel
-- 如果需要从源码编译 thirdparty, 查看 [third-party's requirement](../../third-party/README.md) 里的额外要求
-
-### 编译和安装 OpenMLDB
-
-成功编译 OpenMLDB 要求依赖的第三方库预先安装在系统中。因此添加了一个 `Makefile`, 将第三方依赖自动安装和随后执行 CMake 编译浓缩到一行 `make` 命令中。`make` 提供了三种编译方式，对第三方依赖进行不同的管理方式：
-
-- **方式一：docker 容器内编译和使用：** 使用 [hybridsql](https://hub.docker.com/r/4pdosc/hybridsql) docker 镜像进行编译和使用，第三方依赖已经包括在镜像中所以不需要额外的操作，操作步骤参照上面的 [快速开始](#快速开始) 章节。
-- **方式二：自动下载预编译库：** 编译脚本自动从 [hybridsql](https://github.com/4paradigm/hybridsql-asserts/releases) 下载必须的预编译好的三方库。这是编译的默认行为，目前提供 CentOS 7, Ubuntu 20.04 和 macOS 的预编译包，编译安装命令为：`make && make install` 。
-- **方式三：完整源代码编译：** 如果操作系统不在支持的系统列表中(CentOS 7, Ubuntu 20.04, macOS)，从源码编译是推荐的方式。注意首次编译三方库可能需要更多的时间，在一台2核7G内存机器大约需要一个小时。从源码编译安装第三方库, 传入 `BUILD_BUNDLED=ON`:
-   ```bash
-   make BUILD_BUNDLED=ON
-   make install
-   ```
-
-以上 OpenMLDB 安装成功的默认目录放在 `${PROJECT_ROOT}/openmldb`，可以通过修改参数 `CMAKE_INSTALL_PREFIX` 更改安装目录（详见下面章节 [`make` 额外参数](#make-opts)）。
-
-### `make` 额外参数
-
-[make-opts]: make-opts
-
-控制 `make` 的行为. 例如，将默认编译模式改成 Debug:
-
-```bash
-make CMAKE_BUILD_TYPE=Debug
-```
-
-- OPENMLDB_BUILD_DIR: 代码编译路径
-
-  默认: ${PROJECT_ROOT}/build
-
-- CMAKE_BUILD_TYPE
-
-  默认: RelWithDebInfo
-
-- CMAKE_INSTALL_PREFIX: 安装路径
-
-  默认: ${PROJECT_ROOT}/openmldb
-
-- SQL_PYSDK_ENABLE：是否编译 Python SDK
-
-  默认: OFF
-
-- SQL_JAVASDK_ENABLE：是否编译 Java SDK
-
-  默认: OFF
-
-- TESTING_ENABLE：是否编译测试目标
-
-  默认: OFF
-
-- NPROC: 并发编译数
-
-  默认: 1
-
-- CMAKE_EXTRA_FLAGS: 传递给 cmake 的额外参数
-
-  默认: ‘’
-
-- BUILD_BUNDLED: 从源码编译 thirdparty 依赖，而不是下载预编译包
-
-  默认: OFF
-
-- TCMALLOC_ENABLE: 通过 tcmalloc 的暴露应用的内存信息
-
-  默认: ON
-
-
-### 针对特征工程优化的 OpenMLDB Spark 发行版
-
-[OpenMLDB Spark 发行版](https://github.com/4paradigm/spark)是 [Apache Spark](https://github.com/apache/spark) 的定制发行版。它针对机器学习场景提供特定优化，包括达到10倍到100倍性能提升的原生 LastJoin 实现。你可以使用和标准 Spark 一样的 Java/Scala/Python/SQL 接口，来使用 OpenMLDB Spark 发行版。
-
-注意：为了运行 OpenMLDB 的定制化 SQL 语法，你必须使用该 OpenMLDB Spark 发行版本。
-
-1. 下载预编译的OpenMLDB Spark发行版。
-
-```bash
-<<<<<<< HEAD
-wget https://github.com/4paradigm/spark/releases/download/v3.0.0-openmldb0.6.3/spark-3.0.0-bin-openmldbspark.tgz
-=======
-wget https://github.com/4paradigm/spark/releases/download/v3.2.1-openmldb0.6.2/spark-3.2.1-bin-openmldbspark.tgz
->>>>>>> fee7fa6d
-```
-
-或者下载源代码并从头开始编译。
-
-```bash
-git clone https://github.com/4paradigm/spark.git
-cd ./spark/
-./dev/make-distribution.sh --name openmldbspark --pip --tgz -Phadoop-2.7 -Pyarn -Pallinone
-```
-
-2. 设置环境变量 `SPARK_HOME` 来使用 OpenMLDB Spark 的发行版本来运行 OpenMLDB 或者其他应用。
-
-```bash
-tar xzvf ./spark-3.2.1-bin-openmldbspark.tgz
-cd spark-3.2.1-bin-openmldbspark/
-export SPARK_HOME=`pwd`
-```
-
-3. 你现在可以正常使用 OpenMLDB 了，同时享受由定制化的 Spark 所带来的的性能提升体验。
+# 编译
+
+## 快速开始 - 在 docker 容器内编译和使用
+
+此节介绍在官方编译镜像 [hybridsql](https://hub.docker.com/r/4pdosc/hybridsql) 中编译 OpenMLDB。镜像内置了编译所需要的工具和依赖，因此不需要额外的步骤单独配置它们。关于基于非 docker 的编译使用方式，请参照下面的 [编译详细说明](#编译详细说明) 章节。
+
+关于编译镜像版本，需要注意拉取的镜像版本和 [OpenMLDB 发布版本](https://github.com/4paradigm/OpenMLDB/releases)保持一致。以下例子演示了在 `hybridsql:0.6.3` 镜像版本上编译 [OpenMLDB v0.6.3](https://github.com/4paradigm/OpenMLDB/releases/tag/v0.6.3) 的代码，如果要编译最新 `main` 分支的代码，则需要拉取 `hybridsql:latest` 版本镜像。
+
+1. 下载 docker 镜像
+    ```bash
+    docker pull 4pdosc/hybridsql:0.6
+    ```
+
+2. 启动 docker 容器
+    ```bash
+    docker run -it 4pdosc/hybridsql:0.6 bash
+    ```
+
+3. 在 docker 容器内, 克隆 OpenMLDB, 并切换分支到 v0.6.3
+    ```bash
+    cd ~
+    git clone -b v0.6.3 https://github.com/4paradigm/OpenMLDB.git
+    ```
+
+4. 在 docker 容器内编译 OpenMLDB
+    ```bash
+    cd OpenMLDB
+    make
+    ```
+
+5. 安装 OpenMLDB, 默认安装到`${PROJECT_ROOT}/openmldb`
+    ```bash
+    make install
+    ```
+    至此， 你已经完成了在 docker 容器内的编译工作，你现在可以在容器内开始使用 OpenMLDB 了。
+
+## 编译详细说明
+
+### 硬件要求
+
+- **内存**: 推荐 8GB+.
+- **硬盘**: 全量编译需要至少 25GB 的空闲磁盘空间
+- **操作系统**: CentOS 7, Ubuntu 20.04 或者 macOS >= 10.15, 其他系统未经测试，欢迎提 issue 或 PR
+- **CPU 架构**: 目前仅支持 x86 架构，暂不支持例如 ARM 等架构 (注意在 M1 Mac 上异构运行 x86 镜像同样暂不支持)
+
+💡 注意：默认关闭了并发编译，其典型的编译时间大约在一小时左右。如果你认为编译机器的资源足够，可以通过调整编译参数 `NPROC` 来启用并发编译功能。这会减少编译所需要的时间但也需要更多但内存。例如下面命令将并发编译数设置成使用四个核进行并发编译：
+```bash
+make NPROC=4
+```
+
+### 依赖工具
+
+- gcc >= 8 或者 AppleClang >= 12.0.0
+- cmake 3.20 或更新版本
+- jdk 8
+- python3, python setuptools, python wheel
+- 如果需要从源码编译 thirdparty, 查看 [third-party's requirement](../../third-party/README.md) 里的额外要求
+
+### 编译和安装 OpenMLDB
+
+成功编译 OpenMLDB 要求依赖的第三方库预先安装在系统中。因此添加了一个 `Makefile`, 将第三方依赖自动安装和随后执行 CMake 编译浓缩到一行 `make` 命令中。`make` 提供了三种编译方式，对第三方依赖进行不同的管理方式：
+
+- **方式一：docker 容器内编译和使用：** 使用 [hybridsql](https://hub.docker.com/r/4pdosc/hybridsql) docker 镜像进行编译和使用，第三方依赖已经包括在镜像中所以不需要额外的操作，操作步骤参照上面的 [快速开始](#快速开始) 章节。
+- **方式二：自动下载预编译库：** 编译脚本自动从 [hybridsql](https://github.com/4paradigm/hybridsql-asserts/releases) 下载必须的预编译好的三方库。这是编译的默认行为，目前提供 CentOS 7, Ubuntu 20.04 和 macOS 的预编译包，编译安装命令为：`make && make install` 。
+- **方式三：完整源代码编译：** 如果操作系统不在支持的系统列表中(CentOS 7, Ubuntu 20.04, macOS)，从源码编译是推荐的方式。注意首次编译三方库可能需要更多的时间，在一台2核7G内存机器大约需要一个小时。从源码编译安装第三方库, 传入 `BUILD_BUNDLED=ON`:
+   ```bash
+   make BUILD_BUNDLED=ON
+   make install
+   ```
+
+以上 OpenMLDB 安装成功的默认目录放在 `${PROJECT_ROOT}/openmldb`，可以通过修改参数 `CMAKE_INSTALL_PREFIX` 更改安装目录（详见下面章节 [`make` 额外参数](#make-opts)）。
+
+### `make` 额外参数
+
+[make-opts]: make-opts
+
+控制 `make` 的行为. 例如，将默认编译模式改成 Debug:
+
+```bash
+make CMAKE_BUILD_TYPE=Debug
+```
+
+- OPENMLDB_BUILD_DIR: 代码编译路径
+
+  默认: ${PROJECT_ROOT}/build
+
+- CMAKE_BUILD_TYPE
+
+  默认: RelWithDebInfo
+
+- CMAKE_INSTALL_PREFIX: 安装路径
+
+  默认: ${PROJECT_ROOT}/openmldb
+
+- SQL_PYSDK_ENABLE：是否编译 Python SDK
+
+  默认: OFF
+
+- SQL_JAVASDK_ENABLE：是否编译 Java SDK
+
+  默认: OFF
+
+- TESTING_ENABLE：是否编译测试目标
+
+  默认: OFF
+
+- NPROC: 并发编译数
+
+  默认: 1
+
+- CMAKE_EXTRA_FLAGS: 传递给 cmake 的额外参数
+
+  默认: ‘’
+
+- BUILD_BUNDLED: 从源码编译 thirdparty 依赖，而不是下载预编译包
+
+  默认: OFF
+
+- TCMALLOC_ENABLE: 通过 tcmalloc 的暴露应用的内存信息
+
+  默认: ON
+
+
+### 针对特征工程优化的 OpenMLDB Spark 发行版
+
+[OpenMLDB Spark 发行版](https://github.com/4paradigm/spark)是 [Apache Spark](https://github.com/apache/spark) 的定制发行版。它针对机器学习场景提供特定优化，包括达到10倍到100倍性能提升的原生 LastJoin 实现。你可以使用和标准 Spark 一样的 Java/Scala/Python/SQL 接口，来使用 OpenMLDB Spark 发行版。
+
+注意：为了运行 OpenMLDB 的定制化 SQL 语法，你必须使用该 OpenMLDB Spark 发行版本。
+
+1. 下载预编译的OpenMLDB Spark发行版。
+
+```bash
+wget https://github.com/4paradigm/spark/releases/download/v3.2.1-openmldb0.6.3/spark-3.2.1-bin-openmldbspark.tgz
+```
+
+或者下载源代码并从头开始编译。
+
+```bash
+git clone https://github.com/4paradigm/spark.git
+cd ./spark/
+./dev/make-distribution.sh --name openmldbspark --pip --tgz -Phadoop-2.7 -Pyarn -Pallinone
+```
+
+2. 设置环境变量 `SPARK_HOME` 来使用 OpenMLDB Spark 的发行版本来运行 OpenMLDB 或者其他应用。
+
+```bash
+tar xzvf ./spark-3.2.1-bin-openmldbspark.tgz
+cd spark-3.2.1-bin-openmldbspark/
+export SPARK_HOME=`pwd`
+```
+
+3. 你现在可以正常使用 OpenMLDB 了，同时享受由定制化的 Spark 所带来的的性能提升体验。