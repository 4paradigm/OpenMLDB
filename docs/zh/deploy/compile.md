# 从源码编译

## 在 docker 容器内编译和使用

此节介绍在官方编译镜像 [hybridsql](https://hub.docker.com/r/4pdosc/hybridsql) 中编译 OpenMLDB，主要可以用于在容器内试用和开发目的。镜像内置了编译所需要的工具和依赖，因此不需要额外的步骤单独配置它们。关于基于非 docker 的编译使用方式，请参照下面的 [从源码全量编译](#从源码全量编译) 章节。

<<<<<<< HEAD
对于编译镜像的版本，需要注意拉取的镜像版本和 [OpenMLDB 发布版本](https://github.com/4paradigm/OpenMLDB/releases)保持一致。以下例子演示了在 `hybridsql:0.8.3` 镜像版本上编译 [OpenMLDB v0.8.3](https://github.com/4paradigm/OpenMLDB/releases/tag/v0.8.3) 的代码，如果要编译最新 `main` 分支的代码，则需要拉取 `hybridsql:latest` 版本镜像。
=======
对于编译镜像的版本，需要注意拉取的镜像版本和 [OpenMLDB 发布版本](https://github.com/4paradigm/OpenMLDB/releases)保持一致。以下例子演示了在 `hybridsql:0.8.4` 镜像版本上编译 [OpenMLDB v0.8.4](https://github.com/4paradigm/OpenMLDB/releases/tag/v0.8.4) 的代码，如果要编译最新 `main` 分支的代码，则需要拉取 `hybridsql:latest` 版本镜像。
>>>>>>> 72f752bd

1. 下载 docker 镜像
    ```bash
    docker pull 4pdosc/hybridsql:0.8
    ```

2. 启动 docker 容器
    ```bash
    docker run -it 4pdosc/hybridsql:0.8 bash
    ```

<<<<<<< HEAD
3. 在 docker 容器内, 克隆 OpenMLDB, 并切换分支到 v0.8.3
    ```bash
    cd ~
    git clone -b v0.8.3 https://github.com/4paradigm/OpenMLDB.git
=======
3. 在 docker 容器内, 克隆 OpenMLDB, 并切换分支到 v0.8.4
    ```bash
    cd ~
    git clone -b v0.8.4 https://github.com/4paradigm/OpenMLDB.git
>>>>>>> 72f752bd
    ```

4. 在 docker 容器内编译 OpenMLDB
    ```bash
    cd OpenMLDB
    make
    ```

5. 安装 OpenMLDB, 默认安装到`${PROJECT_ROOT}/openmldb`
    ```bash
    make install
    ```
    至此， 你已经完成了在 docker 容器内的编译工作，你现在可以在容器内开始使用 OpenMLDB 了。

## 从源码全量编译

本章介绍脱离预制容器环境的源码编译方式。

### 硬件要求

- **内存**: 推荐 8GB+.
- **硬盘**: 全量编译需要至少 25GB 的空闲磁盘空间
- **操作系统**: CentOS 7, Ubuntu 20.04 或者 macOS >= 10.15, 其他系统未经测试，欢迎提 issue 或 PR
- **CPU 架构**: 目前仅支持 x86 架构，暂不支持例如 ARM 等架构 (注意在 M1 Mac 上异构运行 x86 镜像同样暂不支持)

💡 注意：默认关闭了并发编译，其典型的编译时间大约在一小时左右。如果你认为编译机器的资源足够，可以通过调整编译参数 `NPROC` 来启用并发编译功能。这会减少编译所需要的时间但也需要更多但内存。例如下面命令将并发编译数设置成使用四个核进行并发编译：
```bash
make NPROC=4
```

### 依赖工具

- gcc >= 8 或者 AppleClang >= 12.0.0
- cmake 3.20 或更新版本（建议 < cmake 3.24）
- JDK 8
- Python3, Python setuptools, Python wheel
- 如果需要从源码编译 thirdparty, 查看 [third-party's requirement](https://github.com/4paradigm/OpenMLDB/tree/main/third-party) 里的额外要求

### 编译和安装 OpenMLDB

成功编译 OpenMLDB 要求依赖的第三方库预先安装在系统中。因此添加了一个 `Makefile`, 将第三方依赖自动安装和随后执行 CMake 编译浓缩到一行 `make` 命令中。`make` 提供了两种编译方式，对第三方依赖进行不同的管理方式：

- **方式一：自动下载预编译库：** 编译安装命令为：`make && make install`。编译脚本自动从 [hybridsql](https://github.com/4paradigm/hybridsql-asserts/releases) 和 [zetasql](https://github.com/4paradigm/zetasql/releases) 两个仓库下载必须的预编译好的三方库。目前提供 CentOS 7, Ubuntu 20.04 和 macOS 的预编译包。对于其他操作系统，推荐使用方式二的完整编译。
- **方式二：完整源代码编译：** 如果操作系统不在支持的系统列表中(CentOS 7, Ubuntu 20.04, macOS)，从源码编译是推荐的方式。注意首次编译三方库可能需要更多的时间，在一台 2 核 8 GB 内存机器大约需要一个小时。从源码编译安装第三方库, 传入 `BUILD_BUNDLED=ON`:

   ```bash
   make BUILD_BUNDLED=ON
   make install
   ```

以上 OpenMLDB 安装成功的默认目录放在 `${PROJECT_ROOT}/openmldb`，可以通过修改参数 `CMAKE_INSTALL_PREFIX` 更改安装目录（详见下面章节 [`make` 额外参数](#make-额外参数)）。

### `make` 额外参数

控制 `make` 的行为. 例如，将默认编译模式改成 Debug:

```bash
make CMAKE_BUILD_TYPE=Debug
```

- OPENMLDB_BUILD_DIR: 代码编译路径

  默认: ${PROJECT_ROOT}/build

- CMAKE_BUILD_TYPE

  默认: RelWithDebInfo

- CMAKE_INSTALL_PREFIX: 安装路径

  默认: ${PROJECT_ROOT}/openmldb

- SQL_PYSDK_ENABLE：是否编译 Python SDK

  默认: OFF

- SQL_JAVASDK_ENABLE：是否编译 Java SDK

  默认: OFF

- TESTING_ENABLE：是否编译测试目标

  默认: OFF

- NPROC: 并发编译数

  默认: 1

- CMAKE_EXTRA_FLAGS: 传递给 cmake 的额外参数

  默认: ''

- BUILD_BUNDLED: 从源码编译 thirdparty 依赖，而不是下载预编译包

  默认: OFF

- TCMALLOC_ENABLE: 通过 tcmalloc 的暴露应用的内存信息

  默认: ON

- OPENMLDB_BUILD_TARGET: 只需编译某些target时使用。例如，只想要编译一个测试程序ddl_parser_test，你可以设置`OPENMLDB_BUILD_TARGET=ddl_parser_test`。如果是多个target，用空格隔开。可以减少编译时间，减少编译产出文件，节约存储空间。

  默认: all

- THIRD_PARTY_CMAKE_FLAGS: 编译thirdparty时可以配置额外参数。例如，配置每个thirdparty项目并发编译，`THIRD_PARTY_CMAKE_FLAGS=-DMAKEOPTS=-j8`。thirdparty不受NPROC影响，thirdparty的多项目将会串行执行。
  默认：''

### 并发编译Java SDK

```
make SQL_JAVASDK_ENABLE=ON NPROC=4
```

编译好的jar包在各个submodule的target目录中。如果你想要在自己的项目中使用你自己编译的jar包作为依赖，建议不要使用systemPath的方式引入（容易出现`ClassNotFoundException`，需要处理Protobuf等依赖包的编译运行问题）。更好的方式是，通过`mvn install -DskipTests=true -Dscalatest.skip=true -Dwagon.skip=true -Dmaven.test.skip=true -Dgpg.skip`安装到本地m2仓库，再使用它们。

## 针对特征工程优化的 OpenMLDB Spark 发行版

[OpenMLDB Spark 发行版](https://github.com/4paradigm/spark)是 [Apache Spark](https://github.com/apache/spark) 的定制发行版。它针对机器学习场景提供特定优化，包括达到10倍到100倍性能提升的原生 LastJoin 实现。你可以使用和标准 Spark 一样的 Java/Scala/Python/SQL 接口，来使用 OpenMLDB Spark 发行版。

注意：为了运行 OpenMLDB 的定制化 SQL 语法，你必须使用该 OpenMLDB Spark 发行版本。

1. 下载预编译的OpenMLDB Spark发行版。

```bash
<<<<<<< HEAD
wget https://github.com/4paradigm/spark/releases/download/v3.2.1-openmldb0.8.3/spark-3.2.1-bin-openmldbspark.tgz
=======
wget https://github.com/4paradigm/spark/releases/download/v3.2.1-openmldb0.8.4/spark-3.2.1-bin-openmldbspark.tgz
>>>>>>> 72f752bd
```

或者下载源代码并从头开始编译。

```bash
git clone https://github.com/4paradigm/spark.git
cd ./spark/
./dev/make-distribution.sh --name openmldbspark --pip --tgz -Phadoop-2.7 -Pyarn -Pallinone -Phive -Phive-thriftserver
```

2. 设置环境变量 `SPARK_HOME` 来使用 OpenMLDB Spark 的发行版本来运行 OpenMLDB 或者其他应用。

```bash
tar xzvf ./spark-3.2.1-bin-openmldbspark.tgz
cd spark-3.2.1-bin-openmldbspark/
export SPARK_HOME=`pwd`
```

3. 你现在可以正常使用 OpenMLDB 了，同时享受由定制化的 Spark 所带来的的性能提升体验。

## 快速编译适配其他平台

如前文所述，如果你想要在其他平台运行 OpenMLDB 或 SDK，需要从源码编译。我们为以下几个平台，提供了快速编译的解决方案，其他少见的平台请自行源码编译。

### Centos 6等低版本glibc Linux OS

#### 本地编译

本地编译centos6适配的版本，可以使用Docker和脚本`steps/centos6_build.sh`。如下所示，我们使用当前目录作为挂载目录，将编译产出放在本地。

```bash

```bash
git clone https://github.com/4paradigm/OpenMLDB.git
cd OpenMLDB
docker run -it -v`pwd`:/root/OpenMLDB ghcr.io/4paradigm/centos6_gcc7_hybridsql bash
```

在容器内执行编译脚本，编译产出在`build`目录下。如果编译中下载`bazel`或`icu4c`失败，可以使用OpenMLDB提供的镜像源，配置环境变量`OPENMLDB_SOURCE=true`即可。make可使用的各个环境变量同样生效，如下所示。

```bash
cd OpenMLDB
bash steps/centos6_build.sh
# THIRD_PARTY_CMAKE_FLAGS=-DMAKEOPTS=-j8 bash steps/centos6_build.sh # run fast when build single project
# OPENMLDB_SOURCE=true bash steps/centos6_build.sh
# SQL_JAVASDK_ENABLE=ON SQL_PYSDK_ENABLE=ON NPROC=8 bash steps/centos6_build.sh # NPROC will build openmldb in parallel, thirdparty should use THIRD_PARTY_CMAKE_FLAGS
```

本地2.20GHz CPU，SSD硬盘，32线程编译三方库与OpenMLDB主体，耗时参考：
`THIRD_PARTY_CMAKE_FLAGS=-DMAKEOPTS=-j32 SQL_JAVASDK_ENABLE=ON SQL_PYSDK_ENABLE=ON NPROC=32 bash steps/centos6_build.sh`
- thirdparty（不包括下载src时间）~40m：zetasql打patch 13m，所有thirdparty编译30m
- OpenMLDB 本体，包括python和java native，~12min

#### 云编译

Fork OpenMLDB仓库后，可以使用在`Actions`中触发workflow `Other OS Build`，编译产出在`Actions`的`Artifacts`中。workflow 配置方式：
- 不要更换`Use workflow from`为某个tag，可以是其他分支。
- 选择`os name`为`centos6`。
- 如果不是编译main分支，在`The branch, tag or SHA to checkout, otherwise use the branch`中填写想要的分支名、Tag(e.g. v0.8.4)或SHA。
- 编译产出在触发后的runs界面中，参考[成功产出的runs链接](https://github.com/4paradigm/OpenMLDB/actions/runs/6044951902)。
  - 一定会产出openmldb binary文件。
  - 如果不需要Java或Python SDK，可配置`java sdk enable`或`python sdk enable`为`OFF`，节约编译时间。

此编译流程需要从源码编译thirdparty，且资源较少，无法开启较高的并发编译。因此编译时间较长，大约需要3h5m（2h thirdparty+1h OpenMLDB）。workflow会缓存thirdparty的编译产出，因此第二次编译会快很多（1h15m OpenMLDB）。

### Macos 10.15, 11

Macos适配不需要从源码编译thirdparty，所以云编译耗时不会太长，大约1h15m。本地编译与[从源码全量编译](#从源码全量编译)章节相同，无需编译thirdparty（`BUILD_BUNDLED=OFF`）。云编译需要在`Actions`中触发workflow `Other OS Build`，编译产出在`Actions`的`Artifacts`中。workflow 配置 `os name`为`macos10`/`macos11`，同样可配置`java sdk enable`或`python sdk enable`为`OFF`。
<|MERGE_RESOLUTION|>--- conflicted
+++ resolved
@@ -1,230 +1,215 @@
-# 从源码编译
-
-## 在 docker 容器内编译和使用
-
-此节介绍在官方编译镜像 [hybridsql](https://hub.docker.com/r/4pdosc/hybridsql) 中编译 OpenMLDB，主要可以用于在容器内试用和开发目的。镜像内置了编译所需要的工具和依赖，因此不需要额外的步骤单独配置它们。关于基于非 docker 的编译使用方式，请参照下面的 [从源码全量编译](#从源码全量编译) 章节。
-
-<<<<<<< HEAD
-对于编译镜像的版本，需要注意拉取的镜像版本和 [OpenMLDB 发布版本](https://github.com/4paradigm/OpenMLDB/releases)保持一致。以下例子演示了在 `hybridsql:0.8.3` 镜像版本上编译 [OpenMLDB v0.8.3](https://github.com/4paradigm/OpenMLDB/releases/tag/v0.8.3) 的代码，如果要编译最新 `main` 分支的代码，则需要拉取 `hybridsql:latest` 版本镜像。
-=======
-对于编译镜像的版本，需要注意拉取的镜像版本和 [OpenMLDB 发布版本](https://github.com/4paradigm/OpenMLDB/releases)保持一致。以下例子演示了在 `hybridsql:0.8.4` 镜像版本上编译 [OpenMLDB v0.8.4](https://github.com/4paradigm/OpenMLDB/releases/tag/v0.8.4) 的代码，如果要编译最新 `main` 分支的代码，则需要拉取 `hybridsql:latest` 版本镜像。
->>>>>>> 72f752bd
-
-1. 下载 docker 镜像
-    ```bash
-    docker pull 4pdosc/hybridsql:0.8
-    ```
-
-2. 启动 docker 容器
-    ```bash
-    docker run -it 4pdosc/hybridsql:0.8 bash
-    ```
-
-<<<<<<< HEAD
-3. 在 docker 容器内, 克隆 OpenMLDB, 并切换分支到 v0.8.3
-    ```bash
-    cd ~
-    git clone -b v0.8.3 https://github.com/4paradigm/OpenMLDB.git
-=======
-3. 在 docker 容器内, 克隆 OpenMLDB, 并切换分支到 v0.8.4
-    ```bash
-    cd ~
-    git clone -b v0.8.4 https://github.com/4paradigm/OpenMLDB.git
->>>>>>> 72f752bd
-    ```
-
-4. 在 docker 容器内编译 OpenMLDB
-    ```bash
-    cd OpenMLDB
-    make
-    ```
-
-5. 安装 OpenMLDB, 默认安装到`${PROJECT_ROOT}/openmldb`
-    ```bash
-    make install
-    ```
-    至此， 你已经完成了在 docker 容器内的编译工作，你现在可以在容器内开始使用 OpenMLDB 了。
-
-## 从源码全量编译
-
-本章介绍脱离预制容器环境的源码编译方式。
-
-### 硬件要求
-
-- **内存**: 推荐 8GB+.
-- **硬盘**: 全量编译需要至少 25GB 的空闲磁盘空间
-- **操作系统**: CentOS 7, Ubuntu 20.04 或者 macOS >= 10.15, 其他系统未经测试，欢迎提 issue 或 PR
-- **CPU 架构**: 目前仅支持 x86 架构，暂不支持例如 ARM 等架构 (注意在 M1 Mac 上异构运行 x86 镜像同样暂不支持)
-
-💡 注意：默认关闭了并发编译，其典型的编译时间大约在一小时左右。如果你认为编译机器的资源足够，可以通过调整编译参数 `NPROC` 来启用并发编译功能。这会减少编译所需要的时间但也需要更多但内存。例如下面命令将并发编译数设置成使用四个核进行并发编译：
-```bash
-make NPROC=4
-```
-
-### 依赖工具
-
-- gcc >= 8 或者 AppleClang >= 12.0.0
-- cmake 3.20 或更新版本（建议 < cmake 3.24）
-- JDK 8
-- Python3, Python setuptools, Python wheel
-- 如果需要从源码编译 thirdparty, 查看 [third-party's requirement](https://github.com/4paradigm/OpenMLDB/tree/main/third-party) 里的额外要求
-
-### 编译和安装 OpenMLDB
-
-成功编译 OpenMLDB 要求依赖的第三方库预先安装在系统中。因此添加了一个 `Makefile`, 将第三方依赖自动安装和随后执行 CMake 编译浓缩到一行 `make` 命令中。`make` 提供了两种编译方式，对第三方依赖进行不同的管理方式：
-
-- **方式一：自动下载预编译库：** 编译安装命令为：`make && make install`。编译脚本自动从 [hybridsql](https://github.com/4paradigm/hybridsql-asserts/releases) 和 [zetasql](https://github.com/4paradigm/zetasql/releases) 两个仓库下载必须的预编译好的三方库。目前提供 CentOS 7, Ubuntu 20.04 和 macOS 的预编译包。对于其他操作系统，推荐使用方式二的完整编译。
-- **方式二：完整源代码编译：** 如果操作系统不在支持的系统列表中(CentOS 7, Ubuntu 20.04, macOS)，从源码编译是推荐的方式。注意首次编译三方库可能需要更多的时间，在一台 2 核 8 GB 内存机器大约需要一个小时。从源码编译安装第三方库, 传入 `BUILD_BUNDLED=ON`:
-
-   ```bash
-   make BUILD_BUNDLED=ON
-   make install
-   ```
-
-以上 OpenMLDB 安装成功的默认目录放在 `${PROJECT_ROOT}/openmldb`，可以通过修改参数 `CMAKE_INSTALL_PREFIX` 更改安装目录（详见下面章节 [`make` 额外参数](#make-额外参数)）。
-
-### `make` 额外参数
-
-控制 `make` 的行为. 例如，将默认编译模式改成 Debug:
-
-```bash
-make CMAKE_BUILD_TYPE=Debug
-```
-
-- OPENMLDB_BUILD_DIR: 代码编译路径
-
-  默认: ${PROJECT_ROOT}/build
-
-- CMAKE_BUILD_TYPE
-
-  默认: RelWithDebInfo
-
-- CMAKE_INSTALL_PREFIX: 安装路径
-
-  默认: ${PROJECT_ROOT}/openmldb
-
-- SQL_PYSDK_ENABLE：是否编译 Python SDK
-
-  默认: OFF
-
-- SQL_JAVASDK_ENABLE：是否编译 Java SDK
-
-  默认: OFF
-
-- TESTING_ENABLE：是否编译测试目标
-
-  默认: OFF
-
-- NPROC: 并发编译数
-
-  默认: 1
-
-- CMAKE_EXTRA_FLAGS: 传递给 cmake 的额外参数
-
-  默认: ''
-
-- BUILD_BUNDLED: 从源码编译 thirdparty 依赖，而不是下载预编译包
-
-  默认: OFF
-
-- TCMALLOC_ENABLE: 通过 tcmalloc 的暴露应用的内存信息
-
-  默认: ON
-
-- OPENMLDB_BUILD_TARGET: 只需编译某些target时使用。例如，只想要编译一个测试程序ddl_parser_test，你可以设置`OPENMLDB_BUILD_TARGET=ddl_parser_test`。如果是多个target，用空格隔开。可以减少编译时间，减少编译产出文件，节约存储空间。
-
-  默认: all
-
-- THIRD_PARTY_CMAKE_FLAGS: 编译thirdparty时可以配置额外参数。例如，配置每个thirdparty项目并发编译，`THIRD_PARTY_CMAKE_FLAGS=-DMAKEOPTS=-j8`。thirdparty不受NPROC影响，thirdparty的多项目将会串行执行。
-  默认：''
-
-### 并发编译Java SDK
-
-```
-make SQL_JAVASDK_ENABLE=ON NPROC=4
-```
-
-编译好的jar包在各个submodule的target目录中。如果你想要在自己的项目中使用你自己编译的jar包作为依赖，建议不要使用systemPath的方式引入（容易出现`ClassNotFoundException`，需要处理Protobuf等依赖包的编译运行问题）。更好的方式是，通过`mvn install -DskipTests=true -Dscalatest.skip=true -Dwagon.skip=true -Dmaven.test.skip=true -Dgpg.skip`安装到本地m2仓库，再使用它们。
-
-## 针对特征工程优化的 OpenMLDB Spark 发行版
-
-[OpenMLDB Spark 发行版](https://github.com/4paradigm/spark)是 [Apache Spark](https://github.com/apache/spark) 的定制发行版。它针对机器学习场景提供特定优化，包括达到10倍到100倍性能提升的原生 LastJoin 实现。你可以使用和标准 Spark 一样的 Java/Scala/Python/SQL 接口，来使用 OpenMLDB Spark 发行版。
-
-注意：为了运行 OpenMLDB 的定制化 SQL 语法，你必须使用该 OpenMLDB Spark 发行版本。
-
-1. 下载预编译的OpenMLDB Spark发行版。
-
-```bash
-<<<<<<< HEAD
-wget https://github.com/4paradigm/spark/releases/download/v3.2.1-openmldb0.8.3/spark-3.2.1-bin-openmldbspark.tgz
-=======
-wget https://github.com/4paradigm/spark/releases/download/v3.2.1-openmldb0.8.4/spark-3.2.1-bin-openmldbspark.tgz
->>>>>>> 72f752bd
-```
-
-或者下载源代码并从头开始编译。
-
-```bash
-git clone https://github.com/4paradigm/spark.git
-cd ./spark/
-./dev/make-distribution.sh --name openmldbspark --pip --tgz -Phadoop-2.7 -Pyarn -Pallinone -Phive -Phive-thriftserver
-```
-
-2. 设置环境变量 `SPARK_HOME` 来使用 OpenMLDB Spark 的发行版本来运行 OpenMLDB 或者其他应用。
-
-```bash
-tar xzvf ./spark-3.2.1-bin-openmldbspark.tgz
-cd spark-3.2.1-bin-openmldbspark/
-export SPARK_HOME=`pwd`
-```
-
-3. 你现在可以正常使用 OpenMLDB 了，同时享受由定制化的 Spark 所带来的的性能提升体验。
-
-## 快速编译适配其他平台
-
-如前文所述，如果你想要在其他平台运行 OpenMLDB 或 SDK，需要从源码编译。我们为以下几个平台，提供了快速编译的解决方案，其他少见的平台请自行源码编译。
-
-### Centos 6等低版本glibc Linux OS
-
-#### 本地编译
-
-本地编译centos6适配的版本，可以使用Docker和脚本`steps/centos6_build.sh`。如下所示，我们使用当前目录作为挂载目录，将编译产出放在本地。
-
-```bash
-
-```bash
-git clone https://github.com/4paradigm/OpenMLDB.git
-cd OpenMLDB
-docker run -it -v`pwd`:/root/OpenMLDB ghcr.io/4paradigm/centos6_gcc7_hybridsql bash
-```
-
-在容器内执行编译脚本，编译产出在`build`目录下。如果编译中下载`bazel`或`icu4c`失败，可以使用OpenMLDB提供的镜像源，配置环境变量`OPENMLDB_SOURCE=true`即可。make可使用的各个环境变量同样生效，如下所示。
-
-```bash
-cd OpenMLDB
-bash steps/centos6_build.sh
-# THIRD_PARTY_CMAKE_FLAGS=-DMAKEOPTS=-j8 bash steps/centos6_build.sh # run fast when build single project
-# OPENMLDB_SOURCE=true bash steps/centos6_build.sh
-# SQL_JAVASDK_ENABLE=ON SQL_PYSDK_ENABLE=ON NPROC=8 bash steps/centos6_build.sh # NPROC will build openmldb in parallel, thirdparty should use THIRD_PARTY_CMAKE_FLAGS
-```
-
-本地2.20GHz CPU，SSD硬盘，32线程编译三方库与OpenMLDB主体，耗时参考：
-`THIRD_PARTY_CMAKE_FLAGS=-DMAKEOPTS=-j32 SQL_JAVASDK_ENABLE=ON SQL_PYSDK_ENABLE=ON NPROC=32 bash steps/centos6_build.sh`
-- thirdparty（不包括下载src时间）~40m：zetasql打patch 13m，所有thirdparty编译30m
-- OpenMLDB 本体，包括python和java native，~12min
-
-#### 云编译
-
-Fork OpenMLDB仓库后，可以使用在`Actions`中触发workflow `Other OS Build`，编译产出在`Actions`的`Artifacts`中。workflow 配置方式：
-- 不要更换`Use workflow from`为某个tag，可以是其他分支。
-- 选择`os name`为`centos6`。
-- 如果不是编译main分支，在`The branch, tag or SHA to checkout, otherwise use the branch`中填写想要的分支名、Tag(e.g. v0.8.4)或SHA。
-- 编译产出在触发后的runs界面中，参考[成功产出的runs链接](https://github.com/4paradigm/OpenMLDB/actions/runs/6044951902)。
-  - 一定会产出openmldb binary文件。
-  - 如果不需要Java或Python SDK，可配置`java sdk enable`或`python sdk enable`为`OFF`，节约编译时间。
-
-此编译流程需要从源码编译thirdparty，且资源较少，无法开启较高的并发编译。因此编译时间较长，大约需要3h5m（2h thirdparty+1h OpenMLDB）。workflow会缓存thirdparty的编译产出，因此第二次编译会快很多（1h15m OpenMLDB）。
-
-### Macos 10.15, 11
-
-Macos适配不需要从源码编译thirdparty，所以云编译耗时不会太长，大约1h15m。本地编译与[从源码全量编译](#从源码全量编译)章节相同，无需编译thirdparty（`BUILD_BUNDLED=OFF`）。云编译需要在`Actions`中触发workflow `Other OS Build`，编译产出在`Actions`的`Artifacts`中。workflow 配置 `os name`为`macos10`/`macos11`，同样可配置`java sdk enable`或`python sdk enable`为`OFF`。
+# 从源码编译
+
+## 在 docker 容器内编译和使用
+
+此节介绍在官方编译镜像 [hybridsql](https://hub.docker.com/r/4pdosc/hybridsql) 中编译 OpenMLDB，主要可以用于在容器内试用和开发目的。镜像内置了编译所需要的工具和依赖，因此不需要额外的步骤单独配置它们。关于基于非 docker 的编译使用方式，请参照下面的 [从源码全量编译](#从源码全量编译) 章节。
+
+对于编译镜像的版本，需要注意拉取的镜像版本和 [OpenMLDB 发布版本](https://github.com/4paradigm/OpenMLDB/releases)保持一致。以下例子演示了在 `hybridsql:0.8.4` 镜像版本上编译 [OpenMLDB v0.8.4](https://github.com/4paradigm/OpenMLDB/releases/tag/v0.8.4) 的代码，如果要编译最新 `main` 分支的代码，则需要拉取 `hybridsql:latest` 版本镜像。
+
+1. 下载 docker 镜像
+    ```bash
+    docker pull 4pdosc/hybridsql:0.8
+    ```
+
+2. 启动 docker 容器
+    ```bash
+    docker run -it 4pdosc/hybridsql:0.8 bash
+    ```
+
+3. 在 docker 容器内, 克隆 OpenMLDB, 并切换分支到 v0.8.4
+    ```bash
+    cd ~
+    git clone -b v0.8.4 https://github.com/4paradigm/OpenMLDB.git
+    ```
+
+4. 在 docker 容器内编译 OpenMLDB
+    ```bash
+    cd OpenMLDB
+    make
+    ```
+
+5. 安装 OpenMLDB, 默认安装到`${PROJECT_ROOT}/openmldb`
+    ```bash
+    make install
+    ```
+    至此， 你已经完成了在 docker 容器内的编译工作，你现在可以在容器内开始使用 OpenMLDB 了。
+
+## 从源码全量编译
+
+本章介绍脱离预制容器环境的源码编译方式。
+
+### 硬件要求
+
+- **内存**: 推荐 8GB+.
+- **硬盘**: 全量编译需要至少 25GB 的空闲磁盘空间
+- **操作系统**: CentOS 7, Ubuntu 20.04 或者 macOS >= 10.15, 其他系统未经测试，欢迎提 issue 或 PR
+- **CPU 架构**: 目前仅支持 x86 架构，暂不支持例如 ARM 等架构 (注意在 M1 Mac 上异构运行 x86 镜像同样暂不支持)
+
+💡 注意：默认关闭了并发编译，其典型的编译时间大约在一小时左右。如果你认为编译机器的资源足够，可以通过调整编译参数 `NPROC` 来启用并发编译功能。这会减少编译所需要的时间但也需要更多但内存。例如下面命令将并发编译数设置成使用四个核进行并发编译：
+```bash
+make NPROC=4
+```
+
+### 依赖工具
+
+- gcc >= 8 或者 AppleClang >= 12.0.0
+- cmake 3.20 或更新版本（建议 < cmake 3.24）
+- JDK 8
+- Python3, Python setuptools, Python wheel
+- 如果需要从源码编译 thirdparty, 查看 [third-party's requirement](https://github.com/4paradigm/OpenMLDB/tree/main/third-party) 里的额外要求
+
+### 编译和安装 OpenMLDB
+
+成功编译 OpenMLDB 要求依赖的第三方库预先安装在系统中。因此添加了一个 `Makefile`, 将第三方依赖自动安装和随后执行 CMake 编译浓缩到一行 `make` 命令中。`make` 提供了两种编译方式，对第三方依赖进行不同的管理方式：
+
+- **方式一：自动下载预编译库：** 编译安装命令为：`make && make install`。编译脚本自动从 [hybridsql](https://github.com/4paradigm/hybridsql-asserts/releases) 和 [zetasql](https://github.com/4paradigm/zetasql/releases) 两个仓库下载必须的预编译好的三方库。目前提供 CentOS 7, Ubuntu 20.04 和 macOS 的预编译包。对于其他操作系统，推荐使用方式二的完整编译。
+- **方式二：完整源代码编译：** 如果操作系统不在支持的系统列表中(CentOS 7, Ubuntu 20.04, macOS)，从源码编译是推荐的方式。注意首次编译三方库可能需要更多的时间，在一台 2 核 8 GB 内存机器大约需要一个小时。从源码编译安装第三方库, 传入 `BUILD_BUNDLED=ON`:
+
+   ```bash
+   make BUILD_BUNDLED=ON
+   make install
+   ```
+
+以上 OpenMLDB 安装成功的默认目录放在 `${PROJECT_ROOT}/openmldb`，可以通过修改参数 `CMAKE_INSTALL_PREFIX` 更改安装目录（详见下面章节 [`make` 额外参数](#make-额外参数)）。
+
+### `make` 额外参数
+
+控制 `make` 的行为. 例如，将默认编译模式改成 Debug:
+
+```bash
+make CMAKE_BUILD_TYPE=Debug
+```
+
+- OPENMLDB_BUILD_DIR: 代码编译路径
+
+  默认: ${PROJECT_ROOT}/build
+
+- CMAKE_BUILD_TYPE
+
+  默认: RelWithDebInfo
+
+- CMAKE_INSTALL_PREFIX: 安装路径
+
+  默认: ${PROJECT_ROOT}/openmldb
+
+- SQL_PYSDK_ENABLE：是否编译 Python SDK
+
+  默认: OFF
+
+- SQL_JAVASDK_ENABLE：是否编译 Java SDK
+
+  默认: OFF
+
+- TESTING_ENABLE：是否编译测试目标
+
+  默认: OFF
+
+- NPROC: 并发编译数
+
+  默认: 1
+
+- CMAKE_EXTRA_FLAGS: 传递给 cmake 的额外参数
+
+  默认: ''
+
+- BUILD_BUNDLED: 从源码编译 thirdparty 依赖，而不是下载预编译包
+
+  默认: OFF
+
+- TCMALLOC_ENABLE: 通过 tcmalloc 的暴露应用的内存信息
+
+  默认: ON
+
+- OPENMLDB_BUILD_TARGET: 只需编译某些target时使用。例如，只想要编译一个测试程序ddl_parser_test，你可以设置`OPENMLDB_BUILD_TARGET=ddl_parser_test`。如果是多个target，用空格隔开。可以减少编译时间，减少编译产出文件，节约存储空间。
+
+  默认: all
+
+- THIRD_PARTY_CMAKE_FLAGS: 编译thirdparty时可以配置额外参数。例如，配置每个thirdparty项目并发编译，`THIRD_PARTY_CMAKE_FLAGS=-DMAKEOPTS=-j8`。thirdparty不受NPROC影响，thirdparty的多项目将会串行执行。
+  默认：''
+
+### 并发编译Java SDK
+
+```
+make SQL_JAVASDK_ENABLE=ON NPROC=4
+```
+
+编译好的jar包在各个submodule的target目录中。如果你想要在自己的项目中使用你自己编译的jar包作为依赖，建议不要使用systemPath的方式引入（容易出现`ClassNotFoundException`，需要处理Protobuf等依赖包的编译运行问题）。更好的方式是，通过`mvn install -DskipTests=true -Dscalatest.skip=true -Dwagon.skip=true -Dmaven.test.skip=true -Dgpg.skip`安装到本地m2仓库，再使用它们。
+
+## 针对特征工程优化的 OpenMLDB Spark 发行版
+
+[OpenMLDB Spark 发行版](https://github.com/4paradigm/spark)是 [Apache Spark](https://github.com/apache/spark) 的定制发行版。它针对机器学习场景提供特定优化，包括达到10倍到100倍性能提升的原生 LastJoin 实现。你可以使用和标准 Spark 一样的 Java/Scala/Python/SQL 接口，来使用 OpenMLDB Spark 发行版。
+
+注意：为了运行 OpenMLDB 的定制化 SQL 语法，你必须使用该 OpenMLDB Spark 发行版本。
+
+1. 下载预编译的OpenMLDB Spark发行版。
+
+```bash
+wget https://github.com/4paradigm/spark/releases/download/v3.2.1-openmldb0.8.4/spark-3.2.1-bin-openmldbspark.tgz
+```
+
+或者下载源代码并从头开始编译。
+
+```bash
+git clone https://github.com/4paradigm/spark.git
+cd ./spark/
+./dev/make-distribution.sh --name openmldbspark --pip --tgz -Phadoop-2.7 -Pyarn -Pallinone -Phive -Phive-thriftserver
+```
+
+2. 设置环境变量 `SPARK_HOME` 来使用 OpenMLDB Spark 的发行版本来运行 OpenMLDB 或者其他应用。
+
+```bash
+tar xzvf ./spark-3.2.1-bin-openmldbspark.tgz
+cd spark-3.2.1-bin-openmldbspark/
+export SPARK_HOME=`pwd`
+```
+
+3. 你现在可以正常使用 OpenMLDB 了，同时享受由定制化的 Spark 所带来的的性能提升体验。
+
+## 快速编译适配其他平台
+
+如前文所述，如果你想要在其他平台运行 OpenMLDB 或 SDK，需要从源码编译。我们为以下几个平台，提供了快速编译的解决方案，其他少见的平台请自行源码编译。
+
+### Centos 6等低版本glibc Linux OS
+
+#### 本地编译
+
+本地编译centos6适配的版本，可以使用Docker和脚本`steps/centos6_build.sh`。如下所示，我们使用当前目录作为挂载目录，将编译产出放在本地。
+
+```bash
+
+```bash
+git clone https://github.com/4paradigm/OpenMLDB.git
+cd OpenMLDB
+docker run -it -v`pwd`:/root/OpenMLDB ghcr.io/4paradigm/centos6_gcc7_hybridsql bash
+```
+
+在容器内执行编译脚本，编译产出在`build`目录下。如果编译中下载`bazel`或`icu4c`失败，可以使用OpenMLDB提供的镜像源，配置环境变量`OPENMLDB_SOURCE=true`即可。make可使用的各个环境变量同样生效，如下所示。
+
+```bash
+cd OpenMLDB
+bash steps/centos6_build.sh
+# THIRD_PARTY_CMAKE_FLAGS=-DMAKEOPTS=-j8 bash steps/centos6_build.sh # run fast when build single project
+# OPENMLDB_SOURCE=true bash steps/centos6_build.sh
+# SQL_JAVASDK_ENABLE=ON SQL_PYSDK_ENABLE=ON NPROC=8 bash steps/centos6_build.sh # NPROC will build openmldb in parallel, thirdparty should use THIRD_PARTY_CMAKE_FLAGS
+```
+
+本地2.20GHz CPU，SSD硬盘，32线程编译三方库与OpenMLDB主体，耗时参考：
+`THIRD_PARTY_CMAKE_FLAGS=-DMAKEOPTS=-j32 SQL_JAVASDK_ENABLE=ON SQL_PYSDK_ENABLE=ON NPROC=32 bash steps/centos6_build.sh`
+- thirdparty（不包括下载src时间）~40m：zetasql打patch 13m，所有thirdparty编译30m
+- OpenMLDB 本体，包括python和java native，~12min
+
+#### 云编译
+
+Fork OpenMLDB仓库后，可以使用在`Actions`中触发workflow `Other OS Build`，编译产出在`Actions`的`Artifacts`中。workflow 配置方式：
+- 不要更换`Use workflow from`为某个tag，可以是其他分支。
+- 选择`os name`为`centos6`。
+- 如果不是编译main分支，在`The branch, tag or SHA to checkout, otherwise use the branch`中填写想要的分支名、Tag(e.g. v0.8.4)或SHA。
+- 编译产出在触发后的runs界面中，参考[成功产出的runs链接](https://github.com/4paradigm/OpenMLDB/actions/runs/6044951902)。
+  - 一定会产出openmldb binary文件。
+  - 如果不需要Java或Python SDK，可配置`java sdk enable`或`python sdk enable`为`OFF`，节约编译时间。
+
+此编译流程需要从源码编译thirdparty，且资源较少，无法开启较高的并发编译。因此编译时间较长，大约需要3h5m（2h thirdparty+1h OpenMLDB）。workflow会缓存thirdparty的编译产出，因此第二次编译会快很多（1h15m OpenMLDB）。
+
+### Macos 10.15, 11
+
+Macos适配不需要从源码编译thirdparty，所以云编译耗时不会太长，大约1h15m。本地编译与[从源码全量编译](#从源码全量编译)章节相同，无需编译thirdparty（`BUILD_BUNDLED=OFF`）。云编译需要在`Actions`中触发workflow `Other OS Build`，编译产出在`Actions`的`Artifacts`中。workflow 配置 `os name`为`macos10`/`macos11`，同样可配置`java sdk enable`或`python sdk enable`为`OFF`。