# 安装部署

## 软硬件要求

### 操作系统

发行的预编译包支持：CentOS 7.x, Ubuntu 20.04, SUSE 12 SP3, macOS 12。因此Linux要求glibc version >= 2.17。对于其他操作系统发行版本，预编译包未做充分测试，无法保证其完全兼容。你可以尝试 [从源码编译](compile.md)，来支持其他的操作系统。

````{note}
Linux可通过以下命令来检查系统的支持情况。
```shell
cat /etc/os-release # most linux
cat /etc/redhat-release # redhat only
ldd --version
strings /lib64/libc.so.6 | grep ^GLIBC_
```
通常ldd版本>=2.17，libc.so.6中也会有`GLIBC_2.17`，也就是该系统支持glibc 2.17的程序/动态库运行。如果系统的glibc版本低于2.17，则需要尝试从源码编译。
````

### 第三方组件依赖

如果需要部署 ZooKeeper 和 TaskManager，则需要有 Java 运行环境。

### 硬件

* CPU：
  * x86 CPU，推荐 不少于 4 核
  * 如果使用预编译包，则需要支持 AVX2 指令集；否则请从 [源码编译](compile.md)
  * 内存：推荐至少 8 GB；如果业务场景数据量较大，推荐 128 GB 或者以上
* 其他硬件：无特殊需求，但磁盘以及网络的性能，均可能会影响 OpenMLDB 的延迟和吞吐性能表现。

## 部署包

### 下载/源码编译

如果你的操作系统可以直接运行预编译包，则可以从以下地址下载：

- GitHub release 页面：https://github.com/4paradigm/OpenMLDB/releases
- 镜像站点（中国）：http://43.138.115.238/download/

其中预编译包和可支持的操作系统的对应关系为：

- `openmldb-x.x.x-linux.tar.gz`: CentOS 7.x, Ubuntu 20.04, SUSE 12 SP3
- `openmldb-x.x.x-darwin.tar.gz`: macOS 12

如果用户的操作系统不在列表，或者期望从源代码编译，则参考我们的 [源码编译文档](compile.md)。

### Linux 平台预测试

<<<<<<< HEAD
由于 Linux 平台的多样性，发布包可能在你的机器上不兼容，请先通过简单的运行测试。比如，下载预编译包 `openmldb-0.8.3-linux.tar.gz` 以后，运行：

```
tar -zxvf openmldb-0.8.3-linux.tar.gz
./openmldb-0.8.3-linux/bin/openmldb --version
```

结果应显示该程序的版本号，类似

```
openmldb version 0.8.3-xxxx
=======
由于 Linux 平台的多样性，发布包可能在你的机器上不兼容，请先通过简单的运行测试。比如，下载预编译包 `openmldb-0.8.4-linux.tar.gz` 以后，运行：

```
tar -zxvf openmldb-0.8.4-linux.tar.gz
./openmldb-0.8.4-linux/bin/openmldb --version
```

结果应显示该程序的版本号，类似

```
openmldb version 0.8.4-xxxx
>>>>>>> 72f752bd
Debug build (NDEBUG not #defined)
```

如果未运行成功，则需要通过源码编译 OpenMLDB。

## 配置环境

为了保证部署的正确性和稳定性，建议进行如下的系统配置操作。以下操作假设在 Linux 系统下命令。

### 配置 coredump 文件大小限制和最多文件打开数目
```bash
ulimit -c unlimited
ulimit -n 655360
```

通过`ulimit`命令配置的参数，只对当前session有效，如果希望持久化配置，需要在`/etc/security/limits.conf`添加如下配置：
```bash
*       soft    core    unlimited
*       hard    core    unlimited
*       soft    nofile  655360
*       hard    nofile  655360
```

### 关闭操作系统 swap

查看当前系统swap是否关闭

```bash
$ free
              total        used        free      shared  buff/cache   available
Mem:      264011292    67445840     2230676     3269180   194334776   191204160
Swap:             0           0           0
```

如果swap一项全部为0表示已经关闭，否则运行下面命令关闭swap

```
swapoff -a
```

### 关闭 THP(Transparent Huge Pages)

使用如下命令，查看THP是否关闭

```
$ cat /sys/kernel/mm/transparent_hugepage/enabled
always [madvise] never
$ cat /sys/kernel/mm/transparent_hugepage/defrag
[always] madvise never
```

如果上面两个配置中 `never` 没有被选中（`[never]`），则需要使用如下命令进行配置：

```bash
echo 'never' > /sys/kernel/mm/transparent_hugepage/enabled
echo 'never' > /sys/kernel/mm/transparent_hugepage/defrag
```

查看是否设置成功，如下所示：

```bash
$ cat /sys/kernel/mm/transparent_hugepage/enabled
always madvise [never]
$ cat /sys/kernel/mm/transparent_hugepage/defrag
always madvise [never]
```

注：以上三项也可以通过脚本一键修改，参考[修改机器环境配置](#修改机器环境配置-可选)

### 时间和时区设置

OpenMLDB 数据过期删除机制依赖于系统时钟, 如果系统时钟不正确会导致过期数据没有删掉或者删掉了没有过期的数据。

### 网络白名单

OpenMLDB 集群的服务组件之间需要保证网络连通。客户端到 OpenMLDB 集群则分为两种情况：

- Client（CLI 以及 SDKs）连接到 OpenMLDB 集群，除了与 ZooKeeper 的连通，还需要保证和Nameserver/TabletServer/TaskManager的连通

- 如果服务仅使用 APIServer 进行通信，那么客户端只需保证能访问 APIServer 端口

## 部署高可用集群

在生产环境中，我们建议部署具备高可用能力的 OpenMLDB 集群。关于高可用部署架构，请参照我们推荐的 [高可用部署最佳实践](../maintain/backup.md)。

## 守护进程启动方式

OpenMLDB 提供了两种启动模式：普通和守护进程启动。守护进程额外提供了一层保护，在服务进程意外退出的情况下，可以自动重新启动。关于守护进程启动：

- 守护进程并非系统服务，如果守护进程意外推出，将会失去守护作用。
- 每一个服务进程均有一个关联的独立的守护进程。
- 守护进程如果被 `SIGKILL` 信号杀死，则关联的被守护进程不会退出。此时如果想恢复正常的守护进程启动方式，需要把关联的进程杀掉，再以守护进程方式启动。
- 守护进程如果被非 `SIGKILL` 信号杀死，则守护进程退出时也会把相关联的进程同时退出。

如果想要使守护进程模式启动，请使用`bash bin/start.sh start <component> mon`或者`sbin/start-all.sh mon`的方式启动。守护进程模式中，`bin/<component>.pid`将是 mon 进程的 pid，`bin/<component>.pid.child` 为组件真实的 pid。

## 部署方式一：一键部署（推荐）
OpenMLDB集群版需要部署ZooKeeper、NameServer、TabletServer、TaskManager等模块。其中ZooKeeper用于服务发现和保存元数据信息。NameServer用于管理TabletServer，实现高可用和failover。TabletServer用于存储数据和主从同步数据。APIServer是可选的，如果要用http的方式和OpenMLDB交互需要部署此模块。TaskManager 用于管理离线 job。我们提供了一键部署脚本，可以简化手动在每台机器上下载和配置的复杂性。

**注意:** 同一台机器部署多个组件时，一定要部署在不同的目录里，便于单独管理。尤其是部署TabletServer，一定不能重复使用目录，避免数据文件和日志文件冲突。

DataCollector和SyncTool暂不支持一键部署。请参考手动部署方式。

### 环境要求

- 部署机器（执行部署脚本的机器）可以免密登录其他部署节点
- 部署机器安装 `rsync` 工具
- 部署机器安装 Python3
- 部署Zookeeper和TaskManager的机器安装 JRE (Java Runtime Environment)

### 下载OpenMLDB发行版

```
<<<<<<< HEAD
wget https://github.com/4paradigm/OpenMLDB/releases/download/v0.8.3/openmldb-0.8.3-linux.tar.gz
tar -zxvf openmldb-0.8.3-linux.tar.gz
cd openmldb-0.8.3-linux
=======
wget https://github.com/4paradigm/OpenMLDB/releases/download/v0.8.4/openmldb-0.8.4-linux.tar.gz
tar -zxvf openmldb-0.8.4-linux.tar.gz
cd openmldb-0.8.4-linux
>>>>>>> 72f752bd
```

### 环境配置
环境变量定义在`conf/openmldb-env.sh`，如下表所示：

| 环境变量                              | 默认值                                | 定义                                                                      |
|-----------------------------------|------------------------------------|-------------------------------------------------------------------------|
<<<<<<< HEAD
| OPENMLDB_VERSION                  | 0.8.3                              | OpenMLDB版本                                                              |
=======
| OPENMLDB_VERSION                  | 0.8.4                              | OpenMLDB版本                                                              |
>>>>>>> 72f752bd
| OPENMLDB_MODE                     | standalone                         | standalone或者cluster                                                     |
| OPENMLDB_HOME                     | 当前发行版的根目录                          | openmldb发行版根目录                                                          |
| SPARK_HOME                        | $OPENMLDB_HOME/spark               | openmldb spark发行版根目录，如果该目录不存在，自动从网上下载                                   |
| OPENMLDB_TABLET_PORT              | 10921                              | TabletServer默认端口                                                              |
| OPENMLDB_NAMESERVER_PORT          | 7527                               | NameServer默认端口                                                          |
| OPENMLDB_TASKMANAGER_PORT         | 9902                               | taskmanager默认端口                                                         |
| OPENMLDB_APISERVER_PORT           | 9080                               | APIServer默认端口                                                           |
| OPENMLDB_USE_EXISTING_ZK_CLUSTER  | false                              | 是否使用已经部署的ZooKeeper集群。如果是`false`，会在部署脚本里自动启动ZooKeeper集群                  |
| OPENMLDB_ZK_HOME                  | $OPENMLDB_HOME/zookeeper           | ZooKeeper发行版根目录                                                         |
| OPENMLDB_ZK_CLUSTER               | 自动从`conf/hosts`中的`[zookeeper]`配置获取 | ZooKeeper集群地址                                                           |
| OPENMLDB_ZK_ROOT_PATH             | /openmldb                          | OpenMLDB在ZooKeeper的根目录                                                  |
| OPENMLDB_ZK_CLUSTER_CLIENT_PORT   | 2181                               | ZooKeeper client port, 即zoo.cfg里面的clientPort                            |
| OPENMLDB_ZK_CLUSTER_PEER_PORT     | 2888                               | ZooKeeper peer port，即zoo.cfg里面这种配置server.1=zoo1:2888:3888中的第一个端口配置      |
| OPENMLDB_ZK_CLUSTER_ELECTION_PORT | 3888                               | ZooKeeper election port, 即zoo.cfg里面这种配置server.1=zoo1:2888:3888中的第二个端口配置 |

### 节点配置
节点配置文件为`conf/hosts`，示例如下：
```bash
[tablet]
node1:10921 /tmp/openmldb/tablet
node2:10922 /tmp/openmldb/tablet

[nameserver]
node3:7527

[apiserver]
node3:9080

[taskmanager]
node3:9902

[zookeeper]
node3:2181:2888:3888 /tmp/openmldb/zk-1
```

配置文件分为四个区域，以`[]`来识别：

- `[tablet]`：配置部署TabletServer的节点列表
- `[nameserver]`：配置部署NameServer的节点列表
- `[apiserver]`：配置部署APIServer的节点列表
- `[taskmanager]`：配置部署TaskManager的节点列表
- `[zookeeper]`：配置部署ZooKeeper的节点列表

每个区域的节点列表，每一行代表一个节点，每行格式为`host:port WORKDIR`。
对于`[zookeeper]`, 会有额外端口参数，包括follower用来连接leader的`zk_peer_port`和用于leader选择的`zk_election_port`，
其格式为`host:port:zk_peer_port:zk_election_port WORKDIR`。

每一行节点列表，除了`host`是必须的，其他均为可选，如果没有提供，会使用默认配置，默认配置参考`conf/openmldb-env.sh`。

```{warning}
如果在不同机器上部署多个 TaskManager，其 `offline.data.prefix` 配置的路径，这些机器必须可以访问，建议配置hdfs路径。
```

### 修改机器环境配置 (可选)
```
bash sbin/init_env.sh
```
说明:
- 需要用root用户执行此脚本。执行其他脚本不需要root
- 此脚本只修改limit配置，关闭swap和关闭THP

### 部署

```bash
sbin/deploy-all.sh
```
该脚本会把相关的文件分发到`conf/hosts`里面配置的机器上，同时根据`conf/hosts`和`conf/openmldb-env.sh`
的配置，对相关组件的配置做出相应的更新。

如果希望为每个节点添加一些额外的相同的定制化配置，可以在执行deploy脚本之前，修改`conf/xx.template`的配置，
这样在分发配置文件的时候，每个节点都可以用到更改后的配置。
重复执行`sbin/deploy-all.sh`会覆盖上一次的配置。

详细配置说明见[配置文件](./conf.md)，请注意TaskManager Spark的选择与细节配置[Spark Config详解](./conf.md#spark-config详解)。

### 启动服务

普通模式启动：

```bash
sbin/start-all.sh
```
或者，使用守护进程模式启动：

```bash
sbin/start-all.sh mon
```

该脚本会把 `conf/hosts` 里面配置的所有服务启动起来。启动完成以后，可以通过辅助脚本启动 CLI （`sbin/openmldb-cli.sh`），来验证集群是否正常启动。

```{tip}
start-all.sh 是一个非常有用的工具。除了在部署阶段可以使用，也可以在运维阶段用于启动某一个下线的 OpenMLDB 进程。比如某一个 tablet 进程意外下线，你可以直接执行 start-all.sh。该脚本对于已经启动的进程不会产生副作用，对于已配置、但是未启动的进程，将会自动进行启动。
```
### 停止服务
如果需要停止所有服务，可以执行以下脚本：
```bash
sbin/stop-all.sh
```


## 部署方式二：手动部署
OpenMLDB集群版需要部署ZooKeeper、NameServer、TabletServer、TaskManager等模块。其中ZooKeeper用于服务发现和保存元数据信息。NameServer用于管理TabletServer，实现高可用和failover。TabletServer用于存储数据和主从同步数据。APIServer是可选的，如果要用http的方式和OpenMLDB交互需要部署此模块。TaskManager用于管理离线job。

**注意 1:** 同一台机器部署多个组件时，一定要部署在不同的目录里，便于单独管理。尤其是部署TabletServer，一定不能重复使用目录，避免数据文件和日志文件冲突。

**注意 2:** 下文均使用常规后台进程模式启动组件，如果想要使守护进程模式启动组件，请使用命令格式如 `bash bin/start.sh start <component> mon`。

(zookeeper_addr)=
### 部署 ZooKeeper
ZooKeeper 要求版本在 3.4 到 3.6 之间, 建议部署3.4.14版本。如果已有可用ZooKeeper集群可略过此步骤。如果想要部署ZooKeeper集群，参考[这里](https://zookeeper.apache.org/doc/r3.4.14/zookeeperStarted.html#sc_RunningReplicatedZooKeeper)。本步骤只演示部署standalone ZooKeeper。

**1. 下载ZooKeeper安装包**

```
wget https://archive.apache.org/dist/zookeeper/zookeeper-3.4.14/zookeeper-3.4.14.tar.gz
tar -zxvf zookeeper-3.4.14.tar.gz
cd zookeeper-3.4.14
cp conf/zoo_sample.cfg conf/zoo.cfg
```

**2. 修改配置文件**
打开文件`conf/zoo.cfg`修改`dataDir`和`clientPort`。

```
dataDir=./data
clientPort=7181
```

**3. 启动ZooKeeper**

```
bash bin/zkServer.sh start
```

启动成功将如下图所示，有`STARTED`提示。
![zk started](images/zk_started.png)

通过`ps f|grep zoo.cfg`也可以看到ZooKeeper进程正在运行。

![zk ps](images/zk_ps.png)

```{attention}
如果发现ZooKeeper进程启动失败，请查看当前目录的zookeeper.out日志。
```

**4. 记录ZooKeeper服务地址与连接测试**

后续TabletServer、NameServer与TaskManager连接ZooKeeper，均需要配置这个ZooKeeper服务地址。跨主机访问ZooKeeper服务需要使用公网IP（这里我们假设为`172.27.128.33`，实际请获得你的ZooKeeper部署机器IP），又由第二步填写的`clientPort`，可知ZooKeeper服务地址为`172.27.128.33:7181`。

你可以使用`zookeeper-3.4.14/bin/zkCli.sh`来进行连接ZooKeeper的测试，仍在`zookeeper-3.4.14`目录中运行
```
bash bin/zkCli.sh -server 172.27.128.33:7181
```
可以进入zk客户端程序，如下图所示，有`CONNECTED`提示。

![zk cli](images/zk_cli.png)

输入`quit`回车或`Ctrl+C`退出zk客户端。

### 部署 TabletServer

注意，TabletServer 至少需要部署两台，否则会出错无法正确完成部署。

**1. 下载OpenMLDB部署包**

```
<<<<<<< HEAD
wget https://github.com/4paradigm/OpenMLDB/releases/download/v0.8.3/openmldb-0.8.3-linux.tar.gz
tar -zxvf openmldb-0.8.3-linux.tar.gz
mv openmldb-0.8.3-linux openmldb-tablet-0.8.3
cd openmldb-tablet-0.8.3
=======
wget https://github.com/4paradigm/OpenMLDB/releases/download/v0.8.4/openmldb-0.8.4-linux.tar.gz
tar -zxvf openmldb-0.8.4-linux.tar.gz
mv openmldb-0.8.4-linux openmldb-tablet-0.8.4
cd openmldb-tablet-0.8.4
>>>>>>> 72f752bd
```
**2. 修改配置文件`conf/tablet.flags`**
```bash
# 可以在示例配置文件的基础上，进行修改
cp conf/tablet.flags.template conf/tablet.flags
```
```{attention}
注意，配置文件是`conf/tablet.flags`，不是其他配置文件。启动多台TabletServer时（多TabletServer目录应该独立，不可共享），依然是修改该配置文件。
```
* 修改`endpoint`。`endpoint`是用冒号分隔的部署机器IP/域名和端口号（endpoint不能用0.0.0.0和127.0.0.1，必须是公网IP）。
* 修改`zk_cluster`为已经启动的zk服务地址(见 [部署 ZooKeeper - 4. 记录ZooKeeper服务地址与连接测试](zookeeper_addr))。如果zk服务是集群，可用逗号分隔，例如，`172.27.128.33:7181,172.27.128.32:7181,172.27.128.31:7181`。
* 修改`zk_root_path`，本例中使用`/openmldb_cluster`。注意，**同一个集群下的组件`zk_root_path`是相同的**。所以本次部署中，各个组件配置的`zk_root_path`都为`/openmldb_cluster`。
```
--endpoint=172.27.128.33:9527
--role=tablet

# if tablet run as cluster mode zk_cluster and zk_root_path should be set
--zk_cluster=172.27.128.33:7181
--zk_root_path=/openmldb_cluster
```
**注意：**
* 如果endpoint配置项使用的是域名, 所有使用openmldb client的机器都得配上对应的host. 不然会访问不到

**3. 启动服务**

```
bash bin/start.sh start tablet
```
启动后应有`success`提示，如下所示。
```
Starting tablet ...
Start tablet success
```

通过`ps f | grep tablet`查看进程状态。
![tablet ps](images/tablet_ps.png)

通过`curl http://<tablet_ip>:<port>/status`也可以测试TabletServer是否运行正常。

```{attention}
如果发现TabletServer启动失败，或进程运行一阵子后就退出了，可以检查该TabletServer启动目录下的`logs/tablet.WARNING`，更详细可以检查`logs/tablet.INFO`。如果是IP地址已被使用，请自行更改TabletServer的endpoint端口，再次启动。启动前请保证启动目录中没有`db  logs  recycle`三个目录。可以使用命令删除 `rm -rf db logs recycle`，以防止遗留的文件与日志对当前的判断造成干扰。如果无法解决，请联系开发社区，并提供日志。
```
**4. 重复以上步骤部署多个TabletServer**

```{important}
集群版的TabletServer数量必须2台及以上，如果只有1台TabletServer，启动NameServer将会failed。NameServer的日志(logs/nameserver.WARNING)中会包含"is less then system table replica num"的日志。
```

在另一台机器启动下一个TabletServer只需在该机器上重复以上步骤。如果是在同一个机器上启动下一个TabletServer，请保证是在另一个目录中，不要重复使用已经启动过TabletServer的目录。

<<<<<<< HEAD
比如，可以再次解压压缩包（不要cp已经启动过TabletServer的目录，启动后的生成文件会造成影响），并命名目录为`openmldb-tablet-0.8.3-2`。

```
tar -zxvf openmldb-0.8.3-linux.tar.gz
mv openmldb-0.8.3-linux openmldb-tablet-0.8.3-2
cd openmldb-tablet-0.8.3-2
=======
比如，可以再次解压压缩包（不要cp已经启动过TabletServer的目录，启动后的生成文件会造成影响），并命名目录为`openmldb-tablet-0.8.4-2`。

```
tar -zxvf openmldb-0.8.4-linux.tar.gz
mv openmldb-0.8.4-linux openmldb-tablet-0.8.4-2
cd openmldb-tablet-0.8.4-2
>>>>>>> 72f752bd
```

再修改配置并启动。注意，TabletServer如果都在同一台机器上，请使用不同端口号，否则日志(logs/tablet.WARNING)中将会有"Fail to listen"信息。

**注意:**
* 服务启动后会在bin目录下产生tablet.pid文件, 里边保存启动时的进程号。如果该文件内的pid正在运行则会启动失败

### 部署 NameServer
```{attention}
请保证所有TabletServer已经启动成功，再部署NameServer，不能更改部署顺序。
```
**1. 下载OpenMLDB部署包**
````
<<<<<<< HEAD
wget https://github.com/4paradigm/OpenMLDB/releases/download/v0.8.3/openmldb-0.8.3-linux.tar.gz
tar -zxvf openmldb-0.8.3-linux.tar.gz
mv openmldb-0.8.3-linux openmldb-ns-0.8.3
cd openmldb-ns-0.8.3
=======
wget https://github.com/4paradigm/OpenMLDB/releases/download/v0.8.4/openmldb-0.8.4-linux.tar.gz
tar -zxvf openmldb-0.8.4-linux.tar.gz
mv openmldb-0.8.4-linux openmldb-ns-0.8.4
cd openmldb-ns-0.8.4
>>>>>>> 72f752bd
````
**2. 修改配置文件conf/nameserver.flags**
```bash
# 可以在示例配置文件的基础上，进行修改
cp conf/nameserver.flags.template conf/nameserver.flags
```
```{attention}
注意，配置文件是`conf/nameserver.flags`，不是其他配置文件。启动多台NameServert时（多NameServer目录应该独立，不可共享），依然是修改该配置文件。
```
* 修改`endpoint`。`endpoint`是用冒号分隔的部署机器IP/域名和端口号（endpoint不能用0.0.0.0和127.0.0.1，必须是公网IP）。
* 修改`zk_cluster`为已经启动的zk服务地址(见 [部署 ZooKeeper - 4. 记录ZooKeeper服务地址与连接测试](zookeeper_addr))。如果zk服务是集群，可用逗号分隔，例如，`172.27.128.33:7181,172.27.128.32:7181,172.27.128.31:7181`。
* 修改`zk_root_path`，本例中使用`/openmldb_cluster`。注意，**同一个集群下的组件`zk_root_path`是相同的**。所以本次部署中，各个组件配置的`zk_root_path`都为`/openmldb_cluster`。
```
--endpoint=172.27.128.31:6527
--zk_cluster=172.27.128.33:7181
--zk_root_path=/openmldb_cluster
```

**3. 启动服务**
```
bash bin/start.sh start nameserver
```

启动后应有`success`提示，如下所示。
```
Starting nameserver ...
Start nameserver success
```

同样可以通过`curl http://<ns_ip>:<port>/status`检测NameServer是否正常运行。

**4. 重复上述步骤部署多个NameServer**

NameServer 可以只存在一台，如果你需要高可用性，可以部署多 NameServer。

在另一台机器启动下一个 NameServer 只需在该机器上重复以上步骤。如果是在同一个机器上启动下一个 NameServer，请保证是在另一个目录中，不要重复使用已经启动过 namserver 的目录。

<<<<<<< HEAD
比如，可以再次解压压缩包（不要cp已经启动过 namserver 的目录，启动后的生成文件会造成影响），并命名目录为`openmldb-ns-0.8.3-2`。

```
tar -zxvf openmldb-0.8.3-linux.tar.gz
mv openmldb-0.8.3-linux openmldb-ns-0.8.3-2
cd openmldb-ns-0.8.3-2
=======
比如，可以再次解压压缩包（不要cp已经启动过 namserver 的目录，启动后的生成文件会造成影响），并命名目录为`openmldb-ns-0.8.4-2`。

```
tar -zxvf openmldb-0.8.4-linux.tar.gz
mv openmldb-0.8.4-linux openmldb-ns-0.8.4-2
cd openmldb-ns-0.8.4-2
>>>>>>> 72f752bd
```
然后再修改配置并启动。

**注意:**
* 服务启动后会在bin目录下产生`namserver.pid`文件, 里边保存启动时的进程号。如果该文件内的pid正在运行则会启动失败
* 请把所有 TabletServer 部署完再部署 NameServer

**5. 检查服务是否启动**

```{attention}
必须部署了至少一个NameServer，才可以使用以下方式查询到**当前**集群已启动的服务组件。
```

```bash
echo "show components;" | ./bin/openmldb --zk_cluster=172.27.128.33:7181 --zk_root_path=/openmldb_cluster --role=sql_client
```

结果**类似**下图，可以看到你已经部署好了的所有TabletServer和NameServer。
```
 ------------------- ------------ --------------- -------- ---------
  Endpoint            Role         Connect_time    Status   Ns_role
 ------------------- ------------ --------------- -------- ---------
  172.27.128.33:9527  tablet       1665568158749   online   NULL
  172.27.128.33:9528  tablet       1665568158741   online   NULL
  172.27.128.31:6527  nameserver   1665568159782   online   master
 ------------------- ------------ --------------- -------- ---------
```

### 部署 APIServer

APIServer负责接收http请求，转发给OpenMLDB集群并返回结果。它是无状态的。APIServer并不是OpenMLDB必须部署的组件，如果不需要使用http接口，可以跳过本步骤，进入下一步[部署TaskManager](deploy_taskmanager)。

运行前需确保OpenMLDB集群的TabletServer和NameServer进程已经启动（TaskManager不影响APIServer的启动），否则APIServer将初始化失败并退出进程。

**1. 下载OpenMLDB部署包**

```
<<<<<<< HEAD
wget https://github.com/4paradigm/OpenMLDB/releases/download/v0.8.3/openmldb-0.8.3-linux.tar.gz
tar -zxvf openmldb-0.8.3-linux.tar.gz
mv openmldb-0.8.3-linux openmldb-apiserver-0.8.3
cd openmldb-apiserver-0.8.3
=======
wget https://github.com/4paradigm/OpenMLDB/releases/download/v0.8.4/openmldb-0.8.4-linux.tar.gz
tar -zxvf openmldb-0.8.4-linux.tar.gz
mv openmldb-0.8.4-linux openmldb-apiserver-0.8.4
cd openmldb-apiserver-0.8.4
>>>>>>> 72f752bd
```

**2. 修改配置文件conf/apiserver.flags**
```bash
# 可以在示例配置文件的基础上，进行修改
cp conf/apiserver.flags.template conf/apiserver.flags
```

* 修改`endpoint`。`endpoint`是用冒号分隔的部署机器IP/域名和端口号（endpoint不能用0.0.0.0和127.0.0.1，必须是公网IP）。
* 修改`zk_cluster`为已经启动的zk服务地址(见 [部署 ZooKeeper - 4. 记录ZooKeeper服务地址与连接测试](zookeeper_addr))。如果zk服务是集群，可用逗号分隔，例如，`172.27.128.33:7181,172.27.128.32:7181,172.27.128.31:7181`。
* 修改`zk_root_path`，本例中使用`/openmldb_cluster`。注意，**同一个集群下的组件`zk_root_path`是相同的**。所以本次部署中，各个组件配置的`zk_root_path`都为`/openmldb_cluster`。

```
--endpoint=172.27.128.33:8080
--zk_cluster=172.27.128.33:7181
--zk_root_path=/openmldb_cluster
```

**注意：**

* 如果http请求并发度较大，可自行调大APIServer的线程数，`--thread_pool_size`，默认为16，重启生效。

**3. 启动服务**

```
bash bin/start.sh start apiserver
```

启动后应有`success`提示，如下所示。
```
Starting apiserver ...
Start apiserver success
```

```{attention}
APIServer是非必需组件，所以不会出现在`show components;`中。
```

可以通过`curl http://<apiserver_ip>:<port>/status`检测 APIServer 是否正常运行，更推荐通过执行sql的方式来测试是否正常：
```
curl http://<apiserver_ip>:<port>/dbs/foo -X POST -d'{"mode":"online","sql":"show components;"}'
```
结果中应该有已启动的所有TabletServer和NameServer的信息。

(deploy_taskmanager)=

### 部署TaskManager

TaskManager 可以只存在一台，如果你需要高可用性，可以部署多 TaskManager ，需要注意避免IP端口冲突。如果 TaskManager 主节点出现故障，从节点将自动恢复故障取代主节点，客户端无需任何修改可继续访问 TaskManager 服务。

**1. 下载 OpenMLDB 部署包和面向特征工程优化的 Spark 发行版**

Spark发行版：
```shell
<<<<<<< HEAD
wget https://github.com/4paradigm/spark/releases/download/v3.2.1-openmldb0.8.3/spark-3.2.1-bin-openmldbspark.tgz
# 中国镜像地址：http://43.138.115.238/download/v0.8.3/spark-3.2.1-bin-openmldbspark.tgz
=======
wget https://github.com/4paradigm/spark/releases/download/v3.2.1-openmldb0.8.4/spark-3.2.1-bin-openmldbspark.tgz
# 中国镜像地址：http://43.138.115.238/download/v0.8.4/spark-3.2.1-bin-openmldbspark.tgz
>>>>>>> 72f752bd
tar -zxvf spark-3.2.1-bin-openmldbspark.tgz 
export SPARK_HOME=`pwd`/spark-3.2.1-bin-openmldbspark/
```

OpenMLDB部署包：
```
<<<<<<< HEAD
wget https://github.com/4paradigm/OpenMLDB/releases/download/v0.8.3/openmldb-0.8.3-linux.tar.gz
tar -zxvf openmldb-0.8.3-linux.tar.gz
mv openmldb-0.8.3-linux openmldb-taskmanager-0.8.3
cd openmldb-taskmanager-0.8.3
=======
wget https://github.com/4paradigm/OpenMLDB/releases/download/v0.8.4/openmldb-0.8.4-linux.tar.gz
tar -zxvf openmldb-0.8.4-linux.tar.gz
mv openmldb-0.8.4-linux openmldb-taskmanager-0.8.4
cd openmldb-taskmanager-0.8.4
>>>>>>> 72f752bd
```

**2. 修改配置文件conf/taskmanager.properties**
```bash
# 可以在示例配置文件的基础上，进行修改
cp conf/taskmanager.properties.template conf/taskmanager.properties
```

* 修改`server.host`。host是部署机器的IP/域名。
* 修改`server.port`。port是部署机器的端口号。
* 修改`zk_cluster`为已经启动的zk集群地址。IP为zk所在机器的IP, port为zk配置文件中clientPort配置的端口号. 如果zk是集群模式用逗号分割, 格式为ip1:port1,ip2:port2,ip3:port3。
* 如果和其他OpenMLDB共用zk需要修改zookeeper.root_path。
* 修改`batchjob.jar.path`为BatchJob Jar文件路径，如果设置为空会到上一级lib目录下寻找。如果使用Yarn模式需要修改为对应HDFS路径。
* 修改`offline.data.prefix`为离线表存储路径，如果使用Yarn模式需要修改为对应HDFS路径。
* 修改`spark.master`为离线任务运行模式，目前支持local和yarn模式。
* 修改`spark.home`为Spark环境路径，如果不配置或配置为空则使用`SPARK_HOME`环境变量的配置。也可在配置文件中设置，路径为绝对路径。

```
server.host=172.27.128.33
server.port=9902
zookeeper.cluster=172.27.128.33:7181
zookeeper.root_path=/openmldb_cluster
batchjob.jar.path=
offline.data.prefix=file:///tmp/openmldb_offline_storage/
spark.master=local
spark.home=
```

更多Spark相关配置说明，见[Spark Config详解](./conf.md#spark-config详解)。

```{attention}
分布式部署的集群，请不要使用客户端本地文件作为源数据导入，推荐使用hdfs路径。

`spark.master=yarn`时，**必须**使用hdfs路径。
`spark.master=local`时，如果一定要是有本地文件，可以将文件拷贝至TaskManager运行的主机上，使用TaskManager主机上的绝对路径地址。

离线数据量较大时，也推荐`offline.data.prefix`使用hdfs，而不是本地file。
```

**3. 启动服务**
```
bash bin/start.sh start taskmanager
```

`ps f|grep taskmanager`应运行正常，`curl http://<taskmanager_ip>:<port>/status`可以查询到taskmanager进程状态。

```{note}
TaskManager的日志分为TaskManager进程日志和每个离线命令的job日志。默认路径为<启动目录>/taskmanager/bin/logs，其中：
- taskmanager.log/.out为TaskManager进程日志，如果TaskManager进程退出，请查看这个日志。
- job_x_error.log为单个job的运行日志，job_x.log为单个job的print日志（如果是异步select，结果将打印在此处）。如果离线任务失败，例如job 10失败，可通过`SHOW JOBLOG 10;`来获取日志信息。如果版本较低不支持JOBLOG，**请到TaskManager所在机器上**找到对应的日志job_10.log和job_10_error.log。
```

**4. 检查服务是否启动**

```bash
$ ./bin/openmldb --zk_cluster=172.27.128.33:7181  --zk_root_path=/openmldb_cluster --role=sql_client
> show components;
```
结果应类似下表，包含所有集群的组件（APIServer除外）。
```
 ------------------- ------------ --------------- -------- ---------
  Endpoint            Role         Connect_time    Status   Ns_role
 ------------------- ------------ --------------- -------- ---------
  172.27.128.33:9527  tablet       1665568158749   online   NULL
  172.27.128.33:9528  tablet       1665568158741   online   NULL
  172.27.128.31:6527  nameserver   1665568159782   online   master
  172.27.128.33:9902  taskmanager  1665649276766   online   NULL
 ------------------- ------------ --------------- -------- ---------
```

在sql client中，可以通过执行以下sql命令，读写简单的表测试一下集群功能是否正常。（为了简单起见，这里只测试在线部分）
```
create database simple_test;
use simple_test;
create table t1(c1 int, c2 string);
set @@execute_mode='online';
Insert into t1 values (1, 'a'),(2,'b');
select * from t1;
```

### 部署在离线同步工具 (可选)

在离线同步工具中的DataCollector需要部署在TabletServer所在机器上，所以，如果有在离线同步需求，可以在所有TabletServer部署目录中再进行DataCollector的部署。

SyncTool需要Java运行环境，没有额外要求，建议单独部署在一台机器上。

SyncTool的同步任务管理工具SyncTool Helper，在部署包的`tools/synctool_helper.py`，需要Python3运行环境，无额外要求，可以远程使用，但由于支持不够完善，查看Tool的调试信息需要在SyncTool所在机器上使用Helper。

具体部署方式见[在离线同步工具](../tutorial/online_offline_sync.md)，请仔细阅读在离线同步工具的版本条件与功能边界。<|MERGE_RESOLUTION|>--- conflicted
+++ resolved
@@ -47,31 +47,17 @@
 
 ### Linux 平台预测试
 
-<<<<<<< HEAD
-由于 Linux 平台的多样性，发布包可能在你的机器上不兼容，请先通过简单的运行测试。比如，下载预编译包 `openmldb-0.8.3-linux.tar.gz` 以后，运行：
-
-```
-tar -zxvf openmldb-0.8.3-linux.tar.gz
-./openmldb-0.8.3-linux/bin/openmldb --version
+由于 Linux 平台的多样性，发布包可能在你的机器上不兼容，请先通过简单的运行测试。比如，下载预编译包 `openmldb-0.8.4-linux.tar.gz` 以后，运行：
+
+```
+tar -zxvf openmldb-0.8.4-linux.tar.gz
+./openmldb-0.8.4-linux/bin/openmldb --version
 ```
 
 结果应显示该程序的版本号，类似
 
 ```
-openmldb version 0.8.3-xxxx
-=======
-由于 Linux 平台的多样性，发布包可能在你的机器上不兼容，请先通过简单的运行测试。比如，下载预编译包 `openmldb-0.8.4-linux.tar.gz` 以后，运行：
-
-```
-tar -zxvf openmldb-0.8.4-linux.tar.gz
-./openmldb-0.8.4-linux/bin/openmldb --version
-```
-
-结果应显示该程序的版本号，类似
-
-```
 openmldb version 0.8.4-xxxx
->>>>>>> 72f752bd
 Debug build (NDEBUG not #defined)
 ```
 
@@ -185,15 +171,9 @@
 ### 下载OpenMLDB发行版
 
 ```
-<<<<<<< HEAD
-wget https://github.com/4paradigm/OpenMLDB/releases/download/v0.8.3/openmldb-0.8.3-linux.tar.gz
-tar -zxvf openmldb-0.8.3-linux.tar.gz
-cd openmldb-0.8.3-linux
-=======
 wget https://github.com/4paradigm/OpenMLDB/releases/download/v0.8.4/openmldb-0.8.4-linux.tar.gz
 tar -zxvf openmldb-0.8.4-linux.tar.gz
 cd openmldb-0.8.4-linux
->>>>>>> 72f752bd
 ```
 
 ### 环境配置
@@ -201,11 +181,7 @@
 
 | 环境变量                              | 默认值                                | 定义                                                                      |
 |-----------------------------------|------------------------------------|-------------------------------------------------------------------------|
-<<<<<<< HEAD
-| OPENMLDB_VERSION                  | 0.8.3                              | OpenMLDB版本                                                              |
-=======
 | OPENMLDB_VERSION                  | 0.8.4                              | OpenMLDB版本                                                              |
->>>>>>> 72f752bd
 | OPENMLDB_MODE                     | standalone                         | standalone或者cluster                                                     |
 | OPENMLDB_HOME                     | 当前发行版的根目录                          | openmldb发行版根目录                                                          |
 | SPARK_HOME                        | $OPENMLDB_HOME/spark               | openmldb spark发行版根目录，如果该目录不存在，自动从网上下载                                   |
@@ -372,17 +348,10 @@
 **1. 下载OpenMLDB部署包**
 
 ```
-<<<<<<< HEAD
-wget https://github.com/4paradigm/OpenMLDB/releases/download/v0.8.3/openmldb-0.8.3-linux.tar.gz
-tar -zxvf openmldb-0.8.3-linux.tar.gz
-mv openmldb-0.8.3-linux openmldb-tablet-0.8.3
-cd openmldb-tablet-0.8.3
-=======
 wget https://github.com/4paradigm/OpenMLDB/releases/download/v0.8.4/openmldb-0.8.4-linux.tar.gz
 tar -zxvf openmldb-0.8.4-linux.tar.gz
 mv openmldb-0.8.4-linux openmldb-tablet-0.8.4
 cd openmldb-tablet-0.8.4
->>>>>>> 72f752bd
 ```
 **2. 修改配置文件`conf/tablet.flags`**
 ```bash
@@ -433,21 +402,12 @@
 
 在另一台机器启动下一个TabletServer只需在该机器上重复以上步骤。如果是在同一个机器上启动下一个TabletServer，请保证是在另一个目录中，不要重复使用已经启动过TabletServer的目录。
 
-<<<<<<< HEAD
-比如，可以再次解压压缩包（不要cp已经启动过TabletServer的目录，启动后的生成文件会造成影响），并命名目录为`openmldb-tablet-0.8.3-2`。
-
-```
-tar -zxvf openmldb-0.8.3-linux.tar.gz
-mv openmldb-0.8.3-linux openmldb-tablet-0.8.3-2
-cd openmldb-tablet-0.8.3-2
-=======
 比如，可以再次解压压缩包（不要cp已经启动过TabletServer的目录，启动后的生成文件会造成影响），并命名目录为`openmldb-tablet-0.8.4-2`。
 
 ```
 tar -zxvf openmldb-0.8.4-linux.tar.gz
 mv openmldb-0.8.4-linux openmldb-tablet-0.8.4-2
 cd openmldb-tablet-0.8.4-2
->>>>>>> 72f752bd
 ```
 
 再修改配置并启动。注意，TabletServer如果都在同一台机器上，请使用不同端口号，否则日志(logs/tablet.WARNING)中将会有"Fail to listen"信息。
@@ -461,17 +421,10 @@
 ```
 **1. 下载OpenMLDB部署包**
 ````
-<<<<<<< HEAD
-wget https://github.com/4paradigm/OpenMLDB/releases/download/v0.8.3/openmldb-0.8.3-linux.tar.gz
-tar -zxvf openmldb-0.8.3-linux.tar.gz
-mv openmldb-0.8.3-linux openmldb-ns-0.8.3
-cd openmldb-ns-0.8.3
-=======
 wget https://github.com/4paradigm/OpenMLDB/releases/download/v0.8.4/openmldb-0.8.4-linux.tar.gz
 tar -zxvf openmldb-0.8.4-linux.tar.gz
 mv openmldb-0.8.4-linux openmldb-ns-0.8.4
 cd openmldb-ns-0.8.4
->>>>>>> 72f752bd
 ````
 **2. 修改配置文件conf/nameserver.flags**
 ```bash
@@ -509,21 +462,12 @@
 
 在另一台机器启动下一个 NameServer 只需在该机器上重复以上步骤。如果是在同一个机器上启动下一个 NameServer，请保证是在另一个目录中，不要重复使用已经启动过 namserver 的目录。
 
-<<<<<<< HEAD
-比如，可以再次解压压缩包（不要cp已经启动过 namserver 的目录，启动后的生成文件会造成影响），并命名目录为`openmldb-ns-0.8.3-2`。
-
-```
-tar -zxvf openmldb-0.8.3-linux.tar.gz
-mv openmldb-0.8.3-linux openmldb-ns-0.8.3-2
-cd openmldb-ns-0.8.3-2
-=======
 比如，可以再次解压压缩包（不要cp已经启动过 namserver 的目录，启动后的生成文件会造成影响），并命名目录为`openmldb-ns-0.8.4-2`。
 
 ```
 tar -zxvf openmldb-0.8.4-linux.tar.gz
 mv openmldb-0.8.4-linux openmldb-ns-0.8.4-2
 cd openmldb-ns-0.8.4-2
->>>>>>> 72f752bd
 ```
 然后再修改配置并启动。
 
@@ -561,17 +505,10 @@
 **1. 下载OpenMLDB部署包**
 
 ```
-<<<<<<< HEAD
-wget https://github.com/4paradigm/OpenMLDB/releases/download/v0.8.3/openmldb-0.8.3-linux.tar.gz
-tar -zxvf openmldb-0.8.3-linux.tar.gz
-mv openmldb-0.8.3-linux openmldb-apiserver-0.8.3
-cd openmldb-apiserver-0.8.3
-=======
 wget https://github.com/4paradigm/OpenMLDB/releases/download/v0.8.4/openmldb-0.8.4-linux.tar.gz
 tar -zxvf openmldb-0.8.4-linux.tar.gz
 mv openmldb-0.8.4-linux openmldb-apiserver-0.8.4
 cd openmldb-apiserver-0.8.4
->>>>>>> 72f752bd
 ```
 
 **2. 修改配置文件conf/apiserver.flags**
@@ -626,30 +563,18 @@
 
 Spark发行版：
 ```shell
-<<<<<<< HEAD
-wget https://github.com/4paradigm/spark/releases/download/v3.2.1-openmldb0.8.3/spark-3.2.1-bin-openmldbspark.tgz
-# 中国镜像地址：http://43.138.115.238/download/v0.8.3/spark-3.2.1-bin-openmldbspark.tgz
-=======
 wget https://github.com/4paradigm/spark/releases/download/v3.2.1-openmldb0.8.4/spark-3.2.1-bin-openmldbspark.tgz
 # 中国镜像地址：http://43.138.115.238/download/v0.8.4/spark-3.2.1-bin-openmldbspark.tgz
->>>>>>> 72f752bd
 tar -zxvf spark-3.2.1-bin-openmldbspark.tgz 
 export SPARK_HOME=`pwd`/spark-3.2.1-bin-openmldbspark/
 ```
 
 OpenMLDB部署包：
 ```
-<<<<<<< HEAD
-wget https://github.com/4paradigm/OpenMLDB/releases/download/v0.8.3/openmldb-0.8.3-linux.tar.gz
-tar -zxvf openmldb-0.8.3-linux.tar.gz
-mv openmldb-0.8.3-linux openmldb-taskmanager-0.8.3
-cd openmldb-taskmanager-0.8.3
-=======
 wget https://github.com/4paradigm/OpenMLDB/releases/download/v0.8.4/openmldb-0.8.4-linux.tar.gz
 tar -zxvf openmldb-0.8.4-linux.tar.gz
 mv openmldb-0.8.4-linux openmldb-taskmanager-0.8.4
 cd openmldb-taskmanager-0.8.4
->>>>>>> 72f752bd
 ```
 
 **2. 修改配置文件conf/taskmanager.properties**
