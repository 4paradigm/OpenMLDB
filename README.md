
<div align=center><img src="./images/openmldb_logo.png" width="400" /></div>

[![build status](https://github.com/4paradigm/openmldb/actions/workflows/cicd.yaml/badge.svg?branch=openmldb)](https://github.com/4paradigm/openmldb/actions/workflows/cicd.yaml)
[![docker pulls](https://img.shields.io/docker/pulls/4pdosc/openmldb.svg)](https://hub.docker.com/r/4pdosc/openmldb)
[![slack](https://img.shields.io/badge/Slack-Join%20Slack-blue)](https://join.slack.com/t/hybridsql-ws/shared_invite/zt-ozu3llie-K~hn9Ss1GZcFW2~K_L5sMg)
[![discuss](https://img.shields.io/badge/Discuss-Ask%20Questions-blue)](https://github.com/4paradigm/OpenMLDB/discussions)
[![codecov](https://codecov.io/gh/4paradigm/OpenMLDB/branch/main/graph/badge.svg?token=OMPII8NGN2)](https://codecov.io/gh/4paradigm/OpenMLDB)
[![release](https://img.shields.io/github/v/release/4paradigm/OpenMLDB?color=lime)](https://github.com/4paradigm/OpenMLDB/releases)
[![license](https://img.shields.io/github/license/4paradigm/OpenMLDB?color=orange)](https://github.com/4paradigm/OpenMLDB/blob/main/LICENSE)
[![gitee](https://img.shields.io/badge/Gitee-mirror-lightyellow)](https://gitee.com/paradigm4/OpenMLDB)
[![maven central](https://img.shields.io/maven-central/v/com.4paradigm.openmldb/openmldb-batch)](https://mvnrepository.com/artifact/com.4paradigm.openmldb/openmldb-batch)
[![maven central](https://img.shields.io/maven-central/v/com.4paradigm.openmldb/openmldb-jdbc)](https://mvnrepository.com/artifact/com.4paradigm.openmldb/openmldb-jdbc)
[![pypi](https://img.shields.io/pypi/v/openmldb)](https://pypi.org/project/openmldb/)

**English version | [中文版](README_cn.md)**

### OpenMLDB is an open-source machine learning database that provides enterprises with a full-stack FeatureOps solution.

## 1. Our Philosophy

In the process of artificial intelligence (AI) engineering, 95% of the time and effort is consumed by data processing, data verification and other data related workloads. In order to tackle this problem, 1% tech giants will spend thousands of hours on building in-house data platforms to address AI engineering challenges such as online-offline consistency, data correctness, and data processing efficiency. The other 99% small and medium-sized enterprise purchase expensive SaaS tools and data governance services. 

OpenMLDB is an open-source machine learning database that is committed to solving the data governance challenge of AI engineering in a closed loop. OpenMLDB has been deployed in hundreds of real-world enterprise applications. OpenMLDB gives priority to open-source the capability of feature engineering using SQL, which provides enterprises with a full-stack feature engineering solution (aka FeatureOps).

## 2. A Full-Stack FeatureOps Solution for Enterprises

MLOps provides a set of practices to develop, deploy, and maintain machine learning models in production efficiently and reliably. As a key link, FeatureOps is responsible for feature engineering, bridging the DataOps and ModelOps. A closed-loop FeatureOps solution should cover all aspects of feature engineering, including functionalities (such as feature store, feature extraction, feature serving, feature sharing) and production (such as low latency, high throughput, fault recovery, high availability, monitoring). OpenMLDB provides a full-stack FeatureOps solution for enterprises with great ease of use, so that feature engineering development returns to its essence: focusing on the development of high-quality feature extraction scripts only and be no longer bound by engineering challenges.

<p align="center">
 <img src="images/workflow.png" alt="image-20211103103052253" width=800 />
</p>
<<<<<<< HEAD

The figure above shows the workflow of FeatureOps based on OpenMLDB. From offline feature development to online serving, it only consists of three steps:

1. The offline development of feature extraction using SQL
2. The deployment of SQL scripts with one click only, switching the system from the offline to online mode
3. Online feature extraction and serving by connecting with real-time data streams

## 3. Highlights

**The Unified Online-Offline Execution Engine:** Offline and real-time online feature extraction use a unified execution engine, thus online-offline consistency is inherently guaranteed.
=======
The figure above shows the workflow of FeatureOps based on OpenMLDB. From offline feature development to online serving, it only consists of three steps:

1. The offline development of feature extraction using SQL
2. The deployment of SQL scripts with one click only, switching the system from the offline to online mode
3. Online feature extraction and serving by connecting with real-time data streams

## 3. Highlights

**The Unified Online-Offline Execution Engine:** Offline and real-time online feature extraction use a unified execution engine, thus online-offline consistency is inherently guaranteed.

>>>>>>> 5d6fb4eb

**SQL-Centric Development and Management**: Feature extraction script development, deployment, and maintenance are all based on SQL with great ease of use.

**Customized Optimization for Feature Extraction**: Offline feature extraction is performed based on [a tailored Spark version](https://github.com/4paradigm/spark) that is particularly optimized for batch-based feature processing. Online feature extraction provides tens of milliseconds latency under high throughput pressure, which fully meets the online performance requirements.

**Designed for Enterprise**: OpenMLDB implements important production features for large-scale enterprise applications, including fault recovery, high availability, seamless scale-out, smooth upgrade, monitoring, heterogeneous memory support, and so on.

## 4. FAQ

1. **What are use cases of OpenMLDB?**
   
   At present, it is mainly positioned as a full-stack FeatureOps solution for machine learning applications. Its pipeline consists of offline and online feature extraction, feature storage, feature serving, feature sharing, and so on. On the other hand, OpenMLDB contains an efficient and fully functional time-series database, which is used in finance, IoT and other fields.
   
2. **How does OpenMLDB evolve?**
   
   OpenMLDB originated from the commercial product of [4Paradigm](https://www.4paradigm.com/) (a leading artificial intelligence service provider). In 2021, the core team has abstracted, enhanced and developed community-friendly features based on the commercial product; and then makes it publicly available as an open-source project to benefit more enterprises to achieve successful digital transformations at low cost. Before OpenMLDB was open-source, it had been successfully deployed in hundreds of real-world applications together with 4Paradigm's other commercial products.
   
3. **Is OpenMLDB a feature store?**
   
   OpenMLDB covers all the functions of a feature store, but provides a more complete full-stack FeatureOps solution, which includes feature store, development using SQL, [a tailored Spark distribution](https://github.com/4paradigm/spark) for offline feature extraction, highly optimized indexing for real-time online feature extraction, feature serving, and other production features for enterprises (such as monitoring, high-availability, fault recovery and so on). Furthermore, OpenMLDB is also used as a high performance time-series database besides FeatureOps. 
   
4. **Why does OpenMLDB choose SQL as the programming language for users?**
   
   SQL has the elegant syntax but yet powerful expression ability. SQL based programming experience flattens the learning curve of using OpenMLDB, and further makes it easier for collaboration and sharing. In addition, based on the experience of developing and deploying hundreds of real-world applications using OpenMLDB, it shows that SQL has complete functions in the expression of feature extraction and has withstood the test of practice for a long time.

## 5. Build & Install

:point_right: [Read more](docs/en/compile.md)

## 6. QuickStart

**Cluster and Standalone Deployments**

OpenMLDB has introduced two deployment modes, which are *cluster deployment* and *standalone deployment*. The cluster deployment is suitable for large-scale applications, which provides the scalability and high-availability. On the other hand, the lightweight standalone deployment running on a single node is ideal for small businesses and demonstration.

The cluster and standalone deployments have the same functionalities but with different limitations for particular functions. Please refer to ==[this document (TBD)](das)==  for details. 

**Getting Started with OpenMLDB**

<<<<<<< HEAD
:point_right: [OpenMLDB QuickStart](docs/en/standalone.md) ==(TBD: merge the existing standalone and cluster quickstart docs into to a single one)==
=======
:point_right: [OpenMLDB QuickStart](https://docs.openmldb.ai/v/0.4/content-1/openmldb_quickstart)
>>>>>>> 5d6fb4eb

## 7. Use Cases

We are making efforts to build a list of real-world use cases based on OpenMLDB to demonstrate how it can fit into your business. Please stay tuned.

| Application                              | Tools              | Brief Introduction                                           |
| ---------------------------------------- | ------------------ | ------------------------------------------------------------ |
| [New York City Taxi Trip Duration](demo) | OpenMLDB, LightGBM | This is a challenge from Kaggle to predict the total ride duration of taxi trips in New York City. You can read [more detail here](https://www.kaggle.com/c/nyc-taxi-trip-duration/). It demonstrates using the open-source tools OpenMLDB + LightGBM to build an end-to-end machine learning applications easily. |

## 8. Documentation

You can find our detailed documentation here: [docs.openmldb.ai](https://docs.openmldb.ai/) 

## 9. Roadmap

| Version | Est. release date | Highlight features                                           |
| ------- | ----------------- | ------------------------------------------------------------ |
| 0.5.0   | 2022 Q1           | - Monitoring APIs and tools for online serving <br />- Efficient queries over a fairly long period of time by window functions <br />- Kafka/Pulsar connector support for online data sources <br />- The storage engine of online feature extraction supports external storage devices. |

Furthermore, there are a few important features on the development roadmap but have not been scheduled yet. We appreciate any feedbacks on those features.

- A cloud-native OpenMLDB
- Adaptors to open-source machine learning lifecycle management platforms, such as MLflow and Airflow
- Fast recovery based on Intel® Optane™ Persistent Memory
- Automatic feature extraction
- Lightweight OpenMLDB for edge computing

## 10. Contributors

We really appreciate the contribution from our community.

- If you are interested to contribute, please read our [Contribution Guideline](CONTRIBUTING.md) for more details. 
- If you are a new contributor, you may get start with [the list of good-first-issue](https://github.com/4paradigm/OpenMLDB/issues?q=is%3Aopen+is%3Aissue+label%3A%22good+first+issue%22).

Let's clap hands for our community contributors :clap:

<a href="https://github.com/4paradigm/openmldb/graphs/contributors">
<<<<<<< HEAD
  <img src="https://contrib.rocks/image?repo=4paradigm/openmldb" width=700/>
=======
  <img src="https://contrib.rocks/image?repo=4paradigm/openmldb" width=600/>
>>>>>>> 5d6fb4eb
</a>

## 11. Community

- **Website**: [https://openmldb.ai/](https://openmldb.ai) (coming soon)

- **Email**: [contact@openmldb.ai](mailto:contact@openmldb.ai)

- **[Slack](https://join.slack.com/t/openmldb/shared_invite/zt-ozu3llie-K~hn9Ss1GZcFW2~K_L5sMg)** 

- **[GitHub Issues](https://github.com/4paradigm/OpenMLDB/issues)** and **[GitHub Discussions](https://github.com/4paradigm/OpenMLDB/discussions)**: If you are a serious developer, you are most welcome to join our discussion on GitHub. **GitHub Issues** are used to report bugs and collect new requirements. **GitHub Discussions** are mostly used by our project maintainers to publish and comment RFCs.

- [**Blogs (Chinese)**](https://www.zhihu.com/column/c_1417199590352916480)

- **WeChat Groups (Chinese)**:

  <img src="images/wechat.png" alt="img" width=120 />  

## 12. Publications & Blogs

- Cheng Chen, Jun Yang, Mian Lu, Taize Wang, Zhao Zheng, Yuqiang Chen, Wenyuan Dai, Bingsheng He, Weng-Fai Wong, Guoan Wu, Yuping Zhao, and Andy Rudoff. *[Optimizing in-memory database engine for AI-powered on-line decision augmentation using persistent memory](http://vldb.org/pvldb/vol14/p799-chen.pdf)*. International Conference on Very Large Data Bases (VLDB) 2021.
- [In-Depth Interpretation of the Latest VLDB 2021 Paper: Artificial Intelligence Driven Real-Time Decision System Database and Optimization Based on Persistent Memory](https://medium.com/@fengxindai0/in-depth-interpretation-of-the-latest-vldb-2021-paper-artificial-intelligence-driven-real-time-f2a818bcf2b2)
- [Predictive maintenance — 5 minutes demo of an end to end machine learning project](https://towardsdatascience.com/predictive-maintenance-5minutes-demo-of-an-end-to-end-machine-learning-project-60941f1c9793)
- [Compared to Native Spark 3.0, We Have Achieved Significant Optimization Effects in the AI Application Field](https://towardsdatascience.com/we-have-achieved-significant-optimization-effects-in-the-ai-application-field-compared-to-native-2a055e47250f)
- [MLOp Practice: Using OpenMLDB in the Real-Time Anti-Fraud Model for the Bank’s Online Transaction](https://towardsdatascience.com/practice-of-openmldbs-transaction-real-time-anti-fraud-model-in-the-bank-s-online-event-40ab41fec6d4)

## 13. [User List](https://github.com/4paradigm/OpenMLDB/discussions/707)

<<<<<<< HEAD
We are building [a user list](https://github.com/4paradigm/OpenMLDB/discussions/707) to collect feedback from the community. We really appreciate it if you can provide your use cases, comments, or any feedback when using OpenMLDB. We want to hear from you! 
=======
We are building [a user list](https://github.com/4paradigm/OpenMLDB/discussions/707) to collect feedback from the community. We really appreciate it if you can provide your use cases, comments, or any feedback when using OpenMLDB. We want to hear from you! 
>>>>>>> 5d6fb4eb
<|MERGE_RESOLUTION|>--- conflicted
+++ resolved
@@ -30,7 +30,6 @@
 <p align="center">
  <img src="images/workflow.png" alt="image-20211103103052253" width=800 />
 </p>
-<<<<<<< HEAD
 
 The figure above shows the workflow of FeatureOps based on OpenMLDB. From offline feature development to online serving, it only consists of three steps:
 
@@ -41,18 +40,6 @@
 ## 3. Highlights
 
 **The Unified Online-Offline Execution Engine:** Offline and real-time online feature extraction use a unified execution engine, thus online-offline consistency is inherently guaranteed.
-=======
-The figure above shows the workflow of FeatureOps based on OpenMLDB. From offline feature development to online serving, it only consists of three steps:
-
-1. The offline development of feature extraction using SQL
-2. The deployment of SQL scripts with one click only, switching the system from the offline to online mode
-3. Online feature extraction and serving by connecting with real-time data streams
-
-## 3. Highlights
-
-**The Unified Online-Offline Execution Engine:** Offline and real-time online feature extraction use a unified execution engine, thus online-offline consistency is inherently guaranteed.
-
->>>>>>> 5d6fb4eb
 
 **SQL-Centric Development and Management**: Feature extraction script development, deployment, and maintenance are all based on SQL with great ease of use.
 
@@ -92,11 +79,7 @@
 
 **Getting Started with OpenMLDB**
 
-<<<<<<< HEAD
-:point_right: [OpenMLDB QuickStart](docs/en/standalone.md) ==(TBD: merge the existing standalone and cluster quickstart docs into to a single one)==
-=======
 :point_right: [OpenMLDB QuickStart](https://docs.openmldb.ai/v/0.4/content-1/openmldb_quickstart)
->>>>>>> 5d6fb4eb
 
 ## 7. Use Cases
 
@@ -134,11 +117,7 @@
 Let's clap hands for our community contributors :clap:
 
 <a href="https://github.com/4paradigm/openmldb/graphs/contributors">
-<<<<<<< HEAD
-  <img src="https://contrib.rocks/image?repo=4paradigm/openmldb" width=700/>
-=======
   <img src="https://contrib.rocks/image?repo=4paradigm/openmldb" width=600/>
->>>>>>> 5d6fb4eb
 </a>
 
 ## 11. Community
@@ -167,8 +146,4 @@
 
 ## 13. [User List](https://github.com/4paradigm/OpenMLDB/discussions/707)
 
-<<<<<<< HEAD
-We are building [a user list](https://github.com/4paradigm/OpenMLDB/discussions/707) to collect feedback from the community. We really appreciate it if you can provide your use cases, comments, or any feedback when using OpenMLDB. We want to hear from you! 
-=======
-We are building [a user list](https://github.com/4paradigm/OpenMLDB/discussions/707) to collect feedback from the community. We really appreciate it if you can provide your use cases, comments, or any feedback when using OpenMLDB. We want to hear from you! 
->>>>>>> 5d6fb4eb
+We are building [a user list](https://github.com/4paradigm/OpenMLDB/discussions/707) to collect feedback from the community. We really appreciate it if you can provide your use cases, comments, or any feedback when using OpenMLDB. We want to hear from you! 