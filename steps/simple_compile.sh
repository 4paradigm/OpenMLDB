--- conflicted
+++ resolved
@@ -3,17 +3,13 @@
 # compile.sh
 CMAKE_TYPE=$1
 if [[ "${CMAKE_TYPE}" != "Debug" ]]; then
-        CMAKE_TYPE="Release"
+        CMAKE_TYPE="RelWithDebInfo"
 fi
 WORK_DIR=`pwd`
 
 sh steps/gen_code.sh
 mkdir -p $WORK_DIR/build
-<<<<<<< HEAD
-cd $WORK_DIR/build && cmake .. && make -j16 rtidb sql_pysdk_package sql_jsdk parse_log python_package
-=======
 cd $WORK_DIR/build && cmake -DCMAKE_BUILD_TYPE=${CMAKE_TYPE} .. && make -j16 rtidb sql_pysdk_package sql_jsdk parse_log sqlalchemy_fedb
->>>>>>> 0fca06b6
 code=$?
 cd $WORK_DIR
 exit $code