--- conflicted
+++ resolved
@@ -5,11 +5,7 @@
 WORK_DIR=`pwd`
 sh steps/gen_code.sh
 mkdir -p $WORK_DIR/build 
-<<<<<<< HEAD
-cd $WORK_DIR/build && cmake .. && make -j10 rtidb sql_pysdk_package sql_javasdk_package
-=======
 cd $WORK_DIR/build && cmake .. && make -j4 rtidb sql_pysdk_package sql_javasdk_package
->>>>>>> 04f7e384
 code=$?
 cd $WORK_DIR
 exit $code