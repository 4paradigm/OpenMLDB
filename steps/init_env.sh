#!/bin/bash
#
# Copyright 2021 4Paradigm
#
# Licensed under the Apache License, Version 2.0 (the "License");
# you may not use this file except in compliance with the License.
# You may obtain a copy of the License at
#
#   http://www.apache.org/licenses/LICENSE-2.0
#
# Unless required by applicable law or agreed to in writing, software
# distributed under the License is distributed on an "AS IS" BASIS,
# WITHOUT WARRANTIES OR CONDITIONS OF ANY KIND, either express or implied.
# See the License for the specific language governing permissions and
# limitations under the License.

# init_env.sh
<<<<<<< HEAD
OPENMLDB_DIR=$(pwd)
HYBRIDSE_SOURCE=$1
cd /depends
if [[ ! -d thirdparty ]]; then
    curl -SLo thirdparty.tar.gz https://github.com/jingchen2222/hybridsql-asserts/releases/download/v0.4.0/thirdparty-2021-08-03-linux-gnu-x86_64.tar.gz
    mkdir -p thirdparty
    tar xzf thirdparty.tar.gz -C thirdparty --strip-components=1
    curl -SL -o libzetasql.tar.gz https://github.com/jingchen2222/zetasql/releases/download/v0.2.0/libzetasql-0.2.0-linux-x86_64.tar.gz
    tar xzf libzetasql.tar.gz -C  thirdparty --strip-components 1
    rm libzetasql.tar.gz
fi
cd ${OPENMLDB_DIR}
ln -sf /depends/thirdparty thirdparty
ln -sf /depends/thirdsrc thirdsrc

if [[ ${HYBRIDSE_SOURCE} = "local" ]]; then
  cd ${OPENMLDB_DIR}/hybridse
  ln -sf /depends/thirdparty thirdparty
  ln -sf /depends/thirdsrc thirdsrc
  if uname -a | grep -q Darwin; then
    # in case coreutils not install on mac
    alias nproc='sysctl -n hw.logicalcpu'
  fi
  rm -rf build
  mkdir -p build && cd build
  cmake .. -DCMAKE_BUILD_TYPE=Release -DTESTING_ENABLE=OFF -DEXAMPLES_ENABLE=OFF -DCMAKE_INSTALL_PREFIX="hybridse"
  make -j"$(nproc)" install
  mv hybridse /depends/thirdparty/hybridse
else
  cd /depends
  rm -rf thirdparty/hybridse
  mkdir -p thirdparty/hybridse
  PACKAGE_NAME=hybridse-0.3.0-0813-linux-x86_64
  curl -LO https://github.com/jingchen2222/OpenMLDB/releases/download/hybridse-v0.3.0-0813/hybridse-0.3.0-0813-linux-x86_64.tar.gz
  tar zxf ${PACKAGE_NAME}.tar.gz > /dev/null
  mv ${PACKAGE_NAME}/* thirdparty/hybridse
fi
cd ${OPENMLDB_DIR}
=======
set -eE

pushd "$(dirname "$0")/.."

ROOT=$(pwd)

ARCH=$(arch)

echo "Install thirdparty ... for $(uname -a)"

# on local machine, one can tweak thirdparty path by passing extra argument
THIRDPARTY_PATH=${1:-"$ROOT/thirdparty"}
THIRDSRC_PATH="$ROOT/thirdsrc"

if [ -d "$THIRDPARTY_PATH" ]; then
    echo "thirdparty path: $THIRDPARTY_PATH already exist, skip download deps"
    exit 0
fi

mkdir -p "$THIRDPARTY_PATH"
mkdir -p "$THIRDPARTY_PATH/hybridse"
mkdir -p "$THIRDSRC_PATH"

pushd "${THIRDSRC_PATH}"

if [[ "$OSTYPE" = "darwin"* ]]; then
    curl -SLo thirdparty.tar.gz https://github.com/jingchen2222/hybridsql-asserts/releases/download/v0.4.0/thirdparty-2021-08-03-darwin-x86_64.tar.gz
    curl -SLo libzetasql.tar.gz https://github.com/jingchen2222/zetasql/releases/download/v0.2.0/libzetasql-0.2.0-darwin-x86_64.tar.gz
    curl -SLo hybridse.tar.gz https://github.com/4paradigm/HybridSE/releases/download/v0.2.1/hybridse-0.2.1-darwin-x86_64.tar.gz
elif [[ "$OSTYPE" = "linux-gnu"* ]]; then
    if [[ $ARCH = 'x86_64' ]]; then
        curl -SLo thirdparty.tar.gz https://github.com/jingchen2222/hybridsql-asserts/releases/download/v0.4.0/thirdparty-2021-08-03-linux-gnu-x86_64.tar.gz
        curl -SLo libzetasql.tar.gz https://github.com/jingchen2222/zetasql/releases/download/v0.2.0/libzetasql-0.2.0-linux-x86_64.tar.gz
        curl -SLo hybridse.tar.gz https://github.com/4paradigm/HybridSE/releases/download/v0.2.1/hybridse-0.2.1-linux-x86_64.tar.gz
    elif [[ $ARCH = 'aarch64' ]]; then
        curl -SLo thirdparty.tar.gz https://github.com/jingchen2222/hybridsql-asserts/releases/download/v0.4.0/thirdparty-2021-08-03-linux-gnu-aarch64.tar.gz
        curl -SLo libzetasql.tar.gz https://github.com/aceforeverd/zetasql/releases/download/v0.2.1-beta5/libzetasql-0.2.1-beta5-linux-gnu-aarch64.tar.gz
        # NOTE: missing hybridse-aarch64
    fi
fi

curl -SLo thirdsrc.tar.gz https://github.com/jingchen2222/hybridsql-asserts/releases/download/v0.4.0/thirdsrc-2021-08-03.tar.gz

tar xzf thirdparty.tar.gz -C "$THIRDPARTY_PATH" --strip-components 1
tar xzf libzetasql.tar.gz -C "$THIRDPARTY_PATH" --strip-components 1
tar xzf hybridse.tar.gz -C "$THIRDPARTY_PATH/hybridse" --strip-components 1
tar xzf thirdsrc.tar.gz -C "$THIRDSRC_PATH" --strip-components 1

popd

popd
>>>>>>> 5adfd268
<|MERGE_RESOLUTION|>--- conflicted
+++ resolved
@@ -15,46 +15,6 @@
 # limitations under the License.
 
 # init_env.sh
-<<<<<<< HEAD
-OPENMLDB_DIR=$(pwd)
-HYBRIDSE_SOURCE=$1
-cd /depends
-if [[ ! -d thirdparty ]]; then
-    curl -SLo thirdparty.tar.gz https://github.com/jingchen2222/hybridsql-asserts/releases/download/v0.4.0/thirdparty-2021-08-03-linux-gnu-x86_64.tar.gz
-    mkdir -p thirdparty
-    tar xzf thirdparty.tar.gz -C thirdparty --strip-components=1
-    curl -SL -o libzetasql.tar.gz https://github.com/jingchen2222/zetasql/releases/download/v0.2.0/libzetasql-0.2.0-linux-x86_64.tar.gz
-    tar xzf libzetasql.tar.gz -C  thirdparty --strip-components 1
-    rm libzetasql.tar.gz
-fi
-cd ${OPENMLDB_DIR}
-ln -sf /depends/thirdparty thirdparty
-ln -sf /depends/thirdsrc thirdsrc
-
-if [[ ${HYBRIDSE_SOURCE} = "local" ]]; then
-  cd ${OPENMLDB_DIR}/hybridse
-  ln -sf /depends/thirdparty thirdparty
-  ln -sf /depends/thirdsrc thirdsrc
-  if uname -a | grep -q Darwin; then
-    # in case coreutils not install on mac
-    alias nproc='sysctl -n hw.logicalcpu'
-  fi
-  rm -rf build
-  mkdir -p build && cd build
-  cmake .. -DCMAKE_BUILD_TYPE=Release -DTESTING_ENABLE=OFF -DEXAMPLES_ENABLE=OFF -DCMAKE_INSTALL_PREFIX="hybridse"
-  make -j"$(nproc)" install
-  mv hybridse /depends/thirdparty/hybridse
-else
-  cd /depends
-  rm -rf thirdparty/hybridse
-  mkdir -p thirdparty/hybridse
-  PACKAGE_NAME=hybridse-0.3.0-0813-linux-x86_64
-  curl -LO https://github.com/jingchen2222/OpenMLDB/releases/download/hybridse-v0.3.0-0813/hybridse-0.3.0-0813-linux-x86_64.tar.gz
-  tar zxf ${PACKAGE_NAME}.tar.gz > /dev/null
-  mv ${PACKAGE_NAME}/* thirdparty/hybridse
-fi
-cd ${OPENMLDB_DIR}
-=======
 set -eE
 
 pushd "$(dirname "$0")/.."
@@ -96,6 +56,7 @@
     fi
 fi
 
+HYBRIDSE_SOURCE=$1
 curl -SLo thirdsrc.tar.gz https://github.com/jingchen2222/hybridsql-asserts/releases/download/v0.4.0/thirdsrc-2021-08-03.tar.gz
 
 tar xzf thirdparty.tar.gz -C "$THIRDPARTY_PATH" --strip-components 1
@@ -106,4 +67,26 @@
 popd
 
 popd
->>>>>>> 5adfd268
+if [[ ${HYBRIDSE_SOURCE} = "local" ]]; then
+  cd ${OPENMLDB_DIR}/hybridse
+  ln -sf /depends/thirdparty thirdparty
+  ln -sf /depends/thirdsrc thirdsrc
+  if uname -a | grep -q Darwin; then
+    # in case coreutils not install on mac
+    alias nproc='sysctl -n hw.logicalcpu'
+  fi
+  rm -rf build
+  mkdir -p build && cd build
+  cmake .. -DCMAKE_BUILD_TYPE=Release -DTESTING_ENABLE=OFF -DEXAMPLES_ENABLE=OFF -DCMAKE_INSTALL_PREFIX="hybridse"
+  make -j"$(nproc)" install
+  mv hybridse /depends/thirdparty/hybridse
+else
+  cd /depends
+  rm -rf thirdparty/hybridse
+  mkdir -p thirdparty/hybridse
+  PACKAGE_NAME=hybridse-0.3.0-0813-linux-x86_64
+  curl -LO https://github.com/jingchen2222/OpenMLDB/releases/download/hybridse-v0.3.0-0813/hybridse-0.3.0-0813-linux-x86_64.tar.gz
+  tar zxf ${PACKAGE_NAME}.tar.gz > /dev/null
+  mv ${PACKAGE_NAME}/* thirdparty/hybridse
+fi
+cd ${OPENMLDB_DIR}
