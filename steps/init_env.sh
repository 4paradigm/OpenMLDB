--- conflicted
+++ resolved
@@ -36,11 +36,7 @@
 
 ./steps/setup_thirdparty.sh "$THIRDPARTY_PATH"
 
-<<<<<<< HEAD
-if [ ! -d "$THIRDSRC_PATH" ]; then
-=======
 if [ ! -d "$THIRDSRC_PATH/zookeeper-3.4.14" ]; then
->>>>>>> 68d110a0
     echo -e "${GREEN}downloading thirdsrc.tar.gz${NC}"
     mkdir -p "$THIRDSRC_PATH"
     curl -SLo thirdsrc.tar.gz https://github.com/jingchen2222/hybridsql-asserts/releases/download/v0.4.0/thirdsrc-2021-08-03.tar.gz
