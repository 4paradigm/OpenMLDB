--- conflicted
+++ resolved
@@ -68,17 +68,10 @@
   pushd "${THIRDSRC_PATH}"
 
   if [[ "$OSTYPE" = "darwin"* ]]; then
-<<<<<<< HEAD
-    curl -SLo hybridse.tar.gz https://github.com/4paradigm/HybridSE/releases/download/v0.2.1/hybridse-0.2.1-darwin-x86_64.tar.gz
-  elif [[ "$OSTYPE" = "linux-gnu"* ]]; then
-    if [[ $ARCH = 'x86_64' ]]; then
-        curl -SLo hybridse.tar.gz https://github.com/4paradigm/HybridSE/releases/download/v0.2.1/hybridse-0.2.1-linux-x86_64.tar.gz
-=======
     curl -SLo hybridse.tar.gz https://github.com/jingchen2222/OpenMLDB/releases/download/hybridse-v0.3.0-alpha-0817/hybridse-0.3.0-alpha-0817-darwin-x86_64.tar.gz
   elif [[ "$OSTYPE" = "linux-gnu"* ]]; then
     if [[ $ARCH = 'x86_64' ]]; then
         curl -SLo hybridse.tar.gz https://github.com/jingchen2222/OpenMLDB/releases/download/hybridse-v0.3.0-alpha-0817/hybridse-0.3.0-alpha-0817-linux-x86_64.tar.gz
->>>>>>> ae71267b
     elif [[ $ARCH = 'aarch64' ]]; then
         # NOTE: missing hybridse-aarch64
         echo "missing hybridse-aarch64"
