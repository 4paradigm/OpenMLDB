#! /bin/sh

ROOT_DIR=`pwd`

PROTO_BIN=$ROOT_DIR/thirdparty/bin/protoc
ulimit -c unlimited
sed -i "/protocExecutable/c\<protocExecutable>${PROTO_BIN}<\/protocExecutable>" java/pom.xml
mkdir -p java/src/main/proto/
cp -rf src/proto/tablet.proto java/src/main/proto/
cp -rf src/proto/name_server.proto java/src/main/proto/
cp -rf src/proto/common.proto java/src/main/proto/
<<<<<<< HEAD

cp steps/zoo.cfg thirdsrc/zookeeper-3.4.14/conf
cd thirdsrc/zookeeper-3.4.14
test -d ut_zookeeper && rm -rf ut_zookeeper
=======
test -d /rambuild/ut_zookeeper && rm -rf /rambuild/ut_zookeeper/*
cp steps/zoo.cfg thirdsrc/zookeeper-3.4.14/conf
cd thirdsrc/zookeeper-3.4.14
>>>>>>> 99dd87a6
netstat -anp | grep 6181 | awk '{print $NF}' | awk -F '/' '{print $1}'| xargs kill -9
./bin/zkServer.sh start && cd $ROOT_DIR

sleep 5

cd onebox && sh start_onebox_on_rambuild.sh && cd $ROOT_DIR
sleep 3

cd $ROOT_DIR/java
rtidb_version=`cat pom.xml| grep version | head -n 1 | sed -n 's/<version>\(.*\)<\/version>/\1/p'`
mvn clean install -Dmaven.test.skip=true


cd $ROOT_DIR
source /root/.bashrc && rm -rf auto-test-rtidb
git submodule add https://gitlab.4pd.io/FeatureEngineering/rtidb-auto-test.git auto-test-rtidb
cd auto-test-rtidb
git checkout release/v1.5.1
echo "rtidb_version:$rtidb_version"
git pull
sh run.sh cicd.xml $rtidb_version

code=$?
cd $ROOT_DIR
cd onebox && sh stop_all.sh
cd $ROOT_DIR
cd thirdsrc/zookeeper-3.4.14 && ./bin/zkServer.sh stop
exit $code<|MERGE_RESOLUTION|>--- conflicted
+++ resolved
@@ -9,16 +9,9 @@
 cp -rf src/proto/tablet.proto java/src/main/proto/
 cp -rf src/proto/name_server.proto java/src/main/proto/
 cp -rf src/proto/common.proto java/src/main/proto/
-<<<<<<< HEAD
-
-cp steps/zoo.cfg thirdsrc/zookeeper-3.4.14/conf
-cd thirdsrc/zookeeper-3.4.14
-test -d ut_zookeeper && rm -rf ut_zookeeper
-=======
 test -d /rambuild/ut_zookeeper && rm -rf /rambuild/ut_zookeeper/*
 cp steps/zoo.cfg thirdsrc/zookeeper-3.4.14/conf
 cd thirdsrc/zookeeper-3.4.14
->>>>>>> 99dd87a6
 netstat -anp | grep 6181 | awk '{print $NF}' | awk -F '/' '{print $1}'| xargs kill -9
 ./bin/zkServer.sh start && cd $ROOT_DIR
 
