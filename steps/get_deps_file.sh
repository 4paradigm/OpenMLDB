--- conflicted
+++ resolved
@@ -15,11 +15,5 @@
     mkdir -p ${DEPS_SOURCE}
     cd ${DEPS_SOURCE}
     wget http://pkg.4paradigm.com/rtidb/dev/zookeeper-3.4.10.tar.gz
-<<<<<<< HEAD
     tar -zxvf zookeeper-3.4.10.tar.gz >/dev/null
-    wget http://pkg.4paradigm.com/rtidb/dev/protobuf-2.6.1.tar.gz >/dev/null
-    tar -zxvf protobuf-2.6.1.tar.gz >/dev/null
-=======
-    tar -zxvf zookeeper-3.4.10.tar.gz
->>>>>>> 0abd5bde
 fi