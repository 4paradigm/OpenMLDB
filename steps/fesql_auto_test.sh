--- conflicted
+++ resolved
@@ -1,24 +1,18 @@
 #!/usr/bin/env bash
 
 ROOT_DIR=`pwd`
-
-PROTO_BIN=$ROOT_DIR/thirdparty/bin/protoc
-ulimit -c unlimited
-sed -i "/protocExecutable/c\<protocExecutable>${PROTO_BIN}<\/protocExecutable>" java/pom.xml
-mkdir -p java/src/main/proto/
-cp -rf src/proto/tablet.proto java/src/main/proto/
-cp -rf src/proto/name_server.proto java/src/main/proto/
-cp -rf src/proto/common.proto java/src/main/proto/
-
+test -d /rambuild/ut_zookeeper && rm -rf /rambuild/ut_zookeeper/*
+cp steps/zoo.cfg thirdsrc/zookeeper-3.4.14/conf
+cd thirdsrc/zookeeper-3.4.14
+netstat -anp | grep 6181 | awk '{print $NF}' | awk -F '/' '{print $1}'| xargs kill -9
+./bin/zkServer.sh start && cd $ROOT_DIR
+sleep 5
+cd onebox && sh start_onebox_on_rambuild.sh && cd $ROOT_DIR
+sleep 5
 echo "ROOT_DIR:${ROOT_DIR}"
 sh steps/gen_code.sh
-mkdir -p build  && cd build && cmake .. && make sql_javasdk_package
+sh tools/install_fesql.sh
+mkdir -p ${ROOT_DIR}/build  && cd ${ROOT_DIR}/build && cmake .. && make sql_javasdk_package
 case_xml=test_v1.xml
-<<<<<<< HEAD
-cd ${ROOT_DIR}/src/sdk/feql-auto-test-java
-=======
-
-cd src/sdk/java/feql-auto-test-java
-
->>>>>>> 98e81e8a
+cd ${ROOT_DIR}/src/sdk/java/
 mvn clean test -DsuiteXmlFile=test_suite/${case_xml}