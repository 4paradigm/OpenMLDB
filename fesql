--- conflicted
+++ resolved
@@ -1,22 +1,6 @@
-<<<<<<< HEAD
-tree 5e1ba7506083d26fe7471799427c57e12f8399c7
-parent e843836be2793ca61ce6dfdd314b56d52216a94c
-parent 649c63eb41ca7433113e6dc281b89e5f483633ee
-author Wang Taize <wangtaize@4paradigm.com> 1600669327 +0000
-committer Wang Taize <wangtaize@4paradigm.com> 1600669327 +0000
-
-Merge branch 'feat/add_fesql_tablet_index_validate' into 'develop'
-
-Feat/add fesql tablet index validate
-
-Closes #155
-
-See merge request ai-native-db/fesql!290
-=======
 tree 15f540d745aedf16adc8d9cf28c5f501c8969022
 parent 44e4920125f1cf3cc747b3ad436e16a7c46bbe71
 author baoxinqi <baoxinqi@4paradigm.com> 1600752835 +0800
 committer baoxinqi <baoxinqi@4paradigm.com> 1600752835 +0800
 
-fix: Fix lambdafy bug in row mode udaf and add doc
->>>>>>> c08edd67
+fix: Fix lambdafy bug in row mode udaf and add doc